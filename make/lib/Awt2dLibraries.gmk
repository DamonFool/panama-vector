#
# Copyright (c) 2011, 2018, Oracle and/or its affiliates. All rights reserved.
# DO NOT ALTER OR REMOVE COPYRIGHT NOTICES OR THIS FILE HEADER.
#
# This code is free software; you can redistribute it and/or modify it
# under the terms of the GNU General Public License version 2 only, as
# published by the Free Software Foundation.  Oracle designates this
# particular file as subject to the "Classpath" exception as provided
# by Oracle in the LICENSE file that accompanied this code.
#
# This code is distributed in the hope that it will be useful, but WITHOUT
# ANY WARRANTY; without even the implied warranty of MERCHANTABILITY or
# FITNESS FOR A PARTICULAR PURPOSE.  See the GNU General Public License
# version 2 for more details (a copy is included in the LICENSE file that
# accompanied this code).
#
# You should have received a copy of the GNU General Public License version
# 2 along with this work; if not, write to the Free Software Foundation,
# Inc., 51 Franklin St, Fifth Floor, Boston, MA 02110-1301 USA.
#
# Please contact Oracle, 500 Oracle Parkway, Redwood Shores, CA 94065 USA
# or visit www.oracle.com if you need additional information or have any
# questions.
#

$(eval $(call IncludeCustomExtension, lib/Awt2dLibraries-pre.gmk))

WIN_AWT_LIB := $(SUPPORT_OUTPUTDIR)/native/$(MODULE)/libawt/awt.lib

################################################################################

BUILD_LIBMLIB_SRC := $(TOPDIR)/src/java.desktop/share/native/libmlib_image \
    $(TOPDIR)/src/java.desktop/share/native/common/awt/medialib
BUILD_LIBMLIB_CFLAGS := -D__USE_J2D_NAMES -D__MEDIALIB_OLD_NAMES \
    $(addprefix -I, $(BUILD_LIBMLIB_SRC)) \
    -I$(TOPDIR)/src/java.desktop/$(OPENJDK_TARGET_OS_TYPE)/native/libmlib_image

BUILD_LIBMLIB_LDLIBS :=

BUILD_LIBMLIB_CFLAGS += -DMLIB_NO_LIBSUNMATH

ifeq ($(OPENJDK_TARGET_CPU_BITS), 64)
  BUILD_LIBMLIB_CFLAGS += -DMLIB_OS64BIT
endif

ifneq ($(OPENJDK_TARGET_OS), windows)
  BUILD_LIBMLIB_LDLIBS += $(LIBM) $(LIBDL)
endif

$(eval $(call SetupJdkLibrary, BUILD_LIBMLIB_IMAGE, \
    NAME := mlib_image, \
    SRC := $(BUILD_LIBMLIB_SRC), \
    EXCLUDE_FILES := mlib_c_ImageBlendTable.c, \
    OPTIMIZATION := HIGHEST, \
    CFLAGS := $(CFLAGS_JDKLIB) \
        $(BUILD_LIBMLIB_CFLAGS), \
    LDFLAGS := $(LDFLAGS_JDKLIB) \
        $(call SET_SHARED_LIBRARY_ORIGIN), \
    LIBS := $(BUILD_LIBMLIB_LDLIBS) \
        $(JDKLIB_LIBS), \
))

$(BUILD_LIBMLIB_IMAGE): $(call FindLib, java.base, java)

TARGETS += $(BUILD_LIBMLIB_IMAGE)

################################################################################

ifeq ($(OPENJDK_TARGET_OS)-$(OPENJDK_TARGET_CPU_ARCH), solaris-sparc)

  LIBMLIB_IMAGE_V_SRC := $(TOPDIR)/src/java.desktop/share/native/libmlib_image \
      $(TOPDIR)/src/java.desktop/unix/native/libmlib_image \
      $(TOPDIR)/src/java.desktop/share/native/common/awt/medialib \
      $(TOPDIR)/src/java.desktop/unix/native/common/awt/medialib \
      #
  LIBMLIB_IMAGE_V_CFLAGS := $(TOPDIR)/src/java.desktop/unix/native/libmlib_image/vis_$(OPENJDK_TARGET_CPU_BITS).il \
      $(addprefix -I, $(LIBMLIB_IMAGE_V_SRC)) \
      #

  BUILD_LIBMLIB_IMAGE_V_EXFILES := \
      awt_ImagingLib.c \
      mlib_c_ImageAffine_BC.c \
      mlib_c_ImageAffine_BC_S16.c \
      mlib_c_ImageAffine_BC_U16.c \
      mlib_c_ImageAffine_BL.c \
      mlib_c_ImageAffine_BL_S16.c \
      mlib_c_ImageAffine_BL_U16.c \
      mlib_c_ImageAffine_NN.c \
      mlib_c_ImageConvClearEdge.c \
      mlib_c_ImageConvCopyEdge.c \
      mlib_c_ImageConv_f.c \
      mlib_c_ImageConvVersion.c \
      mlib_c_ImageCopy.c \
      mlib_c_ImageLookUp.c \
      mlib_c_ImageLookUp_f.c \
      #

  LIBMLIB_IMAGE_V_CFLAGS += $(filter-out -DMLIB_NO_LIBSUNMATH, $(BUILD_LIBMLIB_CFLAGS))

  $(eval $(call SetupJdkLibrary, BUILD_LIBMLIB_IMAGE_V, \
      NAME := mlib_image_v, \
      SRC := $(LIBMLIB_IMAGE_V_SRC), \
      EXCLUDE_FILES := $(BUILD_LIBMLIB_IMAGE_V_EXFILES), \
      OPTIMIZATION := HIGHEST, \
      CFLAGS := -xarch=sparcvis \
          $(LIBMLIB_IMAGE_V_CFLAGS) \
          $(CFLAGS_JDKLIB), \
      LDFLAGS := $(LDFLAGS_JDKLIB) \
          $(call SET_SHARED_LIBRARY_ORIGIN), \
      LIBS := -ljava -ljvm $(BUILD_LIBMLIB_LDLIBS), \
  ))

  $(BUILD_LIBMLIB_IMAGE_V): $(call FindLib, java.base, java)

  TARGETS += $(BUILD_LIBMLIB_IMAGE_V)

endif

################################################################################

LIBAWT_DIRS := $(TOPDIR)/src/java.desktop/share/native/libawt \
    $(TOPDIR)/src/java.desktop/$(OPENJDK_TARGET_OS_TYPE)/native/libawt \
    $(TOPDIR)/src/java.desktop/share/native/common/awt/debug \
    $(TOPDIR)/src/java.desktop/$(OPENJDK_TARGET_OS_TYPE)/native/common/awt \
    #

ifeq ($(OPENJDK_TARGET_OS), aix)
  LIBAWT_DIRS += $(TOPDIR)/src/java.desktop/$(OPENJDK_TARGET_OS)/native/libawt
endif

ifeq ($(OPENJDK_TARGET_OS), windows)
  LIBAWT_DIRS += $(TOPDIR)/src/java.desktop/share/native/common/awt/utility
endif

ifneq ($(filter $(OPENJDK_TARGET_OS), solaris linux macosx aix), )
  LIBAWT_EXFILES += awt_Font.c CUPSfuncs.c fontpath.c X11Color.c
endif

ifeq ($(OPENJDK_TARGET_OS), macosx)
  LIBAWT_EXFILES += initIDs.c awt/image/cvutils/img_colors.c
endif

LIBAWT_CFLAGS += -I$(SUPPORT_OUTPUTDIR)/headers/java.desktop \
    $(addprefix -I, $(shell find $(LIBAWT_DIRS) -type d)) \
    $(LIBJAVA_HEADER_FLAGS) \
    $(addprefix -I, $(BUILD_LIBMLIB_IMAGE_SRC)) \
    #

LIBAWT_CFLAGS += -D__MEDIALIB_OLD_NAMES -D__USE_J2D_NAMES $(X_CFLAGS)

ifeq ($(OPENJDK_TARGET_OS)-$(OPENJDK_TARGET_CPU_ARCH), solaris-sparc)
  LIBAWT_CFLAGS += -DMLIB_ADD_SUFF
  LIBAWT_CFLAGS += -xarch=sparcvis

  LIBAWT_CFLAGS += $(TOPDIR)/src/java.desktop/unix/native/libmlib_image/vis_$(OPENJDK_TARGET_CPU_BITS).il
  LIBAWT_DIRS += $(TOPDIR)/src/java.desktop/share/native/common/awt/medialib
  LIBAWT_EXFILES += java2d/loops/MapAccelFunc.c

  ifeq ($(OPENJDK_TARGET_CPU), sparcv9)
    LIBAWT_ASFLAGS = -P -xarch=v9a
  else
    LIBAWT_ASFLAGS = -P -xarch=v8plusa
  endif
else
  LIBAWT_EXCLUDES += \
      $(TOPDIR)/src/java.desktop/unix/native/libawt/awt/medialib \
      $(TOPDIR)/src/java.desktop/unix/native/libawt/java2d/loops \
      $(TOPDIR)/src/java.desktop/unix/native/common/awt/medialib \
      #
endif

ifneq ($(OPENJDK_TARGET_OS), solaris)
  LIBAWT_CFLAGS += -DMLIB_NO_LIBSUNMATH
endif

ifeq ($(OPENJDK_TARGET_OS), windows)
  LIBAWT_DIRS += $(TOPDIR)/src/java.desktop/share/native/common/font \
      $(TOPDIR)/src/java.desktop/share/native/common/java2d/opengl \
      $(TOPDIR)/src/java.desktop/$(OPENJDK_TARGET_OS_TYPE)/native/common/awt/systemscale \
  # Why does libawt need java.base headers?
  LIBAWT_CFLAGS += -I$(TOPDIR)/src/java.desktop/share/native/common/font \
      -I$(TOPDIR)/src/java.desktop/share/native/common/java2d/opengl \
      -I$(TOPDIR)/src/java.desktop/$(OPENJDK_TARGET_OS_TYPE)/native/common/java2d/opengl \
      -I$(TOPDIR)/src/java.desktop/windows/native/include \
      -I$(TOPDIR)/src/java.desktop/share/native/include \
      -I$(SUPPORT_OUTPUTDIR)/headers/java.base \
      #
  LIBAWT_EXFILES += \
      java2d/d3d/D3DShaderGen.c \
      awt/image/cvutils/img_colors.c \
      #

  LIBAWT_CFLAGS += -EHsc -DUNICODE -D_UNICODE
  ifeq ($(OPENJDK_TARGET_CPU_BITS), 64)
    LIBAWT_CFLAGS += -DMLIB_OS64BIT
  endif

  LIBAWT_RC_FLAGS ?= -I $(TOPDIR)/src/java.base/windows/native/launcher/icons
  LIBAWT_VERSIONINFO_RESOURCE := $(TOPDIR)/src/java.desktop/windows/native/libawt/windows/awt.rc
endif

ifeq ($(OPENJDK_TARGET_OS), linux)
  # FIXME: This is probably not what we want to do, but keep it now for compatibility.
  LIBAWT_CFLAGS += $(EXPORT_ALL_SYMBOLS)
endif

# Turn off all warnings for debug_mem.c This is needed because the specific warning
# about initializing a declared 'extern' cannot be turned off individually. Only
# applies to debug builds.
ifeq ($(TOOLCHAIN_TYPE), gcc)
  BUILD_LIBAWT_debug_mem.c_CFLAGS := -w
  # This option improves performance of MaskFill in Java2D by 20% for some gcc
  LIBAWT_CFLAGS += -fgcse-after-reload
endif

$(eval $(call SetupJdkLibrary, BUILD_LIBAWT, \
    NAME := awt, \
    SRC := $(LIBAWT_DIRS), \
    EXCLUDES := $(LIBAWT_EXCLUDES), \
    EXCLUDE_FILES := $(LIBAWT_EXFILES), \
    OPTIMIZATION := LOW, \
    CFLAGS := $(CFLAGS_JDKLIB) $(LIBAWT_CFLAGS), \
    DISABLED_WARNINGS_gcc := sign-compare unused-result maybe-uninitialized \
        format-nonliteral parentheses, \
    DISABLED_WARNINGS_clang := logical-op-parentheses extern-initializer, \
    DISABLED_WARNINGS_solstudio := E_DECLARATION_IN_CODE, \
    DISABLED_WARNINGS_microsoft := 4297 4244 4267 4996, \
    ASFLAGS := $(LIBAWT_ASFLAGS), \
    LDFLAGS := $(LDFLAGS_JDKLIB) $(call SET_SHARED_LIBRARY_ORIGIN), \
    LDFLAGS_macosx := -L$(INSTALL_LIBRARIES_HERE), \
    LDFLAGS_windows := -delayload:user32.dll -delayload:gdi32.dll \
        -delayload:shell32.dll -delayload:winmm.dll \
        -delayload:winspool.drv -delayload:imm32.dll \
        -delayload:ole32.dll -delayload:comdlg32.dll \
        -delayload:comctl32.dll -delayload:shlwapi.dll, \
    LIBS_unix := -ljvm -ljava $(LIBM), \
    LIBS_linux :=  $(LIBDL), \
    LIBS_solaris := $(LIBDL), \
    LIBS_aix := $(LIBDL),\
    LIBS_macosx := -lmlib_image \
        -framework Cocoa \
        -framework OpenGL \
        -framework JavaNativeFoundation \
        -framework JavaRuntimeSupport \
        -framework ApplicationServices \
        -framework AudioToolbox, \
    LIBS_windows := kernel32.lib user32.lib gdi32.lib winspool.lib \
        imm32.lib ole32.lib uuid.lib shell32.lib \
        comdlg32.lib winmm.lib comctl32.lib shlwapi.lib \
        delayimp.lib jvm.lib $(WIN_JAVA_LIB) advapi32.lib, \
    VERSIONINFO_RESOURCE := $(LIBAWT_VERSIONINFO_RESOURCE), \
    RC_FLAGS := $(RC_FLAGS) $(LIBAWT_RC_FLAGS) \
        -D "JDK_FNAME=awt.dll" \
        -D "JDK_INTERNAL_NAME=awt" \
        -D "JDK_FTYPE=0x2L", \
))

$(BUILD_LIBAWT): $(call FindLib, java.base, java)

ifeq ($(OPENJDK_TARGET_OS), macosx)
  $(BUILD_LIBAWT): $(BUILD_LIBMLIB_IMAGE)
endif

TARGETS += $(BUILD_LIBAWT)

################################################################################

ifeq ($(findstring $(OPENJDK_TARGET_OS),windows macosx),)
  ifeq ($(ENABLE_HEADLESS_ONLY), false)

    LIBAWT_XAWT_DIRS := \
        $(TOPDIR)/src/java.desktop/$(OPENJDK_TARGET_OS_TYPE)/native/libawt_xawt \
        $(TOPDIR)/src/java.desktop/share/native/common/awt/debug \
        $(TOPDIR)/src/java.desktop/share/native/common/awt/utility \
        $(TOPDIR)/src/java.desktop/share/native/common/font \
        $(TOPDIR)/src/java.desktop/share/native/common/java2d \
        $(TOPDIR)/src/java.desktop/$(OPENJDK_TARGET_OS_TYPE)/native/common/java2d \
        $(TOPDIR)/src/java.desktop/$(OPENJDK_TARGET_OS_TYPE)/native/common/awt \
        #

    ifneq ($(filter $(OPENJDK_TARGET_OS),linux solaris aix), )
      LIBAWT_XAWT_DIRS += $(TOPDIR)/src/java.desktop/unix/native/common/awt/systemscale
    endif

    LIBAWT_XAWT_EXCLUDES := medialib

    LIBAWT_XAWT_CFLAGS := $(addprefix -I, $(shell $(FIND) $(LIBAWT_XAWT_DIRS) -type d)) \
        -I$(SUPPORT_OUTPUTDIR)/headers/java.desktop \
        -I$(TOPDIR)/src/java.desktop/share/native/include \
        -I$(TOPDIR)/src/java.desktop/$(OPENJDK_TARGET_OS)/native/include \
        -I$(TOPDIR)/src/java.desktop/$(OPENJDK_TARGET_OS_TYPE)/native/include \
        -I$(TOPDIR)/src/java.desktop/share/native/libawt/java2d \
        -I$(TOPDIR)/src/java.desktop/$(OPENJDK_TARGET_OS_TYPE)/native/libawt/java2d \
        -I$(TOPDIR)/src/java.desktop/share/native/libawt/java2d/loops \
        -I$(TOPDIR)/src/java.desktop/share/native/libawt/java2d/pipe \
        -I$(TOPDIR)/src/java.desktop/share/native/libawt/awt/image/cvutils \
        -I$(TOPDIR)/src/java.desktop/share/native/libawt/awt/image \
        -I$(TOPDIR)/src/java.desktop/$(OPENJDK_TARGET_OS_TYPE)/native/common/font \
        $(LIBJAVA_HEADER_FLAGS)
        #

    LIBAWT_XAWT_CFLAGS += -DXAWT -DXAWT_HACK \
        -DPACKAGE_PATH=\"$(PACKAGE_PATH)\" \
        $(FONTCONFIG_CFLAGS) \
        $(CUPS_CFLAGS)

    ifeq ($(OPENJDK_TARGET_OS), solaris)
      LIBAWT_XAWT_CFLAGS += -DFUNCPROTO=15
    endif

    ifeq ($(OPENJDK_TARGET_OS), linux)
      ifeq ($(DISABLE_XRENDER), true)
        LIBAWT_XAWT_CFLAGS += -DDISABLE_XRENDER_BY_DEFAULT=true
      endif
    endif

    LIBAWT_XAWT_LIBS := $(LIBM) -lawt -lXext -lX11 -lXrender $(LIBDL) -lXtst -lXi -ljava -ljvm

    ifeq ($(OPENJDK_TARGET_OS), linux)
      LIBAWT_XAWT_LIBS += -lpthread
    endif

    ifeq ($(TOOLCHAIN_TYPE), gcc)
      # Turn off all warnings for the following files since they contain warnings
      # that cannot be turned of individually.
      # redefining a macro
      BUILD_LIBAWT_XAWT_gtk2_interface.c_CFLAGS := -w
      # comparison between pointer and integer
      BUILD_LIBAWT_XAWT_awt_Font.c_CFLAGS := -w
      # initializing a declared 'extern'
      BUILD_LIBAWT_XAWT_debug_mem.c_CFLAGS := -w
   endif

    $(eval $(call SetupJdkLibrary, BUILD_LIBAWT_XAWT, \
        NAME := awt_xawt, \
        SRC := $(LIBAWT_XAWT_DIRS), \
        EXCLUDES := $(LIBAWT_XAWT_EXCLUDES), \
        OPTIMIZATION := LOW, \
        CFLAGS := $(CFLAGS_JDKLIB) $(LIBAWT_XAWT_CFLAGS) \
            $(X_CFLAGS), \
        WARNINGS_AS_ERRORS_xlc := false, \
        DISABLED_WARNINGS_gcc := type-limits pointer-to-int-cast \
            unused-result maybe-uninitialized format \
            format-security int-to-pointer-cast parentheses \
            implicit-fallthrough, \
        DISABLED_WARNINGS_solstudio := E_DECLARATION_IN_CODE \
            E_ASSIGNMENT_TYPE_MISMATCH E_NON_CONST_INIT, \
        LDFLAGS := $(LDFLAGS_JDKLIB) \
            $(call SET_SHARED_LIBRARY_ORIGIN) \
            -L$(INSTALL_LIBRARIES_HERE), \
        LIBS :=  $(X_LIBS) $(LIBAWT_XAWT_LIBS), \
        RC_FLAGS := $(RC_FLAGS) \
            -D "JDK_FNAME=xawt.dll" \
            -D "JDK_INTERNAL_NAME=xawt" \
            -D "JDK_FTYPE=0x2L", \
    ))

    $(BUILD_LIBAWT_XAWT): $(call FindLib, java.base, java)

    $(BUILD_LIBAWT_XAWT): $(BUILD_LIBAWT)

    TARGETS += $(BUILD_LIBAWT_XAWT)

  endif
endif

################################################################################

LIBLCMS_SRC := $(TOPDIR)/src/java.desktop/share/native/liblcms
LIBLCMS_CPPFLAGS += -I$(SUPPORT_OUTPUTDIR)/headers/java.desktop \
    -I$(TOPDIR)/src/java.desktop/share/native/libawt/java2d \
    -I$(TOPDIR)/src/java.desktop/share/native/common/awt/debug \
    $(LIBJAVA_HEADER_FLAGS) \
    #
# The fast floor code loses precision.
LCMS_CFLAGS=-DCMS_DONT_USE_FAST_FLOOR

ifeq ($(USE_EXTERNAL_LCMS), true)
  # If we're using an external library, we'll just need the wrapper part.
  # By including it explicitly, all other files will be excluded.
  BUILD_LIBLCMS_INCLUDE_FILES := LCMS.c
else
  BUILD_LIBLCMS_INCLUDE_FILES :=
  # If we're using the bundled library, we'll need to include it in the
  # include path explicitly. Otherwise the system headers will be used.
  LIBLCMS_CPPFLAGS += $(addprefix -I, $(LIBLCMS_SRC))
endif

$(eval $(call SetupJdkLibrary, BUILD_LIBLCMS, \
    NAME := lcms, \
    SRC := $(LIBLCMS_SRC), \
    INCLUDE_FILES := $(BUILD_LIBLCMS_INCLUDE_FILES), \
    OPTIMIZATION := HIGHEST, \
    CFLAGS := $(filter-out -xc99=%none, $(CFLAGS_JDKLIB)) \
        $(LIBLCMS_CPPFLAGS) \
        $(LCMS_CFLAGS), \
    CFLAGS_solaris := -xc99=no_lib, \
    CFLAGS_windows := -DCMS_IS_WINDOWS_, \
    DISABLED_WARNINGS_gcc := format-nonliteral type-limits misleading-indentation, \
    DISABLED_WARNINGS_clang := tautological-compare, \
    DISABLED_WARNINGS_solstudio := E_STATEMENT_NOT_REACHED, \
    DISABLED_WARNINGS_microsoft := 4819, \
    LDFLAGS := $(LDFLAGS_JDKLIB) \
        $(call SET_SHARED_LIBRARY_ORIGIN), \
    LDFLAGS_unix := -L$(INSTALL_LIBRARIES_HERE), \
<<<<<<< HEAD
    LIBS_unix := -lawt -ljvm -ljava $(LCMS_LIBS) $(LIBM), \
=======
    LDFLAGS_solaris := /usr/lib$(OPENJDK_TARGET_CPU_ISADIR)/libm.so.2, \
    LIBS_unix := -lawt -ljvm -ljava $(LCMS_LIBS), \
    LIBS_linux := $(LIBM), \
    LIBS_macosx := $(LIBM), \
    LIBS_aix := $(LIBM),\
>>>>>>> ceea4396
    LIBS_windows := $(WIN_AWT_LIB) $(WIN_JAVA_LIB), \
))

TARGETS += $(BUILD_LIBLCMS)

$(BUILD_LIBLCMS): $(BUILD_LIBAWT)

################################################################################

LIBJAVAJPEG_SRC += $(TOPDIR)/src/java.desktop/share/native/libjavajpeg

# "DISABLED_WARNINGS_gcc := clobbered" rationale:
# Suppress gcc warnings like "variable might be clobbered by 'longjmp'
# or 'vfork'": this warning indicates that some variable is placed to
# a register by optimized compiler and it's value might be lost on longjmp().
# Recommended way to avoid such warning is to declare the variable as
# volatile to prevent the optimization. However, this approach does not
# work because we have to declare all variables as volatile in result.

ifeq ($(USE_EXTERNAL_LIBJPEG), true)
  LIBJPEG_LIBS := -ljpeg
  BUILD_LIBJAVAJPEG_INCLUDE_FILES := \
      imageioJPEG.c \
      jpegdecoder.c
  BUILD_LIBJAVAJPEG_HEADERS :=
else
  LIBJPEG_LIBS :=
  BUILD_LIBJAVAJPEG_INCLUDE_FILES :=
  BUILD_LIBJAVAJPEG_HEADERS := $(addprefix -I, $(LIBJAVAJPEG_SRC))
endif

$(eval $(call SetupJdkLibrary, BUILD_LIBJAVAJPEG, \
    NAME := javajpeg, \
    SRC := $(LIBJAVAJPEG_SRC), \
    INCLUDE_FILES := $(BUILD_LIBJAVAJPEG_INCLUDE_FILES), \
    OPTIMIZATION := HIGHEST, \
    CFLAGS := $(CFLAGS_JDKLIB) $(BUILD_LIBJAVAJPEG_HEADERS) \
        $(LIBJAVA_HEADER_FLAGS) \
        -I$(SUPPORT_OUTPUTDIR)/headers/java.desktop, \
    DISABLED_WARNINGS_gcc := clobbered implicit-fallthrough shift-negative-value, \
    LDFLAGS := $(LDFLAGS_JDKLIB) \
        $(call SET_SHARED_LIBRARY_ORIGIN), \
    LIBS := $(LIBJPEG_LIBS) $(JDKLIB_LIBS), \
    LIBS_windows := $(WIN_JAVA_LIB) jvm.lib, \
<<<<<<< HEAD
    REORDER := $(BUILD_LIBJAVAJPEG_REORDER), \
=======
>>>>>>> ceea4396
))

$(BUILD_LIBJAVAJPEG): $(call FindLib, java.base, java)

TARGETS += $(BUILD_LIBJAVAJPEG)

################################################################################

# Mac and Windows only use the native AWT lib, do not build libawt_headless
ifeq ($(findstring $(OPENJDK_TARGET_OS), windows macosx),)

  LIBAWT_HEADLESS_DIRS := $(TOPDIR)/src/java.desktop/unix/native/libawt_headless/awt \
      $(TOPDIR)/src/java.desktop/$(OPENJDK_TARGET_OS_TYPE)/native/common/awt \
      $(TOPDIR)/src/java.desktop/$(OPENJDK_TARGET_OS_TYPE)/native/common/java2d \
      $(TOPDIR)/src/java.desktop/share/native/common/java2d \
      $(TOPDIR)/src/java.desktop/share/native/common/font \
      #

  LIBAWT_HEADLESS_EXCLUDES := medialib
  LIBAWT_HEADLESS_CFLAGS := -I$(SUPPORT_OUTPUTDIR)/headers/java.desktop \
      $(addprefix -I, $(LIBAWT_HEADLESS_DIRS)) \
      -I$(TOPDIR)/src/java.desktop/share/native/libawt/awt/image \
      -I$(TOPDIR)/src/java.desktop/share/native/libawt/awt/image/cvutils \
      -I$(TOPDIR)/src/java.desktop/share/native/libawt/java2d \
      -I$(TOPDIR)/src/java.desktop/$(OPENJDK_TARGET_OS_TYPE)/native/libawt/java2d \
      -I$(TOPDIR)/src/java.desktop/share/native/libawt/java2d/loops \
      -I$(TOPDIR)/src/java.desktop/share/native/libawt/java2d/pipe \
      -I$(TOPDIR)/src/java.desktop/share/native/common/awt/debug \
      -I$(TOPDIR)/src/java.desktop/share/native/common/font \
      -I$(TOPDIR)/src/java.desktop/$(OPENJDK_TARGET_OS_TYPE)/native/common/font \
      -I$(TOPDIR)/src/java.desktop/share/native/common/java2d/opengl \
      -I$(TOPDIR)/src/java.desktop/$(OPENJDK_TARGET_OS_TYPE)/native/common/java2d/opengl \
      $(LIBJAVA_HEADER_FLAGS) \
      #

<<<<<<< HEAD
  LIBAWT_HEADLESS_REORDER :=
  ifeq ($(OPENJDK_TARGET_OS), solaris)
    ifneq ($(OPENJDK_TARGET_CPU), x86_64)
      LIBAWT_HEADLESS_REORDER := $(TOPDIR)/make/mapfiles/libawt_headless/reorder-$(OPENJDK_TARGET_CPU)
    endif
  endif

=======
>>>>>>> ceea4396
  $(eval $(call SetupJdkLibrary, BUILD_LIBAWT_HEADLESS, \
      NAME := awt_headless, \
      SRC := $(LIBAWT_HEADLESS_DIRS), \
      EXCLUDES := $(LIBAWT_HEADLESS_EXCLUDES), \
      OPTIMIZATION := LOW, \
      CFLAGS := $(CFLAGS_JDKLIB) \
          -DHEADLESS=true \
          -DPACKAGE_PATH=\"$(PACKAGE_PATH)\" \
          $(CUPS_CFLAGS) \
          $(FONTCONFIG_CFLAGS) \
          $(X_CFLAGS) \
          $(LIBAWT_HEADLESS_CFLAGS), \
      DISABLED_WARNINGS_xlc := 1506-356, \
      DISABLED_WARNINGS_solstudio := E_EMPTY_TRANSLATION_UNIT, \
      LDFLAGS := $(LDFLAGS_JDKLIB) \
          $(call SET_SHARED_LIBRARY_ORIGIN), \
      LDFLAGS_unix := -L$(INSTALL_LIBRARIES_HERE), \
      LIBS_unix := -lawt -ljvm -ljava, \
      LIBS_linux := $(LIBM) $(LIBDL), \
      LIBS_solaris := $(LIBM) $(LIBDL) $(LIBCXX), \
  ))

  # AIX warning explanation:
  # 1506-356 : (W) Compilation unit is empty.
  #            This happens during the headless build

  $(BUILD_LIBAWT_HEADLESS): $(BUILD_LIBAWT)

  TARGETS += $(BUILD_LIBAWT_HEADLESS)

endif

################################################################################

ifeq ($(FREETYPE_TO_USE), system)
  LIBFREETYPE_CFLAGS := $(FREETYPE_CFLAGS)
  LIBFREETYPE_LIBS := $(FREETYPE_LIBS)
else
  LIBFREETYPE_SRC := $(TOPDIR)/src/java.desktop/share/native/libfreetype
  BUILD_LIBFREETYPE_HEADERS := $(addprefix -I, $(LIBFREETYPE_SRC)/include)
  LIBFREETYPE_CFLAGS := $(BUILD_LIBFREETYPE_HEADERS)
  ifeq ($(OPENJDK_TARGET_OS), windows)
    LIBFREETYPE_LIBS := $(SUPPORT_OUTPUTDIR)/native/$(MODULE)/libfreetype/freetype.lib
  else
    LIBFREETYPE_LIBS := -lfreetype
  endif

  $(eval $(call SetupJdkLibrary, BUILD_LIBFREETYPE, \
      NAME := freetype, \
      SRC := $(LIBFREETYPE_SRC)/src, \
      OPTIMIZATION := HIGHEST, \
      CFLAGS := $(CFLAGS_JDKLIB) $(BUILD_LIBFREETYPE_HEADERS) \
<<<<<<< HEAD
          -DFT2_BUILD_LIBRARY, \
      DISABLED_WARNINGS_solstudio := \
         E_STATEMENT_NOT_REACHED \
         E_END_OF_LOOP_CODE_NOT_REACHED, \
      DISABLED_WARNINGS_microsoft := 4267 2220 4244, \
=======
          -DFT2_BUILD_LIBRARY $(EXPORT_ALL_SYMBOLS), \
      DISABLED_WARNINGS_solstudio := \
         E_STATEMENT_NOT_REACHED \
         E_END_OF_LOOP_CODE_NOT_REACHED, \
      DISABLED_WARNINGS_microsoft := 4267 4244, \
>>>>>>> ceea4396
      LDFLAGS := $(LDFLAGS_JDKLIB) \
          $(call SET_SHARED_LIBRARY_ORIGIN), \
  ))

  TARGETS += $(BUILD_LIBFREETYPE)
endif

###########################################################################

LIBFONTMANAGER_SRC := $(TOPDIR)/src/java.desktop/share/native/libfontmanager \
    $(TOPDIR)/src/java.desktop/$(OPENJDK_TARGET_OS_TYPE)/native/libfontmanager
LIBFONTMANAGER_CFLAGS := \
    $(addprefix -I, $(shell $(FIND) \
      $(LIBFONTMANAGER_SRC) \
      $(TOPDIR)/src/java.desktop/share/native/libawt \
      $(TOPDIR)/src/java.desktop/$(OPENJDK_TARGET_OS_TYPE)/native/libawt \
      $(TOPDIR)/src/java.desktop/share/native/common \
      $(TOPDIR)/src/java.desktop/$(OPENJDK_TARGET_OS_TYPE)/native/common -type d)) \
    -I$(SUPPORT_OUTPUTDIR)/headers/java.desktop \
    $(LIBJAVA_HEADER_FLAGS) \
    #

#### Begin harfbuzz configuration

HARFBUZZ_CFLAGS := -DHAVE_OT -DHAVE_FALLBACK -DHAVE_UCDN

ifneq ($(OPENJDK_TARGET_OS), windows)
  HARFBUZZ_CFLAGS += -DGETPAGESIZE -DHAVE_MPROTECT -DHAVE_PTHREAD \
                      -DHAVE_SYSCONF -DHAVE_SYS_MMAN_H -DHAVE_UNISTD_H
endif
ifneq (, $(findstring $(OPENJDK_TARGET_OS), linux macosx))
  HARFBUZZ_CFLAGS += -DHAVE_INTEL_ATOMIC_PRIMITIVES
endif
ifeq ($(OPENJDK_TARGET_OS), solaris)
  HARFBUZZ_CFLAGS += -DHAVE_SOLARIS_ATOMIC_OPS
endif
ifeq ($(OPENJDK_TARGET_OS), macosx)
  HARFBUZZ_CFLAGS += -DHAVE_CORETEXT
endif
ifneq ($(OPENJDK_TARGET_OS), macosx)
  LIBFONTMANAGER_EXCLUDE_FILES += harfbuzz/hb-coretext.cc
endif
# hb-ft.cc is not presently needed, and requires freetype 2.4.2 or later.
LIBFONTMANAGER_EXCLUDE_FILES += harfbuzz/hb-ft.cc

LIBFONTMANAGER_CFLAGS += $(HARFBUZZ_CFLAGS)

#### End harfbuzz configuration

LIBFONTMANAGER_CFLAGS += $(LIBFREETYPE_CFLAGS)
<<<<<<< HEAD
# This may be overridden in a custom makefile
BUILD_LIBFONTMANAGER_MAPFILE ?= $(TOPDIR)/make/mapfiles/libfontmanager/mapfile-vers
=======
>>>>>>> ceea4396
BUILD_LIBFONTMANAGER_FONTLIB += $(LIBFREETYPE_LIBS)

LIBFONTMANAGER_OPTIMIZATION := HIGH

ifeq ($(OPENJDK_TARGET_OS), windows)
  LIBFONTMANAGER_EXCLUDE_FILES += X11FontScaler.c \
      X11TextRenderer.c
  LIBFONTMANAGER_OPTIMIZATION := HIGHEST
  LIBFONTMANAGER_CFLAGS += -I$(TOPDIR)/src/java.desktop/$(OPENJDK_TARGET_OS_TYPE)/native/libawt/windows
else ifeq ($(OPENJDK_TARGET_OS), macosx)
  LIBFONTMANAGER_EXCLUDE_FILES += X11FontScaler.c \
      X11TextRenderer.c \
      fontpath.c \
      lcdglyph.c
else
  LIBFONTMANAGER_EXCLUDE_FILES += fontpath.c \
      lcdglyph.c
endif

LIBFONTMANAGER_CFLAGS += $(FONT_HEADERS) $(X_CFLAGS) -DLE_STANDALONE -DHEADLESS

ifeq ($(TOOLCHAIN_TYPE), gcc)
  # Turn off all warnings for sunFont.c. This is needed because the specific warning
  # about discarding 'const' qualifier cannot be turned off individually.
  BUILD_LIBFONTMANAGER_sunFont.c_CFLAGS := -w
  # Turn off aliasing with GCC for ExtensionSubtables.cpp
  BUILD_LIBFONTMANAGER_ExtensionSubtables.cpp_CXXFLAGS := -fno-strict-aliasing
endif

$(eval $(call SetupJdkLibrary, BUILD_LIBFONTMANAGER, \
    NAME := fontmanager, \
    SRC := $(LIBFONTMANAGER_SRC), \
    EXCLUDE_FILES := $(LIBFONTMANAGER_EXCLUDE_FILES) \
        AccelGlyphCache.c, \
    TOOLCHAIN := TOOLCHAIN_LINK_CXX, \
    CFLAGS := $(CFLAGS_JDKLIB) $(LIBFONTMANAGER_CFLAGS), \
    CXXFLAGS := $(CXXFLAGS_JDKLIB) $(LIBFONTMANAGER_CFLAGS), \
    OPTIMIZATION := $(LIBFONTMANAGER_OPTIMIZATION), \
    CFLAGS_windows = -DCC_NOEX, \
    WARNINGS_AS_ERRORS_xlc := false, \
    DISABLED_WARNINGS_gcc := sign-compare int-to-pointer-cast \
        type-limits missing-field-initializers implicit-fallthrough, \
    DISABLED_WARNINGS_CXX_gcc := reorder delete-non-virtual-dtor strict-overflow \
        maybe-uninitialized, \
    DISABLED_WARNINGS_clang := unused-value incompatible-pointer-types \
        tautological-constant-out-of-range-compare int-to-pointer-cast, \
    DISABLED_WARNINGS_C_solstudio = \
        E_INTEGER_OVERFLOW_DETECTED \
        E_ARG_INCOMPATIBLE_WITH_ARG_L \
        E_ENUM_VAL_OVERFLOWS_INT_MAX, \
    DISABLED_WARNINGS_CXX_solstudio := \
        truncwarn wvarhidenmem wvarhidemem wbadlkginit identexpected \
        hidevf w_novirtualdescr arrowrtn2, \
    DISABLED_WARNINGS_microsoft := 4267 4244 4018 4090 4996 4146 4334 4819 4101, \
    LDFLAGS := $(subst -Wl$(COMMA)-z$(COMMA)defs,,$(LDFLAGS_JDKLIB)) $(LDFLAGS_CXX_JDK) \
        $(call SET_SHARED_LIBRARY_ORIGIN), \
    LDFLAGS_unix := -L$(INSTALL_LIBRARIES_HERE), \
    LDFLAGS_macosx := -undefined dynamic_lookup, \
    LIBS := $(BUILD_LIBFONTMANAGER_FONTLIB), \
    LIBS_unix := -lawt -ljava -ljvm $(LIBM) $(LIBCXX), \
    LIBS_aix := -lawt_headless,\
    LIBS_windows := $(WIN_JAVA_LIB) advapi32.lib user32.lib gdi32.lib \
        $(WIN_AWT_LIB), \
))

$(BUILD_LIBFONTMANAGER): $(BUILD_LIBAWT)

ifneq (, $(findstring $(OPENJDK_TARGET_OS), solaris aix))
  $(BUILD_LIBFONTMANAGER): $(BUILD_LIBAWT_HEADLESS)
endif

ifeq ($(FREETYPE_TO_USE), bundled)
  $(BUILD_LIBFONTMANAGER): $(BUILD_LIBFREETYPE)
endif

TARGETS += $(BUILD_LIBFONTMANAGER)

################################################################################

ifeq ($(OPENJDK_TARGET_OS), windows)
  LIBJAWT_SRC := $(TOPDIR)/src/java.desktop/$(OPENJDK_TARGET_OS_TYPE)/native/libjawt
  LIBJAWT_CFLAGS := -I$(TOPDIR)/src/java.desktop/$(OPENJDK_TARGET_OS_TYPE)/native/libawt/windows \
      -I$(TOPDIR)/src/java.desktop/share/native/common/awt/debug \
      -I$(TOPDIR)/src/java.desktop/share/native/libawt/java2d \
      -I$(TOPDIR)/src/java.desktop/share/native/libawt/awt/image/cvutils \
      -I$(TOPDIR)/src/java.desktop/$(OPENJDK_TARGET_OS_TYPE)/native/libawt/java2d/windows \
      -I$(SUPPORT_OUTPUTDIR)/headers/java.desktop \
      -I$(TOPDIR)/src/java.desktop/windows/native/include \
      -I$(TOPDIR)/src/java.desktop/share/native/include \
      $(LIBJAVA_HEADER_FLAGS) \
      #

  ifeq ($(OPENJDK_TARGET_CPU), x86)
    KERNEL32_LIB := kernel32.lib
  endif
  $(eval $(call SetupJdkLibrary, BUILD_LIBJAWT, \
      NAME := jawt, \
      SRC := $(LIBJAWT_SRC), \
      INCLUDE_FILES := $(LIBJAWT_INCLUDE_FILES), \
      OPTIMIZATION := LOW, \
      CFLAGS := $(CXXFLAGS_JDKLIB) \
          -EHsc -DUNICODE -D_UNICODE \
          $(LIBJAWT_CFLAGS), \
      LDFLAGS := $(LDFLAGS_JDKLIB) $(LDFLAGS_CXX_JDK), \
      LIBS := $(JDKLIB_LIBS) $(KERNEL32_LIB) advapi32.lib $(WIN_AWT_LIB), \
  ))

  $(BUILD_LIBJAWT): $(BUILD_LIBAWT)

  $(eval $(call SetupCopyFiles, COPY_JAWT_LIB, \
      FILES := $(BUILD_LIBJAWT_IMPORT_LIBRARY), \
      DEST := $(SUPPORT_OUTPUTDIR)/modules_libs/$(MODULE), \
  ))

  $(COPY_JAWT_LIB): $(BUILD_LIBJAWT)

  TARGETS += $(COPY_JAWT_LIB)

else # OPENJDK_TARGET_OS not windows

  ifeq ($(OPENJDK_TARGET_OS), macosx)
    LIBJAWT_SRC := $(TOPDIR)/src/java.desktop/macosx/native/libjawt
  else
    LIBJAWT_SRC := $(TOPDIR)/src/java.desktop/$(OPENJDK_TARGET_OS_TYPE)/native/libjawt
  endif
  LIBJAWT_CFLAGS := \
      -I$(TOPDIR)/src/java.desktop/$(OPENJDK_TARGET_OS_TYPE)/native/common/awt \
      -I$(TOPDIR)/src/java.desktop/$(OPENJDK_TARGET_OS)/native/include \
      -I$(TOPDIR)/src/java.desktop/$(OPENJDK_TARGET_OS_TYPE)/native/include \
      -I$(TOPDIR)/src/java.desktop/share/native/include \
      $(LIBJAVA_HEADER_FLAGS) \
      #

  ifeq ($(OPENJDK_TARGET_OS), macosx)
    JAWT_LIBS := -lawt_lwawt
  else
    JAWT_LIBS :=
    ifneq ($(OPENJDK_TARGET_OS), solaris)
      JAWT_LIBS += -lawt
    endif
    ifeq ($(ENABLE_HEADLESS_ONLY), false)
      JAWT_LIBS += -lawt_xawt
    else
      JAWT_LIBS += -lawt_headless
      HEADLESS_CFLAG += -DHEADLESS
    endif
  endif

  $(eval $(call SetupJdkLibrary, BUILD_LIBJAWT, \
      NAME := jawt, \
      SRC := $(LIBJAWT_SRC), \
      INCLUDE_FILES := $(JAWT_FILES), \
      OPTIMIZATION := LOW, \
      CFLAGS := $(CFLAGS_JDKLIB) \
          $(LIBJAWT_CFLAGS), \
      CFLAGS_linux := $(HEADLESS_CFLAG), \
      CFLAGS_macosx := $(LIBJAWT_CFLAGS_macosx), \
      LDFLAGS := $(LDFLAGS_JDKLIB) \
          $(call SET_SHARED_LIBRARY_ORIGIN), \
      LDFLAGS_unix := -L$(INSTALL_LIBRARIES_HERE), \
      LDFLAGS_macosx := -Wl$(COMMA)-rpath$(COMMA)@loader_path, \
      LIBS_unix := $(JAWT_LIBS) $(JDKLIB_LIBS), \
      LIBS_solaris := $(X_LIBS) -lXrender, \
      LIBS_macosx := -framework Cocoa, \
  ))

  ifeq ($(ENABLE_HEADLESS_ONLY), false)
    $(BUILD_LIBJAWT): $(BUILD_LIBAWT_XAWT)
  else
    $(BUILD_LIBJAWT): $(INSTALL_LIBRARIES_HERE)/$(LIBRARY_PREFIX)awt_headless$(SHARED_LIBRARY_SUFFIX)
  endif

  ifeq ($(OPENJDK_TARGET_OS), macosx)
    $(BUILD_LIBJAWT): $(INSTALL_LIBRARIES_HERE)/$(LIBRARY_PREFIX)awt_lwawt$(SHARED_LIBRARY_SUFFIX)
  endif

endif # OPENJDK_TARGET_OS

TARGETS += $(BUILD_LIBJAWT)

################################################################################

ifeq ($(ENABLE_HEADLESS_ONLY), false)

  LIBSPLASHSCREEN_DIRS := \
      $(TOPDIR)/src/java.desktop/share/native/libjavajpeg \
      $(TOPDIR)/src/java.desktop/share/native/libsplashscreen \
      #

  ifeq ($(USE_EXTERNAL_LIBGIF), true)
    GIFLIB_LIBS := -lgif
    LIBSPLASHSCREEN_EXCLUDES := giflib
  else
    LIBSPLASHSCREEN_CFLAGS += -I$(TOPDIR)/src/java.desktop/share/native/libsplashscreen/giflib
  endif

  ifeq ($(USE_EXTERNAL_LIBJPEG), true)
    LIBJPEG_LIBS := -ljpeg
  else
    LIBSPLASHSCREEN_DIRS += $(TOPDIR)/src/java.desktop/share/native/libjavajpeg
    LIBJPEG_CFLAGS := -I$(TOPDIR)/src/java.desktop/share/native/libjavajpeg
  endif

  ifeq ($(USE_EXTERNAL_LIBPNG), false)
    LIBSPLASHSCREEN_DIRS += $(TOPDIR)/src/java.desktop/share/native/libsplashscreen/libpng
  else
    LIBSPLASHSCREEN_EXCLUDES += libpng
  endif

  ifneq ($(OPENJDK_TARGET_OS), macosx)
    LIBSPLASHSCREEN_DIRS += $(TOPDIR)/src/java.desktop/$(OPENJDK_TARGET_OS_TYPE)/native/libsplashscreen
  else
    LIBSPLASHSCREEN_DIRS += $(TOPDIR)/src/java.desktop/macosx/native/libsplashscreen
  endif

  ifneq ($(filter $(OPENJDK_TARGET_OS),linux solaris aix), )
    LIBSPLASHSCREEN_DIRS += $(TOPDIR)/src/java.desktop/unix/native/common/awt/systemscale
  endif

  ifeq ($(OPENJDK_TARGET_OS), windows)
    LIBSPLASHSCREEN_DIRS += $(TOPDIR)/src/java.desktop/windows/native/common/awt/systemscale
  endif
  LIBSPLASHSCREEN_CFLAGS += -DSPLASHSCREEN -DPNG_NO_MMX_CODE -DPNG_ARM_NEON_OPT=0 \
      $(addprefix -I, $(LIBSPLASHSCREEN_DIRS)) \
      $(LIBJAVA_HEADER_FLAGS) \
      #

  ifeq ($(OPENJDK_TARGET_OS), macosx)
    LIBSPLASHSCREEN_CFLAGS += -DWITH_MACOSX
    LIBSPLASHSCREEN_CFLAGS += -I$(TOPDIR)/src/java.desktop/macosx/native/libosxapp

    BUILD_LIBSPLASHSCREEN_java_awt_SplashScreen.c_CFLAGS := -x objective-c -O0
    BUILD_LIBSPLASHSCREEN_splashscreen_gfx_impl.c_CFLAGS := -x objective-c -O0
    BUILD_LIBSPLASHSCREEN_splashscreen_gif.c_CFLAGS := -x objective-c -O0
    BUILD_LIBSPLASHSCREEN_splashscreen_impl.c_CFLAGS := -x objective-c -O0
    BUILD_LIBSPLASHSCREEN_splashscreen_jpeg.c_CFLAGS := -x objective-c -O0
    BUILD_LIBSPLASHSCREEN_splashscreen_png.c_CFLAGS := -x objective-c -O0
    BUILD_LIBSPLASHSCREEN_splashscreen_sys.m_CFLAGS := -O0

  else ifeq ($(OPENJDK_TARGET_OS), windows)
    LIBSPLASHSCREEN_CFLAGS += -DWITH_WIN32
  else
    LIBSPLASHSCREEN_CFLAGS += -DWITH_X11 $(X_CFLAGS)
  endif

  LIBSPLASHSCREEN_LIBS :=

  ifeq ($(USE_EXTERNAL_LIBZ), false)
    LIBSPLASHSCREEN_DIRS += $(TOPDIR)/src/java.base/share/native/libzip/zlib
  else
    ifeq ($(OPENJDK_TARGET_OS), macosx)
      ifeq ($(USE_EXTERNAL_LIBPNG), false)
        # When building our own libpng and using an external libz, we need to
        # inject our own libz.h to tweak the exported ZLIB_VERNUM macro. See
        # $(TOPDIR)/src/java.desktop/macosx/native/libsplashscreen/libpng/zlib.h
        # for details.
        LIBSPLASHSCREEN_CFLAGS += -iquote $(TOPDIR)/src/java.desktop/macosx/native/libsplashscreen/libpng
      endif
    endif
  endif

  ifeq ($(OPENJDK_TARGET_OS), macosx)
    LIBSPLASHSCREEN_LIBS += \
        $(LIBM) -lpthread -liconv -losxapp \
        -framework ApplicationServices \
        -framework Foundation \
        -framework Cocoa \
        -framework JavaNativeFoundation
  else ifeq ($(OPENJDK_TARGET_OS), windows)
    LIBSPLASHSCREEN_LIBS += kernel32.lib user32.lib gdi32.lib delayimp.lib $(WIN_JAVA_LIB) jvm.lib
  else
    LIBSPLASHSCREEN_LIBS += $(X_LIBS) -lX11 -lXext $(LIBM) -lpthread -ldl
  endif

  $(eval $(call SetupJdkLibrary, BUILD_LIBSPLASHSCREEN, \
      NAME := splashscreen, \
      SRC := $(LIBSPLASHSCREEN_DIRS), \
      EXCLUDE_FILES := imageioJPEG.c jpegdecoder.c pngtest.c, \
      EXCLUDES := $(LIBSPLASHSCREEN_EXCLUDES), \
      OPTIMIZATION := LOW, \
      CFLAGS := $(LIBSPLASHSCREEN_CFLAGS) $(CFLAGS_JDKLIB) \
          $(GIFLIB_CFLAGS) $(LIBJPEG_CFLAGS) $(PNG_CFLAGS) $(LIBZ_CFLAGS), \
      DISABLED_WARNINGS_gcc := sign-compare type-limits unused-result \
          maybe-uninitialized shift-negative-value implicit-fallthrough, \
      DISABLED_WARNINGS_clang := incompatible-pointer-types, \
      DISABLED_WARNINGS_solstudio := E_NEWLINE_NOT_LAST E_DECLARATION_IN_CODE \
          E_STATEMENT_NOT_REACHED, \
      DISABLED_WARNINGS_microsoft := 4018 4244 4267, \
<<<<<<< HEAD
      MAPFILE := $(TOPDIR)/make/mapfiles/libsplashscreen/mapfile-vers, \
=======
>>>>>>> ceea4396
      LDFLAGS := $(LDFLAGS_JDKLIB) \
          $(call SET_SHARED_LIBRARY_ORIGIN), \
      LDFLAGS_macosx := -L$(INSTALL_LIBRARIES_HERE), \
      LDFLAGS_windows := -delayload:user32.dll, \
      LIBS := $(JDKLIB_LIBS) $(LIBSPLASHSCREEN_LIBS) $(LIBZ_LIBS) \
          $(GIFLIB_LIBS) $(LIBJPEG_LIBS) $(PNG_LIBS), \
      LIBS_aix := -liconv, \
  ))

  TARGETS += $(BUILD_LIBSPLASHSCREEN)

  ifeq ($(OPENJDK_TARGET_OS), macosx)
    $(BUILD_LIBSPLASHSCREEN): $(call FindLib, java.desktop, osxapp)
  endif

endif

################################################################################

ifeq ($(OPENJDK_TARGET_OS), macosx)

  LIBAWT_LWAWT_DIRS := \
      $(TOPDIR)/src/java.desktop/macosx/native/libawt_lwawt \
      $(TOPDIR)/src/java.desktop/unix/native/common/awt \
      $(TOPDIR)/src/java.desktop/share/native/common/font \
      $(TOPDIR)/src/java.desktop/share/native/common/java2d \
      #

  LIBAWT_LWAWT_CFLAGS := \
      $(addprefix -I, $(LIBAWT_LWAWT_DIRS)) \
      -I$(SUPPORT_OUTPUTDIR)/headers/java.desktop \
      -I$(TOPDIR)/src/java.desktop/macosx/native/libawt_lwawt/awt \
      -I$(TOPDIR)/src/java.desktop/unix/native/libawt_xawt/awt \
      -I$(TOPDIR)/src/java.desktop/macosx/native/libawt_lwawt/font \
      -I$(TOPDIR)/src/java.desktop/macosx/native/libawt_lwawt/java2d/opengl \
      -I$(TOPDIR)/src/java.desktop/share/native/common/awt/debug \
      -I$(TOPDIR)/src/java.desktop/share/native/common/java2d/opengl \
      -I$(TOPDIR)/src/java.desktop/macosx/native/include \
      -I$(TOPDIR)/src/java.desktop/share/native/include \
      -I$(TOPDIR)/src/java.desktop/share/native/libawt/awt/image \
      -I$(TOPDIR)/src/java.desktop/share/native/libawt/awt/image/cvutils \
      -I$(TOPDIR)/src/java.desktop/share/native/libawt/java2d \
      -I$(TOPDIR)/src/java.desktop/unix/native/libawt/java2d \
      -I$(TOPDIR)/src/java.desktop/share/native/libawt/java2d/loops \
      -I$(TOPDIR)/src/java.desktop/share/native/libawt/java2d/pipe \
      -I$(TOPDIR)/src/java.desktop/share/native/libmlib_image/ \
      -I$(TOPDIR)/src/java.desktop/macosx/native/libosxapp \
      $(LIBJAVA_HEADER_FLAGS) \
      #

  LIBAWT_LWAWT_EXFILES := fontpath.c awt_Font.c X11Color.c
  LIBAWT_LWAWT_EXCLUDES := $(TOPDIR)/src/java.desktop/unix/native/common/awt/medialib

  $(eval $(call SetupJdkLibrary, BUILD_LIBAWT_LWAWT, \
      NAME := awt_lwawt, \
      SRC := $(LIBAWT_LWAWT_DIRS), \
      INCLUDE_FILES := $(LIBAWT_LWAWT_FILES), \
      EXCLUDE_FILES := $(LIBAWT_LWAWT_EXFILES), \
      EXCLUDES := $(LIBAWT_LWAWT_EXCLUDES), \
      OPTIMIZATION := LOW, \
      CFLAGS := $(CFLAGS_JDKLIB) \
          $(X_CFLAGS) \
          $(X_LIBS) \
          $(LIBAWT_LWAWT_CFLAGS), \
      DISABLED_WARNINGS_clang := incomplete-implementation enum-conversion \
          deprecated-declarations objc-method-access bitwise-op-parentheses \
          incompatible-pointer-types parentheses-equality extra-tokens, \
      LDFLAGS := $(LDFLAGS_JDKLIB) \
          $(call SET_SHARED_LIBRARY_ORIGIN) \
          -L$(INSTALL_LIBRARIES_HERE), \
      LIBS := -lawt -lmlib_image -losxapp -ljvm $(LIBM) \
          -framework Accelerate \
          -framework ApplicationServices \
          -framework AudioToolbox \
          -framework Carbon \
          -framework Cocoa \
          -framework Security \
          -framework ExceptionHandling \
          -framework JavaNativeFoundation \
          -framework JavaRuntimeSupport \
          -framework OpenGL \
          -framework QuartzCore -ljava, \
  ))

  TARGETS += $(BUILD_LIBAWT_LWAWT)

  $(BUILD_LIBAWT_LWAWT): $(BUILD_LIBAWT)

  $(BUILD_LIBAWT_LWAWT): $(BUILD_LIBMLIB_IMAGE)

  $(BUILD_LIBAWT_LWAWT): $(call FindLib, java.desktop, osxapp)

  $(BUILD_LIBAWT_LWAWT): $(call FindLib, java.base, java)

endif

################################################################################

ifeq ($(OPENJDK_TARGET_OS), macosx)

  $(eval $(call SetupJdkLibrary, BUILD_LIBOSXUI, \
      NAME := osxui, \
      SRC := $(TOPDIR)/src/java.desktop/macosx/native/libosxui, \
      OPTIMIZATION := LOW, \
      CFLAGS := $(CFLAGS_JDKLIB) \
          -I$(TOPDIR)/src/java.desktop/macosx/native/libosxui \
          -I$(TOPDIR)/src/java.desktop/macosx/native/libawt_lwawt/awt \
          -I$(TOPDIR)/src/java.desktop/macosx/native/libosxapp \
          -I$(TOPDIR)/src/java.base/share/native/libjava \
          -I$(TOPDIR)/src/java.base/$(OPENJDK_TARGET_OS_TYPE)/native/libjava \
          -I$(SUPPORT_OUTPUTDIR)/headers/java.desktop,  \
      LDFLAGS := $(LDFLAGS_JDKLIB) \
          $(call SET_SHARED_LIBRARY_ORIGIN) \
          -Wl$(COMMA)-rpath$(COMMA)@loader_path \
          -L$(INSTALL_LIBRARIES_HERE), \
      LIBS := -lawt -losxapp -lawt_lwawt \
          -framework Cocoa \
          -framework Carbon \
          -framework ApplicationServices \
          -framework JavaNativeFoundation \
          -framework JavaRuntimeSupport \
          -ljava -ljvm, \
  ))

  TARGETS += $(BUILD_LIBOSXUI)

  $(BUILD_LIBOSXUI): $(BUILD_LIBAWT)

  $(BUILD_LIBOSXUI): $(call FindLib, java.desktop, osxapp)

  $(BUILD_LIBOSXUI): $(BUILD_LIBAWT_LWAWT)

endif

################################################################################

# Hook to include the corresponding custom file, if present.
$(eval $(call IncludeCustomExtension, lib/Awt2dLibraries.gmk))<|MERGE_RESOLUTION|>--- conflicted
+++ resolved
@@ -403,15 +403,7 @@
     LDFLAGS := $(LDFLAGS_JDKLIB) \
         $(call SET_SHARED_LIBRARY_ORIGIN), \
     LDFLAGS_unix := -L$(INSTALL_LIBRARIES_HERE), \
-<<<<<<< HEAD
     LIBS_unix := -lawt -ljvm -ljava $(LCMS_LIBS) $(LIBM), \
-=======
-    LDFLAGS_solaris := /usr/lib$(OPENJDK_TARGET_CPU_ISADIR)/libm.so.2, \
-    LIBS_unix := -lawt -ljvm -ljava $(LCMS_LIBS), \
-    LIBS_linux := $(LIBM), \
-    LIBS_macosx := $(LIBM), \
-    LIBS_aix := $(LIBM),\
->>>>>>> ceea4396
     LIBS_windows := $(WIN_AWT_LIB) $(WIN_JAVA_LIB), \
 ))
 
@@ -456,10 +448,6 @@
         $(call SET_SHARED_LIBRARY_ORIGIN), \
     LIBS := $(LIBJPEG_LIBS) $(JDKLIB_LIBS), \
     LIBS_windows := $(WIN_JAVA_LIB) jvm.lib, \
-<<<<<<< HEAD
-    REORDER := $(BUILD_LIBJAVAJPEG_REORDER), \
-=======
->>>>>>> ceea4396
 ))
 
 $(BUILD_LIBJAVAJPEG): $(call FindLib, java.base, java)
@@ -495,16 +483,6 @@
       $(LIBJAVA_HEADER_FLAGS) \
       #
 
-<<<<<<< HEAD
-  LIBAWT_HEADLESS_REORDER :=
-  ifeq ($(OPENJDK_TARGET_OS), solaris)
-    ifneq ($(OPENJDK_TARGET_CPU), x86_64)
-      LIBAWT_HEADLESS_REORDER := $(TOPDIR)/make/mapfiles/libawt_headless/reorder-$(OPENJDK_TARGET_CPU)
-    endif
-  endif
-
-=======
->>>>>>> ceea4396
   $(eval $(call SetupJdkLibrary, BUILD_LIBAWT_HEADLESS, \
       NAME := awt_headless, \
       SRC := $(LIBAWT_HEADLESS_DIRS), \
@@ -557,19 +535,11 @@
       SRC := $(LIBFREETYPE_SRC)/src, \
       OPTIMIZATION := HIGHEST, \
       CFLAGS := $(CFLAGS_JDKLIB) $(BUILD_LIBFREETYPE_HEADERS) \
-<<<<<<< HEAD
-          -DFT2_BUILD_LIBRARY, \
-      DISABLED_WARNINGS_solstudio := \
-         E_STATEMENT_NOT_REACHED \
-         E_END_OF_LOOP_CODE_NOT_REACHED, \
-      DISABLED_WARNINGS_microsoft := 4267 2220 4244, \
-=======
           -DFT2_BUILD_LIBRARY $(EXPORT_ALL_SYMBOLS), \
       DISABLED_WARNINGS_solstudio := \
          E_STATEMENT_NOT_REACHED \
          E_END_OF_LOOP_CODE_NOT_REACHED, \
       DISABLED_WARNINGS_microsoft := 4267 4244, \
->>>>>>> ceea4396
       LDFLAGS := $(LDFLAGS_JDKLIB) \
           $(call SET_SHARED_LIBRARY_ORIGIN), \
   ))
@@ -620,11 +590,6 @@
 #### End harfbuzz configuration
 
 LIBFONTMANAGER_CFLAGS += $(LIBFREETYPE_CFLAGS)
-<<<<<<< HEAD
-# This may be overridden in a custom makefile
-BUILD_LIBFONTMANAGER_MAPFILE ?= $(TOPDIR)/make/mapfiles/libfontmanager/mapfile-vers
-=======
->>>>>>> ceea4396
 BUILD_LIBFONTMANAGER_FONTLIB += $(LIBFREETYPE_LIBS)
 
 LIBFONTMANAGER_OPTIMIZATION := HIGH
@@ -913,10 +878,6 @@
       DISABLED_WARNINGS_solstudio := E_NEWLINE_NOT_LAST E_DECLARATION_IN_CODE \
           E_STATEMENT_NOT_REACHED, \
       DISABLED_WARNINGS_microsoft := 4018 4244 4267, \
-<<<<<<< HEAD
-      MAPFILE := $(TOPDIR)/make/mapfiles/libsplashscreen/mapfile-vers, \
-=======
->>>>>>> ceea4396
       LDFLAGS := $(LDFLAGS_JDKLIB) \
           $(call SET_SHARED_LIBRARY_ORIGIN), \
       LDFLAGS_macosx := -L$(INSTALL_LIBRARIES_HERE), \
