--- conflicted
+++ resolved
@@ -416,10 +416,9 @@
           # Keep as much as possible on one execution line for best performance
           # on Windows. No need to save exit code from compilation since
           # pipefail is always active on Windows.
-<<<<<<< HEAD
           ifeq ($$(filter %.s, $$($1_FILENAME)), )
-	        $$(call ExecuteWithLog, $$@, \
-	          $$($1_COMPILER) -showIncludes $$($1_COMPILE_OPTIONS)) \
+                $$(call ExecuteWithLog, $$@, $$(call MakeCommandRelative, \
+	          $$($1_COMPILER) -showIncludes $$($1_COMPILE_OPTIONS))) \
 	          | $(TR) -d '\r' | $(GREP) -v -e "^Note: including file:" \
 	            -e "^$$($1_FILENAME)$$$$" || test "$$$$?" = "1" ; \
 	        $(ECHO) $$@: \\ > $$($1_DEPS_FILE) ; \
@@ -429,21 +428,10 @@
 	        $(SED) $(DEPENDENCY_TARGET_SED_PATTERN) $$($1_DEPS_FILE) > $$($1_DEPS_TARGETS_FILE)
           else
 	        # For assembler calls, no need to build dependency list.
-	        $$(call ExecuteWithLog, $$@, \
+                $$(call ExecuteWithLog, $$@, $$(call MakeCommandRelative, \
 	          $$($1_COMPILER) $$($1_FLAGS) \
-	            $(CC_OUT_OPTION)$$($1_OBJ) /Ta $$($1_SRC_FILE))
+	            $(CC_OUT_OPTION)$$($1_OBJ) /Ta $$($1_SRC_FILE)))
           endif
-=======
-	  $$(call ExecuteWithLog, $$@, $$(call MakeCommandRelative, \
-	      $$($1_COMPILER) -showIncludes $$($1_COMPILE_OPTIONS))) \
-	      | $(TR) -d '\r' | $(GREP) -v -e "^Note: including file:" \
-	          -e "^$$($1_FILENAME)$$$$" || test "$$$$?" = "1" ; \
-	  $(ECHO) $$@: \\ > $$($1_DEPS_FILE) ; \
-	  $(SED) $(WINDOWS_SHOWINCLUDE_SED_PATTERN) $$($1_OBJ).log \
-	      | $(SORT) -u >> $$($1_DEPS_FILE) ; \
-	  $(ECHO) >> $$($1_DEPS_FILE) ; \
-	  $(SED) $(DEPENDENCY_TARGET_SED_PATTERN) $$($1_DEPS_FILE) > $$($1_DEPS_TARGETS_FILE)
->>>>>>> d37985cd
         endif
   endif
 endef
