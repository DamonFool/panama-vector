--- conflicted
+++ resolved
@@ -531,8 +531,6 @@
     }
 
 
-<<<<<<< HEAD
-=======
     @Test(dataProvider = "intMaskProvider")
     static void loadStoreMask(IntFunction<int[]> fa,
                               IntFunction<boolean[]> fm) {
@@ -549,7 +547,6 @@
     }
 
 
->>>>>>> 07851474
     @Test(dataProvider = "intByteBufferProvider")
     static void loadStoreByteBuffer(IntFunction<int[]> fa,
                                     IntFunction<ByteBuffer> fb,
