--- conflicted
+++ resolved
@@ -3282,10 +3282,6 @@
             }
         }
     }
-<<<<<<< HEAD
-
-=======
->>>>>>> 8afdcaee
     static boolean testIS_NEGATIVE(byte a) {
         return bits(a)<0;
     }
@@ -3324,10 +3320,6 @@
             }
         }
     }
-<<<<<<< HEAD
-
-=======
->>>>>>> 8afdcaee
 
 
 
