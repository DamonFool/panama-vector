/*
 * Copyright (c) 2020, Oracle and/or its affiliates. All rights reserved.
 * DO NOT ALTER OR REMOVE COPYRIGHT NOTICES OR THIS FILE HEADER.
 *
 * This code is free software; you can redistribute it and/or modify it
 * under the terms of the GNU General Public License version 2 only, as
 * published by the Free Software Foundation.
 *
 * This code is distributed in the hope that it will be useful, but WITHOUT
 * ANY WARRANTY; without even the implied warranty of MERCHANTABILITY or
 * FITNESS FOR A PARTICULAR PURPOSE.  See the GNU General Public License
 * version 2 for more details (a copy is included in the LICENSE file that
 * accompanied this code).
 *
 * You should have received a copy of the GNU General Public License version
 * 2 along with this work; if not, write to the Free Software Foundation,
 * Inc., 51 Franklin St, Fifth Floor, Boston, MA 02110-1301 USA.
 *
 * Please contact Oracle, 500 Oracle Parkway, Redwood Shores, CA 94065 USA
 * or visit www.oracle.com if you need additional information or have any
 * questions.
 */

import jdk.incubator.vector.Vector;
import jdk.incubator.vector.VectorOperators;
import jdk.incubator.vector.VectorShape;
import jdk.incubator.vector.VectorSpecies;
import org.testng.Assert;
import org.testng.ITestResult;
import org.testng.annotations.AfterMethod;
<<<<<<< HEAD
import org.testng.annotations.DataProvider;
=======
>>>>>>> c1407733

import java.lang.invoke.MethodHandle;
import java.lang.invoke.MethodHandles;
import java.lang.reflect.Array;
import java.nio.ByteBuffer;
import java.nio.ByteOrder;
import java.util.ArrayList;
import java.util.List;
import java.util.function.BiConsumer;
import java.util.function.Function;
import java.util.function.IntFunction;

abstract class AbstractVectorConversionTest {

    @AfterMethod
    public void getRunTime(ITestResult tr) {
        long time = tr.getEndMillis() - tr.getStartMillis();
        System.out.println(tr.getName() + " took " + time + " ms");
    }

    static final int INVOC_COUNT = Integer.getInteger("jdk.incubator.vector.test.loop-iterations", 1000);

    static <T> IntFunction<T> withToString(String s, IntFunction<T> f) {
        return new IntFunction<>() {
            @Override
            public T apply(int v) {
                return f.apply(v);
            }

            @Override
            public String toString() {
                return s;
            }
        };
    }

    interface ToByteF {
        byte apply(int i);
    }

    static byte[] fill_byte(int s, ToByteF f) {
        return fill_byte(new byte[s], f);
    }

    static byte[] fill_byte(byte[] a, ToByteF f) {
        for (int i = 0; i < a.length; i++) {
            a[i] = f.apply(i);
        }
        return a;
    }

    interface ToShortF {
        short apply(int i);
    }

    static short[] fill_short(int s, ToShortF f) {
        return fill_short(new short[s], f);
    }

    static short[] fill_short(short[] a, ToShortF f) {
        for (int i = 0; i < a.length; i++) {
            a[i] = f.apply(i);
        }
        return a;
    }

    interface ToIntF {
        int apply(int i);
    }

    static int[] fill_int(int s, ToIntF f) {
        return fill_int(new int[s], f);
    }

    static int[] fill_int(int[] a, ToIntF f) {
        for (int i = 0; i < a.length; i++) {
            a[i] = f.apply(i);
        }
        return a;
    }

    interface ToLongF {
        long apply(int i);
    }

    static long[] fill_long(int s, ToLongF f) {
        return fill_long(new long[s], f);
    }

    static long[] fill_long(long[] a, ToLongF f) {
        for (int i = 0; i < a.length; i++) {
            a[i] = f.apply(i);
        }
        return a;
    }

    interface ToFloatF {
        float apply(int i);
    }

    static float[] fill_float(int s, ToFloatF f) {
        return fill_float(new float[s], f);
    }

    static float[] fill_float(float[] a, ToFloatF f) {
        for (int i = 0; i < a.length; i++) {
            a[i] = f.apply(i);
        }
        return a;
    }

    interface ToDoubleF {
        double apply(int i);
    }

    static double[] fill_double(int s, ToDoubleF f) {
        return fill_double(new double[s], f);
    }

    static double[] fill_double(double[] a, ToDoubleF f) {
        for (int i = 0; i < a.length; i++) {
            a[i] = f.apply(i);
        }
        return a;
    }

    static final List<IntFunction<byte[]>> BYTE_GENERATORS = List.of(
            withToString("byte(i)", (int s) -> fill_byte(s, i -> (byte) (i + 1)))
    );

    static final List<IntFunction<short[]>> SHORT_GENERATORS = List.of(
            withToString("short(i)", (int s) -> fill_short(s, i -> (short) (i * 100 + 1)))
    );

    static final List<IntFunction<int[]>> INT_GENERATORS = List.of(
            withToString("int(i)", (int s) -> fill_int(s, i -> (int) (i ^ ((i & 1) - 1))))
    );

    static final List<IntFunction<long[]>> LONG_GENERATORS = List.of(
            withToString("long(i)", (int s) -> fill_long(s, i -> (long) (i ^ ((i & 1) - 1))))
    );

    static final List<IntFunction<float[]>> FLOAT_GENERATORS = List.of(
            withToString("float(i)", (int s) -> fill_float(s, i -> (float) (i * 10 + 0.1)))
    );

    static final List<IntFunction<double[]>> DOUBLE_GENERATORS = List.of(
            withToString("double(i)", (int s) -> fill_double(s, i -> (double) (i * 10 + 0.1)))
    );

    static List<?> sourceGenerators(Class<?> src) {
        if (src == byte.class) {
            return BYTE_GENERATORS;
        }
        else if (src == short.class) {
            return SHORT_GENERATORS;
        }
        else if (src == int.class) {
            return INT_GENERATORS;
        }
        else if (src == long.class) {
            return LONG_GENERATORS;
        }
        else if (src == float.class) {
            return FLOAT_GENERATORS;
        }
        else if (src == double.class) {
            return DOUBLE_GENERATORS;
        }
        else
            throw new IllegalStateException();
    }

    static Object[][] fixedShapeXFixedShapeSpeciesArgs(VectorShape shape) {
        List<Object[]> args = new ArrayList<>();

        for (Class<?> srcE : List.of(byte.class, short.class, int.class, long.class, float.class, double.class)) {
            VectorSpecies<?> src = VectorSpecies.of(srcE, shape);
            List<?> srcGens = sourceGenerators(srcE);

            for (Class<?> dstE : List.of(byte.class, short.class, int.class, long.class, float.class, double.class)) {
                VectorSpecies<?> dst = VectorSpecies.of(dstE, shape);

                for (Object srcGen : srcGens) {
                    args.add(new Object[]{src, dst, srcGen});
                }
            }
        }

        return args.toArray(Object[][]::new);
    }

    static Object[][] fixedShapeXShapeSpeciesArgs(VectorShape srcShape) {
        List<Object[]> args = new ArrayList<>();
<<<<<<< HEAD

        for (Class<?> srcE : List.of(byte.class, short.class, int.class, long.class, float.class, double.class)) {
            VectorSpecies<?> src = VectorSpecies.of(srcE, srcShape);
            List<?> srcGens = sourceGenerators(srcE);

            for (VectorShape dstShape : VectorShape.values()) {
                for (Class<?> dstE : List.of(byte.class, short.class, int.class, long.class, float.class, double.class)) {
                    VectorSpecies<?> dst = VectorSpecies.of(dstE, dstShape);

=======

        for (Class<?> srcE : List.of(byte.class, short.class, int.class, long.class, float.class, double.class)) {
            VectorSpecies<?> src = VectorSpecies.of(srcE, srcShape);
            List<?> srcGens = sourceGenerators(srcE);

            for (VectorShape dstShape : VectorShape.values()) {
                for (Class<?> dstE : List.of(byte.class, short.class, int.class, long.class, float.class, double.class)) {
                    VectorSpecies<?> dst = VectorSpecies.of(dstE, dstShape);

>>>>>>> c1407733
                    for (Object srcGen : srcGens) {
                        args.add(new Object[]{src, dst, srcGen});
                    }
                }
            }
        }

        return args.toArray(Object[][]::new);
    }


    public enum ConvAPI {CONVERT, CONVERTSHAPE, CASTSHAPE, REINTERPRETSHAPE}


<<<<<<< HEAD
    static <E extends Number> Function<Number, Object> convertValueFunction(Class<?> to) {
=======
    static Function<Number, Object> convertValueFunction(Class<?> to) {
>>>>>>> c1407733
        if (to == byte.class)
            return Number::byteValue;
        else if (to == short.class)
            return Number::shortValue;
        else if (to == int.class)
            return Number::intValue;
        else if (to == long.class)
            return Number::longValue;
        else if (to == float.class)
            return Number::floatValue;
        else if (to == double.class)
            return Number::doubleValue;
        else
            throw new IllegalStateException();
    }

    static BiConsumer<ByteBuffer, Object> putBufferValueFunction(Class<?> from) {
        if (from == byte.class)
            return (bb, o) -> bb.put((byte) o);
        else if (from == short.class)
            return (bb, o) -> bb.putShort((short) o);
        else if (from == int.class)
            return (bb, o) -> bb.putInt((int) o);
        else if (from == long.class)
            return (bb, o) -> bb.putLong((long) o);
        else if (from == float.class)
            return (bb, o) -> bb.putFloat((float) o);
        else if (from == double.class)
            return (bb, o) -> bb.putDouble((double) o);
        else
            throw new IllegalStateException();
    }

    static Function<ByteBuffer, Number> getBufferValueFunction(Class<?> to) {
        if (to == byte.class)
            return ByteBuffer::get;
        else if (to == short.class)
            return ByteBuffer::getShort;
        else if (to == int.class)
            return ByteBuffer::getInt;
        else if (to == long.class)
            return ByteBuffer::getLong;
        else if (to == float.class)
            return ByteBuffer::getFloat;
        else if (to == double.class)
            return ByteBuffer::getDouble;
        else
            throw new IllegalStateException();
    }

<<<<<<< HEAD
    static final ClassValue<Object> ZERO = new ClassValue<Object>() {
        @Override
        protected Object computeValue(Class<?> type) {
            MethodHandle zeroHandle = MethodHandles.zero(type);
            Object zero;
=======
    static final ClassValue<Object> ZERO = new ClassValue<>() {
        @Override
        protected Object computeValue(Class<?> type) {
            MethodHandle zeroHandle = MethodHandles.zero(type);
>>>>>>> c1407733
            try {
                return zeroHandle.invoke();
            } catch (Throwable t) {
                throw new RuntimeException(t);
            }
        }
    };

    static void zeroArray(Object a, int offset, int length) {
        Object zero = ZERO.get(a.getClass().getComponentType());
        for (int i = 0; i < length; i++) {
            Array.set(a, offset + i, zero);
        }
    }

    static void copyConversionArray(Object src, int srcPos,
                                    Object dest, int destPos,
                                    int length,
                                    Function<Number, Object> c) {
        for (int i = 0; i < length; i++) {
            Number v = (Number) Array.get(src, srcPos + i);
            Array.set(dest, destPos + i, c.apply(v));
        }
    }

    static void
    expanding_reinterpret_scalar(Object in, Object out,
                                 int in_vec_size, int out_vec_size,
                                 int in_vec_lane_cnt, int out_vec_lane_cnt,
                                 int in_idx, int out_idx, int part,
                                 BiConsumer<ByteBuffer, Object> putValue,
                                 Function<ByteBuffer, Number> getValue) {
        int SLICE_FACTOR = Math.max(in_vec_size, out_vec_size) / Math.min(in_vec_size, out_vec_size);
        int ELEMENTS_IN_SLICE = in_vec_lane_cnt / SLICE_FACTOR;
        assert (part < SLICE_FACTOR && part >= 0);

        int start_idx = in_idx + part * ELEMENTS_IN_SLICE;
        int end_idx = start_idx + ELEMENTS_IN_SLICE;

        var bb = ByteBuffer.allocate(out_vec_size).order(ByteOrder.nativeOrder());
        for (int i = start_idx; i < end_idx; i++) {
            Object v = Array.get(in, i);
            putValue.accept(bb, v);
        }
        bb.rewind();

        for (int i = 0; i < out_vec_lane_cnt; i++) {
            Number v = getValue.apply(bb);
            Array.set(out, i + out_idx, v);
        }
    }

    static void
    contracting_reinterpret_scalar(Object in, Object out,
                                   int in_vec_size, int out_vec_size,
                                   int in_vec_lane_cnt, int out_vec_lane_cnt,
                                   int in_idx, int out_idx, int part,
                                   BiConsumer<ByteBuffer, Object> putValue,
                                   Function<ByteBuffer, Number> getValue) {
        int SLICE_FACTOR = Math.max(in_vec_size, out_vec_size) / Math.min(in_vec_size, out_vec_size);
        int ELEMENTS_OUT_SLICE = out_vec_lane_cnt / SLICE_FACTOR;
        assert (part > -SLICE_FACTOR && part <= 0);

        int start_idx = out_idx + (-part) * ELEMENTS_OUT_SLICE;
        int end_idx = start_idx + ELEMENTS_OUT_SLICE;

        zeroArray(out, out_idx, out_vec_lane_cnt);

        var bb = ByteBuffer.allocate(in_vec_size).order(ByteOrder.nativeOrder());
        for (int i = 0; i < in_vec_lane_cnt; i++) {
            Object v = Array.get(in, i + in_idx);
            putValue.accept(bb, v);
        }
        bb.rewind();

        for (int i = start_idx; i < end_idx; i++) {
            Number v = getValue.apply(bb);
            Array.set(out, i, v);
        }
    }

    static int[] getPartsArray(int m, boolean is_contracting_conv) {
        int[] parts = new int[m];
        int part_init = is_contracting_conv ? -m + 1 : 0;
        for (int i = 0; i < parts.length; i++)
            parts[i] = part_init + i;
        return parts;
    }

    static <I, O> void conversion_kernel(VectorSpecies<I> srcSpecies, VectorSpecies<O> destSpecies,
                                         Object in,
                                         ConvAPI conv) {
        VectorOperators.Conversion<I, O> convOp = VectorOperators.Conversion.ofCast(
                srcSpecies.elementType(), destSpecies.elementType());
        int in_len = Array.getLength(in);
        int out_len = (in_len / srcSpecies.length()) * destSpecies.length();
        int src_species_len = srcSpecies.length();
        int dst_species_len = destSpecies.length();
        boolean is_contracting_conv = src_species_len * destSpecies.elementSize() < destSpecies.vectorBitSize();
        int m = Math.max(dst_species_len, src_species_len) / Math.min(src_species_len, dst_species_len);

        int[] parts = getPartsArray(m, is_contracting_conv);

        Object expected = Array.newInstance(destSpecies.elementType(), out_len);
        Object actual = Array.newInstance(destSpecies.elementType(), out_len);

        Function<Number, Object> convertValue = convertValueFunction(destSpecies.elementType());

        // Calculate expected result
        for (int i = 0, j = 0; i < in_len; i += src_species_len, j += dst_species_len) {
            int part = parts[i % parts.length];

            if (is_contracting_conv) {
                int start_idx = -part * src_species_len;
                zeroArray(expected, j, dst_species_len);
                copyConversionArray(in, i, expected, start_idx + j, src_species_len, convertValue);
            } else {
                int start_idx = part * dst_species_len;
                copyConversionArray(in, start_idx + i, expected, j, dst_species_len, convertValue);
            }
        }

        for (int ic = 0; ic < INVOC_COUNT; ic++) {
            for (int i = 0, j = 0; i < in_len; i += src_species_len, j += dst_species_len) {
                int part = parts[i % parts.length];
                var av = srcSpecies.fromArray(in, i);
                Vector<O> rv = switch(conv) {
                    case CONVERT -> av.convert(convOp, part);
                    case CONVERTSHAPE -> av.convertShape(convOp, destSpecies, part);
                    case CASTSHAPE -> av.castShape(destSpecies, part);
                    case REINTERPRETSHAPE -> throw new UnsupportedOperationException();
                };
                System.arraycopy(rv.toArray(), 0, actual, j, dst_species_len);
            }
        }

        Assert.assertEquals(actual, expected);
    }

    static <I, O> void reinterpret_kernel(VectorSpecies<I> srcSpecies, VectorSpecies<O> dstSpecies,
                                          Object in) {
        int in_len = Array.getLength(in);
        int out_len = (in_len / srcSpecies.length()) * dstSpecies.length();
        int src_vector_size = srcSpecies.vectorBitSize();
        int dst_vector_size = dstSpecies.vectorBitSize();
        int src_species_len = srcSpecies.length();
        int dst_species_len = dstSpecies.length();
        boolean is_contracting_conv = src_vector_size < dst_vector_size;
        int m = Math.max(dst_vector_size, src_vector_size) / Math.min(dst_vector_size, src_vector_size);

        int[] parts = getPartsArray(m, is_contracting_conv);

        Object expected = Array.newInstance(dstSpecies.elementType(), out_len);
        Object actual = Array.newInstance(dstSpecies.elementType(), out_len);

        BiConsumer<ByteBuffer, Object> putValue = putBufferValueFunction(srcSpecies.elementType());
        Function<ByteBuffer, Number> getValue = getBufferValueFunction(dstSpecies.elementType());

        // Calculate expected result
        for (int i = 0, j = 0; i < in_len; i += src_species_len, j += dst_species_len) {
            int part = parts[i % parts.length];

            if (is_contracting_conv) {
                contracting_reinterpret_scalar(in, expected,
                        src_vector_size, dst_vector_size,
                        src_species_len, dst_species_len,
                        i, j, part,
                        putValue, getValue);
            } else {
                expanding_reinterpret_scalar(in, expected,
                        src_vector_size, dst_vector_size,
                        src_species_len, dst_species_len,
                        i, j, part,
                        putValue, getValue);
            }
        }

        for (int ic = 0; ic < INVOC_COUNT; ic++) {
            for (int i = 0, j = 0; i < in_len; i += src_species_len, j += dst_species_len) {
                int part = parts[i % parts.length];
                var av = srcSpecies.fromArray(in, i);
                var rv = av.reinterpretShape(dstSpecies, part);
                System.arraycopy(rv.toArray(), 0, actual, j, dst_species_len);
            }
        }

        Assert.assertEquals(actual, expected);
    }
}<|MERGE_RESOLUTION|>--- conflicted
+++ resolved
@@ -28,10 +28,6 @@
 import org.testng.Assert;
 import org.testng.ITestResult;
 import org.testng.annotations.AfterMethod;
-<<<<<<< HEAD
-import org.testng.annotations.DataProvider;
-=======
->>>>>>> c1407733
 
 import java.lang.invoke.MethodHandle;
 import java.lang.invoke.MethodHandles;
@@ -226,7 +222,6 @@
 
     static Object[][] fixedShapeXShapeSpeciesArgs(VectorShape srcShape) {
         List<Object[]> args = new ArrayList<>();
-<<<<<<< HEAD
 
         for (Class<?> srcE : List.of(byte.class, short.class, int.class, long.class, float.class, double.class)) {
             VectorSpecies<?> src = VectorSpecies.of(srcE, srcShape);
@@ -236,17 +231,6 @@
                 for (Class<?> dstE : List.of(byte.class, short.class, int.class, long.class, float.class, double.class)) {
                     VectorSpecies<?> dst = VectorSpecies.of(dstE, dstShape);
 
-=======
-
-        for (Class<?> srcE : List.of(byte.class, short.class, int.class, long.class, float.class, double.class)) {
-            VectorSpecies<?> src = VectorSpecies.of(srcE, srcShape);
-            List<?> srcGens = sourceGenerators(srcE);
-
-            for (VectorShape dstShape : VectorShape.values()) {
-                for (Class<?> dstE : List.of(byte.class, short.class, int.class, long.class, float.class, double.class)) {
-                    VectorSpecies<?> dst = VectorSpecies.of(dstE, dstShape);
-
->>>>>>> c1407733
                     for (Object srcGen : srcGens) {
                         args.add(new Object[]{src, dst, srcGen});
                     }
@@ -261,11 +245,7 @@
     public enum ConvAPI {CONVERT, CONVERTSHAPE, CASTSHAPE, REINTERPRETSHAPE}
 
 
-<<<<<<< HEAD
-    static <E extends Number> Function<Number, Object> convertValueFunction(Class<?> to) {
-=======
     static Function<Number, Object> convertValueFunction(Class<?> to) {
->>>>>>> c1407733
         if (to == byte.class)
             return Number::byteValue;
         else if (to == short.class)
@@ -316,18 +296,10 @@
             throw new IllegalStateException();
     }
 
-<<<<<<< HEAD
-    static final ClassValue<Object> ZERO = new ClassValue<Object>() {
-        @Override
-        protected Object computeValue(Class<?> type) {
-            MethodHandle zeroHandle = MethodHandles.zero(type);
-            Object zero;
-=======
     static final ClassValue<Object> ZERO = new ClassValue<>() {
         @Override
         protected Object computeValue(Class<?> type) {
             MethodHandle zeroHandle = MethodHandles.zero(type);
->>>>>>> c1407733
             try {
                 return zeroHandle.invoke();
             } catch (Throwable t) {
