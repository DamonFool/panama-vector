/*
 * Copyright (c) 2018, 2020, Oracle and/or its affiliates. All rights reserved.
 * DO NOT ALTER OR REMOVE COPYRIGHT NOTICES OR THIS FILE HEADER.
 *
 * This code is free software; you can redistribute it and/or modify it
 * under the terms of the GNU General Public License version 2 only, as
 * published by the Free Software Foundation.
 *
 * This code is distributed in the hope that it will be useful, but WITHOUT
 * ANY WARRANTY; without even the implied warranty of MERCHANTABILITY or
 * FITNESS FOR A PARTICULAR PURPOSE.  See the GNU General Public License
 * version 2 for more details (a copy is included in the LICENSE file that
 * accompanied this code).
 *
 * You should have received a copy of the GNU General Public License version
 * 2 along with this work; if not, write to the Free Software Foundation,
 * Inc., 51 Franklin St, Fifth Floor, Boston, MA 02110-1301 USA.
 *
 * Please contact Oracle, 500 Oracle Parkway, Redwood Shores, CA 94065 USA
 * or visit www.oracle.com if you need additional information or have any
 * questions.
 */

/*
 * @test
 * @modules jdk.incubator.vector
 * @run testng/othervm -ea -esa -Xbatch Int512VectorTests
 */

// -- This file was mechanically generated: Do not edit! -- //

import jdk.incubator.vector.VectorShape;
import jdk.incubator.vector.VectorSpecies;
import jdk.incubator.vector.VectorShuffle;
import jdk.incubator.vector.VectorMask;
import jdk.incubator.vector.VectorOperators;
import jdk.incubator.vector.Vector;

import jdk.incubator.vector.IntVector;

import org.testng.Assert;
import org.testng.annotations.DataProvider;
import org.testng.annotations.Test;

import java.lang.Integer;
import java.util.List;
import java.util.Arrays;
import java.util.function.BiFunction;
import java.util.function.IntFunction;
import java.util.Objects;
import java.util.stream.Collectors;
import java.util.stream.Stream;

@Test
public class Int512VectorTests extends AbstractVectorTest {

    static final VectorSpecies<Integer> SPECIES =
                IntVector.SPECIES_512;

    static final int INVOC_COUNT = Integer.getInteger("jdk.incubator.vector.test.loop-iterations", 100);


    static final int BUFFER_REPS = Integer.getInteger("jdk.incubator.vector.test.buffer-vectors", 25000 / 512);

    static final int BUFFER_SIZE = Integer.getInteger("jdk.incubator.vector.test.buffer-size", BUFFER_REPS * (512 / 8));

    interface FUnOp {
        int apply(int a);
    }

    static void assertArraysEquals(int[] a, int[] r, FUnOp f) {
        int i = 0;
        try {
            for (; i < a.length; i++) {
                Assert.assertEquals(r[i], f.apply(a[i]));
            }
        } catch (AssertionError e) {
            Assert.assertEquals(r[i], f.apply(a[i]), "at index #" + i + ", input = " + a[i]);
        }
    }

    interface FUnArrayOp {
        int[] apply(int a);
    }

    static void assertArraysEquals(int[] a, int[] r, FUnArrayOp f) {
        int i = 0;
        try {
            for (; i < a.length; i += SPECIES.length()) {
                Assert.assertEquals(Arrays.copyOfRange(r, i, i+SPECIES.length()),
                  f.apply(a[i]));
            }
        } catch (AssertionError e) {
            int[] ref = f.apply(a[i]);
            int[] res = Arrays.copyOfRange(r, i, i+SPECIES.length());
            Assert.assertEquals(ref, res, "(ref: " + Arrays.toString(ref)
              + ", res: " + Arrays.toString(res)
              + "), at index #" + i);
        }
    }

    static void assertArraysEquals(int[] a, int[] r, boolean[] mask, FUnOp f) {
        int i = 0;
        try {
            for (; i < a.length; i++) {
                Assert.assertEquals(r[i], mask[i % SPECIES.length()] ? f.apply(a[i]) : a[i]);
            }
        } catch (AssertionError e) {
            Assert.assertEquals(r[i], mask[i % SPECIES.length()] ? f.apply(a[i]) : a[i], "at index #" + i + ", input = " + a[i] + ", mask = " + mask[i % SPECIES.length()]);
        }
    }

    interface FReductionOp {
        int apply(int[] a, int idx);
    }

    interface FReductionAllOp {
        int apply(int[] a);
    }

    static void assertReductionArraysEquals(int[] a, int[] b, int c,
                                            FReductionOp f, FReductionAllOp fa) {
        int i = 0;
        try {
            Assert.assertEquals(c, fa.apply(a));
            for (; i < a.length; i += SPECIES.length()) {
                Assert.assertEquals(b[i], f.apply(a, i));
            }
        } catch (AssertionError e) {
            Assert.assertEquals(c, fa.apply(a), "Final result is incorrect!");
            Assert.assertEquals(b[i], f.apply(a, i), "at index #" + i);
        }
    }

    interface FReductionMaskedOp {
        int apply(int[] a, int idx, boolean[] mask);
    }

    interface FReductionAllMaskedOp {
        int apply(int[] a, boolean[] mask);
    }

    static void assertReductionArraysEqualsMasked(int[] a, int[] b, int c, boolean[] mask,
                                            FReductionMaskedOp f, FReductionAllMaskedOp fa) {
        int i = 0;
        try {
            Assert.assertEquals(c, fa.apply(a, mask));
            for (; i < a.length; i += SPECIES.length()) {
                Assert.assertEquals(b[i], f.apply(a, i, mask));
            }
        } catch (AssertionError e) {
            Assert.assertEquals(c, fa.apply(a, mask), "Final result is incorrect!");
            Assert.assertEquals(b[i], f.apply(a, i, mask), "at index #" + i);
        }
    }

    interface FReductionOpLong {
        long apply(int[] a, int idx);
    }

    interface FReductionAllOpLong {
        long apply(int[] a);
    }

    static void assertReductionLongArraysEquals(int[] a, long[] b, long c,
                                            FReductionOpLong f, FReductionAllOpLong fa) {
        int i = 0;
        try {
            Assert.assertEquals(c, fa.apply(a));
            for (; i < a.length; i += SPECIES.length()) {
                Assert.assertEquals(b[i], f.apply(a, i));
            }
        } catch (AssertionError e) {
            Assert.assertEquals(c, fa.apply(a), "Final result is incorrect!");
            Assert.assertEquals(b[i], f.apply(a, i), "at index #" + i);
        }
    }

    interface FReductionMaskedOpLong {
        long apply(int[] a, int idx, boolean[] mask);
    }

    interface FReductionAllMaskedOpLong {
        long apply(int[] a, boolean[] mask);
    }

    static void assertReductionLongArraysEqualsMasked(int[] a, long[] b, long c, boolean[] mask,
                                            FReductionMaskedOpLong f, FReductionAllMaskedOpLong fa) {
        int i = 0;
        try {
            Assert.assertEquals(c, fa.apply(a, mask));
            for (; i < a.length; i += SPECIES.length()) {
                Assert.assertEquals(b[i], f.apply(a, i, mask));
            }
        } catch (AssertionError e) {
            Assert.assertEquals(c, fa.apply(a, mask), "Final result is incorrect!");
            Assert.assertEquals(b[i], f.apply(a, i, mask), "at index #" + i);
        }
    }

    interface FBoolReductionOp {
        boolean apply(boolean[] a, int idx);
    }

    static void assertReductionBoolArraysEquals(boolean[] a, boolean[] b, FBoolReductionOp f) {
        int i = 0;
        try {
            for (; i < a.length; i += SPECIES.length()) {
                Assert.assertEquals(b[i], f.apply(a, i));
            }
        } catch (AssertionError e) {
            Assert.assertEquals(b[i], f.apply(a, i), "at index #" + i);
        }
    }

    static void assertInsertArraysEquals(int[] a, int[] b, int element, int index) {
        int i = 0;
        try {
            for (; i < a.length; i += 1) {
                if(i%SPECIES.length() == index) {
                    Assert.assertEquals(b[i], element);
                } else {
                    Assert.assertEquals(b[i], a[i]);
                }
            }
        } catch (AssertionError e) {
            if (i%SPECIES.length() == index) {
                Assert.assertEquals(b[i], element, "at index #" + i);
            } else {
                Assert.assertEquals(b[i], a[i], "at index #" + i);
            }
        }
    }

    static void assertRearrangeArraysEquals(int[] a, int[] r, int[] order, int vector_len) {
        int i = 0, j = 0;
        try {
            for (; i < a.length; i += vector_len) {
                for (j = 0; j < vector_len; j++) {
                    Assert.assertEquals(r[i+j], a[i+order[i+j]]);
                }
            }
        } catch (AssertionError e) {
            int idx = i + j;
            Assert.assertEquals(r[i+j], a[i+order[i+j]], "at index #" + idx + ", input = " + a[i+order[i+j]]);
        }
    }

    static void assertSelectFromArraysEquals(int[] a, int[] r, int[] order, int vector_len) {
        int i = 0, j = 0;
        try {
            for (; i < a.length; i += vector_len) {
                for (j = 0; j < vector_len; j++) {
                    Assert.assertEquals(r[i+j], a[i+(int)order[i+j]]);
                }
            }
        } catch (AssertionError e) {
            int idx = i + j;
            Assert.assertEquals(r[i+j], a[i+(int)order[i+j]], "at index #" + idx + ", input = " + a[i+(int)order[i+j]]);
        }
    }

    static void assertRearrangeArraysEquals(int[] a, int[] r, int[] order, boolean[] mask, int vector_len) {
        int i = 0, j = 0;
        try {
            for (; i < a.length; i += vector_len) {
                for (j = 0; j < vector_len; j++) {
                    if (mask[j % SPECIES.length()])
                         Assert.assertEquals(r[i+j], a[i+order[i+j]]);
                    else
                         Assert.assertEquals(r[i+j], (int)0);
                }
            }
        } catch (AssertionError e) {
            int idx = i + j;
            if (mask[j % SPECIES.length()])
                Assert.assertEquals(r[i+j], a[i+order[i+j]], "at index #" + idx + ", input = " + a[i+order[i+j]] + ", mask = " + mask[j % SPECIES.length()]);
            else
                Assert.assertEquals(r[i+j], (int)0, "at index #" + idx + ", input = " + a[i+order[i+j]] + ", mask = " + mask[j % SPECIES.length()]);
        }
    }

    static void assertSelectFromArraysEquals(int[] a, int[] r, int[] order, boolean[] mask, int vector_len) {
        int i = 0, j = 0;
        try {
            for (; i < a.length; i += vector_len) {
                for (j = 0; j < vector_len; j++) {
                    if (mask[j % SPECIES.length()])
                         Assert.assertEquals(r[i+j], a[i+(int)order[i+j]]);
                    else
                         Assert.assertEquals(r[i+j], (int)0);
                }
            }
        } catch (AssertionError e) {
            int idx = i + j;
            if (mask[j % SPECIES.length()])
                Assert.assertEquals(r[i+j], a[i+(int)order[i+j]], "at index #" + idx + ", input = " + a[i+(int)order[i+j]] + ", mask = " + mask[j % SPECIES.length()]);
            else
                Assert.assertEquals(r[i+j], (int)0, "at index #" + idx + ", input = " + a[i+(int)order[i+j]] + ", mask = " + mask[j % SPECIES.length()]);
        }
    }

    static void assertBroadcastArraysEquals(int[]a, int[]r) {
        int i = 0;
        for (; i < a.length; i += SPECIES.length()) {
            int idx = i;
            for (int j = idx; j < (idx + SPECIES.length()); j++)
                a[j]=a[idx];
        }

        try {
            for (i = 0; i < a.length; i++) {
                Assert.assertEquals(r[i], a[i]);
            }
        } catch (AssertionError e) {
            Assert.assertEquals(r[i], a[i], "at index #" + i + ", input = " + a[i]);
        }
    }

    interface FBinOp {
        int apply(int a, int b);
    }

    interface FBinMaskOp {
        int apply(int a, int b, boolean m);

        static FBinMaskOp lift(FBinOp f) {
            return (a, b, m) -> m ? f.apply(a, b) : a;
        }
    }

    static void assertArraysEquals(int[] a, int[] b, int[] r, FBinOp f) {
        int i = 0;
        try {
            for (; i < a.length; i++) {
                Assert.assertEquals(r[i], f.apply(a[i], b[i]));
            }
        } catch (AssertionError e) {
            Assert.assertEquals(r[i], f.apply(a[i], b[i]), "(" + a[i] + ", " + b[i] + ") at index #" + i);
        }
    }

    static void assertBroadcastArraysEquals(int[] a, int[] b, int[] r, FBinOp f) {
        int i = 0;
        try {
            for (; i < a.length; i++) {
                Assert.assertEquals(r[i], f.apply(a[i], b[(i / SPECIES.length()) * SPECIES.length()]));
            }
        } catch (AssertionError e) {
            Assert.assertEquals(r[i], f.apply(a[i], b[(i / SPECIES.length()) * SPECIES.length()]),
                                "(" + a[i] + ", " + b[(i / SPECIES.length()) * SPECIES.length()] + ") at index #" + i);
        }
    }

    static void assertBroadcastLongArraysEquals(int[] a, int[] b, int[] r, FBinOp f) {
        int i = 0;
        try {
            for (; i < a.length; i++) {
                Assert.assertEquals(r[i], f.apply(a[i], (int)((long)b[(i / SPECIES.length()) * SPECIES.length()])));
            }
        } catch (AssertionError e) {
            Assert.assertEquals(r[i], f.apply(a[i], (int)((long)b[(i / SPECIES.length()) * SPECIES.length()])),
                                "(" + a[i] + ", " + b[(i / SPECIES.length()) * SPECIES.length()] + ") at index #" + i);
        }
    }

    static void assertArraysEquals(int[] a, int[] b, int[] r, boolean[] mask, FBinOp f) {
        assertArraysEquals(a, b, r, mask, FBinMaskOp.lift(f));
    }

    static void assertArraysEquals(int[] a, int[] b, int[] r, boolean[] mask, FBinMaskOp f) {
        int i = 0;
        try {
            for (; i < a.length; i++) {
                Assert.assertEquals(r[i], f.apply(a[i], b[i], mask[i % SPECIES.length()]));
            }
        } catch (AssertionError err) {
            Assert.assertEquals(r[i], f.apply(a[i], b[i], mask[i % SPECIES.length()]), "at index #" + i + ", input1 = " + a[i] + ", input2 = " + b[i] + ", mask = " + mask[i % SPECIES.length()]);
        }
    }

    static void assertBroadcastArraysEquals(int[] a, int[] b, int[] r, boolean[] mask, FBinOp f) {
        assertBroadcastArraysEquals(a, b, r, mask, FBinMaskOp.lift(f));
    }

    static void assertBroadcastArraysEquals(int[] a, int[] b, int[] r, boolean[] mask, FBinMaskOp f) {
        int i = 0;
        try {
            for (; i < a.length; i++) {
                Assert.assertEquals(r[i], f.apply(a[i], b[(i / SPECIES.length()) * SPECIES.length()], mask[i % SPECIES.length()]));
            }
        } catch (AssertionError err) {
            Assert.assertEquals(r[i], f.apply(a[i], b[(i / SPECIES.length()) * SPECIES.length()],
                                mask[i % SPECIES.length()]), "at index #" + i + ", input1 = " + a[i] +
                                ", input2 = " + b[(i / SPECIES.length()) * SPECIES.length()] + ", mask = " +
                                mask[i % SPECIES.length()]);
        }
    }

    static void assertBroadcastLongArraysEquals(int[] a, int[] b, int[] r, boolean[] mask, FBinOp f) {
        assertBroadcastLongArraysEquals(a, b, r, mask, FBinMaskOp.lift(f));
    }

    static void assertBroadcastLongArraysEquals(int[] a, int[] b, int[] r, boolean[] mask, FBinMaskOp f) {
        int i = 0;
        try {
            for (; i < a.length; i++) {
                Assert.assertEquals(r[i], f.apply(a[i], (int)((long)b[(i / SPECIES.length()) * SPECIES.length()]), mask[i % SPECIES.length()]));
            }
        } catch (AssertionError err) {
            Assert.assertEquals(r[i], f.apply(a[i], (int)((long)b[(i / SPECIES.length()) * SPECIES.length()]),
                                mask[i % SPECIES.length()]), "at index #" + i + ", input1 = " + a[i] +
                                ", input2 = " + b[(i / SPECIES.length()) * SPECIES.length()] + ", mask = " +
                                mask[i % SPECIES.length()]);
        }
    }

    static void assertShiftArraysEquals(int[] a, int[] b, int[] r, FBinOp f) {
        int i = 0;
        int j = 0;
        try {
            for (; j < a.length; j += SPECIES.length()) {
                for (i = 0; i < SPECIES.length(); i++) {
                    Assert.assertEquals(r[i+j], f.apply(a[i+j], b[j]));
                }
            }
        } catch (AssertionError e) {
            Assert.assertEquals(r[i+j], f.apply(a[i+j], b[j]), "at index #" + i + ", " + j);
        }
    }

    static void assertShiftArraysEquals(int[] a, int[] b, int[] r, boolean[] mask, FBinOp f) {
        assertShiftArraysEquals(a, b, r, mask, FBinMaskOp.lift(f));
    }

    static void assertShiftArraysEquals(int[] a, int[] b, int[] r, boolean[] mask, FBinMaskOp f) {
        int i = 0;
        int j = 0;
        try {
            for (; j < a.length; j += SPECIES.length()) {
                for (i = 0; i < SPECIES.length(); i++) {
                    Assert.assertEquals(r[i+j], f.apply(a[i+j], b[j], mask[i]));
                }
            }
        } catch (AssertionError err) {
            Assert.assertEquals(r[i+j], f.apply(a[i+j], b[j], mask[i]), "at index #" + i + ", input1 = " + a[i+j] + ", input2 = " + b[j] + ", mask = " + mask[i]);
        }
    }

    interface FTernOp {
        int apply(int a, int b, int c);
    }

    interface FTernMaskOp {
        int apply(int a, int b, int c, boolean m);

        static FTernMaskOp lift(FTernOp f) {
            return (a, b, c, m) -> m ? f.apply(a, b, c) : a;
        }
    }

    static void assertArraysEquals(int[] a, int[] b, int[] c, int[] r, FTernOp f) {
        int i = 0;
        try {
            for (; i < a.length; i++) {
                Assert.assertEquals(r[i], f.apply(a[i], b[i], c[i]));
            }
        } catch (AssertionError e) {
            Assert.assertEquals(r[i], f.apply(a[i], b[i], c[i]), "at index #" + i + ", input1 = " + a[i] + ", input2 = " + b[i] + ", input3 = " + c[i]);
        }
    }

    static void assertArraysEquals(int[] a, int[] b, int[] c, int[] r, boolean[] mask, FTernOp f) {
        assertArraysEquals(a, b, c, r, mask, FTernMaskOp.lift(f));
    }

    static void assertArraysEquals(int[] a, int[] b, int[] c, int[] r, boolean[] mask, FTernMaskOp f) {
        int i = 0;
        try {
            for (; i < a.length; i++) {
                Assert.assertEquals(r[i], f.apply(a[i], b[i], c[i], mask[i % SPECIES.length()]));
            }
        } catch (AssertionError err) {
            Assert.assertEquals(r[i], f.apply(a[i], b[i], c[i], mask[i % SPECIES.length()]), "at index #" + i + ", input1 = " + a[i] + ", input2 = "
              + b[i] + ", input3 = " + c[i] + ", mask = " + mask[i % SPECIES.length()]);
        }
    }

    static void assertBroadcastArraysEquals(int[] a, int[] b, int[] c, int[] r, FTernOp f) {
        int i = 0;
        try {
            for (; i < a.length; i++) {
                Assert.assertEquals(r[i], f.apply(a[i], b[i], c[(i / SPECIES.length()) * SPECIES.length()]));
            }
        } catch (AssertionError e) {
            Assert.assertEquals(r[i], f.apply(a[i], b[i], c[(i / SPECIES.length()) * SPECIES.length()]), "at index #" +
                                i + ", input1 = " + a[i] + ", input2 = " + b[i] + ", input3 = " +
                                c[(i / SPECIES.length()) * SPECIES.length()]);
        }
    }

    static void assertAltBroadcastArraysEquals(int[] a, int[] b, int[] c, int[] r, FTernOp f) {
        int i = 0;
        try {
            for (; i < a.length; i++) {
                Assert.assertEquals(r[i], f.apply(a[i], b[(i / SPECIES.length()) * SPECIES.length()], c[i]));
            }
        } catch (AssertionError e) {
            Assert.assertEquals(r[i], f.apply(a[i], b[(i / SPECIES.length()) * SPECIES.length()], c[i]), "at index #" +
                                i + ", input1 = " + a[i] + ", input2 = " +
                                b[(i / SPECIES.length()) * SPECIES.length()] + ",  input3 = " + c[i]);
        }
    }

    static void assertBroadcastArraysEquals(int[] a, int[] b, int[] c, int[] r, boolean[] mask,
                                            FTernOp f) {
        assertBroadcastArraysEquals(a, b, c, r, mask, FTernMaskOp.lift(f));
    }

    static void assertBroadcastArraysEquals(int[] a, int[] b, int[] c, int[] r, boolean[] mask,
                                            FTernMaskOp f) {
        int i = 0;
        try {
            for (; i < a.length; i++) {
                Assert.assertEquals(r[i], f.apply(a[i], b[i], c[(i / SPECIES.length()) * SPECIES.length()],
                                    mask[i % SPECIES.length()]));
            }
        } catch (AssertionError err) {
            Assert.assertEquals(r[i], f.apply(a[i], b[i], c[(i / SPECIES.length()) * SPECIES.length()],
                                mask[i % SPECIES.length()]), "at index #" + i + ", input1 = " + a[i] + ", input2 = " +
                                b[i] + ", input3 = " + c[(i / SPECIES.length()) * SPECIES.length()] + ", mask = " +
                                mask[i % SPECIES.length()]);
        }
    }

    static void assertAltBroadcastArraysEquals(int[] a, int[] b, int[] c, int[] r, boolean[] mask,
                                            FTernOp f) {
        assertAltBroadcastArraysEquals(a, b, c, r, mask, FTernMaskOp.lift(f));
    }

    static void assertAltBroadcastArraysEquals(int[] a, int[] b, int[] c, int[] r, boolean[] mask,
                                            FTernMaskOp f) {
        int i = 0;
        try {
            for (; i < a.length; i++) {
                Assert.assertEquals(r[i], f.apply(a[i], b[(i / SPECIES.length()) * SPECIES.length()], c[i],
                                    mask[i % SPECIES.length()]));
            }
        } catch (AssertionError err) {
            Assert.assertEquals(r[i], f.apply(a[i], b[(i / SPECIES.length()) * SPECIES.length()], c[i],
                                mask[i % SPECIES.length()]), "at index #" + i + ", input1 = " + a[i] +
                                ", input2 = " + b[(i / SPECIES.length()) * SPECIES.length()] +
                                ", input3 = " + c[i] + ", mask = " + mask[i % SPECIES.length()]);
        }
    }

    static void assertDoubleBroadcastArraysEquals(int[] a, int[] b, int[] c, int[] r, FTernOp f) {
        int i = 0;
        try {
            for (; i < a.length; i++) {
                Assert.assertEquals(r[i], f.apply(a[i], b[(i / SPECIES.length()) * SPECIES.length()],
                                    c[(i / SPECIES.length()) * SPECIES.length()]));
            }
        } catch (AssertionError e) {
            Assert.assertEquals(r[i], f.apply(a[i], b[(i / SPECIES.length()) * SPECIES.length()],
                                c[(i / SPECIES.length()) * SPECIES.length()]), "at index #" + i + ", input1 = " + a[i]
                                + ", input2 = " + b[(i / SPECIES.length()) * SPECIES.length()] + ", input3 = " +
                                c[(i / SPECIES.length()) * SPECIES.length()]);
        }
    }

    static void assertDoubleBroadcastArraysEquals(int[] a, int[] b, int[] c, int[] r, boolean[] mask,
                                                  FTernOp f) {
        assertDoubleBroadcastArraysEquals(a, b, c, r, mask, FTernMaskOp.lift(f));
    }

    static void assertDoubleBroadcastArraysEquals(int[] a, int[] b, int[] c, int[] r, boolean[] mask,
                                                  FTernMaskOp f) {
        int i = 0;
        try {
            for (; i < a.length; i++) {
                Assert.assertEquals(r[i], f.apply(a[i], b[(i / SPECIES.length()) * SPECIES.length()],
                                    c[(i / SPECIES.length()) * SPECIES.length()], mask[i % SPECIES.length()]));
            }
        } catch (AssertionError err) {
            Assert.assertEquals(r[i], f.apply(a[i], b[(i / SPECIES.length()) * SPECIES.length()],
                                c[(i / SPECIES.length()) * SPECIES.length()], mask[i % SPECIES.length()]), "at index #"
                                + i + ", input1 = " + a[i] + ", input2 = " + b[(i / SPECIES.length()) * SPECIES.length()] +
                                ", input3 = " + c[(i / SPECIES.length()) * SPECIES.length()] + ", mask = " +
                                mask[i % SPECIES.length()]);
        }
    }



    interface FBinArrayOp {
        int apply(int[] a, int b);
    }

    static void assertArraysEquals(int[] a, int[] r, FBinArrayOp f) {
        int i = 0;
        try {
            for (; i < a.length; i++) {
                Assert.assertEquals(r[i], f.apply(a, i));
            }
        } catch (AssertionError e) {
            Assert.assertEquals(r[i], f.apply(a,i), "at index #" + i);
        }
    }

    interface FGatherScatterOp {
        int[] apply(int[] a, int ix, int[] b, int iy);
    }

    static void assertArraysEquals(int[] a, int[] b, int[] r, FGatherScatterOp f) {
        int i = 0;
        try {
            for (; i < a.length; i += SPECIES.length()) {
                Assert.assertEquals(Arrays.copyOfRange(r, i, i+SPECIES.length()),
                  f.apply(a, i, b, i));
            }
        } catch (AssertionError e) {
            int[] ref = f.apply(a, i, b, i);
            int[] res = Arrays.copyOfRange(r, i, i+SPECIES.length());
            Assert.assertEquals(res, ref,
              "(ref: " + Arrays.toString(ref) + ", res: " + Arrays.toString(res) + ", a: "
              + Arrays.toString(Arrays.copyOfRange(a, i, i+SPECIES.length()))
              + ", b: "
              + Arrays.toString(Arrays.copyOfRange(b, i, i+SPECIES.length()))
              + " at index #" + i);
        }
    }

    interface FGatherMaskedOp {
        int[] apply(int[] a, int ix, boolean[] mask, int[] b, int iy);
    }

    interface FScatterMaskedOp {
        int[] apply(int[] r, int[] a, int ix, boolean[] mask, int[] b, int iy);
    }

    static void assertArraysEquals(int[] a, int[] b, int[] r, boolean[] mask, FGatherMaskedOp f) {
        int i = 0;
        try {
            for (; i < a.length; i += SPECIES.length()) {
                Assert.assertEquals(Arrays.copyOfRange(r, i, i+SPECIES.length()),
                  f.apply(a, i, mask, b, i));
            }
        } catch (AssertionError e) {
            int[] ref = f.apply(a, i, mask, b, i);
            int[] res = Arrays.copyOfRange(r, i, i+SPECIES.length());
            Assert.assertEquals(ref, res,
              "(ref: " + Arrays.toString(ref) + ", res: " + Arrays.toString(res) + ", a: "
              + Arrays.toString(Arrays.copyOfRange(a, i, i+SPECIES.length()))
              + ", b: "
              + Arrays.toString(Arrays.copyOfRange(b, i, i+SPECIES.length()))
              + ", mask: "
              + Arrays.toString(mask)
              + " at index #" + i);
        }
    }

    static void assertArraysEquals(int[] a, int[] b, int[] r, boolean[] mask, FScatterMaskedOp f) {
        int i = 0;
        try {
            for (; i < a.length; i += SPECIES.length()) {
                Assert.assertEquals(Arrays.copyOfRange(r, i, i+SPECIES.length()),
                  f.apply(r, a, i, mask, b, i));
            }
        } catch (AssertionError e) {
            int[] ref = f.apply(r, a, i, mask, b, i);
            int[] res = Arrays.copyOfRange(r, i, i+SPECIES.length());
            Assert.assertEquals(ref, res,
              "(ref: " + Arrays.toString(ref) + ", res: " + Arrays.toString(res) + ", a: "
              + Arrays.toString(Arrays.copyOfRange(a, i, i+SPECIES.length()))
              + ", b: "
              + Arrays.toString(Arrays.copyOfRange(b, i, i+SPECIES.length()))
              + ", r: "
              + Arrays.toString(Arrays.copyOfRange(r, i, i+SPECIES.length()))
              + ", mask: "
              + Arrays.toString(mask)
              + " at index #" + i);
        }
    }

    interface FLaneOp {
        int[] apply(int[] a, int origin, int idx);
    }

    static void assertArraysEquals(int[] a, int[] r, int origin, FLaneOp f) {
        int i = 0;
        try {
            for (; i < a.length; i += SPECIES.length()) {
                Assert.assertEquals(Arrays.copyOfRange(r, i, i+SPECIES.length()),
                  f.apply(a, origin, i));
            }
        } catch (AssertionError e) {
            int[] ref = f.apply(a, origin, i);
            int[] res = Arrays.copyOfRange(r, i, i+SPECIES.length());
            Assert.assertEquals(ref, res, "(ref: " + Arrays.toString(ref)
              + ", res: " + Arrays.toString(res)
              + "), at index #" + i);
        }
    }

    interface FLaneBop {
        int[] apply(int[] a, int[] b, int origin, int idx);
    }

    static void assertArraysEquals(int[] a, int[] b, int[] r, int origin, FLaneBop f) {
        int i = 0;
        try {
            for (; i < a.length; i += SPECIES.length()) {
                Assert.assertEquals(Arrays.copyOfRange(r, i, i+SPECIES.length()),
                  f.apply(a, b, origin, i));
            }
        } catch (AssertionError e) {
            int[] ref = f.apply(a, b, origin, i);
            int[] res = Arrays.copyOfRange(r, i, i+SPECIES.length());
            Assert.assertEquals(ref, res, "(ref: " + Arrays.toString(ref)
              + ", res: " + Arrays.toString(res)
              + "), at index #" + i
              + ", at origin #" + origin);
        }
    }

    interface FLaneMaskedBop {
        int[] apply(int[] a, int[] b, int origin, boolean[] mask, int idx);
    }

    static void assertArraysEquals(int[] a, int[] b, int[] r, int origin, boolean[] mask, FLaneMaskedBop f) {
        int i = 0;
        try {
            for (; i < a.length; i += SPECIES.length()) {
                Assert.assertEquals(Arrays.copyOfRange(r, i, i+SPECIES.length()),
                  f.apply(a, b, origin, mask, i));
            }
        } catch (AssertionError e) {
            int[] ref = f.apply(a, b, origin, mask, i);
            int[] res = Arrays.copyOfRange(r, i, i+SPECIES.length());
            Assert.assertEquals(ref, res, "(ref: " + Arrays.toString(ref)
              + ", res: " + Arrays.toString(res)
              + "), at index #" + i
              + ", at origin #" + origin);
        }
    }

    interface FLanePartBop {
        int[] apply(int[] a, int[] b, int origin, int part, int idx);
    }

    static void assertArraysEquals(int[] a, int[] b, int[] r, int origin, int part, FLanePartBop f) {
        int i = 0;
        try {
            for (; i < a.length; i += SPECIES.length()) {
                Assert.assertEquals(Arrays.copyOfRange(r, i, i+SPECIES.length()),
                  f.apply(a, b, origin, part, i));
            }
        } catch (AssertionError e) {
            int[] ref = f.apply(a, b, origin, part, i);
            int[] res = Arrays.copyOfRange(r, i, i+SPECIES.length());
            Assert.assertEquals(ref, res, "(ref: " + Arrays.toString(ref)
              + ", res: " + Arrays.toString(res)
              + "), at index #" + i
              + ", at origin #" + origin
              + ", with part #" + part);
        }
    }

    interface FLanePartMaskedBop {
        int[] apply(int[] a, int[] b, int origin, int part, boolean[] mask, int idx);
    }

    static void assertArraysEquals(int[] a, int[] b, int[] r, int origin, int part, boolean[] mask, FLanePartMaskedBop f) {
        int i = 0;
        try {
            for (; i < a.length; i += SPECIES.length()) {
                Assert.assertEquals(Arrays.copyOfRange(r, i, i+SPECIES.length()),
                  f.apply(a, b, origin, part, mask, i));
            }
        } catch (AssertionError e) {
            int[] ref = f.apply(a, b, origin, part, mask, i);
            int[] res = Arrays.copyOfRange(r, i, i+SPECIES.length());
            Assert.assertEquals(ref, res, "(ref: " + Arrays.toString(ref)
              + ", res: " + Arrays.toString(res)
              + "), at index #" + i
              + ", at origin #" + origin
              + ", with part #" + part);
        }
    }


    static void assertArraysEquals(int[] a, int[] r, int offs) {
        int i = 0;
        try {
            for (; i < r.length; i++) {
                Assert.assertEquals(r[i], (int)(a[i+offs]));
            }
        } catch (AssertionError e) {
            Assert.assertEquals(r[i], (int)(a[i+offs]), "at index #" + i + ", input = " + a[i+offs]);
        }
    }



    static void assertArraysEquals(int[] a, long[] r, int offs) {
        int i = 0;
        try {
            for (; i < r.length; i++) {
                Assert.assertEquals(r[i], (long)(a[i+offs]));
            }
        } catch (AssertionError e) {
            Assert.assertEquals(r[i], (long)(a[i+offs]), "at index #" + i + ", input = " + a[i+offs]);
        }
    }

    static void assertArraysEquals(int[] a, double[] r, int offs) {
        int i = 0;
        try {
            for (; i < r.length; i++) {
                Assert.assertEquals(r[i], (double)(a[i+offs]));
            }
        } catch (AssertionError e) {
            Assert.assertEquals(r[i], (double)(a[i+offs]), "at index #" + i + ", input = " + a[i+offs]);
        }
    }


    static int bits(int e) {
        return  e;
    }

    static final List<IntFunction<int[]>> INT_GENERATORS = List.of(
            withToString("int[-i * 5]", (int s) -> {
                return fill(s * BUFFER_REPS,
                            i -> (int)(-i * 5));
            }),
            withToString("int[i * 5]", (int s) -> {
                return fill(s * BUFFER_REPS,
                            i -> (int)(i * 5));
            }),
            withToString("int[i + 1]", (int s) -> {
                return fill(s * BUFFER_REPS,
                            i -> (((int)(i + 1) == 0) ? 1 : (int)(i + 1)));
            }),
            withToString("int[cornerCaseValue(i)]", (int s) -> {
                return fill(s * BUFFER_REPS,
                            i -> cornerCaseValue(i));
            })
    );

    // Create combinations of pairs
    // @@@ Might be sensitive to order e.g. div by 0
    static final List<List<IntFunction<int[]>>> INT_GENERATOR_PAIRS =
        Stream.of(INT_GENERATORS.get(0)).
                flatMap(fa -> INT_GENERATORS.stream().skip(1).map(fb -> List.of(fa, fb))).
                collect(Collectors.toList());

    @DataProvider
    public Object[][] boolUnaryOpProvider() {
        return BOOL_ARRAY_GENERATORS.stream().
                map(f -> new Object[]{f}).
                toArray(Object[][]::new);
    }

    static final List<List<IntFunction<int[]>>> INT_GENERATOR_TRIPLES =
        INT_GENERATOR_PAIRS.stream().
                flatMap(pair -> INT_GENERATORS.stream().map(f -> List.of(pair.get(0), pair.get(1), f))).
                collect(Collectors.toList());

    @DataProvider
    public Object[][] intBinaryOpProvider() {
        return INT_GENERATOR_PAIRS.stream().map(List::toArray).
                toArray(Object[][]::new);
    }

    @DataProvider
    public Object[][] intIndexedOpProvider() {
        return INT_GENERATOR_PAIRS.stream().map(List::toArray).
                toArray(Object[][]::new);
    }

    @DataProvider
    public Object[][] intBinaryOpMaskProvider() {
        return BOOLEAN_MASK_GENERATORS.stream().
                flatMap(fm -> INT_GENERATOR_PAIRS.stream().map(lfa -> {
                    return Stream.concat(lfa.stream(), Stream.of(fm)).toArray();
                })).
                toArray(Object[][]::new);
    }

    @DataProvider
    public Object[][] intTernaryOpProvider() {
        return INT_GENERATOR_TRIPLES.stream().map(List::toArray).
                toArray(Object[][]::new);
    }

    @DataProvider
    public Object[][] intTernaryOpMaskProvider() {
        return BOOLEAN_MASK_GENERATORS.stream().
                flatMap(fm -> INT_GENERATOR_TRIPLES.stream().map(lfa -> {
                    return Stream.concat(lfa.stream(), Stream.of(fm)).toArray();
                })).
                toArray(Object[][]::new);
    }

    @DataProvider
    public Object[][] intUnaryOpProvider() {
        return INT_GENERATORS.stream().
                map(f -> new Object[]{f}).
                toArray(Object[][]::new);
    }

    @DataProvider
    public Object[][] intUnaryOpMaskProvider() {
        return BOOLEAN_MASK_GENERATORS.stream().
                flatMap(fm -> INT_GENERATORS.stream().map(fa -> {
                    return new Object[] {fa, fm};
                })).
                toArray(Object[][]::new);
    }



    @DataProvider
    public Object[][] maskProvider() {
        return BOOLEAN_MASK_GENERATORS.stream().
                map(f -> new Object[]{f}).
                toArray(Object[][]::new);
    }

    @DataProvider
    public Object[][] maskCompareOpProvider() {
        return BOOLEAN_MASK_COMPARE_GENERATOR_PAIRS.stream().map(List::toArray).
                toArray(Object[][]::new);
    }

    @DataProvider
    public Object[][] shuffleProvider() {
        return INT_SHUFFLE_GENERATORS.stream().
                map(f -> new Object[]{f}).
                toArray(Object[][]::new);
    }

    @DataProvider
    public Object[][] shuffleCompareOpProvider() {
        return INT_SHUFFLE_COMPARE_GENERATOR_PAIRS.stream().map(List::toArray).
                toArray(Object[][]::new);
    }

    @DataProvider
    public Object[][] intUnaryOpShuffleProvider() {
        return INT_SHUFFLE_GENERATORS.stream().
                flatMap(fs -> INT_GENERATORS.stream().map(fa -> {
                    return new Object[] {fa, fs};
                })).
                toArray(Object[][]::new);
    }

    @DataProvider
    public Object[][] intUnaryOpShuffleMaskProvider() {
        return BOOLEAN_MASK_GENERATORS.stream().
                flatMap(fm -> INT_SHUFFLE_GENERATORS.stream().
                    flatMap(fs -> INT_GENERATORS.stream().map(fa -> {
                        return new Object[] {fa, fs, fm};
                }))).
                toArray(Object[][]::new);
    }


    @DataProvider
    public Object[][] intUnaryOpIndexProvider() {
        return INT_INDEX_GENERATORS.stream().
                flatMap(fs -> INT_GENERATORS.stream().map(fa -> {
                    return new Object[] {fa, fs};
                })).
                toArray(Object[][]::new);
    }

    @DataProvider
    public Object[][] intUnaryMaskedOpIndexProvider() {
        return BOOLEAN_MASK_GENERATORS.stream().
          flatMap(fs -> INT_INDEX_GENERATORS.stream().flatMap(fm ->
            INT_GENERATORS.stream().map(fa -> {
                    return new Object[] {fa, fm, fs};
            }))).
            toArray(Object[][]::new);
    }

    @DataProvider
    public Object[][] scatterMaskedOpIndexProvider() {
        return BOOLEAN_MASK_GENERATORS.stream().
          flatMap(fs -> INT_INDEX_GENERATORS.stream().flatMap(fm ->
            INT_GENERATORS.stream().flatMap(fn ->
              INT_GENERATORS.stream().map(fa -> {
                    return new Object[] {fa, fn, fm, fs};
            })))).
            toArray(Object[][]::new);
    }

    static final List<IntFunction<int[]>> INT_COMPARE_GENERATORS = List.of(
            withToString("int[i]", (int s) -> {
                return fill(s * BUFFER_REPS,
                            i -> (int)i);
            }),
            withToString("int[i + 1]", (int s) -> {
                return fill(s * BUFFER_REPS,
                            i -> (int)(i + 1));
            }),
            withToString("int[i - 2]", (int s) -> {
                return fill(s * BUFFER_REPS,
                            i -> (int)(i - 2));
            }),
            withToString("int[zigZag(i)]", (int s) -> {
                return fill(s * BUFFER_REPS,
                            i -> i%3 == 0 ? (int)i : (i%3 == 1 ? (int)(i + 1) : (int)(i - 2)));
            }),
            withToString("int[cornerCaseValue(i)]", (int s) -> {
                return fill(s * BUFFER_REPS,
                            i -> cornerCaseValue(i));
            })
    );

    static final List<List<IntFunction<int[]>>> INT_TEST_GENERATOR_ARGS =
        INT_COMPARE_GENERATORS.stream().
                map(fa -> List.of(fa)).
                collect(Collectors.toList());

    @DataProvider
    public Object[][] intTestOpProvider() {
        return INT_TEST_GENERATOR_ARGS.stream().map(List::toArray).
                toArray(Object[][]::new);
    }

    @DataProvider
    public Object[][] intTestOpMaskProvider() {
        return BOOLEAN_MASK_GENERATORS.stream().
                flatMap(fm -> INT_TEST_GENERATOR_ARGS.stream().map(lfa -> {
                    return Stream.concat(lfa.stream(), Stream.of(fm)).toArray();
                })).
                toArray(Object[][]::new);
    }

    static final List<List<IntFunction<int[]>>> INT_COMPARE_GENERATOR_PAIRS =
        INT_COMPARE_GENERATORS.stream().
                flatMap(fa -> INT_COMPARE_GENERATORS.stream().map(fb -> List.of(fa, fb))).
                collect(Collectors.toList());

    @DataProvider
    public Object[][] intCompareOpProvider() {
        return INT_COMPARE_GENERATOR_PAIRS.stream().map(List::toArray).
                toArray(Object[][]::new);
    }

    @DataProvider
    public Object[][] intCompareOpMaskProvider() {
        return BOOLEAN_MASK_GENERATORS.stream().
                flatMap(fm -> INT_COMPARE_GENERATOR_PAIRS.stream().map(lfa -> {
                    return Stream.concat(lfa.stream(), Stream.of(fm)).toArray();
                })).
                toArray(Object[][]::new);
    }

    interface ToIntF {
        int apply(int i);
    }

    static int[] fill(int s , ToIntF f) {
        return fill(new int[s], f);
    }

    static int[] fill(int[] a, ToIntF f) {
        for (int i = 0; i < a.length; i++) {
            a[i] = f.apply(i);
        }
        return a;
    }

    static int cornerCaseValue(int i) {
        switch(i % 5) {
            case 0:
                return Integer.MAX_VALUE;
            case 1:
                return Integer.MIN_VALUE;
            case 2:
                return Integer.MIN_VALUE;
            case 3:
                return Integer.MAX_VALUE;
            default:
                return (int)0;
        }
    }

    static int get(int[] a, int i) {
        return (int) a[i];
    }

    static final IntFunction<int[]> fr = (vl) -> {
        int length = BUFFER_REPS * vl;
        return new int[length];
    };

    static final IntFunction<boolean[]> fmr = (vl) -> {
        int length = BUFFER_REPS * vl;
        return new boolean[length];
    };

    static final IntFunction<long[]> lfr = (vl) -> {
        int length = BUFFER_REPS * vl;
        return new long[length];
    };

    static void replaceZero(int[] a, int v) {
        for (int i = 0; i < a.length; i++) {
            if (a[i] == 0) {
                a[i] = v;
            }
        }
    }

    static void replaceZero(int[] a, boolean[] mask, int v) {
        for (int i = 0; i < a.length; i++) {
            if (mask[i % mask.length] && a[i] == 0) {
                a[i] = v;
            }
        }
    }

    @Test
    static void smokeTest1() {
        IntVector three = IntVector.broadcast(SPECIES, (byte)-3);
        IntVector three2 = (IntVector) SPECIES.broadcast(-3);
        assert(three.eq(three2).allTrue());
        IntVector three3 = three2.broadcast(1).broadcast(-3);
        assert(three.eq(three3).allTrue());
        int scale = 2;
        Class<?> ETYPE = int.class;
        if (ETYPE == double.class || ETYPE == long.class)
            scale = 1000000;
        else if (ETYPE == byte.class && SPECIES.length() >= 64)
            scale = 1;
        IntVector higher = three.addIndex(scale);
        VectorMask<Integer> m = three.compare(VectorOperators.LE, higher);
        assert(m.allTrue());
        m = higher.min((int)-1).test(VectorOperators.IS_NEGATIVE);
        assert(m.allTrue());
        int max = higher.reduceLanes(VectorOperators.MAX);
        assert(max == -3 + scale * (SPECIES.length()-1));
    }

    private static int[]
    bothToArray(IntVector a, IntVector b) {
        int[] r = new int[a.length() + b.length()];
        a.intoArray(r, 0);
        b.intoArray(r, a.length());
        return r;
    }

    @Test
    static void smokeTest2() {
        // Do some zipping and shuffling.
        IntVector io = (IntVector) SPECIES.broadcast(0).addIndex(1);
        IntVector io2 = (IntVector) VectorShuffle.iota(SPECIES,0,1,false).toVector();
        Assert.assertEquals(io, io2);
        IntVector a = io.add((int)1); //[1,2]
        IntVector b = a.neg();  //[-1,-2]
        int[] abValues = bothToArray(a,b); //[1,2,-1,-2]
        VectorShuffle<Integer> zip0 = VectorShuffle.makeZip(SPECIES, 0);
        VectorShuffle<Integer> zip1 = VectorShuffle.makeZip(SPECIES, 1);
        IntVector zab0 = a.rearrange(zip0,b); //[1,-1]
        IntVector zab1 = a.rearrange(zip1,b); //[2,-2]
        int[] zabValues = bothToArray(zab0, zab1); //[1,-1,2,-2]
        // manually zip
        int[] manual = new int[zabValues.length];
        for (int i = 0; i < manual.length; i += 2) {
            manual[i+0] = abValues[i/2];
            manual[i+1] = abValues[a.length() + i/2];
        }
        Assert.assertEquals(Arrays.toString(zabValues), Arrays.toString(manual));
        VectorShuffle<Integer> unz0 = VectorShuffle.makeUnzip(SPECIES, 0);
        VectorShuffle<Integer> unz1 = VectorShuffle.makeUnzip(SPECIES, 1);
        IntVector uab0 = zab0.rearrange(unz0,zab1);
        IntVector uab1 = zab0.rearrange(unz1,zab1);
        int[] abValues1 = bothToArray(uab0, uab1);
        Assert.assertEquals(Arrays.toString(abValues), Arrays.toString(abValues1));
    }

    static void iotaShuffle() {
        IntVector io = (IntVector) SPECIES.broadcast(0).addIndex(1);
        IntVector io2 = (IntVector) VectorShuffle.iota(SPECIES, 0 , 1, false).toVector();
        Assert.assertEquals(io, io2);
    }

    @Test
    // Test all shuffle related operations.
    static void shuffleTest() {
        // To test backend instructions, make sure that C2 is used.
        for (int loop = 0; loop < INVOC_COUNT * INVOC_COUNT; loop++) {
            iotaShuffle();
        }
    }

    @Test
    void viewAsIntegeralLanesTest() {
        Vector<?> asIntegral = SPECIES.zero().viewAsIntegralLanes();
        Assert.assertEquals(asIntegral.species(), SPECIES);
    }

    @Test
    void viewAsFloatingLanesTest() {
        Vector<?> asFloating = SPECIES.zero().viewAsFloatingLanes();
        VectorSpecies<?> asFloatingSpecies = asFloating.species();
        Assert.assertNotEquals(asFloatingSpecies.elementType(), SPECIES.elementType());
        Assert.assertEquals(asFloatingSpecies.vectorShape(), SPECIES.vectorShape());
        Assert.assertEquals(asFloatingSpecies.length(), SPECIES.length());
        Assert.assertEquals(asFloating.viewAsIntegralLanes().species(), SPECIES);
    }

    @Test
    // Test div by 0.
    static void bitwiseDivByZeroSmokeTest() {
        try {
            IntVector a = (IntVector) SPECIES.broadcast(0).addIndex(1);
            IntVector b = (IntVector) SPECIES.broadcast(0);
            a.div(b);
            Assert.fail();
        } catch (ArithmeticException e) {
        }

        try {
            IntVector a = (IntVector) SPECIES.broadcast(0).addIndex(1);
            IntVector b = (IntVector) SPECIES.broadcast(0);
            VectorMask<Integer> m = a.lt((int) 1);
            a.div(b, m);
            Assert.fail();
        } catch (ArithmeticException e) {
        }
    }
    static int ADD(int a, int b) {
        return (int)(a + b);
    }

    @Test(dataProvider = "intBinaryOpProvider")
    static void ADDInt512VectorTests(IntFunction<int[]> fa, IntFunction<int[]> fb) {
        int[] a = fa.apply(SPECIES.length());
        int[] b = fb.apply(SPECIES.length());
        int[] r = fr.apply(SPECIES.length());

        for (int ic = 0; ic < INVOC_COUNT; ic++) {
            for (int i = 0; i < a.length; i += SPECIES.length()) {
                IntVector av = IntVector.fromArray(SPECIES, a, i);
                IntVector bv = IntVector.fromArray(SPECIES, b, i);
                av.lanewise(VectorOperators.ADD, bv).intoArray(r, i);
            }
        }

        assertArraysEquals(a, b, r, Int512VectorTests::ADD);
    }
    static int add(int a, int b) {
        return (int)(a + b);
    }

    @Test(dataProvider = "intBinaryOpProvider")
    static void addInt512VectorTests(IntFunction<int[]> fa, IntFunction<int[]> fb) {
        int[] a = fa.apply(SPECIES.length());
        int[] b = fb.apply(SPECIES.length());
        int[] r = fr.apply(SPECIES.length());

        for (int i = 0; i < a.length; i += SPECIES.length()) {
            IntVector av = IntVector.fromArray(SPECIES, a, i);
            IntVector bv = IntVector.fromArray(SPECIES, b, i);
            av.add(bv).intoArray(r, i);
        }

        assertArraysEquals(a, b, r, Int512VectorTests::add);
    }

    @Test(dataProvider = "intBinaryOpMaskProvider")
    static void ADDInt512VectorTestsMasked(IntFunction<int[]> fa, IntFunction<int[]> fb,
                                          IntFunction<boolean[]> fm) {
        int[] a = fa.apply(SPECIES.length());
        int[] b = fb.apply(SPECIES.length());
        int[] r = fr.apply(SPECIES.length());
        boolean[] mask = fm.apply(SPECIES.length());
        VectorMask<Integer> vmask = VectorMask.fromArray(SPECIES, mask, 0);

        for (int ic = 0; ic < INVOC_COUNT; ic++) {
            for (int i = 0; i < a.length; i += SPECIES.length()) {
                IntVector av = IntVector.fromArray(SPECIES, a, i);
                IntVector bv = IntVector.fromArray(SPECIES, b, i);
                av.lanewise(VectorOperators.ADD, bv, vmask).intoArray(r, i);
            }
        }

        assertArraysEquals(a, b, r, mask, Int512VectorTests::ADD);
    }

    @Test(dataProvider = "intBinaryOpMaskProvider")
    static void addInt512VectorTestsMasked(IntFunction<int[]> fa, IntFunction<int[]> fb,
                                          IntFunction<boolean[]> fm) {
        int[] a = fa.apply(SPECIES.length());
        int[] b = fb.apply(SPECIES.length());
        int[] r = fr.apply(SPECIES.length());
        boolean[] mask = fm.apply(SPECIES.length());
        VectorMask<Integer> vmask = VectorMask.fromArray(SPECIES, mask, 0);

        for (int i = 0; i < a.length; i += SPECIES.length()) {
            IntVector av = IntVector.fromArray(SPECIES, a, i);
            IntVector bv = IntVector.fromArray(SPECIES, b, i);
            av.add(bv, vmask).intoArray(r, i);
        }

        assertArraysEquals(a, b, r, mask, Int512VectorTests::add);
    }
    static int SUB(int a, int b) {
        return (int)(a - b);
    }

    @Test(dataProvider = "intBinaryOpProvider")
    static void SUBInt512VectorTests(IntFunction<int[]> fa, IntFunction<int[]> fb) {
        int[] a = fa.apply(SPECIES.length());
        int[] b = fb.apply(SPECIES.length());
        int[] r = fr.apply(SPECIES.length());

        for (int ic = 0; ic < INVOC_COUNT; ic++) {
            for (int i = 0; i < a.length; i += SPECIES.length()) {
                IntVector av = IntVector.fromArray(SPECIES, a, i);
                IntVector bv = IntVector.fromArray(SPECIES, b, i);
                av.lanewise(VectorOperators.SUB, bv).intoArray(r, i);
            }
        }

        assertArraysEquals(a, b, r, Int512VectorTests::SUB);
    }
    static int sub(int a, int b) {
        return (int)(a - b);
    }

    @Test(dataProvider = "intBinaryOpProvider")
    static void subInt512VectorTests(IntFunction<int[]> fa, IntFunction<int[]> fb) {
        int[] a = fa.apply(SPECIES.length());
        int[] b = fb.apply(SPECIES.length());
        int[] r = fr.apply(SPECIES.length());

        for (int i = 0; i < a.length; i += SPECIES.length()) {
            IntVector av = IntVector.fromArray(SPECIES, a, i);
            IntVector bv = IntVector.fromArray(SPECIES, b, i);
            av.sub(bv).intoArray(r, i);
        }

        assertArraysEquals(a, b, r, Int512VectorTests::sub);
    }

    @Test(dataProvider = "intBinaryOpMaskProvider")
    static void SUBInt512VectorTestsMasked(IntFunction<int[]> fa, IntFunction<int[]> fb,
                                          IntFunction<boolean[]> fm) {
        int[] a = fa.apply(SPECIES.length());
        int[] b = fb.apply(SPECIES.length());
        int[] r = fr.apply(SPECIES.length());
        boolean[] mask = fm.apply(SPECIES.length());
        VectorMask<Integer> vmask = VectorMask.fromArray(SPECIES, mask, 0);

        for (int ic = 0; ic < INVOC_COUNT; ic++) {
            for (int i = 0; i < a.length; i += SPECIES.length()) {
                IntVector av = IntVector.fromArray(SPECIES, a, i);
                IntVector bv = IntVector.fromArray(SPECIES, b, i);
                av.lanewise(VectorOperators.SUB, bv, vmask).intoArray(r, i);
            }
        }

        assertArraysEquals(a, b, r, mask, Int512VectorTests::SUB);
    }

    @Test(dataProvider = "intBinaryOpMaskProvider")
    static void subInt512VectorTestsMasked(IntFunction<int[]> fa, IntFunction<int[]> fb,
                                          IntFunction<boolean[]> fm) {
        int[] a = fa.apply(SPECIES.length());
        int[] b = fb.apply(SPECIES.length());
        int[] r = fr.apply(SPECIES.length());
        boolean[] mask = fm.apply(SPECIES.length());
        VectorMask<Integer> vmask = VectorMask.fromArray(SPECIES, mask, 0);

        for (int i = 0; i < a.length; i += SPECIES.length()) {
            IntVector av = IntVector.fromArray(SPECIES, a, i);
            IntVector bv = IntVector.fromArray(SPECIES, b, i);
            av.sub(bv, vmask).intoArray(r, i);
        }

        assertArraysEquals(a, b, r, mask, Int512VectorTests::sub);
    }
    static int MUL(int a, int b) {
        return (int)(a * b);
    }

    @Test(dataProvider = "intBinaryOpProvider")
    static void MULInt512VectorTests(IntFunction<int[]> fa, IntFunction<int[]> fb) {
        int[] a = fa.apply(SPECIES.length());
        int[] b = fb.apply(SPECIES.length());
        int[] r = fr.apply(SPECIES.length());

        for (int ic = 0; ic < INVOC_COUNT; ic++) {
            for (int i = 0; i < a.length; i += SPECIES.length()) {
                IntVector av = IntVector.fromArray(SPECIES, a, i);
                IntVector bv = IntVector.fromArray(SPECIES, b, i);
                av.lanewise(VectorOperators.MUL, bv).intoArray(r, i);
            }
        }

        assertArraysEquals(a, b, r, Int512VectorTests::MUL);
    }
    static int mul(int a, int b) {
        return (int)(a * b);
    }

    @Test(dataProvider = "intBinaryOpProvider")
    static void mulInt512VectorTests(IntFunction<int[]> fa, IntFunction<int[]> fb) {
        int[] a = fa.apply(SPECIES.length());
        int[] b = fb.apply(SPECIES.length());
        int[] r = fr.apply(SPECIES.length());

        for (int i = 0; i < a.length; i += SPECIES.length()) {
            IntVector av = IntVector.fromArray(SPECIES, a, i);
            IntVector bv = IntVector.fromArray(SPECIES, b, i);
            av.mul(bv).intoArray(r, i);
        }

        assertArraysEquals(a, b, r, Int512VectorTests::mul);
    }

    @Test(dataProvider = "intBinaryOpMaskProvider")
    static void MULInt512VectorTestsMasked(IntFunction<int[]> fa, IntFunction<int[]> fb,
                                          IntFunction<boolean[]> fm) {
        int[] a = fa.apply(SPECIES.length());
        int[] b = fb.apply(SPECIES.length());
        int[] r = fr.apply(SPECIES.length());
        boolean[] mask = fm.apply(SPECIES.length());
        VectorMask<Integer> vmask = VectorMask.fromArray(SPECIES, mask, 0);

        for (int ic = 0; ic < INVOC_COUNT; ic++) {
            for (int i = 0; i < a.length; i += SPECIES.length()) {
                IntVector av = IntVector.fromArray(SPECIES, a, i);
                IntVector bv = IntVector.fromArray(SPECIES, b, i);
                av.lanewise(VectorOperators.MUL, bv, vmask).intoArray(r, i);
            }
        }

        assertArraysEquals(a, b, r, mask, Int512VectorTests::MUL);
    }

    @Test(dataProvider = "intBinaryOpMaskProvider")
    static void mulInt512VectorTestsMasked(IntFunction<int[]> fa, IntFunction<int[]> fb,
                                          IntFunction<boolean[]> fm) {
        int[] a = fa.apply(SPECIES.length());
        int[] b = fb.apply(SPECIES.length());
        int[] r = fr.apply(SPECIES.length());
        boolean[] mask = fm.apply(SPECIES.length());
        VectorMask<Integer> vmask = VectorMask.fromArray(SPECIES, mask, 0);

        for (int i = 0; i < a.length; i += SPECIES.length()) {
            IntVector av = IntVector.fromArray(SPECIES, a, i);
            IntVector bv = IntVector.fromArray(SPECIES, b, i);
            av.mul(bv, vmask).intoArray(r, i);
        }

        assertArraysEquals(a, b, r, mask, Int512VectorTests::mul);
    }



    static int DIV(int a, int b) {
        return (int)(a / b);
    }

    @Test(dataProvider = "intBinaryOpProvider")
    static void DIVInt512VectorTests(IntFunction<int[]> fa, IntFunction<int[]> fb) {
        int[] a = fa.apply(SPECIES.length());
        int[] b = fb.apply(SPECIES.length());
        int[] r = fr.apply(SPECIES.length());

        replaceZero(b, (int) 1);

        for (int ic = 0; ic < INVOC_COUNT; ic++) {
            for (int i = 0; i < a.length; i += SPECIES.length()) {
                IntVector av = IntVector.fromArray(SPECIES, a, i);
                IntVector bv = IntVector.fromArray(SPECIES, b, i);
                av.lanewise(VectorOperators.DIV, bv).intoArray(r, i);
            }
        }

        assertArraysEquals(a, b, r, Int512VectorTests::DIV);
    }
    static int div(int a, int b) {
        return (int)(a / b);
    }

    @Test(dataProvider = "intBinaryOpProvider")
    static void divInt512VectorTests(IntFunction<int[]> fa, IntFunction<int[]> fb) {
        int[] a = fa.apply(SPECIES.length());
        int[] b = fb.apply(SPECIES.length());
        int[] r = fr.apply(SPECIES.length());

        replaceZero(b, (int) 1);

        for (int ic = 0; ic < INVOC_COUNT; ic++) {
            for (int i = 0; i < a.length; i += SPECIES.length()) {
                IntVector av = IntVector.fromArray(SPECIES, a, i);
                IntVector bv = IntVector.fromArray(SPECIES, b, i);
                av.div(bv).intoArray(r, i);
            }
        }

        assertArraysEquals(a, b, r, Int512VectorTests::div);
    }



    @Test(dataProvider = "intBinaryOpMaskProvider")
    static void DIVInt512VectorTestsMasked(IntFunction<int[]> fa, IntFunction<int[]> fb,
                                          IntFunction<boolean[]> fm) {
        int[] a = fa.apply(SPECIES.length());
        int[] b = fb.apply(SPECIES.length());
        int[] r = fr.apply(SPECIES.length());
        boolean[] mask = fm.apply(SPECIES.length());
        VectorMask<Integer> vmask = VectorMask.fromArray(SPECIES, mask, 0);

        replaceZero(b, mask, (int) 1);

        for (int ic = 0; ic < INVOC_COUNT; ic++) {
            for (int i = 0; i < a.length; i += SPECIES.length()) {
                IntVector av = IntVector.fromArray(SPECIES, a, i);
                IntVector bv = IntVector.fromArray(SPECIES, b, i);
                av.lanewise(VectorOperators.DIV, bv, vmask).intoArray(r, i);
            }
        }

        assertArraysEquals(a, b, r, mask, Int512VectorTests::DIV);
    }

    @Test(dataProvider = "intBinaryOpMaskProvider")
    static void divInt512VectorTestsMasked(IntFunction<int[]> fa, IntFunction<int[]> fb,
                                          IntFunction<boolean[]> fm) {
        int[] a = fa.apply(SPECIES.length());
        int[] b = fb.apply(SPECIES.length());
        int[] r = fr.apply(SPECIES.length());
        boolean[] mask = fm.apply(SPECIES.length());
        VectorMask<Integer> vmask = VectorMask.fromArray(SPECIES, mask, 0);

        replaceZero(b, mask, (int) 1);

        for (int ic = 0; ic < INVOC_COUNT; ic++) {
            for (int i = 0; i < a.length; i += SPECIES.length()) {
                IntVector av = IntVector.fromArray(SPECIES, a, i);
                IntVector bv = IntVector.fromArray(SPECIES, b, i);
                av.div(bv, vmask).intoArray(r, i);
            }
        }

        assertArraysEquals(a, b, r, mask, Int512VectorTests::div);
    }

    static int FIRST_NONZERO(int a, int b) {
        return (int)((a)!=0?a:b);
    }

    @Test(dataProvider = "intBinaryOpProvider")
    static void FIRST_NONZEROInt512VectorTests(IntFunction<int[]> fa, IntFunction<int[]> fb) {
        int[] a = fa.apply(SPECIES.length());
        int[] b = fb.apply(SPECIES.length());
        int[] r = fr.apply(SPECIES.length());

        for (int ic = 0; ic < INVOC_COUNT; ic++) {
            for (int i = 0; i < a.length; i += SPECIES.length()) {
                IntVector av = IntVector.fromArray(SPECIES, a, i);
                IntVector bv = IntVector.fromArray(SPECIES, b, i);
                av.lanewise(VectorOperators.FIRST_NONZERO, bv).intoArray(r, i);
            }
        }

        assertArraysEquals(a, b, r, Int512VectorTests::FIRST_NONZERO);
    }

    @Test(dataProvider = "intBinaryOpMaskProvider")
    static void FIRST_NONZEROInt512VectorTestsMasked(IntFunction<int[]> fa, IntFunction<int[]> fb,
                                          IntFunction<boolean[]> fm) {
        int[] a = fa.apply(SPECIES.length());
        int[] b = fb.apply(SPECIES.length());
        int[] r = fr.apply(SPECIES.length());
        boolean[] mask = fm.apply(SPECIES.length());
        VectorMask<Integer> vmask = VectorMask.fromArray(SPECIES, mask, 0);

        for (int ic = 0; ic < INVOC_COUNT; ic++) {
            for (int i = 0; i < a.length; i += SPECIES.length()) {
                IntVector av = IntVector.fromArray(SPECIES, a, i);
                IntVector bv = IntVector.fromArray(SPECIES, b, i);
                av.lanewise(VectorOperators.FIRST_NONZERO, bv, vmask).intoArray(r, i);
            }
        }

        assertArraysEquals(a, b, r, mask, Int512VectorTests::FIRST_NONZERO);
    }

    static int AND(int a, int b) {
        return (int)(a & b);
    }

    @Test(dataProvider = "intBinaryOpProvider")
    static void ANDInt512VectorTests(IntFunction<int[]> fa, IntFunction<int[]> fb) {
        int[] a = fa.apply(SPECIES.length());
        int[] b = fb.apply(SPECIES.length());
        int[] r = fr.apply(SPECIES.length());

        for (int ic = 0; ic < INVOC_COUNT; ic++) {
            for (int i = 0; i < a.length; i += SPECIES.length()) {
                IntVector av = IntVector.fromArray(SPECIES, a, i);
                IntVector bv = IntVector.fromArray(SPECIES, b, i);
                av.lanewise(VectorOperators.AND, bv).intoArray(r, i);
            }
        }

        assertArraysEquals(a, b, r, Int512VectorTests::AND);
    }
    static int and(int a, int b) {
        return (int)(a & b);
    }

    @Test(dataProvider = "intBinaryOpProvider")
    static void andInt512VectorTests(IntFunction<int[]> fa, IntFunction<int[]> fb) {
        int[] a = fa.apply(SPECIES.length());
        int[] b = fb.apply(SPECIES.length());
        int[] r = fr.apply(SPECIES.length());

        for (int i = 0; i < a.length; i += SPECIES.length()) {
            IntVector av = IntVector.fromArray(SPECIES, a, i);
            IntVector bv = IntVector.fromArray(SPECIES, b, i);
            av.and(bv).intoArray(r, i);
        }

        assertArraysEquals(a, b, r, Int512VectorTests::and);
    }



    @Test(dataProvider = "intBinaryOpMaskProvider")
    static void ANDInt512VectorTestsMasked(IntFunction<int[]> fa, IntFunction<int[]> fb,
                                          IntFunction<boolean[]> fm) {
        int[] a = fa.apply(SPECIES.length());
        int[] b = fb.apply(SPECIES.length());
        int[] r = fr.apply(SPECIES.length());
        boolean[] mask = fm.apply(SPECIES.length());
        VectorMask<Integer> vmask = VectorMask.fromArray(SPECIES, mask, 0);

        for (int ic = 0; ic < INVOC_COUNT; ic++) {
            for (int i = 0; i < a.length; i += SPECIES.length()) {
                IntVector av = IntVector.fromArray(SPECIES, a, i);
                IntVector bv = IntVector.fromArray(SPECIES, b, i);
                av.lanewise(VectorOperators.AND, bv, vmask).intoArray(r, i);
            }
        }

        assertArraysEquals(a, b, r, mask, Int512VectorTests::AND);
    }


    static int AND_NOT(int a, int b) {
        return (int)(a & ~b);
    }

    @Test(dataProvider = "intBinaryOpProvider")
    static void AND_NOTInt512VectorTests(IntFunction<int[]> fa, IntFunction<int[]> fb) {
        int[] a = fa.apply(SPECIES.length());
        int[] b = fb.apply(SPECIES.length());
        int[] r = fr.apply(SPECIES.length());

        for (int ic = 0; ic < INVOC_COUNT; ic++) {
            for (int i = 0; i < a.length; i += SPECIES.length()) {
                IntVector av = IntVector.fromArray(SPECIES, a, i);
                IntVector bv = IntVector.fromArray(SPECIES, b, i);
                av.lanewise(VectorOperators.AND_NOT, bv).intoArray(r, i);
            }
        }

        assertArraysEquals(a, b, r, Int512VectorTests::AND_NOT);
    }



    @Test(dataProvider = "intBinaryOpMaskProvider")
    static void AND_NOTInt512VectorTestsMasked(IntFunction<int[]> fa, IntFunction<int[]> fb,
                                          IntFunction<boolean[]> fm) {
        int[] a = fa.apply(SPECIES.length());
        int[] b = fb.apply(SPECIES.length());
        int[] r = fr.apply(SPECIES.length());
        boolean[] mask = fm.apply(SPECIES.length());
        VectorMask<Integer> vmask = VectorMask.fromArray(SPECIES, mask, 0);

        for (int ic = 0; ic < INVOC_COUNT; ic++) {
            for (int i = 0; i < a.length; i += SPECIES.length()) {
                IntVector av = IntVector.fromArray(SPECIES, a, i);
                IntVector bv = IntVector.fromArray(SPECIES, b, i);
                av.lanewise(VectorOperators.AND_NOT, bv, vmask).intoArray(r, i);
            }
        }

        assertArraysEquals(a, b, r, mask, Int512VectorTests::AND_NOT);
    }


    static int OR(int a, int b) {
        return (int)(a | b);
    }

    @Test(dataProvider = "intBinaryOpProvider")
    static void ORInt512VectorTests(IntFunction<int[]> fa, IntFunction<int[]> fb) {
        int[] a = fa.apply(SPECIES.length());
        int[] b = fb.apply(SPECIES.length());
        int[] r = fr.apply(SPECIES.length());

        for (int ic = 0; ic < INVOC_COUNT; ic++) {
            for (int i = 0; i < a.length; i += SPECIES.length()) {
                IntVector av = IntVector.fromArray(SPECIES, a, i);
                IntVector bv = IntVector.fromArray(SPECIES, b, i);
                av.lanewise(VectorOperators.OR, bv).intoArray(r, i);
            }
        }

        assertArraysEquals(a, b, r, Int512VectorTests::OR);
    }
    static int or(int a, int b) {
        return (int)(a | b);
    }

    @Test(dataProvider = "intBinaryOpProvider")
    static void orInt512VectorTests(IntFunction<int[]> fa, IntFunction<int[]> fb) {
        int[] a = fa.apply(SPECIES.length());
        int[] b = fb.apply(SPECIES.length());
        int[] r = fr.apply(SPECIES.length());

        for (int i = 0; i < a.length; i += SPECIES.length()) {
            IntVector av = IntVector.fromArray(SPECIES, a, i);
            IntVector bv = IntVector.fromArray(SPECIES, b, i);
            av.or(bv).intoArray(r, i);
        }

        assertArraysEquals(a, b, r, Int512VectorTests::or);
    }



    @Test(dataProvider = "intBinaryOpMaskProvider")
    static void ORInt512VectorTestsMasked(IntFunction<int[]> fa, IntFunction<int[]> fb,
                                          IntFunction<boolean[]> fm) {
        int[] a = fa.apply(SPECIES.length());
        int[] b = fb.apply(SPECIES.length());
        int[] r = fr.apply(SPECIES.length());
        boolean[] mask = fm.apply(SPECIES.length());
        VectorMask<Integer> vmask = VectorMask.fromArray(SPECIES, mask, 0);

        for (int ic = 0; ic < INVOC_COUNT; ic++) {
            for (int i = 0; i < a.length; i += SPECIES.length()) {
                IntVector av = IntVector.fromArray(SPECIES, a, i);
                IntVector bv = IntVector.fromArray(SPECIES, b, i);
                av.lanewise(VectorOperators.OR, bv, vmask).intoArray(r, i);
            }
        }

        assertArraysEquals(a, b, r, mask, Int512VectorTests::OR);
    }


    static int XOR(int a, int b) {
        return (int)(a ^ b);
    }

    @Test(dataProvider = "intBinaryOpProvider")
    static void XORInt512VectorTests(IntFunction<int[]> fa, IntFunction<int[]> fb) {
        int[] a = fa.apply(SPECIES.length());
        int[] b = fb.apply(SPECIES.length());
        int[] r = fr.apply(SPECIES.length());

        for (int ic = 0; ic < INVOC_COUNT; ic++) {
            for (int i = 0; i < a.length; i += SPECIES.length()) {
                IntVector av = IntVector.fromArray(SPECIES, a, i);
                IntVector bv = IntVector.fromArray(SPECIES, b, i);
                av.lanewise(VectorOperators.XOR, bv).intoArray(r, i);
            }
        }

        assertArraysEquals(a, b, r, Int512VectorTests::XOR);
    }



    @Test(dataProvider = "intBinaryOpMaskProvider")
    static void XORInt512VectorTestsMasked(IntFunction<int[]> fa, IntFunction<int[]> fb,
                                          IntFunction<boolean[]> fm) {
        int[] a = fa.apply(SPECIES.length());
        int[] b = fb.apply(SPECIES.length());
        int[] r = fr.apply(SPECIES.length());
        boolean[] mask = fm.apply(SPECIES.length());
        VectorMask<Integer> vmask = VectorMask.fromArray(SPECIES, mask, 0);

        for (int ic = 0; ic < INVOC_COUNT; ic++) {
            for (int i = 0; i < a.length; i += SPECIES.length()) {
                IntVector av = IntVector.fromArray(SPECIES, a, i);
                IntVector bv = IntVector.fromArray(SPECIES, b, i);
                av.lanewise(VectorOperators.XOR, bv, vmask).intoArray(r, i);
            }
        }

        assertArraysEquals(a, b, r, mask, Int512VectorTests::XOR);
    }


    @Test(dataProvider = "intBinaryOpProvider")
    static void addInt512VectorTestsBroadcastSmokeTest(IntFunction<int[]> fa, IntFunction<int[]> fb) {
        int[] a = fa.apply(SPECIES.length());
        int[] b = fb.apply(SPECIES.length());
        int[] r = fr.apply(SPECIES.length());

        for (int i = 0; i < a.length; i += SPECIES.length()) {
            IntVector av = IntVector.fromArray(SPECIES, a, i);
            av.add(b[i]).intoArray(r, i);
        }

        assertBroadcastArraysEquals(a, b, r, Int512VectorTests::add);
    }

    @Test(dataProvider = "intBinaryOpMaskProvider")
    static void addInt512VectorTestsBroadcastMaskedSmokeTest(IntFunction<int[]> fa, IntFunction<int[]> fb,
                                          IntFunction<boolean[]> fm) {
        int[] a = fa.apply(SPECIES.length());
        int[] b = fb.apply(SPECIES.length());
        int[] r = fr.apply(SPECIES.length());
        boolean[] mask = fm.apply(SPECIES.length());
        VectorMask<Integer> vmask = VectorMask.fromArray(SPECIES, mask, 0);

        for (int i = 0; i < a.length; i += SPECIES.length()) {
            IntVector av = IntVector.fromArray(SPECIES, a, i);
            av.add(b[i], vmask).intoArray(r, i);
        }

        assertBroadcastArraysEquals(a, b, r, mask, Int512VectorTests::add);
    }

    @Test(dataProvider = "intBinaryOpProvider")
    static void subInt512VectorTestsBroadcastSmokeTest(IntFunction<int[]> fa, IntFunction<int[]> fb) {
        int[] a = fa.apply(SPECIES.length());
        int[] b = fb.apply(SPECIES.length());
        int[] r = fr.apply(SPECIES.length());

        for (int i = 0; i < a.length; i += SPECIES.length()) {
            IntVector av = IntVector.fromArray(SPECIES, a, i);
            av.sub(b[i]).intoArray(r, i);
        }

        assertBroadcastArraysEquals(a, b, r, Int512VectorTests::sub);
    }

    @Test(dataProvider = "intBinaryOpMaskProvider")
    static void subInt512VectorTestsBroadcastMaskedSmokeTest(IntFunction<int[]> fa, IntFunction<int[]> fb,
                                          IntFunction<boolean[]> fm) {
        int[] a = fa.apply(SPECIES.length());
        int[] b = fb.apply(SPECIES.length());
        int[] r = fr.apply(SPECIES.length());
        boolean[] mask = fm.apply(SPECIES.length());
        VectorMask<Integer> vmask = VectorMask.fromArray(SPECIES, mask, 0);

        for (int i = 0; i < a.length; i += SPECIES.length()) {
            IntVector av = IntVector.fromArray(SPECIES, a, i);
            av.sub(b[i], vmask).intoArray(r, i);
        }

        assertBroadcastArraysEquals(a, b, r, mask, Int512VectorTests::sub);
    }

    @Test(dataProvider = "intBinaryOpProvider")
    static void mulInt512VectorTestsBroadcastSmokeTest(IntFunction<int[]> fa, IntFunction<int[]> fb) {
        int[] a = fa.apply(SPECIES.length());
        int[] b = fb.apply(SPECIES.length());
        int[] r = fr.apply(SPECIES.length());

        for (int i = 0; i < a.length; i += SPECIES.length()) {
            IntVector av = IntVector.fromArray(SPECIES, a, i);
            av.mul(b[i]).intoArray(r, i);
        }

        assertBroadcastArraysEquals(a, b, r, Int512VectorTests::mul);
    }

    @Test(dataProvider = "intBinaryOpMaskProvider")
    static void mulInt512VectorTestsBroadcastMaskedSmokeTest(IntFunction<int[]> fa, IntFunction<int[]> fb,
                                          IntFunction<boolean[]> fm) {
        int[] a = fa.apply(SPECIES.length());
        int[] b = fb.apply(SPECIES.length());
        int[] r = fr.apply(SPECIES.length());
        boolean[] mask = fm.apply(SPECIES.length());
        VectorMask<Integer> vmask = VectorMask.fromArray(SPECIES, mask, 0);

        for (int i = 0; i < a.length; i += SPECIES.length()) {
            IntVector av = IntVector.fromArray(SPECIES, a, i);
            av.mul(b[i], vmask).intoArray(r, i);
        }

        assertBroadcastArraysEquals(a, b, r, mask, Int512VectorTests::mul);
    }




    @Test(dataProvider = "intBinaryOpProvider")
    static void divInt512VectorTestsBroadcastSmokeTest(IntFunction<int[]> fa, IntFunction<int[]> fb) {
        int[] a = fa.apply(SPECIES.length());
        int[] b = fb.apply(SPECIES.length());
        int[] r = fr.apply(SPECIES.length());

        replaceZero(b, (int) 1);

        for (int i = 0; i < a.length; i += SPECIES.length()) {
            IntVector av = IntVector.fromArray(SPECIES, a, i);
            av.div(b[i]).intoArray(r, i);
        }

        assertBroadcastArraysEquals(a, b, r, Int512VectorTests::div);
    }



    @Test(dataProvider = "intBinaryOpMaskProvider")
    static void divInt512VectorTestsBroadcastMaskedSmokeTest(IntFunction<int[]> fa, IntFunction<int[]> fb,
                                          IntFunction<boolean[]> fm) {
        int[] a = fa.apply(SPECIES.length());
        int[] b = fb.apply(SPECIES.length());
        int[] r = fr.apply(SPECIES.length());
        boolean[] mask = fm.apply(SPECIES.length());
        VectorMask<Integer> vmask = VectorMask.fromArray(SPECIES, mask, 0);

        replaceZero(b, (int) 1);

        for (int i = 0; i < a.length; i += SPECIES.length()) {
            IntVector av = IntVector.fromArray(SPECIES, a, i);
            av.div(b[i], vmask).intoArray(r, i);
        }

        assertBroadcastArraysEquals(a, b, r, mask, Int512VectorTests::div);
    }



    @Test(dataProvider = "intBinaryOpProvider")
    static void ORInt512VectorTestsBroadcastSmokeTest(IntFunction<int[]> fa, IntFunction<int[]> fb) {
        int[] a = fa.apply(SPECIES.length());
        int[] b = fb.apply(SPECIES.length());
        int[] r = fr.apply(SPECIES.length());

        for (int i = 0; i < a.length; i += SPECIES.length()) {
            IntVector av = IntVector.fromArray(SPECIES, a, i);
            av.lanewise(VectorOperators.OR, b[i]).intoArray(r, i);
        }

        assertBroadcastArraysEquals(a, b, r, Int512VectorTests::OR);
    }

    @Test(dataProvider = "intBinaryOpProvider")
    static void orInt512VectorTestsBroadcastSmokeTest(IntFunction<int[]> fa, IntFunction<int[]> fb) {
        int[] a = fa.apply(SPECIES.length());
        int[] b = fb.apply(SPECIES.length());
        int[] r = fr.apply(SPECIES.length());

        for (int i = 0; i < a.length; i += SPECIES.length()) {
            IntVector av = IntVector.fromArray(SPECIES, a, i);
            av.or(b[i]).intoArray(r, i);
        }

        assertBroadcastArraysEquals(a, b, r, Int512VectorTests::or);
    }



    @Test(dataProvider = "intBinaryOpMaskProvider")
    static void ORInt512VectorTestsBroadcastMaskedSmokeTest(IntFunction<int[]> fa, IntFunction<int[]> fb,
                                          IntFunction<boolean[]> fm) {
        int[] a = fa.apply(SPECIES.length());
        int[] b = fb.apply(SPECIES.length());
        int[] r = fr.apply(SPECIES.length());
        boolean[] mask = fm.apply(SPECIES.length());
        VectorMask<Integer> vmask = VectorMask.fromArray(SPECIES, mask, 0);

        for (int i = 0; i < a.length; i += SPECIES.length()) {
            IntVector av = IntVector.fromArray(SPECIES, a, i);
            av.lanewise(VectorOperators.OR, b[i], vmask).intoArray(r, i);
        }

        assertBroadcastArraysEquals(a, b, r, mask, Int512VectorTests::OR);
    }



    @Test(dataProvider = "intBinaryOpProvider")
    static void ANDInt512VectorTestsBroadcastSmokeTest(IntFunction<int[]> fa, IntFunction<int[]> fb) {
        int[] a = fa.apply(SPECIES.length());
        int[] b = fb.apply(SPECIES.length());
        int[] r = fr.apply(SPECIES.length());

        for (int i = 0; i < a.length; i += SPECIES.length()) {
            IntVector av = IntVector.fromArray(SPECIES, a, i);
            av.lanewise(VectorOperators.AND, b[i]).intoArray(r, i);
        }

        assertBroadcastArraysEquals(a, b, r, Int512VectorTests::AND);
    }

    @Test(dataProvider = "intBinaryOpProvider")
    static void andInt512VectorTestsBroadcastSmokeTest(IntFunction<int[]> fa, IntFunction<int[]> fb) {
        int[] a = fa.apply(SPECIES.length());
        int[] b = fb.apply(SPECIES.length());
        int[] r = fr.apply(SPECIES.length());

        for (int i = 0; i < a.length; i += SPECIES.length()) {
            IntVector av = IntVector.fromArray(SPECIES, a, i);
            av.and(b[i]).intoArray(r, i);
        }

        assertBroadcastArraysEquals(a, b, r, Int512VectorTests::and);
    }



    @Test(dataProvider = "intBinaryOpMaskProvider")
    static void ANDInt512VectorTestsBroadcastMaskedSmokeTest(IntFunction<int[]> fa, IntFunction<int[]> fb,
                                          IntFunction<boolean[]> fm) {
        int[] a = fa.apply(SPECIES.length());
        int[] b = fb.apply(SPECIES.length());
        int[] r = fr.apply(SPECIES.length());
        boolean[] mask = fm.apply(SPECIES.length());
        VectorMask<Integer> vmask = VectorMask.fromArray(SPECIES, mask, 0);

        for (int i = 0; i < a.length; i += SPECIES.length()) {
            IntVector av = IntVector.fromArray(SPECIES, a, i);
            av.lanewise(VectorOperators.AND, b[i], vmask).intoArray(r, i);
        }

        assertBroadcastArraysEquals(a, b, r, mask, Int512VectorTests::AND);
    }



    @Test(dataProvider = "intBinaryOpProvider")
    static void ORInt512VectorTestsBroadcastLongSmokeTest(IntFunction<int[]> fa, IntFunction<int[]> fb) {
        int[] a = fa.apply(SPECIES.length());
        int[] b = fb.apply(SPECIES.length());
        int[] r = fr.apply(SPECIES.length());

        for (int i = 0; i < a.length; i += SPECIES.length()) {
            IntVector av = IntVector.fromArray(SPECIES, a, i);
            av.lanewise(VectorOperators.OR, (long)b[i]).intoArray(r, i);
        }

        assertBroadcastLongArraysEquals(a, b, r, Int512VectorTests::OR);
    }



    @Test(dataProvider = "intBinaryOpMaskProvider")
    static void ORInt512VectorTestsBroadcastMaskedLongSmokeTest(IntFunction<int[]> fa, IntFunction<int[]> fb,
                                          IntFunction<boolean[]> fm) {
        int[] a = fa.apply(SPECIES.length());
        int[] b = fb.apply(SPECIES.length());
        int[] r = fr.apply(SPECIES.length());
        boolean[] mask = fm.apply(SPECIES.length());
        VectorMask<Integer> vmask = VectorMask.fromArray(SPECIES, mask, 0);

        for (int i = 0; i < a.length; i += SPECIES.length()) {
            IntVector av = IntVector.fromArray(SPECIES, a, i);
            av.lanewise(VectorOperators.OR, (long)b[i], vmask).intoArray(r, i);
        }

        assertBroadcastLongArraysEquals(a, b, r, mask, Int512VectorTests::OR);
    }


    @Test(dataProvider = "intBinaryOpProvider")
    static void ADDInt512VectorTestsBroadcastLongSmokeTest(IntFunction<int[]> fa, IntFunction<int[]> fb) {
        int[] a = fa.apply(SPECIES.length());
        int[] b = fb.apply(SPECIES.length());
        int[] r = fr.apply(SPECIES.length());

        for (int i = 0; i < a.length; i += SPECIES.length()) {
            IntVector av = IntVector.fromArray(SPECIES, a, i);
            av.lanewise(VectorOperators.ADD, (long)b[i]).intoArray(r, i);
        }

        assertBroadcastLongArraysEquals(a, b, r, Int512VectorTests::ADD);
    }

    @Test(dataProvider = "intBinaryOpMaskProvider")
    static void ADDInt512VectorTestsBroadcastMaskedLongSmokeTest(IntFunction<int[]> fa, IntFunction<int[]> fb,
                                          IntFunction<boolean[]> fm) {
        int[] a = fa.apply(SPECIES.length());
        int[] b = fb.apply(SPECIES.length());
        int[] r = fr.apply(SPECIES.length());
        boolean[] mask = fm.apply(SPECIES.length());
        VectorMask<Integer> vmask = VectorMask.fromArray(SPECIES, mask, 0);

        for (int i = 0; i < a.length; i += SPECIES.length()) {
            IntVector av = IntVector.fromArray(SPECIES, a, i);
            av.lanewise(VectorOperators.ADD, (long)b[i], vmask).intoArray(r, i);
        }

        assertBroadcastLongArraysEquals(a, b, r, mask, Int512VectorTests::ADD);
    }

    static int LSHL(int a, int b) {
        return (int)((a << b));
    }

    @Test(dataProvider = "intBinaryOpProvider")
    static void LSHLInt512VectorTests(IntFunction<int[]> fa, IntFunction<int[]> fb) {
        int[] a = fa.apply(SPECIES.length());
        int[] b = fb.apply(SPECIES.length());
        int[] r = fr.apply(SPECIES.length());

        for (int ic = 0; ic < INVOC_COUNT; ic++) {
            for (int i = 0; i < a.length; i += SPECIES.length()) {
                IntVector av = IntVector.fromArray(SPECIES, a, i);
                IntVector bv = IntVector.fromArray(SPECIES, b, i);
                av.lanewise(VectorOperators.LSHL, bv).intoArray(r, i);
            }
        }

        assertArraysEquals(a, b, r, Int512VectorTests::LSHL);
    }



    @Test(dataProvider = "intBinaryOpMaskProvider")
    static void LSHLInt512VectorTestsMasked(IntFunction<int[]> fa, IntFunction<int[]> fb,
                                          IntFunction<boolean[]> fm) {
        int[] a = fa.apply(SPECIES.length());
        int[] b = fb.apply(SPECIES.length());
        int[] r = fr.apply(SPECIES.length());
        boolean[] mask = fm.apply(SPECIES.length());
        VectorMask<Integer> vmask = VectorMask.fromArray(SPECIES, mask, 0);

        for (int ic = 0; ic < INVOC_COUNT; ic++) {
            for (int i = 0; i < a.length; i += SPECIES.length()) {
                IntVector av = IntVector.fromArray(SPECIES, a, i);
                IntVector bv = IntVector.fromArray(SPECIES, b, i);
                av.lanewise(VectorOperators.LSHL, bv, vmask).intoArray(r, i);
            }
        }

        assertArraysEquals(a, b, r, mask, Int512VectorTests::LSHL);
    }






    static int ASHR(int a, int b) {
        return (int)((a >> b));
    }

    @Test(dataProvider = "intBinaryOpProvider")
    static void ASHRInt512VectorTests(IntFunction<int[]> fa, IntFunction<int[]> fb) {
        int[] a = fa.apply(SPECIES.length());
        int[] b = fb.apply(SPECIES.length());
        int[] r = fr.apply(SPECIES.length());

        for (int ic = 0; ic < INVOC_COUNT; ic++) {
            for (int i = 0; i < a.length; i += SPECIES.length()) {
                IntVector av = IntVector.fromArray(SPECIES, a, i);
                IntVector bv = IntVector.fromArray(SPECIES, b, i);
                av.lanewise(VectorOperators.ASHR, bv).intoArray(r, i);
            }
        }

        assertArraysEquals(a, b, r, Int512VectorTests::ASHR);
    }



    @Test(dataProvider = "intBinaryOpMaskProvider")
    static void ASHRInt512VectorTestsMasked(IntFunction<int[]> fa, IntFunction<int[]> fb,
                                          IntFunction<boolean[]> fm) {
        int[] a = fa.apply(SPECIES.length());
        int[] b = fb.apply(SPECIES.length());
        int[] r = fr.apply(SPECIES.length());
        boolean[] mask = fm.apply(SPECIES.length());
        VectorMask<Integer> vmask = VectorMask.fromArray(SPECIES, mask, 0);

        for (int ic = 0; ic < INVOC_COUNT; ic++) {
            for (int i = 0; i < a.length; i += SPECIES.length()) {
                IntVector av = IntVector.fromArray(SPECIES, a, i);
                IntVector bv = IntVector.fromArray(SPECIES, b, i);
                av.lanewise(VectorOperators.ASHR, bv, vmask).intoArray(r, i);
            }
        }

        assertArraysEquals(a, b, r, mask, Int512VectorTests::ASHR);
    }






    static int LSHR(int a, int b) {
        return (int)((a >>> b));
    }

    @Test(dataProvider = "intBinaryOpProvider")
    static void LSHRInt512VectorTests(IntFunction<int[]> fa, IntFunction<int[]> fb) {
        int[] a = fa.apply(SPECIES.length());
        int[] b = fb.apply(SPECIES.length());
        int[] r = fr.apply(SPECIES.length());

        for (int ic = 0; ic < INVOC_COUNT; ic++) {
            for (int i = 0; i < a.length; i += SPECIES.length()) {
                IntVector av = IntVector.fromArray(SPECIES, a, i);
                IntVector bv = IntVector.fromArray(SPECIES, b, i);
                av.lanewise(VectorOperators.LSHR, bv).intoArray(r, i);
            }
        }

        assertArraysEquals(a, b, r, Int512VectorTests::LSHR);
    }



    @Test(dataProvider = "intBinaryOpMaskProvider")
    static void LSHRInt512VectorTestsMasked(IntFunction<int[]> fa, IntFunction<int[]> fb,
                                          IntFunction<boolean[]> fm) {
        int[] a = fa.apply(SPECIES.length());
        int[] b = fb.apply(SPECIES.length());
        int[] r = fr.apply(SPECIES.length());
        boolean[] mask = fm.apply(SPECIES.length());
        VectorMask<Integer> vmask = VectorMask.fromArray(SPECIES, mask, 0);

        for (int ic = 0; ic < INVOC_COUNT; ic++) {
            for (int i = 0; i < a.length; i += SPECIES.length()) {
                IntVector av = IntVector.fromArray(SPECIES, a, i);
                IntVector bv = IntVector.fromArray(SPECIES, b, i);
                av.lanewise(VectorOperators.LSHR, bv, vmask).intoArray(r, i);
            }
        }

        assertArraysEquals(a, b, r, mask, Int512VectorTests::LSHR);
    }






    static int LSHL_unary(int a, int b) {
        return (int)((a << b));
    }

    @Test(dataProvider = "intBinaryOpProvider")
    static void LSHLInt512VectorTestsShift(IntFunction<int[]> fa, IntFunction<int[]> fb) {
        int[] a = fa.apply(SPECIES.length());
        int[] b = fb.apply(SPECIES.length());
        int[] r = fr.apply(SPECIES.length());

        for (int ic = 0; ic < INVOC_COUNT; ic++) {
            for (int i = 0; i < a.length; i += SPECIES.length()) {
                IntVector av = IntVector.fromArray(SPECIES, a, i);
                av.lanewise(VectorOperators.LSHL, (int)b[i]).intoArray(r, i);
            }
        }

        assertShiftArraysEquals(a, b, r, Int512VectorTests::LSHL_unary);
    }



    @Test(dataProvider = "intBinaryOpMaskProvider")
    static void LSHLInt512VectorTestsShift(IntFunction<int[]> fa, IntFunction<int[]> fb,
                                          IntFunction<boolean[]> fm) {
        int[] a = fa.apply(SPECIES.length());
        int[] b = fb.apply(SPECIES.length());
        int[] r = fr.apply(SPECIES.length());
        boolean[] mask = fm.apply(SPECIES.length());
        VectorMask<Integer> vmask = VectorMask.fromArray(SPECIES, mask, 0);

        for (int ic = 0; ic < INVOC_COUNT; ic++) {
            for (int i = 0; i < a.length; i += SPECIES.length()) {
                IntVector av = IntVector.fromArray(SPECIES, a, i);
                av.lanewise(VectorOperators.LSHL, (int)b[i], vmask).intoArray(r, i);
            }
        }

        assertShiftArraysEquals(a, b, r, mask, Int512VectorTests::LSHL_unary);
    }






    static int LSHR_unary(int a, int b) {
        return (int)((a >>> b));
    }

    @Test(dataProvider = "intBinaryOpProvider")
    static void LSHRInt512VectorTestsShift(IntFunction<int[]> fa, IntFunction<int[]> fb) {
        int[] a = fa.apply(SPECIES.length());
        int[] b = fb.apply(SPECIES.length());
        int[] r = fr.apply(SPECIES.length());

        for (int ic = 0; ic < INVOC_COUNT; ic++) {
            for (int i = 0; i < a.length; i += SPECIES.length()) {
                IntVector av = IntVector.fromArray(SPECIES, a, i);
                av.lanewise(VectorOperators.LSHR, (int)b[i]).intoArray(r, i);
            }
        }

        assertShiftArraysEquals(a, b, r, Int512VectorTests::LSHR_unary);
    }



    @Test(dataProvider = "intBinaryOpMaskProvider")
    static void LSHRInt512VectorTestsShift(IntFunction<int[]> fa, IntFunction<int[]> fb,
                                          IntFunction<boolean[]> fm) {
        int[] a = fa.apply(SPECIES.length());
        int[] b = fb.apply(SPECIES.length());
        int[] r = fr.apply(SPECIES.length());
        boolean[] mask = fm.apply(SPECIES.length());
        VectorMask<Integer> vmask = VectorMask.fromArray(SPECIES, mask, 0);

        for (int ic = 0; ic < INVOC_COUNT; ic++) {
            for (int i = 0; i < a.length; i += SPECIES.length()) {
                IntVector av = IntVector.fromArray(SPECIES, a, i);
                av.lanewise(VectorOperators.LSHR, (int)b[i], vmask).intoArray(r, i);
            }
        }

        assertShiftArraysEquals(a, b, r, mask, Int512VectorTests::LSHR_unary);
    }






    static int ASHR_unary(int a, int b) {
        return (int)((a >> b));
    }

    @Test(dataProvider = "intBinaryOpProvider")
    static void ASHRInt512VectorTestsShift(IntFunction<int[]> fa, IntFunction<int[]> fb) {
        int[] a = fa.apply(SPECIES.length());
        int[] b = fb.apply(SPECIES.length());
        int[] r = fr.apply(SPECIES.length());

        for (int ic = 0; ic < INVOC_COUNT; ic++) {
            for (int i = 0; i < a.length; i += SPECIES.length()) {
                IntVector av = IntVector.fromArray(SPECIES, a, i);
                av.lanewise(VectorOperators.ASHR, (int)b[i]).intoArray(r, i);
            }
        }

        assertShiftArraysEquals(a, b, r, Int512VectorTests::ASHR_unary);
    }



    @Test(dataProvider = "intBinaryOpMaskProvider")
    static void ASHRInt512VectorTestsShift(IntFunction<int[]> fa, IntFunction<int[]> fb,
                                          IntFunction<boolean[]> fm) {
        int[] a = fa.apply(SPECIES.length());
        int[] b = fb.apply(SPECIES.length());
        int[] r = fr.apply(SPECIES.length());
        boolean[] mask = fm.apply(SPECIES.length());
        VectorMask<Integer> vmask = VectorMask.fromArray(SPECIES, mask, 0);

        for (int ic = 0; ic < INVOC_COUNT; ic++) {
            for (int i = 0; i < a.length; i += SPECIES.length()) {
                IntVector av = IntVector.fromArray(SPECIES, a, i);
                av.lanewise(VectorOperators.ASHR, (int)b[i], vmask).intoArray(r, i);
            }
        }

        assertShiftArraysEquals(a, b, r, mask, Int512VectorTests::ASHR_unary);
    }





    static int MIN(int a, int b) {
        return (int)(Math.min(a, b));
    }

    @Test(dataProvider = "intBinaryOpProvider")
    static void MINInt512VectorTests(IntFunction<int[]> fa, IntFunction<int[]> fb) {
        int[] a = fa.apply(SPECIES.length());
        int[] b = fb.apply(SPECIES.length());
        int[] r = fr.apply(SPECIES.length());

        for (int ic = 0; ic < INVOC_COUNT; ic++) {
            for (int i = 0; i < a.length; i += SPECIES.length()) {
                IntVector av = IntVector.fromArray(SPECIES, a, i);
                IntVector bv = IntVector.fromArray(SPECIES, b, i);
                av.lanewise(VectorOperators.MIN, bv).intoArray(r, i);
            }
        }

        assertArraysEquals(a, b, r, Int512VectorTests::MIN);
    }
    static int min(int a, int b) {
        return (int)(Math.min(a, b));
    }

    @Test(dataProvider = "intBinaryOpProvider")
    static void minInt512VectorTests(IntFunction<int[]> fa, IntFunction<int[]> fb) {
        int[] a = fa.apply(SPECIES.length());
        int[] b = fb.apply(SPECIES.length());
        int[] r = fr.apply(SPECIES.length());

        for (int i = 0; i < a.length; i += SPECIES.length()) {
            IntVector av = IntVector.fromArray(SPECIES, a, i);
            IntVector bv = IntVector.fromArray(SPECIES, b, i);
            av.min(bv).intoArray(r, i);
        }

        assertArraysEquals(a, b, r, Int512VectorTests::min);
    }
    static int MAX(int a, int b) {
        return (int)(Math.max(a, b));
    }

    @Test(dataProvider = "intBinaryOpProvider")
    static void MAXInt512VectorTests(IntFunction<int[]> fa, IntFunction<int[]> fb) {
        int[] a = fa.apply(SPECIES.length());
        int[] b = fb.apply(SPECIES.length());
        int[] r = fr.apply(SPECIES.length());

        for (int ic = 0; ic < INVOC_COUNT; ic++) {
            for (int i = 0; i < a.length; i += SPECIES.length()) {
                IntVector av = IntVector.fromArray(SPECIES, a, i);
                IntVector bv = IntVector.fromArray(SPECIES, b, i);
                av.lanewise(VectorOperators.MAX, bv).intoArray(r, i);
            }
        }

        assertArraysEquals(a, b, r, Int512VectorTests::MAX);
    }
    static int max(int a, int b) {
        return (int)(Math.max(a, b));
    }

    @Test(dataProvider = "intBinaryOpProvider")
    static void maxInt512VectorTests(IntFunction<int[]> fa, IntFunction<int[]> fb) {
        int[] a = fa.apply(SPECIES.length());
        int[] b = fb.apply(SPECIES.length());
        int[] r = fr.apply(SPECIES.length());

        for (int i = 0; i < a.length; i += SPECIES.length()) {
            IntVector av = IntVector.fromArray(SPECIES, a, i);
            IntVector bv = IntVector.fromArray(SPECIES, b, i);
            av.max(bv).intoArray(r, i);
        }

        assertArraysEquals(a, b, r, Int512VectorTests::max);
    }

    @Test(dataProvider = "intBinaryOpProvider")
    static void MINInt512VectorTestsBroadcastSmokeTest(IntFunction<int[]> fa, IntFunction<int[]> fb) {
        int[] a = fa.apply(SPECIES.length());
        int[] b = fb.apply(SPECIES.length());
        int[] r = fr.apply(SPECIES.length());

        for (int i = 0; i < a.length; i += SPECIES.length()) {
            IntVector av = IntVector.fromArray(SPECIES, a, i);
            av.lanewise(VectorOperators.MIN, b[i]).intoArray(r, i);
        }

        assertBroadcastArraysEquals(a, b, r, Int512VectorTests::MIN);
    }

    @Test(dataProvider = "intBinaryOpProvider")
    static void minInt512VectorTestsBroadcastSmokeTest(IntFunction<int[]> fa, IntFunction<int[]> fb) {
        int[] a = fa.apply(SPECIES.length());
        int[] b = fb.apply(SPECIES.length());
        int[] r = fr.apply(SPECIES.length());

        for (int i = 0; i < a.length; i += SPECIES.length()) {
            IntVector av = IntVector.fromArray(SPECIES, a, i);
            av.min(b[i]).intoArray(r, i);
        }

        assertBroadcastArraysEquals(a, b, r, Int512VectorTests::min);
    }

    @Test(dataProvider = "intBinaryOpProvider")
    static void MAXInt512VectorTestsBroadcastSmokeTest(IntFunction<int[]> fa, IntFunction<int[]> fb) {
        int[] a = fa.apply(SPECIES.length());
        int[] b = fb.apply(SPECIES.length());
        int[] r = fr.apply(SPECIES.length());

        for (int i = 0; i < a.length; i += SPECIES.length()) {
            IntVector av = IntVector.fromArray(SPECIES, a, i);
            av.lanewise(VectorOperators.MAX, b[i]).intoArray(r, i);
        }

        assertBroadcastArraysEquals(a, b, r, Int512VectorTests::MAX);
    }

    @Test(dataProvider = "intBinaryOpProvider")
    static void maxInt512VectorTestsBroadcastSmokeTest(IntFunction<int[]> fa, IntFunction<int[]> fb) {
        int[] a = fa.apply(SPECIES.length());
        int[] b = fb.apply(SPECIES.length());
        int[] r = fr.apply(SPECIES.length());

        for (int i = 0; i < a.length; i += SPECIES.length()) {
            IntVector av = IntVector.fromArray(SPECIES, a, i);
            av.max(b[i]).intoArray(r, i);
        }

        assertBroadcastArraysEquals(a, b, r, Int512VectorTests::max);
    }

    static int ANDReduce(int[] a, int idx) {
        int res = -1;
        for (int i = idx; i < (idx + SPECIES.length()); i++) {
            res &= a[i];
        }

        return res;
    }

    static int ANDReduceAll(int[] a) {
        int res = -1;
        for (int i = 0; i < a.length; i += SPECIES.length()) {
            res &= ANDReduce(a, i);
        }

        return res;
    }


    @Test(dataProvider = "intUnaryOpProvider")
    static void ANDReduceInt512VectorTests(IntFunction<int[]> fa) {
        int[] a = fa.apply(SPECIES.length());
        int[] r = fr.apply(SPECIES.length());
        int ra = -1;

        for (int ic = 0; ic < INVOC_COUNT; ic++) {
            for (int i = 0; i < a.length; i += SPECIES.length()) {
                IntVector av = IntVector.fromArray(SPECIES, a, i);
                r[i] = av.reduceLanes(VectorOperators.AND);
            }
        }

        for (int ic = 0; ic < INVOC_COUNT; ic++) {
            ra = -1;
            for (int i = 0; i < a.length; i += SPECIES.length()) {
                IntVector av = IntVector.fromArray(SPECIES, a, i);
                ra &= av.reduceLanes(VectorOperators.AND);
            }
        }

        assertReductionArraysEquals(a, r, ra,
                Int512VectorTests::ANDReduce, Int512VectorTests::ANDReduceAll);
    }


    static int ANDReduceMasked(int[] a, int idx, boolean[] mask) {
        int res = -1;
        for (int i = idx; i < (idx + SPECIES.length()); i++) {
            if (mask[i % SPECIES.length()])
                res &= a[i];
        }

        return res;
    }

    static int ANDReduceAllMasked(int[] a, boolean[] mask) {
        int res = -1;
        for (int i = 0; i < a.length; i += SPECIES.length()) {
            res &= ANDReduceMasked(a, i, mask);
        }

        return res;
    }


    @Test(dataProvider = "intUnaryOpMaskProvider")
    static void ANDReduceInt512VectorTestsMasked(IntFunction<int[]> fa, IntFunction<boolean[]> fm) {
        int[] a = fa.apply(SPECIES.length());
        int[] r = fr.apply(SPECIES.length());
        boolean[] mask = fm.apply(SPECIES.length());
        VectorMask<Integer> vmask = VectorMask.fromArray(SPECIES, mask, 0);
        int ra = -1;

        for (int ic = 0; ic < INVOC_COUNT; ic++) {
            for (int i = 0; i < a.length; i += SPECIES.length()) {
                IntVector av = IntVector.fromArray(SPECIES, a, i);
                r[i] = av.reduceLanes(VectorOperators.AND, vmask);
            }
        }

        for (int ic = 0; ic < INVOC_COUNT; ic++) {
            ra = -1;
            for (int i = 0; i < a.length; i += SPECIES.length()) {
                IntVector av = IntVector.fromArray(SPECIES, a, i);
                ra &= av.reduceLanes(VectorOperators.AND, vmask);
            }
        }

        assertReductionArraysEqualsMasked(a, r, ra, mask,
                Int512VectorTests::ANDReduceMasked, Int512VectorTests::ANDReduceAllMasked);
    }


    static int ORReduce(int[] a, int idx) {
        int res = 0;
        for (int i = idx; i < (idx + SPECIES.length()); i++) {
            res |= a[i];
        }

        return res;
    }

    static int ORReduceAll(int[] a) {
        int res = 0;
        for (int i = 0; i < a.length; i += SPECIES.length()) {
            res |= ORReduce(a, i);
        }

        return res;
    }


    @Test(dataProvider = "intUnaryOpProvider")
    static void ORReduceInt512VectorTests(IntFunction<int[]> fa) {
        int[] a = fa.apply(SPECIES.length());
        int[] r = fr.apply(SPECIES.length());
        int ra = 0;

        for (int ic = 0; ic < INVOC_COUNT; ic++) {
            for (int i = 0; i < a.length; i += SPECIES.length()) {
                IntVector av = IntVector.fromArray(SPECIES, a, i);
                r[i] = av.reduceLanes(VectorOperators.OR);
            }
        }

        for (int ic = 0; ic < INVOC_COUNT; ic++) {
            ra = 0;
            for (int i = 0; i < a.length; i += SPECIES.length()) {
                IntVector av = IntVector.fromArray(SPECIES, a, i);
                ra |= av.reduceLanes(VectorOperators.OR);
            }
        }

        assertReductionArraysEquals(a, r, ra,
                Int512VectorTests::ORReduce, Int512VectorTests::ORReduceAll);
    }


    static int ORReduceMasked(int[] a, int idx, boolean[] mask) {
        int res = 0;
        for (int i = idx; i < (idx + SPECIES.length()); i++) {
            if (mask[i % SPECIES.length()])
                res |= a[i];
        }

        return res;
    }

    static int ORReduceAllMasked(int[] a, boolean[] mask) {
        int res = 0;
        for (int i = 0; i < a.length; i += SPECIES.length()) {
            res |= ORReduceMasked(a, i, mask);
        }

        return res;
    }


    @Test(dataProvider = "intUnaryOpMaskProvider")
    static void ORReduceInt512VectorTestsMasked(IntFunction<int[]> fa, IntFunction<boolean[]> fm) {
        int[] a = fa.apply(SPECIES.length());
        int[] r = fr.apply(SPECIES.length());
        boolean[] mask = fm.apply(SPECIES.length());
        VectorMask<Integer> vmask = VectorMask.fromArray(SPECIES, mask, 0);
        int ra = 0;

        for (int ic = 0; ic < INVOC_COUNT; ic++) {
            for (int i = 0; i < a.length; i += SPECIES.length()) {
                IntVector av = IntVector.fromArray(SPECIES, a, i);
                r[i] = av.reduceLanes(VectorOperators.OR, vmask);
            }
        }

        for (int ic = 0; ic < INVOC_COUNT; ic++) {
            ra = 0;
            for (int i = 0; i < a.length; i += SPECIES.length()) {
                IntVector av = IntVector.fromArray(SPECIES, a, i);
                ra |= av.reduceLanes(VectorOperators.OR, vmask);
            }
        }

        assertReductionArraysEqualsMasked(a, r, ra, mask,
                Int512VectorTests::ORReduceMasked, Int512VectorTests::ORReduceAllMasked);
    }


    static int XORReduce(int[] a, int idx) {
        int res = 0;
        for (int i = idx; i < (idx + SPECIES.length()); i++) {
            res ^= a[i];
        }

        return res;
    }

    static int XORReduceAll(int[] a) {
        int res = 0;
        for (int i = 0; i < a.length; i += SPECIES.length()) {
            res ^= XORReduce(a, i);
        }

        return res;
    }


    @Test(dataProvider = "intUnaryOpProvider")
    static void XORReduceInt512VectorTests(IntFunction<int[]> fa) {
        int[] a = fa.apply(SPECIES.length());
        int[] r = fr.apply(SPECIES.length());
        int ra = 0;

        for (int ic = 0; ic < INVOC_COUNT; ic++) {
            for (int i = 0; i < a.length; i += SPECIES.length()) {
                IntVector av = IntVector.fromArray(SPECIES, a, i);
                r[i] = av.reduceLanes(VectorOperators.XOR);
            }
        }

        for (int ic = 0; ic < INVOC_COUNT; ic++) {
            ra = 0;
            for (int i = 0; i < a.length; i += SPECIES.length()) {
                IntVector av = IntVector.fromArray(SPECIES, a, i);
                ra ^= av.reduceLanes(VectorOperators.XOR);
            }
        }

        assertReductionArraysEquals(a, r, ra,
                Int512VectorTests::XORReduce, Int512VectorTests::XORReduceAll);
    }


    static int XORReduceMasked(int[] a, int idx, boolean[] mask) {
        int res = 0;
        for (int i = idx; i < (idx + SPECIES.length()); i++) {
            if (mask[i % SPECIES.length()])
                res ^= a[i];
        }

        return res;
    }

    static int XORReduceAllMasked(int[] a, boolean[] mask) {
        int res = 0;
        for (int i = 0; i < a.length; i += SPECIES.length()) {
            res ^= XORReduceMasked(a, i, mask);
        }

        return res;
    }


    @Test(dataProvider = "intUnaryOpMaskProvider")
    static void XORReduceInt512VectorTestsMasked(IntFunction<int[]> fa, IntFunction<boolean[]> fm) {
        int[] a = fa.apply(SPECIES.length());
        int[] r = fr.apply(SPECIES.length());
        boolean[] mask = fm.apply(SPECIES.length());
        VectorMask<Integer> vmask = VectorMask.fromArray(SPECIES, mask, 0);
        int ra = 0;

        for (int ic = 0; ic < INVOC_COUNT; ic++) {
            for (int i = 0; i < a.length; i += SPECIES.length()) {
                IntVector av = IntVector.fromArray(SPECIES, a, i);
                r[i] = av.reduceLanes(VectorOperators.XOR, vmask);
            }
        }

        for (int ic = 0; ic < INVOC_COUNT; ic++) {
            ra = 0;
            for (int i = 0; i < a.length; i += SPECIES.length()) {
                IntVector av = IntVector.fromArray(SPECIES, a, i);
                ra ^= av.reduceLanes(VectorOperators.XOR, vmask);
            }
        }

        assertReductionArraysEqualsMasked(a, r, ra, mask,
                Int512VectorTests::XORReduceMasked, Int512VectorTests::XORReduceAllMasked);
    }

    static int ADDReduce(int[] a, int idx) {
        int res = 0;
        for (int i = idx; i < (idx + SPECIES.length()); i++) {
            res += a[i];
        }

        return res;
    }

    static int ADDReduceAll(int[] a) {
        int res = 0;
        for (int i = 0; i < a.length; i += SPECIES.length()) {
            res += ADDReduce(a, i);
        }

        return res;
    }
    @Test(dataProvider = "intUnaryOpProvider")
    static void ADDReduceInt512VectorTests(IntFunction<int[]> fa) {
        int[] a = fa.apply(SPECIES.length());
        int[] r = fr.apply(SPECIES.length());
        int ra = 0;

        for (int ic = 0; ic < INVOC_COUNT; ic++) {
            for (int i = 0; i < a.length; i += SPECIES.length()) {
                IntVector av = IntVector.fromArray(SPECIES, a, i);
                r[i] = av.reduceLanes(VectorOperators.ADD);
            }
        }

        for (int ic = 0; ic < INVOC_COUNT; ic++) {
            ra = 0;
            for (int i = 0; i < a.length; i += SPECIES.length()) {
                IntVector av = IntVector.fromArray(SPECIES, a, i);
                ra += av.reduceLanes(VectorOperators.ADD);
            }
        }

        assertReductionArraysEquals(a, r, ra,
                Int512VectorTests::ADDReduce, Int512VectorTests::ADDReduceAll);
    }
    static int ADDReduceMasked(int[] a, int idx, boolean[] mask) {
        int res = 0;
        for (int i = idx; i < (idx + SPECIES.length()); i++) {
            if (mask[i % SPECIES.length()])
                res += a[i];
        }

        return res;
    }

    static int ADDReduceAllMasked(int[] a, boolean[] mask) {
        int res = 0;
        for (int i = 0; i < a.length; i += SPECIES.length()) {
            res += ADDReduceMasked(a, i, mask);
        }

        return res;
    }
    @Test(dataProvider = "intUnaryOpMaskProvider")
    static void ADDReduceInt512VectorTestsMasked(IntFunction<int[]> fa, IntFunction<boolean[]> fm) {
        int[] a = fa.apply(SPECIES.length());
        int[] r = fr.apply(SPECIES.length());
        boolean[] mask = fm.apply(SPECIES.length());
        VectorMask<Integer> vmask = VectorMask.fromArray(SPECIES, mask, 0);
        int ra = 0;

        for (int ic = 0; ic < INVOC_COUNT; ic++) {
            for (int i = 0; i < a.length; i += SPECIES.length()) {
                IntVector av = IntVector.fromArray(SPECIES, a, i);
                r[i] = av.reduceLanes(VectorOperators.ADD, vmask);
            }
        }

        for (int ic = 0; ic < INVOC_COUNT; ic++) {
            ra = 0;
            for (int i = 0; i < a.length; i += SPECIES.length()) {
                IntVector av = IntVector.fromArray(SPECIES, a, i);
                ra += av.reduceLanes(VectorOperators.ADD, vmask);
            }
        }

        assertReductionArraysEqualsMasked(a, r, ra, mask,
                Int512VectorTests::ADDReduceMasked, Int512VectorTests::ADDReduceAllMasked);
    }
    static int MULReduce(int[] a, int idx) {
        int res = 1;
        for (int i = idx; i < (idx + SPECIES.length()); i++) {
            res *= a[i];
        }

        return res;
    }

    static int MULReduceAll(int[] a) {
        int res = 1;
        for (int i = 0; i < a.length; i += SPECIES.length()) {
            res *= MULReduce(a, i);
        }

        return res;
    }
    @Test(dataProvider = "intUnaryOpProvider")
    static void MULReduceInt512VectorTests(IntFunction<int[]> fa) {
        int[] a = fa.apply(SPECIES.length());
        int[] r = fr.apply(SPECIES.length());
        int ra = 1;

        for (int ic = 0; ic < INVOC_COUNT; ic++) {
            for (int i = 0; i < a.length; i += SPECIES.length()) {
                IntVector av = IntVector.fromArray(SPECIES, a, i);
                r[i] = av.reduceLanes(VectorOperators.MUL);
            }
        }

        for (int ic = 0; ic < INVOC_COUNT; ic++) {
            ra = 1;
            for (int i = 0; i < a.length; i += SPECIES.length()) {
                IntVector av = IntVector.fromArray(SPECIES, a, i);
                ra *= av.reduceLanes(VectorOperators.MUL);
            }
        }

        assertReductionArraysEquals(a, r, ra,
                Int512VectorTests::MULReduce, Int512VectorTests::MULReduceAll);
    }
    static int MULReduceMasked(int[] a, int idx, boolean[] mask) {
        int res = 1;
        for (int i = idx; i < (idx + SPECIES.length()); i++) {
            if (mask[i % SPECIES.length()])
                res *= a[i];
        }

        return res;
    }

    static int MULReduceAllMasked(int[] a, boolean[] mask) {
        int res = 1;
        for (int i = 0; i < a.length; i += SPECIES.length()) {
            res *= MULReduceMasked(a, i, mask);
        }

        return res;
    }
    @Test(dataProvider = "intUnaryOpMaskProvider")
    static void MULReduceInt512VectorTestsMasked(IntFunction<int[]> fa, IntFunction<boolean[]> fm) {
        int[] a = fa.apply(SPECIES.length());
        int[] r = fr.apply(SPECIES.length());
        boolean[] mask = fm.apply(SPECIES.length());
        VectorMask<Integer> vmask = VectorMask.fromArray(SPECIES, mask, 0);
        int ra = 1;

        for (int ic = 0; ic < INVOC_COUNT; ic++) {
            for (int i = 0; i < a.length; i += SPECIES.length()) {
                IntVector av = IntVector.fromArray(SPECIES, a, i);
                r[i] = av.reduceLanes(VectorOperators.MUL, vmask);
            }
        }

        for (int ic = 0; ic < INVOC_COUNT; ic++) {
            ra = 1;
            for (int i = 0; i < a.length; i += SPECIES.length()) {
                IntVector av = IntVector.fromArray(SPECIES, a, i);
                ra *= av.reduceLanes(VectorOperators.MUL, vmask);
            }
        }

        assertReductionArraysEqualsMasked(a, r, ra, mask,
                Int512VectorTests::MULReduceMasked, Int512VectorTests::MULReduceAllMasked);
    }
    static int MINReduce(int[] a, int idx) {
        int res = Integer.MAX_VALUE;
        for (int i = idx; i < (idx + SPECIES.length()); i++) {
            res = (int)Math.min(res, a[i]);
        }

        return res;
    }

    static int MINReduceAll(int[] a) {
        int res = Integer.MAX_VALUE;
        for (int i = 0; i < a.length; i++) {
            res = (int)Math.min(res, a[i]);
        }

        return res;
    }
    @Test(dataProvider = "intUnaryOpProvider")
    static void MINReduceInt512VectorTests(IntFunction<int[]> fa) {
        int[] a = fa.apply(SPECIES.length());
        int[] r = fr.apply(SPECIES.length());
        int ra = Integer.MAX_VALUE;

        for (int ic = 0; ic < INVOC_COUNT; ic++) {
            for (int i = 0; i < a.length; i += SPECIES.length()) {
                IntVector av = IntVector.fromArray(SPECIES, a, i);
                r[i] = av.reduceLanes(VectorOperators.MIN);
            }
        }

        for (int ic = 0; ic < INVOC_COUNT; ic++) {
            ra = Integer.MAX_VALUE;
            for (int i = 0; i < a.length; i += SPECIES.length()) {
                IntVector av = IntVector.fromArray(SPECIES, a, i);
                ra = (int)Math.min(ra, av.reduceLanes(VectorOperators.MIN));
            }
        }

        assertReductionArraysEquals(a, r, ra,
                Int512VectorTests::MINReduce, Int512VectorTests::MINReduceAll);
    }
    static int MINReduceMasked(int[] a, int idx, boolean[] mask) {
        int res = Integer.MAX_VALUE;
        for (int i = idx; i < (idx + SPECIES.length()); i++) {
            if(mask[i % SPECIES.length()])
                res = (int)Math.min(res, a[i]);
        }

        return res;
    }

    static int MINReduceAllMasked(int[] a, boolean[] mask) {
        int res = Integer.MAX_VALUE;
        for (int i = 0; i < a.length; i++) {
            if(mask[i % SPECIES.length()])
                res = (int)Math.min(res, a[i]);
        }

        return res;
    }
    @Test(dataProvider = "intUnaryOpMaskProvider")
    static void MINReduceInt512VectorTestsMasked(IntFunction<int[]> fa, IntFunction<boolean[]> fm) {
        int[] a = fa.apply(SPECIES.length());
        int[] r = fr.apply(SPECIES.length());
        boolean[] mask = fm.apply(SPECIES.length());
        VectorMask<Integer> vmask = VectorMask.fromArray(SPECIES, mask, 0);
        int ra = Integer.MAX_VALUE;

        for (int ic = 0; ic < INVOC_COUNT; ic++) {
            for (int i = 0; i < a.length; i += SPECIES.length()) {
                IntVector av = IntVector.fromArray(SPECIES, a, i);
                r[i] = av.reduceLanes(VectorOperators.MIN, vmask);
            }
        }

        for (int ic = 0; ic < INVOC_COUNT; ic++) {
            ra = Integer.MAX_VALUE;
            for (int i = 0; i < a.length; i += SPECIES.length()) {
                IntVector av = IntVector.fromArray(SPECIES, a, i);
                ra = (int)Math.min(ra, av.reduceLanes(VectorOperators.MIN, vmask));
            }
        }

        assertReductionArraysEqualsMasked(a, r, ra, mask,
                Int512VectorTests::MINReduceMasked, Int512VectorTests::MINReduceAllMasked);
    }
    static int MAXReduce(int[] a, int idx) {
        int res = Integer.MIN_VALUE;
        for (int i = idx; i < (idx + SPECIES.length()); i++) {
            res = (int)Math.max(res, a[i]);
        }

        return res;
    }

    static int MAXReduceAll(int[] a) {
        int res = Integer.MIN_VALUE;
        for (int i = 0; i < a.length; i++) {
            res = (int)Math.max(res, a[i]);
        }

        return res;
    }
    @Test(dataProvider = "intUnaryOpProvider")
    static void MAXReduceInt512VectorTests(IntFunction<int[]> fa) {
        int[] a = fa.apply(SPECIES.length());
        int[] r = fr.apply(SPECIES.length());
        int ra = Integer.MIN_VALUE;

        for (int ic = 0; ic < INVOC_COUNT; ic++) {
            for (int i = 0; i < a.length; i += SPECIES.length()) {
                IntVector av = IntVector.fromArray(SPECIES, a, i);
                r[i] = av.reduceLanes(VectorOperators.MAX);
            }
        }

        for (int ic = 0; ic < INVOC_COUNT; ic++) {
            ra = Integer.MIN_VALUE;
            for (int i = 0; i < a.length; i += SPECIES.length()) {
                IntVector av = IntVector.fromArray(SPECIES, a, i);
                ra = (int)Math.max(ra, av.reduceLanes(VectorOperators.MAX));
            }
        }

        assertReductionArraysEquals(a, r, ra,
                Int512VectorTests::MAXReduce, Int512VectorTests::MAXReduceAll);
    }
    static int MAXReduceMasked(int[] a, int idx, boolean[] mask) {
        int res = Integer.MIN_VALUE;
        for (int i = idx; i < (idx + SPECIES.length()); i++) {
            if(mask[i % SPECIES.length()])
                res = (int)Math.max(res, a[i]);
        }

        return res;
    }

    static int MAXReduceAllMasked(int[] a, boolean[] mask) {
        int res = Integer.MIN_VALUE;
        for (int i = 0; i < a.length; i++) {
            if(mask[i % SPECIES.length()])
                res = (int)Math.max(res, a[i]);
        }

        return res;
    }
    @Test(dataProvider = "intUnaryOpMaskProvider")
    static void MAXReduceInt512VectorTestsMasked(IntFunction<int[]> fa, IntFunction<boolean[]> fm) {
        int[] a = fa.apply(SPECIES.length());
        int[] r = fr.apply(SPECIES.length());
        boolean[] mask = fm.apply(SPECIES.length());
        VectorMask<Integer> vmask = VectorMask.fromArray(SPECIES, mask, 0);
        int ra = Integer.MIN_VALUE;

        for (int ic = 0; ic < INVOC_COUNT; ic++) {
            for (int i = 0; i < a.length; i += SPECIES.length()) {
                IntVector av = IntVector.fromArray(SPECIES, a, i);
                r[i] = av.reduceLanes(VectorOperators.MAX, vmask);
            }
        }

        for (int ic = 0; ic < INVOC_COUNT; ic++) {
            ra = Integer.MIN_VALUE;
            for (int i = 0; i < a.length; i += SPECIES.length()) {
                IntVector av = IntVector.fromArray(SPECIES, a, i);
                ra = (int)Math.max(ra, av.reduceLanes(VectorOperators.MAX, vmask));
            }
        }

        assertReductionArraysEqualsMasked(a, r, ra, mask,
                Int512VectorTests::MAXReduceMasked, Int512VectorTests::MAXReduceAllMasked);
    }

    static boolean anyTrue(boolean[] a, int idx) {
        boolean res = false;
        for (int i = idx; i < (idx + SPECIES.length()); i++) {
            res |= a[i];
        }

        return res;
    }


    @Test(dataProvider = "boolUnaryOpProvider")
    static void anyTrueInt512VectorTests(IntFunction<boolean[]> fm) {
        boolean[] mask = fm.apply(SPECIES.length());
        boolean[] r = fmr.apply(SPECIES.length());

        for (int ic = 0; ic < INVOC_COUNT; ic++) {
            for (int i = 0; i < mask.length; i += SPECIES.length()) {
                VectorMask<Integer> vmask = VectorMask.fromArray(SPECIES, mask, i);
                r[i] = vmask.anyTrue();
            }
        }

        assertReductionBoolArraysEquals(mask, r, Int512VectorTests::anyTrue);
    }


    static boolean allTrue(boolean[] a, int idx) {
        boolean res = true;
        for (int i = idx; i < (idx + SPECIES.length()); i++) {
            res &= a[i];
        }

        return res;
    }


    @Test(dataProvider = "boolUnaryOpProvider")
    static void allTrueInt512VectorTests(IntFunction<boolean[]> fm) {
        boolean[] mask = fm.apply(SPECIES.length());
        boolean[] r = fmr.apply(SPECIES.length());

        for (int ic = 0; ic < INVOC_COUNT; ic++) {
            for (int i = 0; i < mask.length; i += SPECIES.length()) {
                VectorMask<Integer> vmask = VectorMask.fromArray(SPECIES, mask, i);
                r[i] = vmask.allTrue();
            }
        }

        assertReductionBoolArraysEquals(mask, r, Int512VectorTests::allTrue);
    }


    @Test(dataProvider = "intUnaryOpProvider")
    static void withInt512VectorTests(IntFunction<int []> fa) {
        int[] a = fa.apply(SPECIES.length());
        int[] r = fr.apply(SPECIES.length());

        for (int ic = 0; ic < INVOC_COUNT; ic++) {
            for (int i = 0; i < a.length; i += SPECIES.length()) {
                IntVector av = IntVector.fromArray(SPECIES, a, i);
                av.withLane(0, (int)4).intoArray(r, i);
            }
        }

        assertInsertArraysEquals(a, r, (int)4, 0);
    }
    static boolean testIS_DEFAULT(int a) {
        return bits(a)==0;
    }

    @Test(dataProvider = "intTestOpProvider")
    static void IS_DEFAULTInt512VectorTests(IntFunction<int[]> fa) {
        int[] a = fa.apply(SPECIES.length());

        for (int ic = 0; ic < INVOC_COUNT; ic++) {
            for (int i = 0; i < a.length; i += SPECIES.length()) {
                IntVector av = IntVector.fromArray(SPECIES, a, i);
                VectorMask<Integer> mv = av.test(VectorOperators.IS_DEFAULT);

                // Check results as part of computation.
                for (int j = 0; j < SPECIES.length(); j++) {
                    Assert.assertEquals(mv.laneIsSet(j), testIS_DEFAULT(a[i + j]));
                }
            }
        }
    }

    @Test(dataProvider = "intTestOpMaskProvider")
    static void IS_DEFAULTMaskedInt512VectorTestsSmokeTest(IntFunction<int[]> fa,
                                          IntFunction<boolean[]> fm) {
        int[] a = fa.apply(SPECIES.length());
        boolean[] mask = fm.apply(SPECIES.length());
        VectorMask<Integer> vmask = VectorMask.fromArray(SPECIES, mask, 0);

        for (int i = 0; i < a.length; i += SPECIES.length()) {
            IntVector av = IntVector.fromArray(SPECIES, a, i);
            VectorMask<Integer> mv = av.test(VectorOperators.IS_DEFAULT, vmask);

            // Check results as part of computation.
            for (int j = 0; j < SPECIES.length(); j++) {
                Assert.assertEquals(mv.laneIsSet(j),  vmask.laneIsSet(j) && testIS_DEFAULT(a[i + j]));
            }
        }
    }
<<<<<<< HEAD

=======
>>>>>>> 8afdcaee
    static boolean testIS_NEGATIVE(int a) {
        return bits(a)<0;
    }

    @Test(dataProvider = "intTestOpProvider")
    static void IS_NEGATIVEInt512VectorTests(IntFunction<int[]> fa) {
        int[] a = fa.apply(SPECIES.length());

        for (int ic = 0; ic < INVOC_COUNT; ic++) {
            for (int i = 0; i < a.length; i += SPECIES.length()) {
                IntVector av = IntVector.fromArray(SPECIES, a, i);
                VectorMask<Integer> mv = av.test(VectorOperators.IS_NEGATIVE);

                // Check results as part of computation.
                for (int j = 0; j < SPECIES.length(); j++) {
                    Assert.assertEquals(mv.laneIsSet(j), testIS_NEGATIVE(a[i + j]));
                }
            }
        }
    }

    @Test(dataProvider = "intTestOpMaskProvider")
    static void IS_NEGATIVEMaskedInt512VectorTestsSmokeTest(IntFunction<int[]> fa,
                                          IntFunction<boolean[]> fm) {
        int[] a = fa.apply(SPECIES.length());
        boolean[] mask = fm.apply(SPECIES.length());
        VectorMask<Integer> vmask = VectorMask.fromArray(SPECIES, mask, 0);

        for (int i = 0; i < a.length; i += SPECIES.length()) {
            IntVector av = IntVector.fromArray(SPECIES, a, i);
            VectorMask<Integer> mv = av.test(VectorOperators.IS_NEGATIVE, vmask);

            // Check results as part of computation.
            for (int j = 0; j < SPECIES.length(); j++) {
                Assert.assertEquals(mv.laneIsSet(j),  vmask.laneIsSet(j) && testIS_NEGATIVE(a[i + j]));
            }
        }
    }
<<<<<<< HEAD

=======
>>>>>>> 8afdcaee




    @Test(dataProvider = "intCompareOpProvider")
    static void LTInt512VectorTests(IntFunction<int[]> fa, IntFunction<int[]> fb) {
        int[] a = fa.apply(SPECIES.length());
        int[] b = fb.apply(SPECIES.length());

        for (int ic = 0; ic < INVOC_COUNT; ic++) {
            for (int i = 0; i < a.length; i += SPECIES.length()) {
                IntVector av = IntVector.fromArray(SPECIES, a, i);
                IntVector bv = IntVector.fromArray(SPECIES, b, i);
                VectorMask<Integer> mv = av.compare(VectorOperators.LT, bv);

                // Check results as part of computation.
                for (int j = 0; j < SPECIES.length(); j++) {
                    Assert.assertEquals(mv.laneIsSet(j), a[i + j] < b[i + j]);
                }
            }
        }
    }


    @Test(dataProvider = "intCompareOpProvider")
    static void ltInt512VectorTests(IntFunction<int[]> fa, IntFunction<int[]> fb) {
        int[] a = fa.apply(SPECIES.length());
        int[] b = fb.apply(SPECIES.length());

        for (int ic = 0; ic < INVOC_COUNT; ic++) {
            for (int i = 0; i < a.length; i += SPECIES.length()) {
                IntVector av = IntVector.fromArray(SPECIES, a, i);
                IntVector bv = IntVector.fromArray(SPECIES, b, i);
                VectorMask<Integer> mv = av.lt(bv);

                // Check results as part of computation.
                for (int j = 0; j < SPECIES.length(); j++) {
                    Assert.assertEquals(mv.laneIsSet(j), a[i + j] < b[i + j]);
                }
            }
        }
    }

    @Test(dataProvider = "intCompareOpMaskProvider")
    static void LTInt512VectorTestsMasked(IntFunction<int[]> fa, IntFunction<int[]> fb,
                                                IntFunction<boolean[]> fm) {
        int[] a = fa.apply(SPECIES.length());
        int[] b = fb.apply(SPECIES.length());
        boolean[] mask = fm.apply(SPECIES.length());

        VectorMask<Integer> vmask = VectorMask.fromArray(SPECIES, mask, 0);

        for (int ic = 0; ic < INVOC_COUNT; ic++) {
            for (int i = 0; i < a.length; i += SPECIES.length()) {
                IntVector av = IntVector.fromArray(SPECIES, a, i);
                IntVector bv = IntVector.fromArray(SPECIES, b, i);
                VectorMask<Integer> mv = av.compare(VectorOperators.LT, bv, vmask);

                // Check results as part of computation.
                for (int j = 0; j < SPECIES.length(); j++) {
                    Assert.assertEquals(mv.laneIsSet(j), mask[j] && (a[i + j] < b[i + j]));
                }
            }
        }
    }


    @Test(dataProvider = "intCompareOpProvider")
    static void GTInt512VectorTests(IntFunction<int[]> fa, IntFunction<int[]> fb) {
        int[] a = fa.apply(SPECIES.length());
        int[] b = fb.apply(SPECIES.length());

        for (int ic = 0; ic < INVOC_COUNT; ic++) {
            for (int i = 0; i < a.length; i += SPECIES.length()) {
                IntVector av = IntVector.fromArray(SPECIES, a, i);
                IntVector bv = IntVector.fromArray(SPECIES, b, i);
                VectorMask<Integer> mv = av.compare(VectorOperators.GT, bv);

                // Check results as part of computation.
                for (int j = 0; j < SPECIES.length(); j++) {
                    Assert.assertEquals(mv.laneIsSet(j), a[i + j] > b[i + j]);
                }
            }
        }
    }

    @Test(dataProvider = "intCompareOpMaskProvider")
    static void GTInt512VectorTestsMasked(IntFunction<int[]> fa, IntFunction<int[]> fb,
                                                IntFunction<boolean[]> fm) {
        int[] a = fa.apply(SPECIES.length());
        int[] b = fb.apply(SPECIES.length());
        boolean[] mask = fm.apply(SPECIES.length());

        VectorMask<Integer> vmask = VectorMask.fromArray(SPECIES, mask, 0);

        for (int ic = 0; ic < INVOC_COUNT; ic++) {
            for (int i = 0; i < a.length; i += SPECIES.length()) {
                IntVector av = IntVector.fromArray(SPECIES, a, i);
                IntVector bv = IntVector.fromArray(SPECIES, b, i);
                VectorMask<Integer> mv = av.compare(VectorOperators.GT, bv, vmask);

                // Check results as part of computation.
                for (int j = 0; j < SPECIES.length(); j++) {
                    Assert.assertEquals(mv.laneIsSet(j), mask[j] && (a[i + j] > b[i + j]));
                }
            }
        }
    }


    @Test(dataProvider = "intCompareOpProvider")
    static void EQInt512VectorTests(IntFunction<int[]> fa, IntFunction<int[]> fb) {
        int[] a = fa.apply(SPECIES.length());
        int[] b = fb.apply(SPECIES.length());

        for (int ic = 0; ic < INVOC_COUNT; ic++) {
            for (int i = 0; i < a.length; i += SPECIES.length()) {
                IntVector av = IntVector.fromArray(SPECIES, a, i);
                IntVector bv = IntVector.fromArray(SPECIES, b, i);
                VectorMask<Integer> mv = av.compare(VectorOperators.EQ, bv);

                // Check results as part of computation.
                for (int j = 0; j < SPECIES.length(); j++) {
                    Assert.assertEquals(mv.laneIsSet(j), a[i + j] == b[i + j]);
                }
            }
        }
    }


    @Test(dataProvider = "intCompareOpProvider")
    static void eqInt512VectorTests(IntFunction<int[]> fa, IntFunction<int[]> fb) {
        int[] a = fa.apply(SPECIES.length());
        int[] b = fb.apply(SPECIES.length());

        for (int ic = 0; ic < INVOC_COUNT; ic++) {
            for (int i = 0; i < a.length; i += SPECIES.length()) {
                IntVector av = IntVector.fromArray(SPECIES, a, i);
                IntVector bv = IntVector.fromArray(SPECIES, b, i);
                VectorMask<Integer> mv = av.eq(bv);

                // Check results as part of computation.
                for (int j = 0; j < SPECIES.length(); j++) {
                    Assert.assertEquals(mv.laneIsSet(j), a[i + j] == b[i + j]);
                }
            }
        }
    }

    @Test(dataProvider = "intCompareOpMaskProvider")
    static void EQInt512VectorTestsMasked(IntFunction<int[]> fa, IntFunction<int[]> fb,
                                                IntFunction<boolean[]> fm) {
        int[] a = fa.apply(SPECIES.length());
        int[] b = fb.apply(SPECIES.length());
        boolean[] mask = fm.apply(SPECIES.length());

        VectorMask<Integer> vmask = VectorMask.fromArray(SPECIES, mask, 0);

        for (int ic = 0; ic < INVOC_COUNT; ic++) {
            for (int i = 0; i < a.length; i += SPECIES.length()) {
                IntVector av = IntVector.fromArray(SPECIES, a, i);
                IntVector bv = IntVector.fromArray(SPECIES, b, i);
                VectorMask<Integer> mv = av.compare(VectorOperators.EQ, bv, vmask);

                // Check results as part of computation.
                for (int j = 0; j < SPECIES.length(); j++) {
                    Assert.assertEquals(mv.laneIsSet(j), mask[j] && (a[i + j] == b[i + j]));
                }
            }
        }
    }


    @Test(dataProvider = "intCompareOpProvider")
    static void NEInt512VectorTests(IntFunction<int[]> fa, IntFunction<int[]> fb) {
        int[] a = fa.apply(SPECIES.length());
        int[] b = fb.apply(SPECIES.length());

        for (int ic = 0; ic < INVOC_COUNT; ic++) {
            for (int i = 0; i < a.length; i += SPECIES.length()) {
                IntVector av = IntVector.fromArray(SPECIES, a, i);
                IntVector bv = IntVector.fromArray(SPECIES, b, i);
                VectorMask<Integer> mv = av.compare(VectorOperators.NE, bv);

                // Check results as part of computation.
                for (int j = 0; j < SPECIES.length(); j++) {
                    Assert.assertEquals(mv.laneIsSet(j), a[i + j] != b[i + j]);
                }
            }
        }
    }

    @Test(dataProvider = "intCompareOpMaskProvider")
    static void NEInt512VectorTestsMasked(IntFunction<int[]> fa, IntFunction<int[]> fb,
                                                IntFunction<boolean[]> fm) {
        int[] a = fa.apply(SPECIES.length());
        int[] b = fb.apply(SPECIES.length());
        boolean[] mask = fm.apply(SPECIES.length());

        VectorMask<Integer> vmask = VectorMask.fromArray(SPECIES, mask, 0);

        for (int ic = 0; ic < INVOC_COUNT; ic++) {
            for (int i = 0; i < a.length; i += SPECIES.length()) {
                IntVector av = IntVector.fromArray(SPECIES, a, i);
                IntVector bv = IntVector.fromArray(SPECIES, b, i);
                VectorMask<Integer> mv = av.compare(VectorOperators.NE, bv, vmask);

                // Check results as part of computation.
                for (int j = 0; j < SPECIES.length(); j++) {
                    Assert.assertEquals(mv.laneIsSet(j), mask[j] && (a[i + j] != b[i + j]));
                }
            }
        }
    }


    @Test(dataProvider = "intCompareOpProvider")
    static void LEInt512VectorTests(IntFunction<int[]> fa, IntFunction<int[]> fb) {
        int[] a = fa.apply(SPECIES.length());
        int[] b = fb.apply(SPECIES.length());

        for (int ic = 0; ic < INVOC_COUNT; ic++) {
            for (int i = 0; i < a.length; i += SPECIES.length()) {
                IntVector av = IntVector.fromArray(SPECIES, a, i);
                IntVector bv = IntVector.fromArray(SPECIES, b, i);
                VectorMask<Integer> mv = av.compare(VectorOperators.LE, bv);

                // Check results as part of computation.
                for (int j = 0; j < SPECIES.length(); j++) {
                    Assert.assertEquals(mv.laneIsSet(j), a[i + j] <= b[i + j]);
                }
            }
        }
    }

    @Test(dataProvider = "intCompareOpMaskProvider")
    static void LEInt512VectorTestsMasked(IntFunction<int[]> fa, IntFunction<int[]> fb,
                                                IntFunction<boolean[]> fm) {
        int[] a = fa.apply(SPECIES.length());
        int[] b = fb.apply(SPECIES.length());
        boolean[] mask = fm.apply(SPECIES.length());

        VectorMask<Integer> vmask = VectorMask.fromArray(SPECIES, mask, 0);

        for (int ic = 0; ic < INVOC_COUNT; ic++) {
            for (int i = 0; i < a.length; i += SPECIES.length()) {
                IntVector av = IntVector.fromArray(SPECIES, a, i);
                IntVector bv = IntVector.fromArray(SPECIES, b, i);
                VectorMask<Integer> mv = av.compare(VectorOperators.LE, bv, vmask);

                // Check results as part of computation.
                for (int j = 0; j < SPECIES.length(); j++) {
                    Assert.assertEquals(mv.laneIsSet(j), mask[j] && (a[i + j] <= b[i + j]));
                }
            }
        }
    }


    @Test(dataProvider = "intCompareOpProvider")
    static void GEInt512VectorTests(IntFunction<int[]> fa, IntFunction<int[]> fb) {
        int[] a = fa.apply(SPECIES.length());
        int[] b = fb.apply(SPECIES.length());

        for (int ic = 0; ic < INVOC_COUNT; ic++) {
            for (int i = 0; i < a.length; i += SPECIES.length()) {
                IntVector av = IntVector.fromArray(SPECIES, a, i);
                IntVector bv = IntVector.fromArray(SPECIES, b, i);
                VectorMask<Integer> mv = av.compare(VectorOperators.GE, bv);

                // Check results as part of computation.
                for (int j = 0; j < SPECIES.length(); j++) {
                    Assert.assertEquals(mv.laneIsSet(j), a[i + j] >= b[i + j]);
                }
            }
        }
    }

    @Test(dataProvider = "intCompareOpMaskProvider")
    static void GEInt512VectorTestsMasked(IntFunction<int[]> fa, IntFunction<int[]> fb,
                                                IntFunction<boolean[]> fm) {
        int[] a = fa.apply(SPECIES.length());
        int[] b = fb.apply(SPECIES.length());
        boolean[] mask = fm.apply(SPECIES.length());

        VectorMask<Integer> vmask = VectorMask.fromArray(SPECIES, mask, 0);

        for (int ic = 0; ic < INVOC_COUNT; ic++) {
            for (int i = 0; i < a.length; i += SPECIES.length()) {
                IntVector av = IntVector.fromArray(SPECIES, a, i);
                IntVector bv = IntVector.fromArray(SPECIES, b, i);
                VectorMask<Integer> mv = av.compare(VectorOperators.GE, bv, vmask);

                // Check results as part of computation.
                for (int j = 0; j < SPECIES.length(); j++) {
                    Assert.assertEquals(mv.laneIsSet(j), mask[j] && (a[i + j] >= b[i + j]));
                }
            }
        }
    }


    @Test(dataProvider = "intCompareOpProvider")
    static void LTInt512VectorTestsBroadcastSmokeTest(IntFunction<int[]> fa, IntFunction<int[]> fb) {
        int[] a = fa.apply(SPECIES.length());
        int[] b = fb.apply(SPECIES.length());

        for (int i = 0; i < a.length; i += SPECIES.length()) {
            IntVector av = IntVector.fromArray(SPECIES, a, i);
            VectorMask<Integer> mv = av.compare(VectorOperators.LT, b[i]);

            // Check results as part of computation.
            for (int j = 0; j < SPECIES.length(); j++) {
                Assert.assertEquals(mv.laneIsSet(j), a[i + j] < b[i]);
            }
        }
    }


    @Test(dataProvider = "intCompareOpMaskProvider")
    static void LTInt512VectorTestsBroadcastMaskedSmokeTest(IntFunction<int[]> fa,
                                IntFunction<int[]> fb, IntFunction<boolean[]> fm) {
        int[] a = fa.apply(SPECIES.length());
        int[] b = fb.apply(SPECIES.length());
        boolean[] mask = fm.apply(SPECIES.length());

        VectorMask<Integer> vmask = VectorMask.fromArray(SPECIES, mask, 0);

        for (int i = 0; i < a.length; i += SPECIES.length()) {
            IntVector av = IntVector.fromArray(SPECIES, a, i);
            VectorMask<Integer> mv = av.compare(VectorOperators.LT, b[i], vmask);

            // Check results as part of computation.
            for (int j = 0; j < SPECIES.length(); j++) {
                Assert.assertEquals(mv.laneIsSet(j), mask[j] && (a[i + j] < b[i]));
            }
        }
    }

    @Test(dataProvider = "intCompareOpProvider")
    static void LTInt512VectorTestsBroadcastLongSmokeTest(IntFunction<int[]> fa, IntFunction<int[]> fb) {
        int[] a = fa.apply(SPECIES.length());
        int[] b = fb.apply(SPECIES.length());

        for (int i = 0; i < a.length; i += SPECIES.length()) {
            IntVector av = IntVector.fromArray(SPECIES, a, i);
            VectorMask<Integer> mv = av.compare(VectorOperators.LT, (long)b[i]);

            // Check results as part of computation.
            for (int j = 0; j < SPECIES.length(); j++) {
                Assert.assertEquals(mv.laneIsSet(j), a[i + j] < (int)((long)b[i]));
            }
        }
    }


    @Test(dataProvider = "intCompareOpMaskProvider")
    static void LTInt512VectorTestsBroadcastLongMaskedSmokeTest(IntFunction<int[]> fa,
                                IntFunction<int[]> fb, IntFunction<boolean[]> fm) {
        int[] a = fa.apply(SPECIES.length());
        int[] b = fb.apply(SPECIES.length());
        boolean[] mask = fm.apply(SPECIES.length());

        VectorMask<Integer> vmask = VectorMask.fromArray(SPECIES, mask, 0);

        for (int i = 0; i < a.length; i += SPECIES.length()) {
            IntVector av = IntVector.fromArray(SPECIES, a, i);
            VectorMask<Integer> mv = av.compare(VectorOperators.LT, (long)b[i], vmask);

            // Check results as part of computation.
            for (int j = 0; j < SPECIES.length(); j++) {
                Assert.assertEquals(mv.laneIsSet(j), mask[j] && (a[i + j] < (int)((long)b[i])));
            }
        }
    }

    @Test(dataProvider = "intCompareOpProvider")
    static void EQInt512VectorTestsBroadcastSmokeTest(IntFunction<int[]> fa, IntFunction<int[]> fb) {
        int[] a = fa.apply(SPECIES.length());
        int[] b = fb.apply(SPECIES.length());

        for (int i = 0; i < a.length; i += SPECIES.length()) {
            IntVector av = IntVector.fromArray(SPECIES, a, i);
            VectorMask<Integer> mv = av.compare(VectorOperators.EQ, b[i]);

            // Check results as part of computation.
            for (int j = 0; j < SPECIES.length(); j++) {
                Assert.assertEquals(mv.laneIsSet(j), a[i + j] == b[i]);
            }
        }
    }


    @Test(dataProvider = "intCompareOpMaskProvider")
    static void EQInt512VectorTestsBroadcastMaskedSmokeTest(IntFunction<int[]> fa,
                                IntFunction<int[]> fb, IntFunction<boolean[]> fm) {
        int[] a = fa.apply(SPECIES.length());
        int[] b = fb.apply(SPECIES.length());
        boolean[] mask = fm.apply(SPECIES.length());

        VectorMask<Integer> vmask = VectorMask.fromArray(SPECIES, mask, 0);

        for (int i = 0; i < a.length; i += SPECIES.length()) {
            IntVector av = IntVector.fromArray(SPECIES, a, i);
            VectorMask<Integer> mv = av.compare(VectorOperators.EQ, b[i], vmask);

            // Check results as part of computation.
            for (int j = 0; j < SPECIES.length(); j++) {
                Assert.assertEquals(mv.laneIsSet(j), mask[j] && (a[i + j] == b[i]));
            }
        }
    }

    @Test(dataProvider = "intCompareOpProvider")
    static void EQInt512VectorTestsBroadcastLongSmokeTest(IntFunction<int[]> fa, IntFunction<int[]> fb) {
        int[] a = fa.apply(SPECIES.length());
        int[] b = fb.apply(SPECIES.length());

        for (int i = 0; i < a.length; i += SPECIES.length()) {
            IntVector av = IntVector.fromArray(SPECIES, a, i);
            VectorMask<Integer> mv = av.compare(VectorOperators.EQ, (long)b[i]);

            // Check results as part of computation.
            for (int j = 0; j < SPECIES.length(); j++) {
                Assert.assertEquals(mv.laneIsSet(j), a[i + j] == (int)((long)b[i]));
            }
        }
    }


    @Test(dataProvider = "intCompareOpMaskProvider")
    static void EQInt512VectorTestsBroadcastLongMaskedSmokeTest(IntFunction<int[]> fa,
                                IntFunction<int[]> fb, IntFunction<boolean[]> fm) {
        int[] a = fa.apply(SPECIES.length());
        int[] b = fb.apply(SPECIES.length());
        boolean[] mask = fm.apply(SPECIES.length());

        VectorMask<Integer> vmask = VectorMask.fromArray(SPECIES, mask, 0);

        for (int i = 0; i < a.length; i += SPECIES.length()) {
            IntVector av = IntVector.fromArray(SPECIES, a, i);
            VectorMask<Integer> mv = av.compare(VectorOperators.EQ, (long)b[i], vmask);

            // Check results as part of computation.
            for (int j = 0; j < SPECIES.length(); j++) {
                Assert.assertEquals(mv.laneIsSet(j), mask[j] && (a[i + j] == (int)((long)b[i])));
            }
        }
    }

    static int blend(int a, int b, boolean mask) {
        return mask ? b : a;
    }

    @Test(dataProvider = "intBinaryOpMaskProvider")
    static void blendInt512VectorTests(IntFunction<int[]> fa, IntFunction<int[]> fb,
                                          IntFunction<boolean[]> fm) {
        int[] a = fa.apply(SPECIES.length());
        int[] b = fb.apply(SPECIES.length());
        int[] r = fr.apply(SPECIES.length());
        boolean[] mask = fm.apply(SPECIES.length());
        VectorMask<Integer> vmask = VectorMask.fromArray(SPECIES, mask, 0);

        for (int ic = 0; ic < INVOC_COUNT; ic++) {
            for (int i = 0; i < a.length; i += SPECIES.length()) {
                IntVector av = IntVector.fromArray(SPECIES, a, i);
                IntVector bv = IntVector.fromArray(SPECIES, b, i);
                av.blend(bv, vmask).intoArray(r, i);
            }
        }

        assertArraysEquals(a, b, r, mask, Int512VectorTests::blend);
    }

    @Test(dataProvider = "intUnaryOpShuffleProvider")
    static void RearrangeInt512VectorTests(IntFunction<int[]> fa,
                                           BiFunction<Integer,Integer,int[]> fs) {
        int[] a = fa.apply(SPECIES.length());
        int[] order = fs.apply(a.length, SPECIES.length());
        int[] r = fr.apply(SPECIES.length());

        for (int ic = 0; ic < INVOC_COUNT; ic++) {
            for (int i = 0; i < a.length; i += SPECIES.length()) {
                IntVector av = IntVector.fromArray(SPECIES, a, i);
                av.rearrange(VectorShuffle.fromArray(SPECIES, order, i)).intoArray(r, i);
            }
        }

        assertRearrangeArraysEquals(a, r, order, SPECIES.length());
    }

    @Test(dataProvider = "intUnaryOpShuffleMaskProvider")
    static void RearrangeInt512VectorTestsMaskedSmokeTest(IntFunction<int[]> fa,
                                                          BiFunction<Integer,Integer,int[]> fs,
                                                          IntFunction<boolean[]> fm) {
        int[] a = fa.apply(SPECIES.length());
        int[] order = fs.apply(a.length, SPECIES.length());
        int[] r = fr.apply(SPECIES.length());
        boolean[] mask = fm.apply(SPECIES.length());
        VectorMask<Integer> vmask = VectorMask.fromArray(SPECIES, mask, 0);

        for (int i = 0; i < a.length; i += SPECIES.length()) {
            IntVector av = IntVector.fromArray(SPECIES, a, i);
            av.rearrange(VectorShuffle.fromArray(SPECIES, order, i), vmask).intoArray(r, i);
        }

        assertRearrangeArraysEquals(a, r, order, mask, SPECIES.length());
    }
    @Test(dataProvider = "intUnaryOpProvider")
    static void getInt512VectorTests(IntFunction<int[]> fa) {
        int[] a = fa.apply(SPECIES.length());
        int[] r = fr.apply(SPECIES.length());

        for (int ic = 0; ic < INVOC_COUNT; ic++) {
            for (int i = 0; i < a.length; i += SPECIES.length()) {
                IntVector av = IntVector.fromArray(SPECIES, a, i);
                int num_lanes = SPECIES.length();
                // Manually unroll because full unroll happens after intrinsification.
                // Unroll is needed because get intrinsic requires for index to be a known constant.
                if (num_lanes == 1) {
                    r[i]=av.lane(0);
                } else if (num_lanes == 2) {
                    r[i]=av.lane(0);
                    r[i+1]=av.lane(1);
                } else if (num_lanes == 4) {
                    r[i]=av.lane(0);
                    r[i+1]=av.lane(1);
                    r[i+2]=av.lane(2);
                    r[i+3]=av.lane(3);
                } else if (num_lanes == 8) {
                    r[i]=av.lane(0);
                    r[i+1]=av.lane(1);
                    r[i+2]=av.lane(2);
                    r[i+3]=av.lane(3);
                    r[i+4]=av.lane(4);
                    r[i+5]=av.lane(5);
                    r[i+6]=av.lane(6);
                    r[i+7]=av.lane(7);
                } else if (num_lanes == 16) {
                    r[i]=av.lane(0);
                    r[i+1]=av.lane(1);
                    r[i+2]=av.lane(2);
                    r[i+3]=av.lane(3);
                    r[i+4]=av.lane(4);
                    r[i+5]=av.lane(5);
                    r[i+6]=av.lane(6);
                    r[i+7]=av.lane(7);
                    r[i+8]=av.lane(8);
                    r[i+9]=av.lane(9);
                    r[i+10]=av.lane(10);
                    r[i+11]=av.lane(11);
                    r[i+12]=av.lane(12);
                    r[i+13]=av.lane(13);
                    r[i+14]=av.lane(14);
                    r[i+15]=av.lane(15);
                } else if (num_lanes == 32) {
                    r[i]=av.lane(0);
                    r[i+1]=av.lane(1);
                    r[i+2]=av.lane(2);
                    r[i+3]=av.lane(3);
                    r[i+4]=av.lane(4);
                    r[i+5]=av.lane(5);
                    r[i+6]=av.lane(6);
                    r[i+7]=av.lane(7);
                    r[i+8]=av.lane(8);
                    r[i+9]=av.lane(9);
                    r[i+10]=av.lane(10);
                    r[i+11]=av.lane(11);
                    r[i+12]=av.lane(12);
                    r[i+13]=av.lane(13);
                    r[i+14]=av.lane(14);
                    r[i+15]=av.lane(15);
                    r[i+16]=av.lane(16);
                    r[i+17]=av.lane(17);
                    r[i+18]=av.lane(18);
                    r[i+19]=av.lane(19);
                    r[i+20]=av.lane(20);
                    r[i+21]=av.lane(21);
                    r[i+22]=av.lane(22);
                    r[i+23]=av.lane(23);
                    r[i+24]=av.lane(24);
                    r[i+25]=av.lane(25);
                    r[i+26]=av.lane(26);
                    r[i+27]=av.lane(27);
                    r[i+28]=av.lane(28);
                    r[i+29]=av.lane(29);
                    r[i+30]=av.lane(30);
                    r[i+31]=av.lane(31);
                } else if (num_lanes == 64) {
                    r[i]=av.lane(0);
                    r[i+1]=av.lane(1);
                    r[i+2]=av.lane(2);
                    r[i+3]=av.lane(3);
                    r[i+4]=av.lane(4);
                    r[i+5]=av.lane(5);
                    r[i+6]=av.lane(6);
                    r[i+7]=av.lane(7);
                    r[i+8]=av.lane(8);
                    r[i+9]=av.lane(9);
                    r[i+10]=av.lane(10);
                    r[i+11]=av.lane(11);
                    r[i+12]=av.lane(12);
                    r[i+13]=av.lane(13);
                    r[i+14]=av.lane(14);
                    r[i+15]=av.lane(15);
                    r[i+16]=av.lane(16);
                    r[i+17]=av.lane(17);
                    r[i+18]=av.lane(18);
                    r[i+19]=av.lane(19);
                    r[i+20]=av.lane(20);
                    r[i+21]=av.lane(21);
                    r[i+22]=av.lane(22);
                    r[i+23]=av.lane(23);
                    r[i+24]=av.lane(24);
                    r[i+25]=av.lane(25);
                    r[i+26]=av.lane(26);
                    r[i+27]=av.lane(27);
                    r[i+28]=av.lane(28);
                    r[i+29]=av.lane(29);
                    r[i+30]=av.lane(30);
                    r[i+31]=av.lane(31);
                    r[i+32]=av.lane(32);
                    r[i+33]=av.lane(33);
                    r[i+34]=av.lane(34);
                    r[i+35]=av.lane(35);
                    r[i+36]=av.lane(36);
                    r[i+37]=av.lane(37);
                    r[i+38]=av.lane(38);
                    r[i+39]=av.lane(39);
                    r[i+40]=av.lane(40);
                    r[i+41]=av.lane(41);
                    r[i+42]=av.lane(42);
                    r[i+43]=av.lane(43);
                    r[i+44]=av.lane(44);
                    r[i+45]=av.lane(45);
                    r[i+46]=av.lane(46);
                    r[i+47]=av.lane(47);
                    r[i+48]=av.lane(48);
                    r[i+49]=av.lane(49);
                    r[i+50]=av.lane(50);
                    r[i+51]=av.lane(51);
                    r[i+52]=av.lane(52);
                    r[i+53]=av.lane(53);
                    r[i+54]=av.lane(54);
                    r[i+55]=av.lane(55);
                    r[i+56]=av.lane(56);
                    r[i+57]=av.lane(57);
                    r[i+58]=av.lane(58);
                    r[i+59]=av.lane(59);
                    r[i+60]=av.lane(60);
                    r[i+61]=av.lane(61);
                    r[i+62]=av.lane(62);
                    r[i+63]=av.lane(63);
                } else {
                    for (int j = 0; j < SPECIES.length(); j++) {
                        r[i+j]=av.lane(j);
                    }
                }
            }
        }

        assertArraysEquals(a, r, Int512VectorTests::get);
    }

    @Test(dataProvider = "intUnaryOpProvider")
    static void BroadcastInt512VectorTests(IntFunction<int[]> fa) {
        int[] a = fa.apply(SPECIES.length());
        int[] r = new int[a.length];

        for (int ic = 0; ic < INVOC_COUNT; ic++) {
            for (int i = 0; i < a.length; i += SPECIES.length()) {
                IntVector.broadcast(SPECIES, a[i]).intoArray(r, i);
            }
        }

        assertBroadcastArraysEquals(a, r);
    }





    @Test(dataProvider = "intUnaryOpProvider")
    static void ZeroInt512VectorTests(IntFunction<int[]> fa) {
        int[] a = fa.apply(SPECIES.length());
        int[] r = new int[a.length];

        for (int ic = 0; ic < INVOC_COUNT; ic++) {
            for (int i = 0; i < a.length; i += SPECIES.length()) {
                IntVector.zero(SPECIES).intoArray(a, i);
            }
        }

        Assert.assertEquals(a, r);
    }




    static int[] sliceUnary(int[] a, int origin, int idx) {
        int[] res = new int[SPECIES.length()];
        for (int i = 0; i < SPECIES.length(); i++){
            if(i+origin < SPECIES.length())
                res[i] = a[idx+i+origin];
            else
                res[i] = (int)0;
        }
        return res;
    }

    @Test(dataProvider = "intUnaryOpProvider")
    static void sliceUnaryInt512VectorTests(IntFunction<int[]> fa) {
        int[] a = fa.apply(SPECIES.length());
        int[] r = new int[a.length];
        int origin = (new java.util.Random()).nextInt(SPECIES.length());
        for (int ic = 0; ic < INVOC_COUNT; ic++) {
            for (int i = 0; i < a.length; i += SPECIES.length()) {
                IntVector av = IntVector.fromArray(SPECIES, a, i);
                av.slice(origin).intoArray(r, i);
            }
        }

        assertArraysEquals(a, r, origin, Int512VectorTests::sliceUnary);
    }
    static int[] sliceBinary(int[] a, int[] b, int origin, int idx) {
        int[] res = new int[SPECIES.length()];
        for (int i = 0, j = 0; i < SPECIES.length(); i++){
            if(i+origin < SPECIES.length())
                res[i] = a[idx+i+origin];
            else {
                res[i] = b[idx+j];
                j++;
            }
        }
        return res;
    }

    @Test(dataProvider = "intBinaryOpProvider")
    static void sliceBinaryInt512VectorTestsBinary(IntFunction<int[]> fa, IntFunction<int[]> fb) {
        int[] a = fa.apply(SPECIES.length());
        int[] b = fb.apply(SPECIES.length());
        int[] r = new int[a.length];
        int origin = (new java.util.Random()).nextInt(SPECIES.length());
        for (int ic = 0; ic < INVOC_COUNT; ic++) {
            for (int i = 0; i < a.length; i += SPECIES.length()) {
                IntVector av = IntVector.fromArray(SPECIES, a, i);
                IntVector bv = IntVector.fromArray(SPECIES, b, i);
                av.slice(origin, bv).intoArray(r, i);
            }
        }

        assertArraysEquals(a, b, r, origin, Int512VectorTests::sliceBinary);
    }
    static int[] slice(int[] a, int[] b, int origin, boolean[] mask, int idx) {
        int[] res = new int[SPECIES.length()];
        for (int i = 0, j = 0; i < SPECIES.length(); i++){
            if(i+origin < SPECIES.length())
                res[i] = mask[i] ? a[idx+i+origin] : (int)0;
            else {
                res[i] = mask[i] ? b[idx+j] : (int)0;
                j++;
            }
        }
        return res;
    }

    @Test(dataProvider = "intBinaryOpMaskProvider")
    static void sliceInt512VectorTestsMasked(IntFunction<int[]> fa, IntFunction<int[]> fb,
    IntFunction<boolean[]> fm) {
        int[] a = fa.apply(SPECIES.length());
        int[] b = fb.apply(SPECIES.length());
        boolean[] mask = fm.apply(SPECIES.length());
        VectorMask<Integer> vmask = VectorMask.fromArray(SPECIES, mask, 0);

        int[] r = new int[a.length];
        int origin = (new java.util.Random()).nextInt(SPECIES.length());
        for (int ic = 0; ic < INVOC_COUNT; ic++) {
            for (int i = 0; i < a.length; i += SPECIES.length()) {
                IntVector av = IntVector.fromArray(SPECIES, a, i);
                IntVector bv = IntVector.fromArray(SPECIES, b, i);
                av.slice(origin, bv, vmask).intoArray(r, i);
            }
        }

        assertArraysEquals(a, b, r, origin, mask, Int512VectorTests::slice);
    }
    static int[] unsliceUnary(int[] a, int origin, int idx) {
        int[] res = new int[SPECIES.length()];
        for (int i = 0, j = 0; i < SPECIES.length(); i++){
            if(i < origin)
                res[i] = (int)0;
            else {
                res[i] = a[idx+j];
                j++;
            }
        }
        return res;
    }

    @Test(dataProvider = "intUnaryOpProvider")
    static void unsliceUnaryInt512VectorTests(IntFunction<int[]> fa) {
        int[] a = fa.apply(SPECIES.length());
        int[] r = new int[a.length];
        int origin = (new java.util.Random()).nextInt(SPECIES.length());
        for (int ic = 0; ic < INVOC_COUNT; ic++) {
            for (int i = 0; i < a.length; i += SPECIES.length()) {
                IntVector av = IntVector.fromArray(SPECIES, a, i);
                av.unslice(origin).intoArray(r, i);
            }
        }

        assertArraysEquals(a, r, origin, Int512VectorTests::unsliceUnary);
    }
    static int[] unsliceBinary(int[] a, int[] b, int origin, int part, int idx) {
        int[] res = new int[SPECIES.length()];
        for (int i = 0, j = 0; i < SPECIES.length(); i++){
            if (part == 0) {
                if (i < origin)
                    res[i] = b[idx+i];
                else {
                    res[i] = a[idx+j];
                    j++;
                }
            } else if (part == 1) {
                if (i < origin)
                    res[i] = a[idx+SPECIES.length()-origin+i];
                else {
                    res[i] = b[idx+origin+j];
                    j++;
                }
            }
        }
        return res;
    }

    @Test(dataProvider = "intBinaryOpProvider")
    static void unsliceBinaryInt512VectorTestsBinary(IntFunction<int[]> fa, IntFunction<int[]> fb) {
        int[] a = fa.apply(SPECIES.length());
        int[] b = fb.apply(SPECIES.length());
        int[] r = new int[a.length];
        int origin = (new java.util.Random()).nextInt(SPECIES.length());
        int part = (new java.util.Random()).nextInt(2);
        for (int ic = 0; ic < INVOC_COUNT; ic++) {
            for (int i = 0; i < a.length; i += SPECIES.length()) {
                IntVector av = IntVector.fromArray(SPECIES, a, i);
                IntVector bv = IntVector.fromArray(SPECIES, b, i);
                av.unslice(origin, bv, part).intoArray(r, i);
            }
        }

        assertArraysEquals(a, b, r, origin, part, Int512VectorTests::unsliceBinary);
    }
    static int[] unslice(int[] a, int[] b, int origin, int part, boolean[] mask, int idx) {
        int[] res = new int[SPECIES.length()];
        for (int i = 0, j = 0; i < SPECIES.length(); i++){
            if(i+origin < SPECIES.length())
                res[i] = b[idx+i+origin];
            else {
                res[i] = b[idx+j];
                j++;
            }
        }
        for (int i = 0; i < SPECIES.length(); i++){
            res[i] = mask[i] ? a[idx+i] : res[i];
        }
        int[] res1 = new int[SPECIES.length()];
        if (part == 0) {
            for (int i = 0, j = 0; i < SPECIES.length(); i++){
                if (i < origin)
                    res1[i] = b[idx+i];
                else {
                   res1[i] = res[j];
                   j++;
                }
            }
        } else if (part == 1) {
            for (int i = 0, j = 0; i < SPECIES.length(); i++){
                if (i < origin)
                    res1[i] = res[SPECIES.length()-origin+i];
                else {
                    res1[i] = b[idx+origin+j];
                    j++;
                }
            }
        }
        return res1;
    }

    @Test(dataProvider = "intBinaryOpMaskProvider")
    static void unsliceInt512VectorTestsMasked(IntFunction<int[]> fa, IntFunction<int[]> fb,
    IntFunction<boolean[]> fm) {
        int[] a = fa.apply(SPECIES.length());
        int[] b = fb.apply(SPECIES.length());
        boolean[] mask = fm.apply(SPECIES.length());
        VectorMask<Integer> vmask = VectorMask.fromArray(SPECIES, mask, 0);
        int[] r = new int[a.length];
        int origin = (new java.util.Random()).nextInt(SPECIES.length());
        int part = (new java.util.Random()).nextInt(2);
        for (int ic = 0; ic < INVOC_COUNT; ic++) {
            for (int i = 0; i < a.length; i += SPECIES.length()) {
                IntVector av = IntVector.fromArray(SPECIES, a, i);
                IntVector bv = IntVector.fromArray(SPECIES, b, i);
                av.unslice(origin, bv, part, vmask).intoArray(r, i);
            }
        }

        assertArraysEquals(a, b, r, origin, part, mask, Int512VectorTests::unslice);
    }























    static int BITWISE_BLEND(int a, int b, int c) {
        return (int)((a&~(c))|(b&c));
    }
    static int bitwiseBlend(int a, int b, int c) {
        return (int)((a&~(c))|(b&c));
    }


    @Test(dataProvider = "intTernaryOpProvider")
    static void BITWISE_BLENDInt512VectorTests(IntFunction<int[]> fa, IntFunction<int[]> fb, IntFunction<int[]> fc) {
        int[] a = fa.apply(SPECIES.length());
        int[] b = fb.apply(SPECIES.length());
        int[] c = fc.apply(SPECIES.length());
        int[] r = fr.apply(SPECIES.length());

        for (int ic = 0; ic < INVOC_COUNT; ic++) {
            for (int i = 0; i < a.length; i += SPECIES.length()) {
                IntVector av = IntVector.fromArray(SPECIES, a, i);
                IntVector bv = IntVector.fromArray(SPECIES, b, i);
                IntVector cv = IntVector.fromArray(SPECIES, c, i);
                av.lanewise(VectorOperators.BITWISE_BLEND, bv, cv).intoArray(r, i);
            }
        }

        assertArraysEquals(a, b, c, r, Int512VectorTests::BITWISE_BLEND);
    }
    @Test(dataProvider = "intTernaryOpProvider")
    static void bitwiseBlendInt512VectorTests(IntFunction<int[]> fa, IntFunction<int[]> fb, IntFunction<int[]> fc) {
        int[] a = fa.apply(SPECIES.length());
        int[] b = fb.apply(SPECIES.length());
        int[] c = fc.apply(SPECIES.length());
        int[] r = fr.apply(SPECIES.length());

        for (int i = 0; i < a.length; i += SPECIES.length()) {
            IntVector av = IntVector.fromArray(SPECIES, a, i);
            IntVector bv = IntVector.fromArray(SPECIES, b, i);
            IntVector cv = IntVector.fromArray(SPECIES, c, i);
            av.bitwiseBlend(bv, cv).intoArray(r, i);
        }

        assertArraysEquals(a, b, c, r, Int512VectorTests::bitwiseBlend);
    }


    @Test(dataProvider = "intTernaryOpMaskProvider")
    static void BITWISE_BLENDInt512VectorTestsMasked(IntFunction<int[]> fa, IntFunction<int[]> fb,
                                          IntFunction<int[]> fc, IntFunction<boolean[]> fm) {
        int[] a = fa.apply(SPECIES.length());
        int[] b = fb.apply(SPECIES.length());
        int[] c = fc.apply(SPECIES.length());
        int[] r = fr.apply(SPECIES.length());
        boolean[] mask = fm.apply(SPECIES.length());
        VectorMask<Integer> vmask = VectorMask.fromArray(SPECIES, mask, 0);

        for (int ic = 0; ic < INVOC_COUNT; ic++) {
            for (int i = 0; i < a.length; i += SPECIES.length()) {
                IntVector av = IntVector.fromArray(SPECIES, a, i);
                IntVector bv = IntVector.fromArray(SPECIES, b, i);
                IntVector cv = IntVector.fromArray(SPECIES, c, i);
                av.lanewise(VectorOperators.BITWISE_BLEND, bv, cv, vmask).intoArray(r, i);
            }
        }

        assertArraysEquals(a, b, c, r, mask, Int512VectorTests::BITWISE_BLEND);
    }




    @Test(dataProvider = "intTernaryOpProvider")
    static void BITWISE_BLENDInt512VectorTestsBroadcastSmokeTest(IntFunction<int[]> fa, IntFunction<int[]> fb, IntFunction<int[]> fc) {
        int[] a = fa.apply(SPECIES.length());
        int[] b = fb.apply(SPECIES.length());
        int[] c = fc.apply(SPECIES.length());
        int[] r = fr.apply(SPECIES.length());

        for (int i = 0; i < a.length; i += SPECIES.length()) {
            IntVector av = IntVector.fromArray(SPECIES, a, i);
            IntVector bv = IntVector.fromArray(SPECIES, b, i);
            av.lanewise(VectorOperators.BITWISE_BLEND, bv, c[i]).intoArray(r, i);
        }
        assertBroadcastArraysEquals(a, b, c, r, Int512VectorTests::BITWISE_BLEND);
    }

    @Test(dataProvider = "intTernaryOpProvider")
    static void BITWISE_BLENDInt512VectorTestsAltBroadcastSmokeTest(IntFunction<int[]> fa, IntFunction<int[]> fb, IntFunction<int[]> fc) {
        int[] a = fa.apply(SPECIES.length());
        int[] b = fb.apply(SPECIES.length());
        int[] c = fc.apply(SPECIES.length());
        int[] r = fr.apply(SPECIES.length());

        for (int i = 0; i < a.length; i += SPECIES.length()) {
            IntVector av = IntVector.fromArray(SPECIES, a, i);
            IntVector cv = IntVector.fromArray(SPECIES, c, i);
            av.lanewise(VectorOperators.BITWISE_BLEND, b[i], cv).intoArray(r, i);
        }
        assertAltBroadcastArraysEquals(a, b, c, r, Int512VectorTests::BITWISE_BLEND);
    }
    @Test(dataProvider = "intTernaryOpProvider")
    static void bitwiseBlendInt512VectorTestsBroadcastSmokeTest(IntFunction<int[]> fa, IntFunction<int[]> fb, IntFunction<int[]> fc) {
        int[] a = fa.apply(SPECIES.length());
        int[] b = fb.apply(SPECIES.length());
        int[] c = fc.apply(SPECIES.length());
        int[] r = fr.apply(SPECIES.length());

        for (int i = 0; i < a.length; i += SPECIES.length()) {
            IntVector av = IntVector.fromArray(SPECIES, a, i);
            IntVector bv = IntVector.fromArray(SPECIES, b, i);
            av.bitwiseBlend(bv, c[i]).intoArray(r, i);
        }
        assertBroadcastArraysEquals(a, b, c, r, Int512VectorTests::bitwiseBlend);
    }

    @Test(dataProvider = "intTernaryOpProvider")
    static void bitwiseBlendInt512VectorTestsAltBroadcastSmokeTest(IntFunction<int[]> fa, IntFunction<int[]> fb, IntFunction<int[]> fc) {
        int[] a = fa.apply(SPECIES.length());
        int[] b = fb.apply(SPECIES.length());
        int[] c = fc.apply(SPECIES.length());
        int[] r = fr.apply(SPECIES.length());

        for (int i = 0; i < a.length; i += SPECIES.length()) {
            IntVector av = IntVector.fromArray(SPECIES, a, i);
            IntVector cv = IntVector.fromArray(SPECIES, c, i);
            av.bitwiseBlend(b[i], cv).intoArray(r, i);
        }
        assertAltBroadcastArraysEquals(a, b, c, r, Int512VectorTests::bitwiseBlend);
    }


    @Test(dataProvider = "intTernaryOpMaskProvider")
    static void BITWISE_BLENDInt512VectorTestsBroadcastMaskedSmokeTest(IntFunction<int[]> fa, IntFunction<int[]> fb,
                                          IntFunction<int[]> fc, IntFunction<boolean[]> fm) {
        int[] a = fa.apply(SPECIES.length());
        int[] b = fb.apply(SPECIES.length());
        int[] c = fc.apply(SPECIES.length());
        int[] r = fr.apply(SPECIES.length());
        boolean[] mask = fm.apply(SPECIES.length());
        VectorMask<Integer> vmask = VectorMask.fromArray(SPECIES, mask, 0);

        for (int i = 0; i < a.length; i += SPECIES.length()) {
            IntVector av = IntVector.fromArray(SPECIES, a, i);
            IntVector bv = IntVector.fromArray(SPECIES, b, i);
            av.lanewise(VectorOperators.BITWISE_BLEND, bv, c[i], vmask).intoArray(r, i);
        }

        assertBroadcastArraysEquals(a, b, c, r, mask, Int512VectorTests::BITWISE_BLEND);
    }

    @Test(dataProvider = "intTernaryOpMaskProvider")
    static void BITWISE_BLENDInt512VectorTestsAltBroadcastMaskedSmokeTest(IntFunction<int[]> fa, IntFunction<int[]> fb,
                                          IntFunction<int[]> fc, IntFunction<boolean[]> fm) {
        int[] a = fa.apply(SPECIES.length());
        int[] b = fb.apply(SPECIES.length());
        int[] c = fc.apply(SPECIES.length());
        int[] r = fr.apply(SPECIES.length());
        boolean[] mask = fm.apply(SPECIES.length());
        VectorMask<Integer> vmask = VectorMask.fromArray(SPECIES, mask, 0);

        for (int i = 0; i < a.length; i += SPECIES.length()) {
            IntVector av = IntVector.fromArray(SPECIES, a, i);
            IntVector cv = IntVector.fromArray(SPECIES, c, i);
            av.lanewise(VectorOperators.BITWISE_BLEND, b[i], cv, vmask).intoArray(r, i);
        }

        assertAltBroadcastArraysEquals(a, b, c, r, mask, Int512VectorTests::BITWISE_BLEND);
    }




    @Test(dataProvider = "intTernaryOpProvider")
    static void BITWISE_BLENDInt512VectorTestsDoubleBroadcastSmokeTest(IntFunction<int[]> fa, IntFunction<int[]> fb, IntFunction<int[]> fc) {
        int[] a = fa.apply(SPECIES.length());
        int[] b = fb.apply(SPECIES.length());
        int[] c = fc.apply(SPECIES.length());
        int[] r = fr.apply(SPECIES.length());

        for (int i = 0; i < a.length; i += SPECIES.length()) {
            IntVector av = IntVector.fromArray(SPECIES, a, i);
            av.lanewise(VectorOperators.BITWISE_BLEND, b[i], c[i]).intoArray(r, i);
        }

        assertDoubleBroadcastArraysEquals(a, b, c, r, Int512VectorTests::BITWISE_BLEND);
    }
    @Test(dataProvider = "intTernaryOpProvider")
    static void bitwiseBlendInt512VectorTestsDoubleBroadcastSmokeTest(IntFunction<int[]> fa, IntFunction<int[]> fb, IntFunction<int[]> fc) {
        int[] a = fa.apply(SPECIES.length());
        int[] b = fb.apply(SPECIES.length());
        int[] c = fc.apply(SPECIES.length());
        int[] r = fr.apply(SPECIES.length());

        for (int i = 0; i < a.length; i += SPECIES.length()) {
            IntVector av = IntVector.fromArray(SPECIES, a, i);
            av.bitwiseBlend(b[i], c[i]).intoArray(r, i);
        }

        assertDoubleBroadcastArraysEquals(a, b, c, r, Int512VectorTests::bitwiseBlend);
    }


    @Test(dataProvider = "intTernaryOpMaskProvider")
    static void BITWISE_BLENDInt512VectorTestsDoubleBroadcastMaskedSmokeTest(IntFunction<int[]> fa, IntFunction<int[]> fb,
                                          IntFunction<int[]> fc, IntFunction<boolean[]> fm) {
        int[] a = fa.apply(SPECIES.length());
        int[] b = fb.apply(SPECIES.length());
        int[] c = fc.apply(SPECIES.length());
        int[] r = fr.apply(SPECIES.length());
        boolean[] mask = fm.apply(SPECIES.length());
        VectorMask<Integer> vmask = VectorMask.fromArray(SPECIES, mask, 0);

        for (int i = 0; i < a.length; i += SPECIES.length()) {
            IntVector av = IntVector.fromArray(SPECIES, a, i);
            av.lanewise(VectorOperators.BITWISE_BLEND, b[i], c[i], vmask).intoArray(r, i);
        }

        assertDoubleBroadcastArraysEquals(a, b, c, r, mask, Int512VectorTests::BITWISE_BLEND);
    }


    static int NEG(int a) {
        return (int)(-((int)a));
    }

    static int neg(int a) {
        return (int)(-((int)a));
    }

    @Test(dataProvider = "intUnaryOpProvider")
    static void NEGInt512VectorTests(IntFunction<int[]> fa) {
        int[] a = fa.apply(SPECIES.length());
        int[] r = fr.apply(SPECIES.length());

        for (int ic = 0; ic < INVOC_COUNT; ic++) {
            for (int i = 0; i < a.length; i += SPECIES.length()) {
                IntVector av = IntVector.fromArray(SPECIES, a, i);
                av.lanewise(VectorOperators.NEG).intoArray(r, i);
            }
        }

        assertArraysEquals(a, r, Int512VectorTests::NEG);
    }

    @Test(dataProvider = "intUnaryOpProvider")
    static void negInt512VectorTests(IntFunction<int[]> fa) {
        int[] a = fa.apply(SPECIES.length());
        int[] r = fr.apply(SPECIES.length());

        for (int ic = 0; ic < INVOC_COUNT; ic++) {
            for (int i = 0; i < a.length; i += SPECIES.length()) {
                IntVector av = IntVector.fromArray(SPECIES, a, i);
                av.neg().intoArray(r, i);
            }
        }

        assertArraysEquals(a, r, Int512VectorTests::neg);
    }

    @Test(dataProvider = "intUnaryOpMaskProvider")
    static void NEGMaskedInt512VectorTests(IntFunction<int[]> fa,
                                                IntFunction<boolean[]> fm) {
        int[] a = fa.apply(SPECIES.length());
        int[] r = fr.apply(SPECIES.length());
        boolean[] mask = fm.apply(SPECIES.length());
        VectorMask<Integer> vmask = VectorMask.fromArray(SPECIES, mask, 0);

        for (int ic = 0; ic < INVOC_COUNT; ic++) {
            for (int i = 0; i < a.length; i += SPECIES.length()) {
                IntVector av = IntVector.fromArray(SPECIES, a, i);
                av.lanewise(VectorOperators.NEG, vmask).intoArray(r, i);
            }
        }

        assertArraysEquals(a, r, mask, Int512VectorTests::NEG);
    }

    static int ABS(int a) {
        return (int)(Math.abs((int)a));
    }

    static int abs(int a) {
        return (int)(Math.abs((int)a));
    }

    @Test(dataProvider = "intUnaryOpProvider")
    static void ABSInt512VectorTests(IntFunction<int[]> fa) {
        int[] a = fa.apply(SPECIES.length());
        int[] r = fr.apply(SPECIES.length());

        for (int ic = 0; ic < INVOC_COUNT; ic++) {
            for (int i = 0; i < a.length; i += SPECIES.length()) {
                IntVector av = IntVector.fromArray(SPECIES, a, i);
                av.lanewise(VectorOperators.ABS).intoArray(r, i);
            }
        }

        assertArraysEquals(a, r, Int512VectorTests::ABS);
    }

    @Test(dataProvider = "intUnaryOpProvider")
    static void absInt512VectorTests(IntFunction<int[]> fa) {
        int[] a = fa.apply(SPECIES.length());
        int[] r = fr.apply(SPECIES.length());

        for (int ic = 0; ic < INVOC_COUNT; ic++) {
            for (int i = 0; i < a.length; i += SPECIES.length()) {
                IntVector av = IntVector.fromArray(SPECIES, a, i);
                av.abs().intoArray(r, i);
            }
        }

        assertArraysEquals(a, r, Int512VectorTests::abs);
    }

    @Test(dataProvider = "intUnaryOpMaskProvider")
    static void ABSMaskedInt512VectorTests(IntFunction<int[]> fa,
                                                IntFunction<boolean[]> fm) {
        int[] a = fa.apply(SPECIES.length());
        int[] r = fr.apply(SPECIES.length());
        boolean[] mask = fm.apply(SPECIES.length());
        VectorMask<Integer> vmask = VectorMask.fromArray(SPECIES, mask, 0);

        for (int ic = 0; ic < INVOC_COUNT; ic++) {
            for (int i = 0; i < a.length; i += SPECIES.length()) {
                IntVector av = IntVector.fromArray(SPECIES, a, i);
                av.lanewise(VectorOperators.ABS, vmask).intoArray(r, i);
            }
        }

        assertArraysEquals(a, r, mask, Int512VectorTests::ABS);
    }


    static int NOT(int a) {
        return (int)(~((int)a));
    }

    static int not(int a) {
        return (int)(~((int)a));
    }



    @Test(dataProvider = "intUnaryOpProvider")
    static void NOTInt512VectorTests(IntFunction<int[]> fa) {
        int[] a = fa.apply(SPECIES.length());
        int[] r = fr.apply(SPECIES.length());

        for (int ic = 0; ic < INVOC_COUNT; ic++) {
            for (int i = 0; i < a.length; i += SPECIES.length()) {
                IntVector av = IntVector.fromArray(SPECIES, a, i);
                av.lanewise(VectorOperators.NOT).intoArray(r, i);
            }
        }

        assertArraysEquals(a, r, Int512VectorTests::NOT);
    }

    @Test(dataProvider = "intUnaryOpProvider")
    static void notInt512VectorTests(IntFunction<int[]> fa) {
        int[] a = fa.apply(SPECIES.length());
        int[] r = fr.apply(SPECIES.length());

        for (int ic = 0; ic < INVOC_COUNT; ic++) {
            for (int i = 0; i < a.length; i += SPECIES.length()) {
                IntVector av = IntVector.fromArray(SPECIES, a, i);
                av.not().intoArray(r, i);
            }
        }

        assertArraysEquals(a, r, Int512VectorTests::not);
    }



    @Test(dataProvider = "intUnaryOpMaskProvider")
    static void NOTMaskedInt512VectorTests(IntFunction<int[]> fa,
                                                IntFunction<boolean[]> fm) {
        int[] a = fa.apply(SPECIES.length());
        int[] r = fr.apply(SPECIES.length());
        boolean[] mask = fm.apply(SPECIES.length());
        VectorMask<Integer> vmask = VectorMask.fromArray(SPECIES, mask, 0);

        for (int ic = 0; ic < INVOC_COUNT; ic++) {
            for (int i = 0; i < a.length; i += SPECIES.length()) {
                IntVector av = IntVector.fromArray(SPECIES, a, i);
                av.lanewise(VectorOperators.NOT, vmask).intoArray(r, i);
            }
        }

        assertArraysEquals(a, r, mask, Int512VectorTests::NOT);
    }



    static int ZOMO(int a) {
        return (int)((a==0?0:-1));
    }



    @Test(dataProvider = "intUnaryOpProvider")
    static void ZOMOInt512VectorTests(IntFunction<int[]> fa) {
        int[] a = fa.apply(SPECIES.length());
        int[] r = fr.apply(SPECIES.length());

        for (int ic = 0; ic < INVOC_COUNT; ic++) {
            for (int i = 0; i < a.length; i += SPECIES.length()) {
                IntVector av = IntVector.fromArray(SPECIES, a, i);
                av.lanewise(VectorOperators.ZOMO).intoArray(r, i);
            }
        }

        assertArraysEquals(a, r, Int512VectorTests::ZOMO);
    }



    @Test(dataProvider = "intUnaryOpMaskProvider")
    static void ZOMOMaskedInt512VectorTests(IntFunction<int[]> fa,
                                                IntFunction<boolean[]> fm) {
        int[] a = fa.apply(SPECIES.length());
        int[] r = fr.apply(SPECIES.length());
        boolean[] mask = fm.apply(SPECIES.length());
        VectorMask<Integer> vmask = VectorMask.fromArray(SPECIES, mask, 0);

        for (int ic = 0; ic < INVOC_COUNT; ic++) {
            for (int i = 0; i < a.length; i += SPECIES.length()) {
                IntVector av = IntVector.fromArray(SPECIES, a, i);
                av.lanewise(VectorOperators.ZOMO, vmask).intoArray(r, i);
            }
        }

        assertArraysEquals(a, r, mask, Int512VectorTests::ZOMO);
    }




    static int[] gather(int a[], int ix, int[] b, int iy) {
        int[] res = new int[SPECIES.length()];
        for (int i = 0; i < SPECIES.length(); i++) {
            int bi = iy + i;
            res[i] = a[b[bi] + ix];
        }
        return res;
    }

    @Test(dataProvider = "intUnaryOpIndexProvider")
    static void gatherInt512VectorTests(IntFunction<int[]> fa, BiFunction<Integer,Integer,int[]> fs) {
        int[] a = fa.apply(SPECIES.length());
        int[] b    = fs.apply(a.length, SPECIES.length());
        int[] r = new int[a.length];

        for (int ic = 0; ic < INVOC_COUNT; ic++) {
            for (int i = 0; i < a.length; i += SPECIES.length()) {
                IntVector av = IntVector.fromArray(SPECIES, a, i, b, i);
                av.intoArray(r, i);
            }
        }

        assertArraysEquals(a, b, r, Int512VectorTests::gather);
    }
    static int[] gatherMasked(int a[], int ix, boolean[] mask, int[] b, int iy) {
        int[] res = new int[SPECIES.length()];
        for (int i = 0; i < SPECIES.length(); i++) {
            int bi = iy + i;
            if (mask[i]) {
              res[i] = a[b[bi] + ix];
            }
        }
        return res;
    }

    @Test(dataProvider = "intUnaryMaskedOpIndexProvider")
    static void gatherMaskedInt512VectorTests(IntFunction<int[]> fa, BiFunction<Integer,Integer,int[]> fs, IntFunction<boolean[]> fm) {
        int[] a = fa.apply(SPECIES.length());
        int[] b    = fs.apply(a.length, SPECIES.length());
        int[] r = new int[a.length];
        boolean[] mask = fm.apply(SPECIES.length());
        VectorMask<Integer> vmask = VectorMask.fromArray(SPECIES, mask, 0);

        for (int ic = 0; ic < INVOC_COUNT; ic++) {
            for (int i = 0; i < a.length; i += SPECIES.length()) {
                IntVector av = IntVector.fromArray(SPECIES, a, i, b, i, vmask);
                av.intoArray(r, i);
            }
        }

        assertArraysEquals(a, b, r, mask, Int512VectorTests::gatherMasked);
    }

    static int[] scatter(int a[], int ix, int[] b, int iy) {
      int[] res = new int[SPECIES.length()];
      for (int i = 0; i < SPECIES.length(); i++) {
        int bi = iy + i;
        res[b[bi]] = a[i + ix];
      }
      return res;
    }

    @Test(dataProvider = "intUnaryOpIndexProvider")
    static void scatterInt512VectorTests(IntFunction<int[]> fa, BiFunction<Integer,Integer,int[]> fs) {
        int[] a = fa.apply(SPECIES.length());
        int[] b = fs.apply(a.length, SPECIES.length());
        int[] r = new int[a.length];

        for (int ic = 0; ic < INVOC_COUNT; ic++) {
            for (int i = 0; i < a.length; i += SPECIES.length()) {
                IntVector av = IntVector.fromArray(SPECIES, a, i);
                av.intoArray(r, i, b, i);
            }
        }

        assertArraysEquals(a, b, r, Int512VectorTests::scatter);
    }

    static int[] scatterMasked(int r[], int a[], int ix, boolean[] mask, int[] b, int iy) {
      // First, gather r.
      int[] oldVal = gather(r, ix, b, iy);
      int[] newVal = new int[SPECIES.length()];

      // Second, blending it with a.
      for (int i = 0; i < SPECIES.length(); i++) {
        newVal[i] = blend(oldVal[i], a[i+ix], mask[i]);
      }

      // Third, scatter: copy old value of r, and scatter it manually.
      int[] res = Arrays.copyOfRange(r, ix, ix+SPECIES.length());
      for (int i = 0; i < SPECIES.length(); i++) {
        int bi = iy + i;
        res[b[bi]] = newVal[i];
      }

      return res;
    }

    @Test(dataProvider = "scatterMaskedOpIndexProvider")
    static void scatterMaskedInt512VectorTests(IntFunction<int[]> fa, IntFunction<int[]> fb, BiFunction<Integer,Integer,int[]> fs, IntFunction<boolean[]> fm) {
        int[] a = fa.apply(SPECIES.length());
        int[] b = fs.apply(a.length, SPECIES.length());
        int[] r = fb.apply(SPECIES.length());
        boolean[] mask = fm.apply(SPECIES.length());
        VectorMask<Integer> vmask = VectorMask.fromArray(SPECIES, mask, 0);

        for (int ic = 0; ic < INVOC_COUNT; ic++) {
            for (int i = 0; i < a.length; i += SPECIES.length()) {
                IntVector av = IntVector.fromArray(SPECIES, a, i);
                av.intoArray(r, i, b, i, vmask);
            }
        }

        assertArraysEquals(a, b, r, mask, Int512VectorTests::scatterMasked);
    }


    @Test(dataProvider = "intCompareOpProvider")
    static void ltInt512VectorTestsBroadcastSmokeTest(IntFunction<int[]> fa, IntFunction<int[]> fb) {
        int[] a = fa.apply(SPECIES.length());
        int[] b = fb.apply(SPECIES.length());

        for (int i = 0; i < a.length; i += SPECIES.length()) {
            IntVector av = IntVector.fromArray(SPECIES, a, i);
            VectorMask<Integer> mv = av.lt(b[i]);

            // Check results as part of computation.
            for (int j = 0; j < SPECIES.length(); j++) {
                Assert.assertEquals(mv.laneIsSet(j), a[i + j] < b[i]);
            }
        }
    }

    @Test(dataProvider = "intCompareOpProvider")
    static void eqInt512VectorTestsBroadcastMaskedSmokeTest(IntFunction<int[]> fa, IntFunction<int[]> fb) {
        int[] a = fa.apply(SPECIES.length());
        int[] b = fb.apply(SPECIES.length());

        for (int i = 0; i < a.length; i += SPECIES.length()) {
            IntVector av = IntVector.fromArray(SPECIES, a, i);
            VectorMask<Integer> mv = av.eq(b[i]);

            // Check results as part of computation.
            for (int j = 0; j < SPECIES.length(); j++) {
                Assert.assertEquals(mv.laneIsSet(j), a[i + j] == b[i]);
            }
        }
    }

    @Test(dataProvider = "intUnaryOpProvider")
    static void toIntArrayInt512VectorTestsSmokeTest(IntFunction<int[]> fa) {
        int[] a = fa.apply(SPECIES.length());

        for (int i = 0; i < a.length; i += SPECIES.length()) {
            IntVector av = IntVector.fromArray(SPECIES, a, i);
            int [] r = av.toIntArray();
            assertArraysEquals(a, r, i);
        }
    }

    @Test(dataProvider = "intUnaryOpProvider")
    static void toLongArrayInt512VectorTestsSmokeTest(IntFunction<int[]> fa) {
        int[] a = fa.apply(SPECIES.length());

        for (int i = 0; i < a.length; i += SPECIES.length()) {
            IntVector av = IntVector.fromArray(SPECIES, a, i);
            long [] r = av.toLongArray();
            assertArraysEquals(a, r, i);
        }
    }

    @Test(dataProvider = "intUnaryOpProvider")
    static void toDoubleArrayInt512VectorTestsSmokeTest(IntFunction<int[]> fa) {
        int[] a = fa.apply(SPECIES.length());

        for (int i = 0; i < a.length; i += SPECIES.length()) {
            IntVector av = IntVector.fromArray(SPECIES, a, i);
            double [] r = av.toDoubleArray();
            assertArraysEquals(a, r, i);
        }
    }

    @Test(dataProvider = "intUnaryOpProvider")
    static void toStringInt512VectorTestsSmokeTest(IntFunction<int[]> fa) {
        int[] a = fa.apply(SPECIES.length());

        for (int i = 0; i < a.length; i += SPECIES.length()) {
            IntVector av = IntVector.fromArray(SPECIES, a, i);
            String str = av.toString();

            int subarr[] = Arrays.copyOfRange(a, i, i + SPECIES.length());
            Assert.assertTrue(str.equals(Arrays.toString(subarr)), "at index " + i + ", string should be = " + Arrays.toString(subarr) + ", but is = " + str);
        }
    }

    @Test(dataProvider = "intUnaryOpProvider")
    static void hashCodeInt512VectorTestsSmokeTest(IntFunction<int[]> fa) {
        int[] a = fa.apply(SPECIES.length());

        for (int i = 0; i < a.length; i += SPECIES.length()) {
            IntVector av = IntVector.fromArray(SPECIES, a, i);
            int hash = av.hashCode();

            int subarr[] = Arrays.copyOfRange(a, i, i + SPECIES.length());
            int expectedHash = Objects.hash(SPECIES, Arrays.hashCode(subarr));
            Assert.assertTrue(hash == expectedHash, "at index " + i + ", hash should be = " + expectedHash + ", but is = " + hash);
        }
    }


    static long ADDReduceLong(int[] a, int idx) {
        int res = 0;
        for (int i = idx; i < (idx + SPECIES.length()); i++) {
            res += a[i];
        }

        return (long)res;
    }

    static long ADDReduceAllLong(int[] a) {
        long res = 0;
        for (int i = 0; i < a.length; i += SPECIES.length()) {
            res += ADDReduceLong(a, i);
        }

        return res;
    }

    @Test(dataProvider = "intUnaryOpProvider")
    static void ADDReduceLongInt512VectorTests(IntFunction<int[]> fa) {
        int[] a = fa.apply(SPECIES.length());
        long[] r = lfr.apply(SPECIES.length());
        long ra = 0;

        for (int i = 0; i < a.length; i += SPECIES.length()) {
            IntVector av = IntVector.fromArray(SPECIES, a, i);
            r[i] = av.reduceLanesToLong(VectorOperators.ADD);
        }

        ra = 0;
        for (int i = 0; i < a.length; i ++) {
            ra += r[i];
        }

        assertReductionLongArraysEquals(a, r, ra,
                Int512VectorTests::ADDReduceLong, Int512VectorTests::ADDReduceAllLong);
    }

    static long ADDReduceLongMasked(int[] a, int idx, boolean[] mask) {
        int res = 0;
        for (int i = idx; i < (idx + SPECIES.length()); i++) {
            if(mask[i % SPECIES.length()])
                res += a[i];
        }

        return (long)res;
    }

    static long ADDReduceAllLongMasked(int[] a, boolean[] mask) {
        long res = 0;
        for (int i = 0; i < a.length; i += SPECIES.length()) {
            res += ADDReduceLongMasked(a, i, mask);
        }

        return res;
    }

    @Test(dataProvider = "intUnaryOpMaskProvider")
    static void ADDReduceLongInt512VectorTestsMasked(IntFunction<int[]> fa, IntFunction<boolean[]> fm) {
        int[] a = fa.apply(SPECIES.length());
        long[] r = lfr.apply(SPECIES.length());
        boolean[] mask = fm.apply(SPECIES.length());
        VectorMask<Integer> vmask = VectorMask.fromArray(SPECIES, mask, 0);
        long ra = 0;

        for (int i = 0; i < a.length; i += SPECIES.length()) {
            IntVector av = IntVector.fromArray(SPECIES, a, i);
            r[i] = av.reduceLanesToLong(VectorOperators.ADD, vmask);
        }

        ra = 0;
        for (int i = 0; i < a.length; i ++) {
            ra += r[i];
        }

        assertReductionLongArraysEqualsMasked(a, r, ra, mask,
                Int512VectorTests::ADDReduceLongMasked, Int512VectorTests::ADDReduceAllLongMasked);
    }

    @Test(dataProvider = "intUnaryOpProvider")
    static void BroadcastLongInt512VectorTestsSmokeTest(IntFunction<int[]> fa) {
        int[] a = fa.apply(SPECIES.length());
        int[] r = new int[a.length];

        for (int i = 0; i < a.length; i += SPECIES.length()) {
            IntVector.broadcast(SPECIES, (long)a[i]).intoArray(r, i);
        }
        assertBroadcastArraysEquals(a, r);
    }

    @Test(dataProvider = "intBinaryOpMaskProvider")
    static void blendInt512VectorTestsBroadcastLongSmokeTest(IntFunction<int[]> fa, IntFunction<int[]> fb,
                                          IntFunction<boolean[]> fm) {
        int[] a = fa.apply(SPECIES.length());
        int[] b = fb.apply(SPECIES.length());
        int[] r = fr.apply(SPECIES.length());
        boolean[] mask = fm.apply(SPECIES.length());
        VectorMask<Integer> vmask = VectorMask.fromArray(SPECIES, mask, 0);

        for (int ic = 0; ic < INVOC_COUNT; ic++) {
            for (int i = 0; i < a.length; i += SPECIES.length()) {
                IntVector av = IntVector.fromArray(SPECIES, a, i);
                av.blend((long)b[i], vmask).intoArray(r, i);
            }
        }
        assertBroadcastLongArraysEquals(a, b, r, mask, Int512VectorTests::blend);
    }


    @Test(dataProvider = "intUnaryOpShuffleProvider")
    static void SelectFromInt512VectorTests(IntFunction<int[]> fa,
                                           BiFunction<Integer,Integer,int[]> fs) {
        int[] a = fa.apply(SPECIES.length());
        int[] order = fs.apply(a.length, SPECIES.length());
        int[] r = fr.apply(SPECIES.length());

        for (int i = 0; i < a.length; i += SPECIES.length()) {
            IntVector av = IntVector.fromArray(SPECIES, a, i);
            IntVector bv = IntVector.fromArray(SPECIES, order, i);
            bv.selectFrom(av).intoArray(r, i);
        }

        assertSelectFromArraysEquals(a, r, order, SPECIES.length());
    }

    @Test(dataProvider = "intUnaryOpShuffleMaskProvider")
    static void SelectFromInt512VectorTestsMaskedSmokeTest(IntFunction<int[]> fa,
                                                           BiFunction<Integer,Integer,int[]> fs,
                                                           IntFunction<boolean[]> fm) {
        int[] a = fa.apply(SPECIES.length());
        int[] order = fs.apply(a.length, SPECIES.length());
        int[] r = fr.apply(SPECIES.length());
        boolean[] mask = fm.apply(SPECIES.length());
        VectorMask<Integer> vmask = VectorMask.fromArray(SPECIES, mask, 0);

        for (int i = 0; i < a.length; i += SPECIES.length()) {
            IntVector av = IntVector.fromArray(SPECIES, a, i);
            IntVector bv = IntVector.fromArray(SPECIES, order, i);
            bv.selectFrom(av, vmask).intoArray(r, i);
        }

        assertSelectFromArraysEquals(a, r, order, mask, SPECIES.length());
    }

    @Test(dataProvider = "shuffleProvider")
    static void shuffleMiscellaneousInt512VectorTestsSmokeTest(BiFunction<Integer,Integer,int[]> fs) {
        int[] a = fs.apply(SPECIES.length() * BUFFER_REPS, SPECIES.length());

        for (int i = 0; i < a.length; i += SPECIES.length()) {
            var shuffle = VectorShuffle.fromArray(SPECIES, a, i);
            int hash = shuffle.hashCode();
            int length = shuffle.length();

            int subarr[] = Arrays.copyOfRange(a, i, i + SPECIES.length());
            int expectedHash = Objects.hash(SPECIES, Arrays.hashCode(subarr));
            Assert.assertTrue(hash == expectedHash, "at index " + i + ", hash should be = " + expectedHash + ", but is = " + hash);
            Assert.assertEquals(length, SPECIES.length());
        }
    }

    @Test(dataProvider = "shuffleProvider")
    static void shuffleToStringInt512VectorTestsSmokeTest(BiFunction<Integer,Integer,int[]> fs) {
        int[] a = fs.apply(SPECIES.length() * BUFFER_REPS, SPECIES.length());

        for (int i = 0; i < a.length; i += SPECIES.length()) {
            var shuffle = VectorShuffle.fromArray(SPECIES, a, i);
            String str = shuffle.toString();

            int subarr[] = Arrays.copyOfRange(a, i, i + SPECIES.length());
            Assert.assertTrue(str.equals("Shuffle" + Arrays.toString(subarr)), "at index " +
                i + ", string should be = " + Arrays.toString(subarr) + ", but is = " + str);
        }
    }

    @Test(dataProvider = "shuffleCompareOpProvider")
    static void shuffleEqualsInt512VectorTestsSmokeTest(BiFunction<Integer,Integer,int[]> fa, BiFunction<Integer,Integer,int[]> fb) {
        int[] a = fa.apply(SPECIES.length() * BUFFER_REPS, SPECIES.length());
        int[] b = fb.apply(SPECIES.length() * BUFFER_REPS, SPECIES.length());

        for (int i = 0; i < a.length; i += SPECIES.length()) {
            var av = VectorShuffle.fromArray(SPECIES, a, i);
            var bv = VectorShuffle.fromArray(SPECIES, b, i);
            boolean eq = av.equals(bv);
            int to = i + SPECIES.length();
            Assert.assertEquals(eq, Arrays.equals(a, i, to, b, i, to));
        }
    }

    @Test(dataProvider = "maskCompareOpProvider")
    static void maskEqualsInt512VectorTestsSmokeTest(IntFunction<boolean[]> fa, IntFunction<boolean[]> fb) {
        boolean[] a = fa.apply(SPECIES.length());
        boolean[] b = fb.apply(SPECIES.length());

        for (int i = 0; i < a.length; i += SPECIES.length()) {
            var av = SPECIES.loadMask(a, i);
            var bv = SPECIES.loadMask(b, i);
            boolean equals = av.equals(bv);
            int to = i + SPECIES.length();
            Assert.assertEquals(equals, Arrays.equals(a, i, to, b, i, to));
        }
    }

    static boolean beq(boolean a, boolean b) {
        return (a == b);
    }

    @Test(dataProvider = "maskCompareOpProvider")
    static void maskEqInt512VectorTestsSmokeTest(IntFunction<boolean[]> fa, IntFunction<boolean[]> fb) {
        boolean[] a = fa.apply(SPECIES.length());
        boolean[] b = fb.apply(SPECIES.length());
        boolean[] r = new boolean[a.length];

        for (int i = 0; i < a.length; i += SPECIES.length()) {
            var av = SPECIES.loadMask(a, i);
            var bv = SPECIES.loadMask(b, i);
            var cv = av.eq(bv);
            cv.intoArray(r, i);
        }
        assertArraysEquals(a, b, r, Int512VectorTests::beq);
    }

    @Test(dataProvider = "maskProvider")
    static void maskHashCodeInt512VectorTestsSmokeTest(IntFunction<boolean[]> fa) {
        boolean[] a = fa.apply(SPECIES.length());

        for (int i = 0; i < a.length; i += SPECIES.length()) {
            var vmask = SPECIES.loadMask(a, i);
            int hash = vmask.hashCode();

            boolean subarr[] = Arrays.copyOfRange(a, i, i + SPECIES.length());
            int expectedHash = Objects.hash(SPECIES, Arrays.hashCode(subarr));
            Assert.assertTrue(hash == expectedHash, "at index " + i + ", hash should be = " + expectedHash + ", but is = " + hash);
        }
    }

    @Test(dataProvider = "maskProvider")
    static void maskTrueCountInt512VectorTestsSmokeTest(IntFunction<boolean[]> fa) {
        boolean[] a = fa.apply(SPECIES.length());

        for (int i = 0; i < a.length; i += SPECIES.length()) {
            var vmask = SPECIES.loadMask(a, i);
            int tcount = vmask.trueCount();
            int expectedTcount = 0;
            for (int j = i; j < i + SPECIES.length(); j++) {
                expectedTcount += a[j] ? 1 : 0;
            }
            Assert.assertTrue(tcount == expectedTcount, "at index " + i + ", trueCount should be = " + expectedTcount + ", but is = " + tcount);
        }
    }

    @Test(dataProvider = "maskProvider")
    static void maskLastTrueInt512VectorTestsSmokeTest(IntFunction<boolean[]> fa) {
        boolean[] a = fa.apply(SPECIES.length());

        for (int i = 0; i < a.length; i += SPECIES.length()) {
            var vmask = SPECIES.loadMask(a, i);
            int ltrue = vmask.lastTrue();
            int j = i + SPECIES.length() - 1;
            for (; j >= i; j--) {
                if (a[j]) break;
            }
            int expectedLtrue = j - i;

            Assert.assertTrue(ltrue == expectedLtrue, "at index " + i +
                ", lastTrue should be = " + expectedLtrue + ", but is = " + ltrue);
        }
    }

    @DataProvider
    public static Object[][] longMaskProvider() {
        return new Object[][]{
                {0xFFFFFFFFFFFFFFFFL},
                {0x0000000000000000L},
                {0x5555555555555555L},
                {0x0123456789abcdefL},
        };
    }

    @Test(dataProvider = "longMaskProvider")
    static void maskFromToLongInt512VectorTestsSmokeTest(long inputLong) {
        var vmask = VectorMask.fromLong(SPECIES, inputLong);
        long outputLong = vmask.toLong();
        Assert.assertEquals(outputLong, inputLong & (((1L << (SPECIES.length() - 1)) << 1) - 1));
    }

    @DataProvider
    public static Object[][] offsetProvider() {
        return new Object[][]{
                {0},
                {-1},
                {+1},
                {+2},
                {-2},
        };
    }

    @Test(dataProvider = "offsetProvider")
    static void indexInRangeInt512VectorTestsSmokeTest(int offset) {
        int limit = SPECIES.length() * BUFFER_REPS;
        for (int i = 0; i < limit; i += SPECIES.length()) {
            var actualMask = SPECIES.indexInRange(i + offset, limit);
            var expectedMask = SPECIES.maskAll(true).indexInRange(i + offset, limit);
            assert(actualMask.equals(expectedMask));
            for (int j = 0; j < SPECIES.length(); j++)  {
                int index = i + j + offset;
                Assert.assertEquals(actualMask.laneIsSet(j), index >= 0 && index < limit);
            }
        }
    }

    @DataProvider
    public static Object[][] lengthProvider() {
        return new Object[][]{
                {0},
                {1},
                {32},
                {37},
                {1024},
                {1024+1},
                {1024+5},
        };
    }

    @Test(dataProvider = "lengthProvider")
    static void loopBoundInt512VectorTestsSmokeTest(int length) {
        int actualLoopBound = SPECIES.loopBound(length);
        int expectedLoopBound = length - Math.floorMod(length, SPECIES.length());
        Assert.assertEquals(actualLoopBound, expectedLoopBound);
    }

    @Test
    static void ElementSizeInt512VectorTestsSmokeTest() {
        IntVector av = IntVector.zero(SPECIES);
        int elsize = av.elementSize();
        Assert.assertEquals(elsize, Integer.SIZE);
    }

    @Test
    static void VectorShapeInt512VectorTestsSmokeTest() {
        IntVector av = IntVector.zero(SPECIES);
        VectorShape vsh = av.shape();
        assert(vsh.equals(VectorShape.S_512_BIT));
    }

    @Test
    static void ShapeWithLanesInt512VectorTestsSmokeTest() {
        IntVector av = IntVector.zero(SPECIES);
        VectorShape vsh = av.shape();
        VectorSpecies species = vsh.withLanes(int.class);
        assert(species.equals(SPECIES));
    }

    @Test
    static void ElementTypeInt512VectorTestsSmokeTest() {
        IntVector av = IntVector.zero(SPECIES);
        assert(av.species().elementType() == int.class);
    }

    @Test
    static void SpeciesElementSizeInt512VectorTestsSmokeTest() {
        IntVector av = IntVector.zero(SPECIES);
        assert(av.species().elementSize() == Integer.SIZE);
    }

    @Test
    static void VectorTypeInt512VectorTestsSmokeTest() {
        IntVector av = IntVector.zero(SPECIES);
        assert(av.species().vectorType() == av.getClass());
    }

    @Test
    static void WithLanesInt512VectorTestsSmokeTest() {
        IntVector av = IntVector.zero(SPECIES);
        VectorSpecies species = av.species().withLanes(int.class);
        assert(species.equals(SPECIES));
    }

    @Test
    static void WithShapeInt512VectorTestsSmokeTest() {
        IntVector av = IntVector.zero(SPECIES);
        VectorShape vsh = av.shape();
        VectorSpecies species = av.species().withShape(vsh);
        assert(species.equals(SPECIES));
    }
}
<|MERGE_RESOLUTION|>--- conflicted
+++ resolved
@@ -3248,10 +3248,6 @@
             }
         }
     }
-<<<<<<< HEAD
-
-=======
->>>>>>> 8afdcaee
     static boolean testIS_NEGATIVE(int a) {
         return bits(a)<0;
     }
@@ -3290,10 +3286,6 @@
             }
         }
     }
-<<<<<<< HEAD
-
-=======
->>>>>>> 8afdcaee
 
 
 
