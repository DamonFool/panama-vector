--- conflicted
+++ resolved
@@ -531,8 +531,6 @@
     }
 
 
-<<<<<<< HEAD
-=======
     @Test(dataProvider = "doubleMaskProvider")
     static void loadStoreMask(IntFunction<double[]> fa,
                               IntFunction<boolean[]> fm) {
@@ -549,7 +547,6 @@
     }
 
 
->>>>>>> 07851474
     @Test(dataProvider = "doubleByteBufferProvider")
     static void loadStoreByteBuffer(IntFunction<double[]> fa,
                                     IntFunction<ByteBuffer> fb,
