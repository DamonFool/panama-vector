/*
 * Copyright (c) 2018, 2020, Oracle and/or its affiliates. All rights reserved.
 * DO NOT ALTER OR REMOVE COPYRIGHT NOTICES OR THIS FILE HEADER.
 *
 * This code is free software; you can redistribute it and/or modify it
 * under the terms of the GNU General Public License version 2 only, as
 * published by the Free Software Foundation.
 *
 * This code is distributed in the hope that it will be useful, but WITHOUT
 * ANY WARRANTY; without even the implied warranty of MERCHANTABILITY or
 * FITNESS FOR A PARTICULAR PURPOSE.  See the GNU General Public License
 * version 2 for more details (a copy is included in the LICENSE file that
 * accompanied this code).
 *
 * You should have received a copy of the GNU General Public License version
 * 2 along with this work; if not, write to the Free Software Foundation,
 * Inc., 51 Franklin St, Fifth Floor, Boston, MA 02110-1301 USA.
 *
 * Please contact Oracle, 500 Oracle Parkway, Redwood Shores, CA 94065 USA
 * or visit www.oracle.com if you need additional information or have any
 * questions.
 */

/*
 * @test
 * @modules jdk.incubator.vector
 * @run testng/othervm -ea -esa -Xbatch LongMaxVectorTests
 */

// -- This file was mechanically generated: Do not edit! -- //

import jdk.incubator.vector.VectorShape;
import jdk.incubator.vector.VectorSpecies;
import jdk.incubator.vector.VectorShuffle;
import jdk.incubator.vector.VectorMask;
import jdk.incubator.vector.VectorOperators;
import jdk.incubator.vector.Vector;

import jdk.incubator.vector.LongVector;

import org.testng.Assert;
import org.testng.annotations.DataProvider;
import org.testng.annotations.Test;

import java.lang.Integer;
import java.util.List;
import java.util.Arrays;
import java.util.function.BiFunction;
import java.util.function.IntFunction;
import java.util.Objects;
import java.util.stream.Collectors;
import java.util.stream.Stream;

@Test
public class LongMaxVectorTests extends AbstractVectorTest {

    static final VectorSpecies<Long> SPECIES =
                LongVector.SPECIES_MAX;

    static final int INVOC_COUNT = Integer.getInteger("jdk.incubator.vector.test.loop-iterations", 100);

    static VectorShape getMaxBit() {
        return VectorShape.S_Max_BIT;
    }

    private static final int Max = 256;  // juts so we can do N/Max

    static final int BUFFER_REPS = Integer.getInteger("jdk.incubator.vector.test.buffer-vectors", 25000 / Max);

    static final int BUFFER_SIZE = Integer.getInteger("jdk.incubator.vector.test.buffer-size", BUFFER_REPS * (Max / 8));

    interface FUnOp {
        long apply(long a);
    }

    static void assertArraysEquals(long[] a, long[] r, FUnOp f) {
        int i = 0;
        try {
            for (; i < a.length; i++) {
                Assert.assertEquals(r[i], f.apply(a[i]));
            }
        } catch (AssertionError e) {
            Assert.assertEquals(r[i], f.apply(a[i]), "at index #" + i + ", input = " + a[i]);
        }
    }

    interface FUnArrayOp {
        long[] apply(long a);
    }

    static void assertArraysEquals(long[] a, long[] r, FUnArrayOp f) {
        int i = 0;
        try {
            for (; i < a.length; i += SPECIES.length()) {
                Assert.assertEquals(Arrays.copyOfRange(r, i, i+SPECIES.length()),
                  f.apply(a[i]));
            }
        } catch (AssertionError e) {
            long[] ref = f.apply(a[i]);
            long[] res = Arrays.copyOfRange(r, i, i+SPECIES.length());
            Assert.assertEquals(ref, res, "(ref: " + Arrays.toString(ref)
              + ", res: " + Arrays.toString(res)
              + "), at index #" + i);
        }
    }

    static void assertArraysEquals(long[] a, long[] r, boolean[] mask, FUnOp f) {
        int i = 0;
        try {
            for (; i < a.length; i++) {
                Assert.assertEquals(r[i], mask[i % SPECIES.length()] ? f.apply(a[i]) : a[i]);
            }
        } catch (AssertionError e) {
            Assert.assertEquals(r[i], mask[i % SPECIES.length()] ? f.apply(a[i]) : a[i], "at index #" + i + ", input = " + a[i] + ", mask = " + mask[i % SPECIES.length()]);
        }
    }

    interface FReductionOp {
        long apply(long[] a, int idx);
    }

    interface FReductionAllOp {
        long apply(long[] a);
    }

    static void assertReductionArraysEquals(long[] a, long[] b, long c,
                                            FReductionOp f, FReductionAllOp fa) {
        int i = 0;
        try {
            Assert.assertEquals(c, fa.apply(a));
            for (; i < a.length; i += SPECIES.length()) {
                Assert.assertEquals(b[i], f.apply(a, i));
            }
        } catch (AssertionError e) {
            Assert.assertEquals(c, fa.apply(a), "Final result is incorrect!");
            Assert.assertEquals(b[i], f.apply(a, i), "at index #" + i);
        }
    }

    interface FReductionMaskedOp {
        long apply(long[] a, int idx, boolean[] mask);
    }

    interface FReductionAllMaskedOp {
        long apply(long[] a, boolean[] mask);
    }

    static void assertReductionArraysEqualsMasked(long[] a, long[] b, long c, boolean[] mask,
                                            FReductionMaskedOp f, FReductionAllMaskedOp fa) {
        int i = 0;
        try {
            Assert.assertEquals(c, fa.apply(a, mask));
            for (; i < a.length; i += SPECIES.length()) {
                Assert.assertEquals(b[i], f.apply(a, i, mask));
            }
        } catch (AssertionError e) {
            Assert.assertEquals(c, fa.apply(a, mask), "Final result is incorrect!");
            Assert.assertEquals(b[i], f.apply(a, i, mask), "at index #" + i);
        }
    }


    interface FBoolReductionOp {
        boolean apply(boolean[] a, int idx);
    }

    static void assertReductionBoolArraysEquals(boolean[] a, boolean[] b, FBoolReductionOp f) {
        int i = 0;
        try {
            for (; i < a.length; i += SPECIES.length()) {
                Assert.assertEquals(b[i], f.apply(a, i));
            }
        } catch (AssertionError e) {
            Assert.assertEquals(b[i], f.apply(a, i), "at index #" + i);
        }
    }

    static void assertInsertArraysEquals(long[] a, long[] b, long element, int index) {
        int i = 0;
        try {
            for (; i < a.length; i += 1) {
                if(i%SPECIES.length() == index) {
                    Assert.assertEquals(b[i], element);
                } else {
                    Assert.assertEquals(b[i], a[i]);
                }
            }
        } catch (AssertionError e) {
            if (i%SPECIES.length() == index) {
                Assert.assertEquals(b[i], element, "at index #" + i);
            } else {
                Assert.assertEquals(b[i], a[i], "at index #" + i);
            }
        }
    }

    static void assertRearrangeArraysEquals(long[] a, long[] r, int[] order, int vector_len) {
        int i = 0, j = 0;
        try {
            for (; i < a.length; i += vector_len) {
                for (j = 0; j < vector_len; j++) {
                    Assert.assertEquals(r[i+j], a[i+order[i+j]]);
                }
            }
        } catch (AssertionError e) {
            int idx = i + j;
            Assert.assertEquals(r[i+j], a[i+order[i+j]], "at index #" + idx + ", input = " + a[i+order[i+j]]);
        }
    }

    static void assertSelectFromArraysEquals(long[] a, long[] r, long[] order, int vector_len) {
        int i = 0, j = 0;
        try {
            for (; i < a.length; i += vector_len) {
                for (j = 0; j < vector_len; j++) {
                    Assert.assertEquals(r[i+j], a[i+(int)order[i+j]]);
                }
            }
        } catch (AssertionError e) {
            int idx = i + j;
            Assert.assertEquals(r[i+j], a[i+(int)order[i+j]], "at index #" + idx + ", input = " + a[i+(int)order[i+j]]);
        }
    }

    static void assertRearrangeArraysEquals(long[] a, long[] r, int[] order, boolean[] mask, int vector_len) {
        int i = 0, j = 0;
        try {
            for (; i < a.length; i += vector_len) {
                for (j = 0; j < vector_len; j++) {
                    if (mask[j % SPECIES.length()])
                         Assert.assertEquals(r[i+j], a[i+order[i+j]]);
                    else
                         Assert.assertEquals(r[i+j], (long)0);
                }
            }
        } catch (AssertionError e) {
            int idx = i + j;
            if (mask[j % SPECIES.length()])
                Assert.assertEquals(r[i+j], a[i+order[i+j]], "at index #" + idx + ", input = " + a[i+order[i+j]] + ", mask = " + mask[j % SPECIES.length()]);
            else
                Assert.assertEquals(r[i+j], (long)0, "at index #" + idx + ", input = " + a[i+order[i+j]] + ", mask = " + mask[j % SPECIES.length()]);
        }
    }

    static void assertSelectFromArraysEquals(long[] a, long[] r, long[] order, boolean[] mask, int vector_len) {
        int i = 0, j = 0;
        try {
            for (; i < a.length; i += vector_len) {
                for (j = 0; j < vector_len; j++) {
                    if (mask[j % SPECIES.length()])
                         Assert.assertEquals(r[i+j], a[i+(int)order[i+j]]);
                    else
                         Assert.assertEquals(r[i+j], (long)0);
                }
            }
        } catch (AssertionError e) {
            int idx = i + j;
            if (mask[j % SPECIES.length()])
                Assert.assertEquals(r[i+j], a[i+(int)order[i+j]], "at index #" + idx + ", input = " + a[i+(int)order[i+j]] + ", mask = " + mask[j % SPECIES.length()]);
            else
                Assert.assertEquals(r[i+j], (long)0, "at index #" + idx + ", input = " + a[i+(int)order[i+j]] + ", mask = " + mask[j % SPECIES.length()]);
        }
    }

    static void assertBroadcastArraysEquals(long[]a, long[]r) {
        int i = 0;
        for (; i < a.length; i += SPECIES.length()) {
            int idx = i;
            for (int j = idx; j < (idx + SPECIES.length()); j++)
                a[j]=a[idx];
        }

        try {
            for (i = 0; i < a.length; i++) {
                Assert.assertEquals(r[i], a[i]);
            }
        } catch (AssertionError e) {
            Assert.assertEquals(r[i], a[i], "at index #" + i + ", input = " + a[i]);
        }
    }

    interface FBinOp {
        long apply(long a, long b);
    }

    interface FBinMaskOp {
        long apply(long a, long b, boolean m);

        static FBinMaskOp lift(FBinOp f) {
            return (a, b, m) -> m ? f.apply(a, b) : a;
        }
    }

    static void assertArraysEquals(long[] a, long[] b, long[] r, FBinOp f) {
        int i = 0;
        try {
            for (; i < a.length; i++) {
                Assert.assertEquals(r[i], f.apply(a[i], b[i]));
            }
        } catch (AssertionError e) {
            Assert.assertEquals(r[i], f.apply(a[i], b[i]), "(" + a[i] + ", " + b[i] + ") at index #" + i);
        }
    }

    static void assertBroadcastArraysEquals(long[] a, long[] b, long[] r, FBinOp f) {
        int i = 0;
        try {
            for (; i < a.length; i++) {
                Assert.assertEquals(r[i], f.apply(a[i], b[(i / SPECIES.length()) * SPECIES.length()]));
            }
        } catch (AssertionError e) {
            Assert.assertEquals(r[i], f.apply(a[i], b[(i / SPECIES.length()) * SPECIES.length()]),
                                "(" + a[i] + ", " + b[(i / SPECIES.length()) * SPECIES.length()] + ") at index #" + i);
        }
    }

    static void assertBroadcastLongArraysEquals(long[] a, long[] b, long[] r, FBinOp f) {
        int i = 0;
        try {
            for (; i < a.length; i++) {
                Assert.assertEquals(r[i], f.apply(a[i], (long)((long)b[(i / SPECIES.length()) * SPECIES.length()])));
            }
        } catch (AssertionError e) {
            Assert.assertEquals(r[i], f.apply(a[i], (long)((long)b[(i / SPECIES.length()) * SPECIES.length()])),
                                "(" + a[i] + ", " + b[(i / SPECIES.length()) * SPECIES.length()] + ") at index #" + i);
        }
    }

    static void assertArraysEquals(long[] a, long[] b, long[] r, boolean[] mask, FBinOp f) {
        assertArraysEquals(a, b, r, mask, FBinMaskOp.lift(f));
    }

    static void assertArraysEquals(long[] a, long[] b, long[] r, boolean[] mask, FBinMaskOp f) {
        int i = 0;
        try {
            for (; i < a.length; i++) {
                Assert.assertEquals(r[i], f.apply(a[i], b[i], mask[i % SPECIES.length()]));
            }
        } catch (AssertionError err) {
            Assert.assertEquals(r[i], f.apply(a[i], b[i], mask[i % SPECIES.length()]), "at index #" + i + ", input1 = " + a[i] + ", input2 = " + b[i] + ", mask = " + mask[i % SPECIES.length()]);
        }
    }

    static void assertBroadcastArraysEquals(long[] a, long[] b, long[] r, boolean[] mask, FBinOp f) {
        assertBroadcastArraysEquals(a, b, r, mask, FBinMaskOp.lift(f));
    }

    static void assertBroadcastArraysEquals(long[] a, long[] b, long[] r, boolean[] mask, FBinMaskOp f) {
        int i = 0;
        try {
            for (; i < a.length; i++) {
                Assert.assertEquals(r[i], f.apply(a[i], b[(i / SPECIES.length()) * SPECIES.length()], mask[i % SPECIES.length()]));
            }
        } catch (AssertionError err) {
            Assert.assertEquals(r[i], f.apply(a[i], b[(i / SPECIES.length()) * SPECIES.length()],
                                mask[i % SPECIES.length()]), "at index #" + i + ", input1 = " + a[i] +
                                ", input2 = " + b[(i / SPECIES.length()) * SPECIES.length()] + ", mask = " +
                                mask[i % SPECIES.length()]);
        }
    }

    static void assertBroadcastLongArraysEquals(long[] a, long[] b, long[] r, boolean[] mask, FBinOp f) {
        assertBroadcastLongArraysEquals(a, b, r, mask, FBinMaskOp.lift(f));
    }

    static void assertBroadcastLongArraysEquals(long[] a, long[] b, long[] r, boolean[] mask, FBinMaskOp f) {
        int i = 0;
        try {
            for (; i < a.length; i++) {
                Assert.assertEquals(r[i], f.apply(a[i], (long)((long)b[(i / SPECIES.length()) * SPECIES.length()]), mask[i % SPECIES.length()]));
            }
        } catch (AssertionError err) {
            Assert.assertEquals(r[i], f.apply(a[i], (long)((long)b[(i / SPECIES.length()) * SPECIES.length()]),
                                mask[i % SPECIES.length()]), "at index #" + i + ", input1 = " + a[i] +
                                ", input2 = " + b[(i / SPECIES.length()) * SPECIES.length()] + ", mask = " +
                                mask[i % SPECIES.length()]);
        }
    }

    static void assertShiftArraysEquals(long[] a, long[] b, long[] r, FBinOp f) {
        int i = 0;
        int j = 0;
        try {
            for (; j < a.length; j += SPECIES.length()) {
                for (i = 0; i < SPECIES.length(); i++) {
                    Assert.assertEquals(r[i+j], f.apply(a[i+j], b[j]));
                }
            }
        } catch (AssertionError e) {
            Assert.assertEquals(r[i+j], f.apply(a[i+j], b[j]), "at index #" + i + ", " + j);
        }
    }

    static void assertShiftArraysEquals(long[] a, long[] b, long[] r, boolean[] mask, FBinOp f) {
        assertShiftArraysEquals(a, b, r, mask, FBinMaskOp.lift(f));
    }

    static void assertShiftArraysEquals(long[] a, long[] b, long[] r, boolean[] mask, FBinMaskOp f) {
        int i = 0;
        int j = 0;
        try {
            for (; j < a.length; j += SPECIES.length()) {
                for (i = 0; i < SPECIES.length(); i++) {
                    Assert.assertEquals(r[i+j], f.apply(a[i+j], b[j], mask[i]));
                }
            }
        } catch (AssertionError err) {
            Assert.assertEquals(r[i+j], f.apply(a[i+j], b[j], mask[i]), "at index #" + i + ", input1 = " + a[i+j] + ", input2 = " + b[j] + ", mask = " + mask[i]);
        }
    }

    interface FTernOp {
        long apply(long a, long b, long c);
    }

    interface FTernMaskOp {
        long apply(long a, long b, long c, boolean m);

        static FTernMaskOp lift(FTernOp f) {
            return (a, b, c, m) -> m ? f.apply(a, b, c) : a;
        }
    }

    static void assertArraysEquals(long[] a, long[] b, long[] c, long[] r, FTernOp f) {
        int i = 0;
        try {
            for (; i < a.length; i++) {
                Assert.assertEquals(r[i], f.apply(a[i], b[i], c[i]));
            }
        } catch (AssertionError e) {
            Assert.assertEquals(r[i], f.apply(a[i], b[i], c[i]), "at index #" + i + ", input1 = " + a[i] + ", input2 = " + b[i] + ", input3 = " + c[i]);
        }
    }

    static void assertArraysEquals(long[] a, long[] b, long[] c, long[] r, boolean[] mask, FTernOp f) {
        assertArraysEquals(a, b, c, r, mask, FTernMaskOp.lift(f));
    }

    static void assertArraysEquals(long[] a, long[] b, long[] c, long[] r, boolean[] mask, FTernMaskOp f) {
        int i = 0;
        try {
            for (; i < a.length; i++) {
                Assert.assertEquals(r[i], f.apply(a[i], b[i], c[i], mask[i % SPECIES.length()]));
            }
        } catch (AssertionError err) {
            Assert.assertEquals(r[i], f.apply(a[i], b[i], c[i], mask[i % SPECIES.length()]), "at index #" + i + ", input1 = " + a[i] + ", input2 = "
              + b[i] + ", input3 = " + c[i] + ", mask = " + mask[i % SPECIES.length()]);
        }
    }

    static void assertBroadcastArraysEquals(long[] a, long[] b, long[] c, long[] r, FTernOp f) {
        int i = 0;
        try {
            for (; i < a.length; i++) {
                Assert.assertEquals(r[i], f.apply(a[i], b[i], c[(i / SPECIES.length()) * SPECIES.length()]));
            }
        } catch (AssertionError e) {
            Assert.assertEquals(r[i], f.apply(a[i], b[i], c[(i / SPECIES.length()) * SPECIES.length()]), "at index #" +
                                i + ", input1 = " + a[i] + ", input2 = " + b[i] + ", input3 = " +
                                c[(i / SPECIES.length()) * SPECIES.length()]);
        }
    }

    static void assertAltBroadcastArraysEquals(long[] a, long[] b, long[] c, long[] r, FTernOp f) {
        int i = 0;
        try {
            for (; i < a.length; i++) {
                Assert.assertEquals(r[i], f.apply(a[i], b[(i / SPECIES.length()) * SPECIES.length()], c[i]));
            }
        } catch (AssertionError e) {
            Assert.assertEquals(r[i], f.apply(a[i], b[(i / SPECIES.length()) * SPECIES.length()], c[i]), "at index #" +
                                i + ", input1 = " + a[i] + ", input2 = " +
                                b[(i / SPECIES.length()) * SPECIES.length()] + ",  input3 = " + c[i]);
        }
    }

    static void assertBroadcastArraysEquals(long[] a, long[] b, long[] c, long[] r, boolean[] mask,
                                            FTernOp f) {
        assertBroadcastArraysEquals(a, b, c, r, mask, FTernMaskOp.lift(f));
    }

    static void assertBroadcastArraysEquals(long[] a, long[] b, long[] c, long[] r, boolean[] mask,
                                            FTernMaskOp f) {
        int i = 0;
        try {
            for (; i < a.length; i++) {
                Assert.assertEquals(r[i], f.apply(a[i], b[i], c[(i / SPECIES.length()) * SPECIES.length()],
                                    mask[i % SPECIES.length()]));
            }
        } catch (AssertionError err) {
            Assert.assertEquals(r[i], f.apply(a[i], b[i], c[(i / SPECIES.length()) * SPECIES.length()],
                                mask[i % SPECIES.length()]), "at index #" + i + ", input1 = " + a[i] + ", input2 = " +
                                b[i] + ", input3 = " + c[(i / SPECIES.length()) * SPECIES.length()] + ", mask = " +
                                mask[i % SPECIES.length()]);
        }
    }

    static void assertAltBroadcastArraysEquals(long[] a, long[] b, long[] c, long[] r, boolean[] mask,
                                            FTernOp f) {
        assertAltBroadcastArraysEquals(a, b, c, r, mask, FTernMaskOp.lift(f));
    }

    static void assertAltBroadcastArraysEquals(long[] a, long[] b, long[] c, long[] r, boolean[] mask,
                                            FTernMaskOp f) {
        int i = 0;
        try {
            for (; i < a.length; i++) {
                Assert.assertEquals(r[i], f.apply(a[i], b[(i / SPECIES.length()) * SPECIES.length()], c[i],
                                    mask[i % SPECIES.length()]));
            }
        } catch (AssertionError err) {
            Assert.assertEquals(r[i], f.apply(a[i], b[(i / SPECIES.length()) * SPECIES.length()], c[i],
                                mask[i % SPECIES.length()]), "at index #" + i + ", input1 = " + a[i] +
                                ", input2 = " + b[(i / SPECIES.length()) * SPECIES.length()] +
                                ", input3 = " + c[i] + ", mask = " + mask[i % SPECIES.length()]);
        }
    }

    static void assertDoubleBroadcastArraysEquals(long[] a, long[] b, long[] c, long[] r, FTernOp f) {
        int i = 0;
        try {
            for (; i < a.length; i++) {
                Assert.assertEquals(r[i], f.apply(a[i], b[(i / SPECIES.length()) * SPECIES.length()],
                                    c[(i / SPECIES.length()) * SPECIES.length()]));
            }
        } catch (AssertionError e) {
            Assert.assertEquals(r[i], f.apply(a[i], b[(i / SPECIES.length()) * SPECIES.length()],
                                c[(i / SPECIES.length()) * SPECIES.length()]), "at index #" + i + ", input1 = " + a[i]
                                + ", input2 = " + b[(i / SPECIES.length()) * SPECIES.length()] + ", input3 = " +
                                c[(i / SPECIES.length()) * SPECIES.length()]);
        }
    }

    static void assertDoubleBroadcastArraysEquals(long[] a, long[] b, long[] c, long[] r, boolean[] mask,
                                                  FTernOp f) {
        assertDoubleBroadcastArraysEquals(a, b, c, r, mask, FTernMaskOp.lift(f));
    }

    static void assertDoubleBroadcastArraysEquals(long[] a, long[] b, long[] c, long[] r, boolean[] mask,
                                                  FTernMaskOp f) {
        int i = 0;
        try {
            for (; i < a.length; i++) {
                Assert.assertEquals(r[i], f.apply(a[i], b[(i / SPECIES.length()) * SPECIES.length()],
                                    c[(i / SPECIES.length()) * SPECIES.length()], mask[i % SPECIES.length()]));
            }
        } catch (AssertionError err) {
            Assert.assertEquals(r[i], f.apply(a[i], b[(i / SPECIES.length()) * SPECIES.length()],
                                c[(i / SPECIES.length()) * SPECIES.length()], mask[i % SPECIES.length()]), "at index #"
                                + i + ", input1 = " + a[i] + ", input2 = " + b[(i / SPECIES.length()) * SPECIES.length()] +
                                ", input3 = " + c[(i / SPECIES.length()) * SPECIES.length()] + ", mask = " +
                                mask[i % SPECIES.length()]);
        }
    }



    interface FBinArrayOp {
        long apply(long[] a, int b);
    }

    static void assertArraysEquals(long[] a, long[] r, FBinArrayOp f) {
        int i = 0;
        try {
            for (; i < a.length; i++) {
                Assert.assertEquals(r[i], f.apply(a, i));
            }
        } catch (AssertionError e) {
            Assert.assertEquals(r[i], f.apply(a,i), "at index #" + i);
        }
    }

    interface FGatherScatterOp {
        long[] apply(long[] a, int ix, int[] b, int iy);
    }

    static void assertArraysEquals(long[] a, int[] b, long[] r, FGatherScatterOp f) {
        int i = 0;
        try {
            for (; i < a.length; i += SPECIES.length()) {
                Assert.assertEquals(Arrays.copyOfRange(r, i, i+SPECIES.length()),
                  f.apply(a, i, b, i));
            }
        } catch (AssertionError e) {
            long[] ref = f.apply(a, i, b, i);
            long[] res = Arrays.copyOfRange(r, i, i+SPECIES.length());
            Assert.assertEquals(res, ref,
              "(ref: " + Arrays.toString(ref) + ", res: " + Arrays.toString(res) + ", a: "
              + Arrays.toString(Arrays.copyOfRange(a, i, i+SPECIES.length()))
              + ", b: "
              + Arrays.toString(Arrays.copyOfRange(b, i, i+SPECIES.length()))
              + " at index #" + i);
        }
    }

    interface FGatherMaskedOp {
        long[] apply(long[] a, int ix, boolean[] mask, int[] b, int iy);
    }

    interface FScatterMaskedOp {
        long[] apply(long[] r, long[] a, int ix, boolean[] mask, int[] b, int iy);
    }

    static void assertArraysEquals(long[] a, int[] b, long[] r, boolean[] mask, FGatherMaskedOp f) {
        int i = 0;
        try {
            for (; i < a.length; i += SPECIES.length()) {
                Assert.assertEquals(Arrays.copyOfRange(r, i, i+SPECIES.length()),
                  f.apply(a, i, mask, b, i));
            }
        } catch (AssertionError e) {
            long[] ref = f.apply(a, i, mask, b, i);
            long[] res = Arrays.copyOfRange(r, i, i+SPECIES.length());
            Assert.assertEquals(ref, res,
              "(ref: " + Arrays.toString(ref) + ", res: " + Arrays.toString(res) + ", a: "
              + Arrays.toString(Arrays.copyOfRange(a, i, i+SPECIES.length()))
              + ", b: "
              + Arrays.toString(Arrays.copyOfRange(b, i, i+SPECIES.length()))
              + ", mask: "
              + Arrays.toString(mask)
              + " at index #" + i);
        }
    }

    static void assertArraysEquals(long[] a, int[] b, long[] r, boolean[] mask, FScatterMaskedOp f) {
        int i = 0;
        try {
            for (; i < a.length; i += SPECIES.length()) {
                Assert.assertEquals(Arrays.copyOfRange(r, i, i+SPECIES.length()),
                  f.apply(r, a, i, mask, b, i));
            }
        } catch (AssertionError e) {
            long[] ref = f.apply(r, a, i, mask, b, i);
            long[] res = Arrays.copyOfRange(r, i, i+SPECIES.length());
            Assert.assertEquals(ref, res,
              "(ref: " + Arrays.toString(ref) + ", res: " + Arrays.toString(res) + ", a: "
              + Arrays.toString(Arrays.copyOfRange(a, i, i+SPECIES.length()))
              + ", b: "
              + Arrays.toString(Arrays.copyOfRange(b, i, i+SPECIES.length()))
              + ", r: "
              + Arrays.toString(Arrays.copyOfRange(r, i, i+SPECIES.length()))
              + ", mask: "
              + Arrays.toString(mask)
              + " at index #" + i);
        }
    }

    interface FLaneOp {
        long[] apply(long[] a, int origin, int idx);
    }

    static void assertArraysEquals(long[] a, long[] r, int origin, FLaneOp f) {
        int i = 0;
        try {
            for (; i < a.length; i += SPECIES.length()) {
                Assert.assertEquals(Arrays.copyOfRange(r, i, i+SPECIES.length()),
                  f.apply(a, origin, i));
            }
        } catch (AssertionError e) {
            long[] ref = f.apply(a, origin, i);
            long[] res = Arrays.copyOfRange(r, i, i+SPECIES.length());
            Assert.assertEquals(ref, res, "(ref: " + Arrays.toString(ref)
              + ", res: " + Arrays.toString(res)
              + "), at index #" + i);
        }
    }

    interface FLaneBop {
        long[] apply(long[] a, long[] b, int origin, int idx);
    }

    static void assertArraysEquals(long[] a, long[] b, long[] r, int origin, FLaneBop f) {
        int i = 0;
        try {
            for (; i < a.length; i += SPECIES.length()) {
                Assert.assertEquals(Arrays.copyOfRange(r, i, i+SPECIES.length()),
                  f.apply(a, b, origin, i));
            }
        } catch (AssertionError e) {
            long[] ref = f.apply(a, b, origin, i);
            long[] res = Arrays.copyOfRange(r, i, i+SPECIES.length());
            Assert.assertEquals(ref, res, "(ref: " + Arrays.toString(ref)
              + ", res: " + Arrays.toString(res)
              + "), at index #" + i
              + ", at origin #" + origin);
        }
    }

    interface FLaneMaskedBop {
        long[] apply(long[] a, long[] b, int origin, boolean[] mask, int idx);
    }

    static void assertArraysEquals(long[] a, long[] b, long[] r, int origin, boolean[] mask, FLaneMaskedBop f) {
        int i = 0;
        try {
            for (; i < a.length; i += SPECIES.length()) {
                Assert.assertEquals(Arrays.copyOfRange(r, i, i+SPECIES.length()),
                  f.apply(a, b, origin, mask, i));
            }
        } catch (AssertionError e) {
            long[] ref = f.apply(a, b, origin, mask, i);
            long[] res = Arrays.copyOfRange(r, i, i+SPECIES.length());
            Assert.assertEquals(ref, res, "(ref: " + Arrays.toString(ref)
              + ", res: " + Arrays.toString(res)
              + "), at index #" + i
              + ", at origin #" + origin);
        }
    }

    interface FLanePartBop {
        long[] apply(long[] a, long[] b, int origin, int part, int idx);
    }

    static void assertArraysEquals(long[] a, long[] b, long[] r, int origin, int part, FLanePartBop f) {
        int i = 0;
        try {
            for (; i < a.length; i += SPECIES.length()) {
                Assert.assertEquals(Arrays.copyOfRange(r, i, i+SPECIES.length()),
                  f.apply(a, b, origin, part, i));
            }
        } catch (AssertionError e) {
            long[] ref = f.apply(a, b, origin, part, i);
            long[] res = Arrays.copyOfRange(r, i, i+SPECIES.length());
            Assert.assertEquals(ref, res, "(ref: " + Arrays.toString(ref)
              + ", res: " + Arrays.toString(res)
              + "), at index #" + i
              + ", at origin #" + origin
              + ", with part #" + part);
        }
    }

    interface FLanePartMaskedBop {
        long[] apply(long[] a, long[] b, int origin, int part, boolean[] mask, int idx);
    }

    static void assertArraysEquals(long[] a, long[] b, long[] r, int origin, int part, boolean[] mask, FLanePartMaskedBop f) {
        int i = 0;
        try {
            for (; i < a.length; i += SPECIES.length()) {
                Assert.assertEquals(Arrays.copyOfRange(r, i, i+SPECIES.length()),
                  f.apply(a, b, origin, part, mask, i));
            }
        } catch (AssertionError e) {
            long[] ref = f.apply(a, b, origin, part, mask, i);
            long[] res = Arrays.copyOfRange(r, i, i+SPECIES.length());
            Assert.assertEquals(ref, res, "(ref: " + Arrays.toString(ref)
              + ", res: " + Arrays.toString(res)
              + "), at index #" + i
              + ", at origin #" + origin
              + ", with part #" + part);
        }
    }

    static int intCornerCaseValue(int i) {
        switch(i % 5) {
            case 0:
                return Integer.MAX_VALUE;
            case 1:
                return Integer.MIN_VALUE;
            case 2:
                return Integer.MIN_VALUE;
            case 3:
                return Integer.MAX_VALUE;
            default:
                return (int)0;
        }
    }

    static final List<IntFunction<long[]>> INT_LONG_GENERATORS = List.of(
            withToString("long[-i * 5]", (int s) -> {
                return fill(s * BUFFER_REPS,
                            i -> (long)(-i * 5));
            }),
            withToString("long[i * 5]", (int s) -> {
                return fill(s * BUFFER_REPS,
                            i -> (long)(i * 5));
            }),
            withToString("long[i + 1]", (int s) -> {
                return fill(s * BUFFER_REPS,
                            i -> (((long)(i + 1) == 0) ? 1 : (long)(i + 1)));
            }),
            withToString("long[intCornerCaseValue(i)]", (int s) -> {
                return fill(s * BUFFER_REPS,
                            i -> (long)intCornerCaseValue(i));
            })
    );

    static void assertArraysEquals(long[] a, int[] r, int offs) {
        int i = 0;
        try {
            for (; i < r.length; i++) {
                Assert.assertEquals(r[i], (int)(a[i+offs]));
            }
        } catch (AssertionError e) {
            Assert.assertEquals(r[i], (int)(a[i+offs]), "at index #" + i + ", input = " + a[i+offs]);
        }
    }



    static void assertArraysEquals(long[] a, long[] r, int offs) {
        int i = 0;
        try {
            for (; i < r.length; i++) {
                Assert.assertEquals(r[i], (long)(a[i+offs]));
            }
        } catch (AssertionError e) {
            Assert.assertEquals(r[i], (long)(a[i+offs]), "at index #" + i + ", input = " + a[i+offs]);
        }
    }

    static void assertArraysEquals(long[] a, double[] r, int offs) {
        int i = 0;
        try {
            for (; i < r.length; i++) {
                Assert.assertEquals(r[i], (double)(a[i+offs]));
            }
        } catch (AssertionError e) {
            Assert.assertEquals(r[i], (double)(a[i+offs]), "at index #" + i + ", input = " + a[i+offs]);
        }
    }


    static long bits(long e) {
        return  e;
    }

    static final List<IntFunction<long[]>> LONG_GENERATORS = List.of(
            withToString("long[-i * 5]", (int s) -> {
                return fill(s * BUFFER_REPS,
                            i -> (long)(-i * 5));
            }),
            withToString("long[i * 5]", (int s) -> {
                return fill(s * BUFFER_REPS,
                            i -> (long)(i * 5));
            }),
            withToString("long[i + 1]", (int s) -> {
                return fill(s * BUFFER_REPS,
                            i -> (((long)(i + 1) == 0) ? 1 : (long)(i + 1)));
            }),
            withToString("long[cornerCaseValue(i)]", (int s) -> {
                return fill(s * BUFFER_REPS,
                            i -> cornerCaseValue(i));
            })
    );

    // Create combinations of pairs
    // @@@ Might be sensitive to order e.g. div by 0
    static final List<List<IntFunction<long[]>>> LONG_GENERATOR_PAIRS =
        Stream.of(LONG_GENERATORS.get(0)).
                flatMap(fa -> LONG_GENERATORS.stream().skip(1).map(fb -> List.of(fa, fb))).
                collect(Collectors.toList());

    @DataProvider
    public Object[][] boolUnaryOpProvider() {
        return BOOL_ARRAY_GENERATORS.stream().
                map(f -> new Object[]{f}).
                toArray(Object[][]::new);
    }

    static final List<List<IntFunction<long[]>>> LONG_GENERATOR_TRIPLES =
        LONG_GENERATOR_PAIRS.stream().
                flatMap(pair -> LONG_GENERATORS.stream().map(f -> List.of(pair.get(0), pair.get(1), f))).
                collect(Collectors.toList());

    @DataProvider
    public Object[][] longBinaryOpProvider() {
        return LONG_GENERATOR_PAIRS.stream().map(List::toArray).
                toArray(Object[][]::new);
    }

    @DataProvider
    public Object[][] longIndexedOpProvider() {
        return LONG_GENERATOR_PAIRS.stream().map(List::toArray).
                toArray(Object[][]::new);
    }

    @DataProvider
    public Object[][] longBinaryOpMaskProvider() {
        return BOOLEAN_MASK_GENERATORS.stream().
                flatMap(fm -> LONG_GENERATOR_PAIRS.stream().map(lfa -> {
                    return Stream.concat(lfa.stream(), Stream.of(fm)).toArray();
                })).
                toArray(Object[][]::new);
    }

    @DataProvider
    public Object[][] longTernaryOpProvider() {
        return LONG_GENERATOR_TRIPLES.stream().map(List::toArray).
                toArray(Object[][]::new);
    }

    @DataProvider
    public Object[][] longTernaryOpMaskProvider() {
        return BOOLEAN_MASK_GENERATORS.stream().
                flatMap(fm -> LONG_GENERATOR_TRIPLES.stream().map(lfa -> {
                    return Stream.concat(lfa.stream(), Stream.of(fm)).toArray();
                })).
                toArray(Object[][]::new);
    }

    @DataProvider
    public Object[][] longUnaryOpProvider() {
        return LONG_GENERATORS.stream().
                map(f -> new Object[]{f}).
                toArray(Object[][]::new);
    }

    @DataProvider
    public Object[][] longUnaryOpMaskProvider() {
        return BOOLEAN_MASK_GENERATORS.stream().
                flatMap(fm -> LONG_GENERATORS.stream().map(fa -> {
                    return new Object[] {fa, fm};
                })).
                toArray(Object[][]::new);
    }

    @DataProvider
    public Object[][] longtoIntUnaryOpProvider() {
        return INT_LONG_GENERATORS.stream().
                map(f -> new Object[]{f}).
                toArray(Object[][]::new);
    }


    @DataProvider
    public Object[][] maskProvider() {
        return BOOLEAN_MASK_GENERATORS.stream().
                map(f -> new Object[]{f}).
                toArray(Object[][]::new);
    }

    @DataProvider
    public Object[][] maskCompareOpProvider() {
        return BOOLEAN_MASK_COMPARE_GENERATOR_PAIRS.stream().map(List::toArray).
                toArray(Object[][]::new);
    }

    @DataProvider
    public Object[][] shuffleProvider() {
        return INT_SHUFFLE_GENERATORS.stream().
                map(f -> new Object[]{f}).
                toArray(Object[][]::new);
    }

    @DataProvider
    public Object[][] shuffleCompareOpProvider() {
        return INT_SHUFFLE_COMPARE_GENERATOR_PAIRS.stream().map(List::toArray).
                toArray(Object[][]::new);
    }

    @DataProvider
    public Object[][] longUnaryOpShuffleProvider() {
        return INT_SHUFFLE_GENERATORS.stream().
                flatMap(fs -> LONG_GENERATORS.stream().map(fa -> {
                    return new Object[] {fa, fs};
                })).
                toArray(Object[][]::new);
    }

    @DataProvider
    public Object[][] longUnaryOpShuffleMaskProvider() {
        return BOOLEAN_MASK_GENERATORS.stream().
                flatMap(fm -> INT_SHUFFLE_GENERATORS.stream().
                    flatMap(fs -> LONG_GENERATORS.stream().map(fa -> {
                        return new Object[] {fa, fs, fm};
                }))).
                toArray(Object[][]::new);
    }

    static final List<BiFunction<Integer,Integer,long[]>> LONG_SHUFFLE_GENERATORS = List.of(
            withToStringBi("shuffle[random]", (Integer l, Integer m) -> {
                long[] a = new long[l];
                for (int i = 0; i < 1; i++) {
                    a[i] = (long)RAND.nextInt(m);
                }
                return a;
            })
    );

    @DataProvider
    public Object[][] longUnaryOpSelectFromProvider() {
        return LONG_SHUFFLE_GENERATORS.stream().
                flatMap(fs -> LONG_GENERATORS.stream().map(fa -> {
                    return new Object[] {fa, fs};
                })).
                toArray(Object[][]::new);
    }

    @DataProvider
    public Object[][] longUnaryOpSelectFromMaskProvider() {
        return BOOLEAN_MASK_GENERATORS.stream().
                flatMap(fm -> LONG_SHUFFLE_GENERATORS.stream().
                    flatMap(fs -> LONG_GENERATORS.stream().map(fa -> {
                        return new Object[] {fa, fs, fm};
                }))).
                toArray(Object[][]::new);
    }


    @DataProvider
    public Object[][] longUnaryOpIndexProvider() {
        return INT_INDEX_GENERATORS.stream().
                flatMap(fs -> LONG_GENERATORS.stream().map(fa -> {
                    return new Object[] {fa, fs};
                })).
                toArray(Object[][]::new);
    }

    @DataProvider
    public Object[][] longUnaryMaskedOpIndexProvider() {
        return BOOLEAN_MASK_GENERATORS.stream().
          flatMap(fs -> INT_INDEX_GENERATORS.stream().flatMap(fm ->
            LONG_GENERATORS.stream().map(fa -> {
                    return new Object[] {fa, fm, fs};
            }))).
            toArray(Object[][]::new);
    }

    @DataProvider
    public Object[][] scatterMaskedOpIndexProvider() {
        return BOOLEAN_MASK_GENERATORS.stream().
          flatMap(fs -> INT_INDEX_GENERATORS.stream().flatMap(fm ->
            LONG_GENERATORS.stream().flatMap(fn ->
              LONG_GENERATORS.stream().map(fa -> {
                    return new Object[] {fa, fn, fm, fs};
            })))).
            toArray(Object[][]::new);
    }

    static final List<IntFunction<long[]>> LONG_COMPARE_GENERATORS = List.of(
            withToString("long[i]", (int s) -> {
                return fill(s * BUFFER_REPS,
                            i -> (long)i);
            }),
            withToString("long[i + 1]", (int s) -> {
                return fill(s * BUFFER_REPS,
                            i -> (long)(i + 1));
            }),
            withToString("long[i - 2]", (int s) -> {
                return fill(s * BUFFER_REPS,
                            i -> (long)(i - 2));
            }),
            withToString("long[zigZag(i)]", (int s) -> {
                return fill(s * BUFFER_REPS,
                            i -> i%3 == 0 ? (long)i : (i%3 == 1 ? (long)(i + 1) : (long)(i - 2)));
            }),
            withToString("long[cornerCaseValue(i)]", (int s) -> {
                return fill(s * BUFFER_REPS,
                            i -> cornerCaseValue(i));
            })
    );

    static final List<List<IntFunction<long[]>>> LONG_TEST_GENERATOR_ARGS =
        LONG_COMPARE_GENERATORS.stream().
                map(fa -> List.of(fa)).
                collect(Collectors.toList());

    @DataProvider
    public Object[][] longTestOpProvider() {
        return LONG_TEST_GENERATOR_ARGS.stream().map(List::toArray).
                toArray(Object[][]::new);
    }

    @DataProvider
    public Object[][] longTestOpMaskProvider() {
        return BOOLEAN_MASK_GENERATORS.stream().
                flatMap(fm -> LONG_TEST_GENERATOR_ARGS.stream().map(lfa -> {
                    return Stream.concat(lfa.stream(), Stream.of(fm)).toArray();
                })).
                toArray(Object[][]::new);
    }

    static final List<List<IntFunction<long[]>>> LONG_COMPARE_GENERATOR_PAIRS =
        LONG_COMPARE_GENERATORS.stream().
                flatMap(fa -> LONG_COMPARE_GENERATORS.stream().map(fb -> List.of(fa, fb))).
                collect(Collectors.toList());

    @DataProvider
    public Object[][] longCompareOpProvider() {
        return LONG_COMPARE_GENERATOR_PAIRS.stream().map(List::toArray).
                toArray(Object[][]::new);
    }

    @DataProvider
    public Object[][] longCompareOpMaskProvider() {
        return BOOLEAN_MASK_GENERATORS.stream().
                flatMap(fm -> LONG_COMPARE_GENERATOR_PAIRS.stream().map(lfa -> {
                    return Stream.concat(lfa.stream(), Stream.of(fm)).toArray();
                })).
                toArray(Object[][]::new);
    }

    interface ToLongF {
        long apply(int i);
    }

    static long[] fill(int s , ToLongF f) {
        return fill(new long[s], f);
    }

    static long[] fill(long[] a, ToLongF f) {
        for (int i = 0; i < a.length; i++) {
            a[i] = f.apply(i);
        }
        return a;
    }

    static long cornerCaseValue(int i) {
        switch(i % 5) {
            case 0:
                return Long.MAX_VALUE;
            case 1:
                return Long.MIN_VALUE;
            case 2:
                return Long.MIN_VALUE;
            case 3:
                return Long.MAX_VALUE;
            default:
                return (long)0;
        }
    }

    static long get(long[] a, int i) {
        return (long) a[i];
    }

    static final IntFunction<long[]> fr = (vl) -> {
        int length = BUFFER_REPS * vl;
        return new long[length];
    };

    static final IntFunction<boolean[]> fmr = (vl) -> {
        int length = BUFFER_REPS * vl;
        return new boolean[length];
    };


    static void replaceZero(long[] a, long v) {
        for (int i = 0; i < a.length; i++) {
            if (a[i] == 0) {
                a[i] = v;
            }
        }
    }

    static void replaceZero(long[] a, boolean[] mask, long v) {
        for (int i = 0; i < a.length; i++) {
            if (mask[i % mask.length] && a[i] == 0) {
                a[i] = v;
            }
        }
    }

    @Test
    static void smokeTest1() {
        LongVector three = LongVector.broadcast(SPECIES, (byte)-3);
        LongVector three2 = (LongVector) SPECIES.broadcast(-3);
        assert(three.eq(three2).allTrue());
        LongVector three3 = three2.broadcast(1).broadcast(-3);
        assert(three.eq(three3).allTrue());
        int scale = 2;
        Class<?> ETYPE = long.class;
        if (ETYPE == double.class || ETYPE == long.class)
            scale = 1000000;
        else if (ETYPE == byte.class && SPECIES.length() >= 64)
            scale = 1;
        LongVector higher = three.addIndex(scale);
        VectorMask<Long> m = three.compare(VectorOperators.LE, higher);
        assert(m.allTrue());
        m = higher.min((long)-1).test(VectorOperators.IS_NEGATIVE);
        assert(m.allTrue());
        long max = higher.reduceLanes(VectorOperators.MAX);
        assert(max == -3 + scale * (SPECIES.length()-1));
    }

    private static long[]
    bothToArray(LongVector a, LongVector b) {
        long[] r = new long[a.length() + b.length()];
        a.intoArray(r, 0);
        b.intoArray(r, a.length());
        return r;
    }

    @Test
    static void smokeTest2() {
        // Do some zipping and shuffling.
        LongVector io = (LongVector) SPECIES.broadcast(0).addIndex(1);
        LongVector io2 = (LongVector) VectorShuffle.iota(SPECIES,0,1,false).toVector();
        Assert.assertEquals(io, io2);
        LongVector a = io.add((long)1); //[1,2]
        LongVector b = a.neg();  //[-1,-2]
        long[] abValues = bothToArray(a,b); //[1,2,-1,-2]
        VectorShuffle<Long> zip0 = VectorShuffle.makeZip(SPECIES, 0);
        VectorShuffle<Long> zip1 = VectorShuffle.makeZip(SPECIES, 1);
        LongVector zab0 = a.rearrange(zip0,b); //[1,-1]
        LongVector zab1 = a.rearrange(zip1,b); //[2,-2]
        long[] zabValues = bothToArray(zab0, zab1); //[1,-1,2,-2]
        // manually zip
        long[] manual = new long[zabValues.length];
        for (int i = 0; i < manual.length; i += 2) {
            manual[i+0] = abValues[i/2];
            manual[i+1] = abValues[a.length() + i/2];
        }
        Assert.assertEquals(Arrays.toString(zabValues), Arrays.toString(manual));
        VectorShuffle<Long> unz0 = VectorShuffle.makeUnzip(SPECIES, 0);
        VectorShuffle<Long> unz1 = VectorShuffle.makeUnzip(SPECIES, 1);
        LongVector uab0 = zab0.rearrange(unz0,zab1);
        LongVector uab1 = zab0.rearrange(unz1,zab1);
        long[] abValues1 = bothToArray(uab0, uab1);
        Assert.assertEquals(Arrays.toString(abValues), Arrays.toString(abValues1));
    }

    static void iotaShuffle() {
        LongVector io = (LongVector) SPECIES.broadcast(0).addIndex(1);
        LongVector io2 = (LongVector) VectorShuffle.iota(SPECIES, 0 , 1, false).toVector();
        Assert.assertEquals(io, io2);
    }

    @Test
    // Test all shuffle related operations.
    static void shuffleTest() {
        // To test backend instructions, make sure that C2 is used.
        for (int loop = 0; loop < INVOC_COUNT * INVOC_COUNT; loop++) {
            iotaShuffle();
        }
    }

    @Test
    void viewAsIntegeralLanesTest() {
        Vector<?> asIntegral = SPECIES.zero().viewAsIntegralLanes();
        Assert.assertEquals(asIntegral.species(), SPECIES);
    }

    @Test
    void viewAsFloatingLanesTest() {
        Vector<?> asFloating = SPECIES.zero().viewAsFloatingLanes();
        VectorSpecies<?> asFloatingSpecies = asFloating.species();
        Assert.assertNotEquals(asFloatingSpecies.elementType(), SPECIES.elementType());
        Assert.assertEquals(asFloatingSpecies.vectorShape(), SPECIES.vectorShape());
        Assert.assertEquals(asFloatingSpecies.length(), SPECIES.length());
        Assert.assertEquals(asFloating.viewAsIntegralLanes().species(), SPECIES);
    }

    @Test
    // Test div by 0.
    static void bitwiseDivByZeroSmokeTest() {
        try {
            LongVector a = (LongVector) SPECIES.broadcast(0).addIndex(1);
            LongVector b = (LongVector) SPECIES.broadcast(0);
            a.div(b);
            Assert.fail();
        } catch (ArithmeticException e) {
        }

        try {
            LongVector a = (LongVector) SPECIES.broadcast(0).addIndex(1);
            LongVector b = (LongVector) SPECIES.broadcast(0);
            VectorMask<Long> m = a.lt((long) 1);
            a.div(b, m);
            Assert.fail();
        } catch (ArithmeticException e) {
        }
    }
    static long ADD(long a, long b) {
        return (long)(a + b);
    }

    @Test(dataProvider = "longBinaryOpProvider")
    static void ADDLongMaxVectorTests(IntFunction<long[]> fa, IntFunction<long[]> fb) {
        long[] a = fa.apply(SPECIES.length());
        long[] b = fb.apply(SPECIES.length());
        long[] r = fr.apply(SPECIES.length());

        for (int ic = 0; ic < INVOC_COUNT; ic++) {
            for (int i = 0; i < a.length; i += SPECIES.length()) {
                LongVector av = LongVector.fromArray(SPECIES, a, i);
                LongVector bv = LongVector.fromArray(SPECIES, b, i);
                av.lanewise(VectorOperators.ADD, bv).intoArray(r, i);
            }
        }

        assertArraysEquals(a, b, r, LongMaxVectorTests::ADD);
    }
    static long add(long a, long b) {
        return (long)(a + b);
    }

    @Test(dataProvider = "longBinaryOpProvider")
    static void addLongMaxVectorTests(IntFunction<long[]> fa, IntFunction<long[]> fb) {
        long[] a = fa.apply(SPECIES.length());
        long[] b = fb.apply(SPECIES.length());
        long[] r = fr.apply(SPECIES.length());

        for (int i = 0; i < a.length; i += SPECIES.length()) {
            LongVector av = LongVector.fromArray(SPECIES, a, i);
            LongVector bv = LongVector.fromArray(SPECIES, b, i);
            av.add(bv).intoArray(r, i);
        }

        assertArraysEquals(a, b, r, LongMaxVectorTests::add);
    }

    @Test(dataProvider = "longBinaryOpMaskProvider")
    static void ADDLongMaxVectorTestsMasked(IntFunction<long[]> fa, IntFunction<long[]> fb,
                                          IntFunction<boolean[]> fm) {
        long[] a = fa.apply(SPECIES.length());
        long[] b = fb.apply(SPECIES.length());
        long[] r = fr.apply(SPECIES.length());
        boolean[] mask = fm.apply(SPECIES.length());
        VectorMask<Long> vmask = VectorMask.fromArray(SPECIES, mask, 0);

        for (int ic = 0; ic < INVOC_COUNT; ic++) {
            for (int i = 0; i < a.length; i += SPECIES.length()) {
                LongVector av = LongVector.fromArray(SPECIES, a, i);
                LongVector bv = LongVector.fromArray(SPECIES, b, i);
                av.lanewise(VectorOperators.ADD, bv, vmask).intoArray(r, i);
            }
        }

        assertArraysEquals(a, b, r, mask, LongMaxVectorTests::ADD);
    }

    @Test(dataProvider = "longBinaryOpMaskProvider")
    static void addLongMaxVectorTestsMasked(IntFunction<long[]> fa, IntFunction<long[]> fb,
                                          IntFunction<boolean[]> fm) {
        long[] a = fa.apply(SPECIES.length());
        long[] b = fb.apply(SPECIES.length());
        long[] r = fr.apply(SPECIES.length());
        boolean[] mask = fm.apply(SPECIES.length());
        VectorMask<Long> vmask = VectorMask.fromArray(SPECIES, mask, 0);

        for (int i = 0; i < a.length; i += SPECIES.length()) {
            LongVector av = LongVector.fromArray(SPECIES, a, i);
            LongVector bv = LongVector.fromArray(SPECIES, b, i);
            av.add(bv, vmask).intoArray(r, i);
        }

        assertArraysEquals(a, b, r, mask, LongMaxVectorTests::add);
    }
    static long SUB(long a, long b) {
        return (long)(a - b);
    }

    @Test(dataProvider = "longBinaryOpProvider")
    static void SUBLongMaxVectorTests(IntFunction<long[]> fa, IntFunction<long[]> fb) {
        long[] a = fa.apply(SPECIES.length());
        long[] b = fb.apply(SPECIES.length());
        long[] r = fr.apply(SPECIES.length());

        for (int ic = 0; ic < INVOC_COUNT; ic++) {
            for (int i = 0; i < a.length; i += SPECIES.length()) {
                LongVector av = LongVector.fromArray(SPECIES, a, i);
                LongVector bv = LongVector.fromArray(SPECIES, b, i);
                av.lanewise(VectorOperators.SUB, bv).intoArray(r, i);
            }
        }

        assertArraysEquals(a, b, r, LongMaxVectorTests::SUB);
    }
    static long sub(long a, long b) {
        return (long)(a - b);
    }

    @Test(dataProvider = "longBinaryOpProvider")
    static void subLongMaxVectorTests(IntFunction<long[]> fa, IntFunction<long[]> fb) {
        long[] a = fa.apply(SPECIES.length());
        long[] b = fb.apply(SPECIES.length());
        long[] r = fr.apply(SPECIES.length());

        for (int i = 0; i < a.length; i += SPECIES.length()) {
            LongVector av = LongVector.fromArray(SPECIES, a, i);
            LongVector bv = LongVector.fromArray(SPECIES, b, i);
            av.sub(bv).intoArray(r, i);
        }

        assertArraysEquals(a, b, r, LongMaxVectorTests::sub);
    }

    @Test(dataProvider = "longBinaryOpMaskProvider")
    static void SUBLongMaxVectorTestsMasked(IntFunction<long[]> fa, IntFunction<long[]> fb,
                                          IntFunction<boolean[]> fm) {
        long[] a = fa.apply(SPECIES.length());
        long[] b = fb.apply(SPECIES.length());
        long[] r = fr.apply(SPECIES.length());
        boolean[] mask = fm.apply(SPECIES.length());
        VectorMask<Long> vmask = VectorMask.fromArray(SPECIES, mask, 0);

        for (int ic = 0; ic < INVOC_COUNT; ic++) {
            for (int i = 0; i < a.length; i += SPECIES.length()) {
                LongVector av = LongVector.fromArray(SPECIES, a, i);
                LongVector bv = LongVector.fromArray(SPECIES, b, i);
                av.lanewise(VectorOperators.SUB, bv, vmask).intoArray(r, i);
            }
        }

        assertArraysEquals(a, b, r, mask, LongMaxVectorTests::SUB);
    }

    @Test(dataProvider = "longBinaryOpMaskProvider")
    static void subLongMaxVectorTestsMasked(IntFunction<long[]> fa, IntFunction<long[]> fb,
                                          IntFunction<boolean[]> fm) {
        long[] a = fa.apply(SPECIES.length());
        long[] b = fb.apply(SPECIES.length());
        long[] r = fr.apply(SPECIES.length());
        boolean[] mask = fm.apply(SPECIES.length());
        VectorMask<Long> vmask = VectorMask.fromArray(SPECIES, mask, 0);

        for (int i = 0; i < a.length; i += SPECIES.length()) {
            LongVector av = LongVector.fromArray(SPECIES, a, i);
            LongVector bv = LongVector.fromArray(SPECIES, b, i);
            av.sub(bv, vmask).intoArray(r, i);
        }

        assertArraysEquals(a, b, r, mask, LongMaxVectorTests::sub);
    }
    static long MUL(long a, long b) {
        return (long)(a * b);
    }

    @Test(dataProvider = "longBinaryOpProvider")
    static void MULLongMaxVectorTests(IntFunction<long[]> fa, IntFunction<long[]> fb) {
        long[] a = fa.apply(SPECIES.length());
        long[] b = fb.apply(SPECIES.length());
        long[] r = fr.apply(SPECIES.length());

        for (int ic = 0; ic < INVOC_COUNT; ic++) {
            for (int i = 0; i < a.length; i += SPECIES.length()) {
                LongVector av = LongVector.fromArray(SPECIES, a, i);
                LongVector bv = LongVector.fromArray(SPECIES, b, i);
                av.lanewise(VectorOperators.MUL, bv).intoArray(r, i);
            }
        }

        assertArraysEquals(a, b, r, LongMaxVectorTests::MUL);
    }
    static long mul(long a, long b) {
        return (long)(a * b);
    }

    @Test(dataProvider = "longBinaryOpProvider")
    static void mulLongMaxVectorTests(IntFunction<long[]> fa, IntFunction<long[]> fb) {
        long[] a = fa.apply(SPECIES.length());
        long[] b = fb.apply(SPECIES.length());
        long[] r = fr.apply(SPECIES.length());

        for (int i = 0; i < a.length; i += SPECIES.length()) {
            LongVector av = LongVector.fromArray(SPECIES, a, i);
            LongVector bv = LongVector.fromArray(SPECIES, b, i);
            av.mul(bv).intoArray(r, i);
        }

        assertArraysEquals(a, b, r, LongMaxVectorTests::mul);
    }

    @Test(dataProvider = "longBinaryOpMaskProvider")
    static void MULLongMaxVectorTestsMasked(IntFunction<long[]> fa, IntFunction<long[]> fb,
                                          IntFunction<boolean[]> fm) {
        long[] a = fa.apply(SPECIES.length());
        long[] b = fb.apply(SPECIES.length());
        long[] r = fr.apply(SPECIES.length());
        boolean[] mask = fm.apply(SPECIES.length());
        VectorMask<Long> vmask = VectorMask.fromArray(SPECIES, mask, 0);

        for (int ic = 0; ic < INVOC_COUNT; ic++) {
            for (int i = 0; i < a.length; i += SPECIES.length()) {
                LongVector av = LongVector.fromArray(SPECIES, a, i);
                LongVector bv = LongVector.fromArray(SPECIES, b, i);
                av.lanewise(VectorOperators.MUL, bv, vmask).intoArray(r, i);
            }
        }

        assertArraysEquals(a, b, r, mask, LongMaxVectorTests::MUL);
    }

    @Test(dataProvider = "longBinaryOpMaskProvider")
    static void mulLongMaxVectorTestsMasked(IntFunction<long[]> fa, IntFunction<long[]> fb,
                                          IntFunction<boolean[]> fm) {
        long[] a = fa.apply(SPECIES.length());
        long[] b = fb.apply(SPECIES.length());
        long[] r = fr.apply(SPECIES.length());
        boolean[] mask = fm.apply(SPECIES.length());
        VectorMask<Long> vmask = VectorMask.fromArray(SPECIES, mask, 0);

        for (int i = 0; i < a.length; i += SPECIES.length()) {
            LongVector av = LongVector.fromArray(SPECIES, a, i);
            LongVector bv = LongVector.fromArray(SPECIES, b, i);
            av.mul(bv, vmask).intoArray(r, i);
        }

        assertArraysEquals(a, b, r, mask, LongMaxVectorTests::mul);
    }



    static long DIV(long a, long b) {
        return (long)(a / b);
    }

    @Test(dataProvider = "longBinaryOpProvider")
    static void DIVLongMaxVectorTests(IntFunction<long[]> fa, IntFunction<long[]> fb) {
        long[] a = fa.apply(SPECIES.length());
        long[] b = fb.apply(SPECIES.length());
        long[] r = fr.apply(SPECIES.length());

        replaceZero(b, (long) 1);

        for (int ic = 0; ic < INVOC_COUNT; ic++) {
            for (int i = 0; i < a.length; i += SPECIES.length()) {
                LongVector av = LongVector.fromArray(SPECIES, a, i);
                LongVector bv = LongVector.fromArray(SPECIES, b, i);
                av.lanewise(VectorOperators.DIV, bv).intoArray(r, i);
            }
        }

        assertArraysEquals(a, b, r, LongMaxVectorTests::DIV);
    }
    static long div(long a, long b) {
        return (long)(a / b);
    }

    @Test(dataProvider = "longBinaryOpProvider")
    static void divLongMaxVectorTests(IntFunction<long[]> fa, IntFunction<long[]> fb) {
        long[] a = fa.apply(SPECIES.length());
        long[] b = fb.apply(SPECIES.length());
        long[] r = fr.apply(SPECIES.length());

        replaceZero(b, (long) 1);

        for (int ic = 0; ic < INVOC_COUNT; ic++) {
            for (int i = 0; i < a.length; i += SPECIES.length()) {
                LongVector av = LongVector.fromArray(SPECIES, a, i);
                LongVector bv = LongVector.fromArray(SPECIES, b, i);
                av.div(bv).intoArray(r, i);
            }
        }

        assertArraysEquals(a, b, r, LongMaxVectorTests::div);
    }



    @Test(dataProvider = "longBinaryOpMaskProvider")
    static void DIVLongMaxVectorTestsMasked(IntFunction<long[]> fa, IntFunction<long[]> fb,
                                          IntFunction<boolean[]> fm) {
        long[] a = fa.apply(SPECIES.length());
        long[] b = fb.apply(SPECIES.length());
        long[] r = fr.apply(SPECIES.length());
        boolean[] mask = fm.apply(SPECIES.length());
        VectorMask<Long> vmask = VectorMask.fromArray(SPECIES, mask, 0);

        replaceZero(b, mask, (long) 1);

        for (int ic = 0; ic < INVOC_COUNT; ic++) {
            for (int i = 0; i < a.length; i += SPECIES.length()) {
                LongVector av = LongVector.fromArray(SPECIES, a, i);
                LongVector bv = LongVector.fromArray(SPECIES, b, i);
                av.lanewise(VectorOperators.DIV, bv, vmask).intoArray(r, i);
            }
        }

        assertArraysEquals(a, b, r, mask, LongMaxVectorTests::DIV);
    }

    @Test(dataProvider = "longBinaryOpMaskProvider")
    static void divLongMaxVectorTestsMasked(IntFunction<long[]> fa, IntFunction<long[]> fb,
                                          IntFunction<boolean[]> fm) {
        long[] a = fa.apply(SPECIES.length());
        long[] b = fb.apply(SPECIES.length());
        long[] r = fr.apply(SPECIES.length());
        boolean[] mask = fm.apply(SPECIES.length());
        VectorMask<Long> vmask = VectorMask.fromArray(SPECIES, mask, 0);

        replaceZero(b, mask, (long) 1);

        for (int ic = 0; ic < INVOC_COUNT; ic++) {
            for (int i = 0; i < a.length; i += SPECIES.length()) {
                LongVector av = LongVector.fromArray(SPECIES, a, i);
                LongVector bv = LongVector.fromArray(SPECIES, b, i);
                av.div(bv, vmask).intoArray(r, i);
            }
        }

        assertArraysEquals(a, b, r, mask, LongMaxVectorTests::div);
    }

    static long FIRST_NONZERO(long a, long b) {
        return (long)((a)!=0?a:b);
    }

    @Test(dataProvider = "longBinaryOpProvider")
    static void FIRST_NONZEROLongMaxVectorTests(IntFunction<long[]> fa, IntFunction<long[]> fb) {
        long[] a = fa.apply(SPECIES.length());
        long[] b = fb.apply(SPECIES.length());
        long[] r = fr.apply(SPECIES.length());

        for (int ic = 0; ic < INVOC_COUNT; ic++) {
            for (int i = 0; i < a.length; i += SPECIES.length()) {
                LongVector av = LongVector.fromArray(SPECIES, a, i);
                LongVector bv = LongVector.fromArray(SPECIES, b, i);
                av.lanewise(VectorOperators.FIRST_NONZERO, bv).intoArray(r, i);
            }
        }

        assertArraysEquals(a, b, r, LongMaxVectorTests::FIRST_NONZERO);
    }

    @Test(dataProvider = "longBinaryOpMaskProvider")
    static void FIRST_NONZEROLongMaxVectorTestsMasked(IntFunction<long[]> fa, IntFunction<long[]> fb,
                                          IntFunction<boolean[]> fm) {
        long[] a = fa.apply(SPECIES.length());
        long[] b = fb.apply(SPECIES.length());
        long[] r = fr.apply(SPECIES.length());
        boolean[] mask = fm.apply(SPECIES.length());
        VectorMask<Long> vmask = VectorMask.fromArray(SPECIES, mask, 0);

        for (int ic = 0; ic < INVOC_COUNT; ic++) {
            for (int i = 0; i < a.length; i += SPECIES.length()) {
                LongVector av = LongVector.fromArray(SPECIES, a, i);
                LongVector bv = LongVector.fromArray(SPECIES, b, i);
                av.lanewise(VectorOperators.FIRST_NONZERO, bv, vmask).intoArray(r, i);
            }
        }

        assertArraysEquals(a, b, r, mask, LongMaxVectorTests::FIRST_NONZERO);
    }

    static long AND(long a, long b) {
        return (long)(a & b);
    }

    @Test(dataProvider = "longBinaryOpProvider")
    static void ANDLongMaxVectorTests(IntFunction<long[]> fa, IntFunction<long[]> fb) {
        long[] a = fa.apply(SPECIES.length());
        long[] b = fb.apply(SPECIES.length());
        long[] r = fr.apply(SPECIES.length());

        for (int ic = 0; ic < INVOC_COUNT; ic++) {
            for (int i = 0; i < a.length; i += SPECIES.length()) {
                LongVector av = LongVector.fromArray(SPECIES, a, i);
                LongVector bv = LongVector.fromArray(SPECIES, b, i);
                av.lanewise(VectorOperators.AND, bv).intoArray(r, i);
            }
        }

        assertArraysEquals(a, b, r, LongMaxVectorTests::AND);
    }
    static long and(long a, long b) {
        return (long)(a & b);
    }

    @Test(dataProvider = "longBinaryOpProvider")
    static void andLongMaxVectorTests(IntFunction<long[]> fa, IntFunction<long[]> fb) {
        long[] a = fa.apply(SPECIES.length());
        long[] b = fb.apply(SPECIES.length());
        long[] r = fr.apply(SPECIES.length());

        for (int i = 0; i < a.length; i += SPECIES.length()) {
            LongVector av = LongVector.fromArray(SPECIES, a, i);
            LongVector bv = LongVector.fromArray(SPECIES, b, i);
            av.and(bv).intoArray(r, i);
        }

        assertArraysEquals(a, b, r, LongMaxVectorTests::and);
    }



    @Test(dataProvider = "longBinaryOpMaskProvider")
    static void ANDLongMaxVectorTestsMasked(IntFunction<long[]> fa, IntFunction<long[]> fb,
                                          IntFunction<boolean[]> fm) {
        long[] a = fa.apply(SPECIES.length());
        long[] b = fb.apply(SPECIES.length());
        long[] r = fr.apply(SPECIES.length());
        boolean[] mask = fm.apply(SPECIES.length());
        VectorMask<Long> vmask = VectorMask.fromArray(SPECIES, mask, 0);

        for (int ic = 0; ic < INVOC_COUNT; ic++) {
            for (int i = 0; i < a.length; i += SPECIES.length()) {
                LongVector av = LongVector.fromArray(SPECIES, a, i);
                LongVector bv = LongVector.fromArray(SPECIES, b, i);
                av.lanewise(VectorOperators.AND, bv, vmask).intoArray(r, i);
            }
        }

        assertArraysEquals(a, b, r, mask, LongMaxVectorTests::AND);
    }


    static long AND_NOT(long a, long b) {
        return (long)(a & ~b);
    }

    @Test(dataProvider = "longBinaryOpProvider")
    static void AND_NOTLongMaxVectorTests(IntFunction<long[]> fa, IntFunction<long[]> fb) {
        long[] a = fa.apply(SPECIES.length());
        long[] b = fb.apply(SPECIES.length());
        long[] r = fr.apply(SPECIES.length());

        for (int ic = 0; ic < INVOC_COUNT; ic++) {
            for (int i = 0; i < a.length; i += SPECIES.length()) {
                LongVector av = LongVector.fromArray(SPECIES, a, i);
                LongVector bv = LongVector.fromArray(SPECIES, b, i);
                av.lanewise(VectorOperators.AND_NOT, bv).intoArray(r, i);
            }
        }

        assertArraysEquals(a, b, r, LongMaxVectorTests::AND_NOT);
    }



    @Test(dataProvider = "longBinaryOpMaskProvider")
    static void AND_NOTLongMaxVectorTestsMasked(IntFunction<long[]> fa, IntFunction<long[]> fb,
                                          IntFunction<boolean[]> fm) {
        long[] a = fa.apply(SPECIES.length());
        long[] b = fb.apply(SPECIES.length());
        long[] r = fr.apply(SPECIES.length());
        boolean[] mask = fm.apply(SPECIES.length());
        VectorMask<Long> vmask = VectorMask.fromArray(SPECIES, mask, 0);

        for (int ic = 0; ic < INVOC_COUNT; ic++) {
            for (int i = 0; i < a.length; i += SPECIES.length()) {
                LongVector av = LongVector.fromArray(SPECIES, a, i);
                LongVector bv = LongVector.fromArray(SPECIES, b, i);
                av.lanewise(VectorOperators.AND_NOT, bv, vmask).intoArray(r, i);
            }
        }

        assertArraysEquals(a, b, r, mask, LongMaxVectorTests::AND_NOT);
    }


    static long OR(long a, long b) {
        return (long)(a | b);
    }

    @Test(dataProvider = "longBinaryOpProvider")
    static void ORLongMaxVectorTests(IntFunction<long[]> fa, IntFunction<long[]> fb) {
        long[] a = fa.apply(SPECIES.length());
        long[] b = fb.apply(SPECIES.length());
        long[] r = fr.apply(SPECIES.length());

        for (int ic = 0; ic < INVOC_COUNT; ic++) {
            for (int i = 0; i < a.length; i += SPECIES.length()) {
                LongVector av = LongVector.fromArray(SPECIES, a, i);
                LongVector bv = LongVector.fromArray(SPECIES, b, i);
                av.lanewise(VectorOperators.OR, bv).intoArray(r, i);
            }
        }

        assertArraysEquals(a, b, r, LongMaxVectorTests::OR);
    }
    static long or(long a, long b) {
        return (long)(a | b);
    }

    @Test(dataProvider = "longBinaryOpProvider")
    static void orLongMaxVectorTests(IntFunction<long[]> fa, IntFunction<long[]> fb) {
        long[] a = fa.apply(SPECIES.length());
        long[] b = fb.apply(SPECIES.length());
        long[] r = fr.apply(SPECIES.length());

        for (int i = 0; i < a.length; i += SPECIES.length()) {
            LongVector av = LongVector.fromArray(SPECIES, a, i);
            LongVector bv = LongVector.fromArray(SPECIES, b, i);
            av.or(bv).intoArray(r, i);
        }

        assertArraysEquals(a, b, r, LongMaxVectorTests::or);
    }



    @Test(dataProvider = "longBinaryOpMaskProvider")
    static void ORLongMaxVectorTestsMasked(IntFunction<long[]> fa, IntFunction<long[]> fb,
                                          IntFunction<boolean[]> fm) {
        long[] a = fa.apply(SPECIES.length());
        long[] b = fb.apply(SPECIES.length());
        long[] r = fr.apply(SPECIES.length());
        boolean[] mask = fm.apply(SPECIES.length());
        VectorMask<Long> vmask = VectorMask.fromArray(SPECIES, mask, 0);

        for (int ic = 0; ic < INVOC_COUNT; ic++) {
            for (int i = 0; i < a.length; i += SPECIES.length()) {
                LongVector av = LongVector.fromArray(SPECIES, a, i);
                LongVector bv = LongVector.fromArray(SPECIES, b, i);
                av.lanewise(VectorOperators.OR, bv, vmask).intoArray(r, i);
            }
        }

        assertArraysEquals(a, b, r, mask, LongMaxVectorTests::OR);
    }


    static long XOR(long a, long b) {
        return (long)(a ^ b);
    }

    @Test(dataProvider = "longBinaryOpProvider")
    static void XORLongMaxVectorTests(IntFunction<long[]> fa, IntFunction<long[]> fb) {
        long[] a = fa.apply(SPECIES.length());
        long[] b = fb.apply(SPECIES.length());
        long[] r = fr.apply(SPECIES.length());

        for (int ic = 0; ic < INVOC_COUNT; ic++) {
            for (int i = 0; i < a.length; i += SPECIES.length()) {
                LongVector av = LongVector.fromArray(SPECIES, a, i);
                LongVector bv = LongVector.fromArray(SPECIES, b, i);
                av.lanewise(VectorOperators.XOR, bv).intoArray(r, i);
            }
        }

        assertArraysEquals(a, b, r, LongMaxVectorTests::XOR);
    }



    @Test(dataProvider = "longBinaryOpMaskProvider")
    static void XORLongMaxVectorTestsMasked(IntFunction<long[]> fa, IntFunction<long[]> fb,
                                          IntFunction<boolean[]> fm) {
        long[] a = fa.apply(SPECIES.length());
        long[] b = fb.apply(SPECIES.length());
        long[] r = fr.apply(SPECIES.length());
        boolean[] mask = fm.apply(SPECIES.length());
        VectorMask<Long> vmask = VectorMask.fromArray(SPECIES, mask, 0);

        for (int ic = 0; ic < INVOC_COUNT; ic++) {
            for (int i = 0; i < a.length; i += SPECIES.length()) {
                LongVector av = LongVector.fromArray(SPECIES, a, i);
                LongVector bv = LongVector.fromArray(SPECIES, b, i);
                av.lanewise(VectorOperators.XOR, bv, vmask).intoArray(r, i);
            }
        }

        assertArraysEquals(a, b, r, mask, LongMaxVectorTests::XOR);
    }


    @Test(dataProvider = "longBinaryOpProvider")
    static void addLongMaxVectorTestsBroadcastSmokeTest(IntFunction<long[]> fa, IntFunction<long[]> fb) {
        long[] a = fa.apply(SPECIES.length());
        long[] b = fb.apply(SPECIES.length());
        long[] r = fr.apply(SPECIES.length());

        for (int i = 0; i < a.length; i += SPECIES.length()) {
            LongVector av = LongVector.fromArray(SPECIES, a, i);
            av.add(b[i]).intoArray(r, i);
        }

        assertBroadcastArraysEquals(a, b, r, LongMaxVectorTests::add);
    }

    @Test(dataProvider = "longBinaryOpMaskProvider")
    static void addLongMaxVectorTestsBroadcastMaskedSmokeTest(IntFunction<long[]> fa, IntFunction<long[]> fb,
                                          IntFunction<boolean[]> fm) {
        long[] a = fa.apply(SPECIES.length());
        long[] b = fb.apply(SPECIES.length());
        long[] r = fr.apply(SPECIES.length());
        boolean[] mask = fm.apply(SPECIES.length());
        VectorMask<Long> vmask = VectorMask.fromArray(SPECIES, mask, 0);

        for (int i = 0; i < a.length; i += SPECIES.length()) {
            LongVector av = LongVector.fromArray(SPECIES, a, i);
            av.add(b[i], vmask).intoArray(r, i);
        }

        assertBroadcastArraysEquals(a, b, r, mask, LongMaxVectorTests::add);
    }

    @Test(dataProvider = "longBinaryOpProvider")
    static void subLongMaxVectorTestsBroadcastSmokeTest(IntFunction<long[]> fa, IntFunction<long[]> fb) {
        long[] a = fa.apply(SPECIES.length());
        long[] b = fb.apply(SPECIES.length());
        long[] r = fr.apply(SPECIES.length());

        for (int i = 0; i < a.length; i += SPECIES.length()) {
            LongVector av = LongVector.fromArray(SPECIES, a, i);
            av.sub(b[i]).intoArray(r, i);
        }

        assertBroadcastArraysEquals(a, b, r, LongMaxVectorTests::sub);
    }

    @Test(dataProvider = "longBinaryOpMaskProvider")
    static void subLongMaxVectorTestsBroadcastMaskedSmokeTest(IntFunction<long[]> fa, IntFunction<long[]> fb,
                                          IntFunction<boolean[]> fm) {
        long[] a = fa.apply(SPECIES.length());
        long[] b = fb.apply(SPECIES.length());
        long[] r = fr.apply(SPECIES.length());
        boolean[] mask = fm.apply(SPECIES.length());
        VectorMask<Long> vmask = VectorMask.fromArray(SPECIES, mask, 0);

        for (int i = 0; i < a.length; i += SPECIES.length()) {
            LongVector av = LongVector.fromArray(SPECIES, a, i);
            av.sub(b[i], vmask).intoArray(r, i);
        }

        assertBroadcastArraysEquals(a, b, r, mask, LongMaxVectorTests::sub);
    }

    @Test(dataProvider = "longBinaryOpProvider")
    static void mulLongMaxVectorTestsBroadcastSmokeTest(IntFunction<long[]> fa, IntFunction<long[]> fb) {
        long[] a = fa.apply(SPECIES.length());
        long[] b = fb.apply(SPECIES.length());
        long[] r = fr.apply(SPECIES.length());

        for (int i = 0; i < a.length; i += SPECIES.length()) {
            LongVector av = LongVector.fromArray(SPECIES, a, i);
            av.mul(b[i]).intoArray(r, i);
        }

        assertBroadcastArraysEquals(a, b, r, LongMaxVectorTests::mul);
    }

    @Test(dataProvider = "longBinaryOpMaskProvider")
    static void mulLongMaxVectorTestsBroadcastMaskedSmokeTest(IntFunction<long[]> fa, IntFunction<long[]> fb,
                                          IntFunction<boolean[]> fm) {
        long[] a = fa.apply(SPECIES.length());
        long[] b = fb.apply(SPECIES.length());
        long[] r = fr.apply(SPECIES.length());
        boolean[] mask = fm.apply(SPECIES.length());
        VectorMask<Long> vmask = VectorMask.fromArray(SPECIES, mask, 0);

        for (int i = 0; i < a.length; i += SPECIES.length()) {
            LongVector av = LongVector.fromArray(SPECIES, a, i);
            av.mul(b[i], vmask).intoArray(r, i);
        }

        assertBroadcastArraysEquals(a, b, r, mask, LongMaxVectorTests::mul);
    }




    @Test(dataProvider = "longBinaryOpProvider")
    static void divLongMaxVectorTestsBroadcastSmokeTest(IntFunction<long[]> fa, IntFunction<long[]> fb) {
        long[] a = fa.apply(SPECIES.length());
        long[] b = fb.apply(SPECIES.length());
        long[] r = fr.apply(SPECIES.length());

        replaceZero(b, (long) 1);

        for (int i = 0; i < a.length; i += SPECIES.length()) {
            LongVector av = LongVector.fromArray(SPECIES, a, i);
            av.div(b[i]).intoArray(r, i);
        }

        assertBroadcastArraysEquals(a, b, r, LongMaxVectorTests::div);
    }



    @Test(dataProvider = "longBinaryOpMaskProvider")
    static void divLongMaxVectorTestsBroadcastMaskedSmokeTest(IntFunction<long[]> fa, IntFunction<long[]> fb,
                                          IntFunction<boolean[]> fm) {
        long[] a = fa.apply(SPECIES.length());
        long[] b = fb.apply(SPECIES.length());
        long[] r = fr.apply(SPECIES.length());
        boolean[] mask = fm.apply(SPECIES.length());
        VectorMask<Long> vmask = VectorMask.fromArray(SPECIES, mask, 0);

        replaceZero(b, (long) 1);

        for (int i = 0; i < a.length; i += SPECIES.length()) {
            LongVector av = LongVector.fromArray(SPECIES, a, i);
            av.div(b[i], vmask).intoArray(r, i);
        }

        assertBroadcastArraysEquals(a, b, r, mask, LongMaxVectorTests::div);
    }



    @Test(dataProvider = "longBinaryOpProvider")
    static void ORLongMaxVectorTestsBroadcastSmokeTest(IntFunction<long[]> fa, IntFunction<long[]> fb) {
        long[] a = fa.apply(SPECIES.length());
        long[] b = fb.apply(SPECIES.length());
        long[] r = fr.apply(SPECIES.length());

        for (int i = 0; i < a.length; i += SPECIES.length()) {
            LongVector av = LongVector.fromArray(SPECIES, a, i);
            av.lanewise(VectorOperators.OR, b[i]).intoArray(r, i);
        }

        assertBroadcastArraysEquals(a, b, r, LongMaxVectorTests::OR);
    }

    @Test(dataProvider = "longBinaryOpProvider")
    static void orLongMaxVectorTestsBroadcastSmokeTest(IntFunction<long[]> fa, IntFunction<long[]> fb) {
        long[] a = fa.apply(SPECIES.length());
        long[] b = fb.apply(SPECIES.length());
        long[] r = fr.apply(SPECIES.length());

        for (int i = 0; i < a.length; i += SPECIES.length()) {
            LongVector av = LongVector.fromArray(SPECIES, a, i);
            av.or(b[i]).intoArray(r, i);
        }

        assertBroadcastArraysEquals(a, b, r, LongMaxVectorTests::or);
    }



    @Test(dataProvider = "longBinaryOpMaskProvider")
    static void ORLongMaxVectorTestsBroadcastMaskedSmokeTest(IntFunction<long[]> fa, IntFunction<long[]> fb,
                                          IntFunction<boolean[]> fm) {
        long[] a = fa.apply(SPECIES.length());
        long[] b = fb.apply(SPECIES.length());
        long[] r = fr.apply(SPECIES.length());
        boolean[] mask = fm.apply(SPECIES.length());
        VectorMask<Long> vmask = VectorMask.fromArray(SPECIES, mask, 0);

        for (int i = 0; i < a.length; i += SPECIES.length()) {
            LongVector av = LongVector.fromArray(SPECIES, a, i);
            av.lanewise(VectorOperators.OR, b[i], vmask).intoArray(r, i);
        }

        assertBroadcastArraysEquals(a, b, r, mask, LongMaxVectorTests::OR);
    }



    @Test(dataProvider = "longBinaryOpProvider")
    static void ANDLongMaxVectorTestsBroadcastSmokeTest(IntFunction<long[]> fa, IntFunction<long[]> fb) {
        long[] a = fa.apply(SPECIES.length());
        long[] b = fb.apply(SPECIES.length());
        long[] r = fr.apply(SPECIES.length());

        for (int i = 0; i < a.length; i += SPECIES.length()) {
            LongVector av = LongVector.fromArray(SPECIES, a, i);
            av.lanewise(VectorOperators.AND, b[i]).intoArray(r, i);
        }

        assertBroadcastArraysEquals(a, b, r, LongMaxVectorTests::AND);
    }

    @Test(dataProvider = "longBinaryOpProvider")
    static void andLongMaxVectorTestsBroadcastSmokeTest(IntFunction<long[]> fa, IntFunction<long[]> fb) {
        long[] a = fa.apply(SPECIES.length());
        long[] b = fb.apply(SPECIES.length());
        long[] r = fr.apply(SPECIES.length());

        for (int i = 0; i < a.length; i += SPECIES.length()) {
            LongVector av = LongVector.fromArray(SPECIES, a, i);
            av.and(b[i]).intoArray(r, i);
        }

        assertBroadcastArraysEquals(a, b, r, LongMaxVectorTests::and);
    }



    @Test(dataProvider = "longBinaryOpMaskProvider")
    static void ANDLongMaxVectorTestsBroadcastMaskedSmokeTest(IntFunction<long[]> fa, IntFunction<long[]> fb,
                                          IntFunction<boolean[]> fm) {
        long[] a = fa.apply(SPECIES.length());
        long[] b = fb.apply(SPECIES.length());
        long[] r = fr.apply(SPECIES.length());
        boolean[] mask = fm.apply(SPECIES.length());
        VectorMask<Long> vmask = VectorMask.fromArray(SPECIES, mask, 0);

        for (int i = 0; i < a.length; i += SPECIES.length()) {
            LongVector av = LongVector.fromArray(SPECIES, a, i);
            av.lanewise(VectorOperators.AND, b[i], vmask).intoArray(r, i);
        }

        assertBroadcastArraysEquals(a, b, r, mask, LongMaxVectorTests::AND);
    }



    @Test(dataProvider = "longBinaryOpProvider")
    static void ORLongMaxVectorTestsBroadcastLongSmokeTest(IntFunction<long[]> fa, IntFunction<long[]> fb) {
        long[] a = fa.apply(SPECIES.length());
        long[] b = fb.apply(SPECIES.length());
        long[] r = fr.apply(SPECIES.length());

        for (int i = 0; i < a.length; i += SPECIES.length()) {
            LongVector av = LongVector.fromArray(SPECIES, a, i);
            av.lanewise(VectorOperators.OR, (long)b[i]).intoArray(r, i);
        }

        assertBroadcastLongArraysEquals(a, b, r, LongMaxVectorTests::OR);
    }



    @Test(dataProvider = "longBinaryOpMaskProvider")
    static void ORLongMaxVectorTestsBroadcastMaskedLongSmokeTest(IntFunction<long[]> fa, IntFunction<long[]> fb,
                                          IntFunction<boolean[]> fm) {
        long[] a = fa.apply(SPECIES.length());
        long[] b = fb.apply(SPECIES.length());
        long[] r = fr.apply(SPECIES.length());
        boolean[] mask = fm.apply(SPECIES.length());
        VectorMask<Long> vmask = VectorMask.fromArray(SPECIES, mask, 0);

        for (int i = 0; i < a.length; i += SPECIES.length()) {
            LongVector av = LongVector.fromArray(SPECIES, a, i);
            av.lanewise(VectorOperators.OR, (long)b[i], vmask).intoArray(r, i);
        }

        assertBroadcastLongArraysEquals(a, b, r, mask, LongMaxVectorTests::OR);
    }


    @Test(dataProvider = "longBinaryOpProvider")
    static void ADDLongMaxVectorTestsBroadcastLongSmokeTest(IntFunction<long[]> fa, IntFunction<long[]> fb) {
        long[] a = fa.apply(SPECIES.length());
        long[] b = fb.apply(SPECIES.length());
        long[] r = fr.apply(SPECIES.length());

        for (int i = 0; i < a.length; i += SPECIES.length()) {
            LongVector av = LongVector.fromArray(SPECIES, a, i);
            av.lanewise(VectorOperators.ADD, (long)b[i]).intoArray(r, i);
        }

        assertBroadcastLongArraysEquals(a, b, r, LongMaxVectorTests::ADD);
    }

    @Test(dataProvider = "longBinaryOpMaskProvider")
    static void ADDLongMaxVectorTestsBroadcastMaskedLongSmokeTest(IntFunction<long[]> fa, IntFunction<long[]> fb,
                                          IntFunction<boolean[]> fm) {
        long[] a = fa.apply(SPECIES.length());
        long[] b = fb.apply(SPECIES.length());
        long[] r = fr.apply(SPECIES.length());
        boolean[] mask = fm.apply(SPECIES.length());
        VectorMask<Long> vmask = VectorMask.fromArray(SPECIES, mask, 0);

        for (int i = 0; i < a.length; i += SPECIES.length()) {
            LongVector av = LongVector.fromArray(SPECIES, a, i);
            av.lanewise(VectorOperators.ADD, (long)b[i], vmask).intoArray(r, i);
        }

        assertBroadcastLongArraysEquals(a, b, r, mask, LongMaxVectorTests::ADD);
    }

    static long LSHL(long a, long b) {
        return (long)((a << b));
    }

    @Test(dataProvider = "longBinaryOpProvider")
    static void LSHLLongMaxVectorTests(IntFunction<long[]> fa, IntFunction<long[]> fb) {
        long[] a = fa.apply(SPECIES.length());
        long[] b = fb.apply(SPECIES.length());
        long[] r = fr.apply(SPECIES.length());

        for (int ic = 0; ic < INVOC_COUNT; ic++) {
            for (int i = 0; i < a.length; i += SPECIES.length()) {
                LongVector av = LongVector.fromArray(SPECIES, a, i);
                LongVector bv = LongVector.fromArray(SPECIES, b, i);
                av.lanewise(VectorOperators.LSHL, bv).intoArray(r, i);
            }
        }

        assertArraysEquals(a, b, r, LongMaxVectorTests::LSHL);
    }



    @Test(dataProvider = "longBinaryOpMaskProvider")
    static void LSHLLongMaxVectorTestsMasked(IntFunction<long[]> fa, IntFunction<long[]> fb,
                                          IntFunction<boolean[]> fm) {
        long[] a = fa.apply(SPECIES.length());
        long[] b = fb.apply(SPECIES.length());
        long[] r = fr.apply(SPECIES.length());
        boolean[] mask = fm.apply(SPECIES.length());
        VectorMask<Long> vmask = VectorMask.fromArray(SPECIES, mask, 0);

        for (int ic = 0; ic < INVOC_COUNT; ic++) {
            for (int i = 0; i < a.length; i += SPECIES.length()) {
                LongVector av = LongVector.fromArray(SPECIES, a, i);
                LongVector bv = LongVector.fromArray(SPECIES, b, i);
                av.lanewise(VectorOperators.LSHL, bv, vmask).intoArray(r, i);
            }
        }

        assertArraysEquals(a, b, r, mask, LongMaxVectorTests::LSHL);
    }






    static long ASHR(long a, long b) {
        return (long)((a >> b));
    }

    @Test(dataProvider = "longBinaryOpProvider")
    static void ASHRLongMaxVectorTests(IntFunction<long[]> fa, IntFunction<long[]> fb) {
        long[] a = fa.apply(SPECIES.length());
        long[] b = fb.apply(SPECIES.length());
        long[] r = fr.apply(SPECIES.length());

        for (int ic = 0; ic < INVOC_COUNT; ic++) {
            for (int i = 0; i < a.length; i += SPECIES.length()) {
                LongVector av = LongVector.fromArray(SPECIES, a, i);
                LongVector bv = LongVector.fromArray(SPECIES, b, i);
                av.lanewise(VectorOperators.ASHR, bv).intoArray(r, i);
            }
        }

        assertArraysEquals(a, b, r, LongMaxVectorTests::ASHR);
    }



    @Test(dataProvider = "longBinaryOpMaskProvider")
    static void ASHRLongMaxVectorTestsMasked(IntFunction<long[]> fa, IntFunction<long[]> fb,
                                          IntFunction<boolean[]> fm) {
        long[] a = fa.apply(SPECIES.length());
        long[] b = fb.apply(SPECIES.length());
        long[] r = fr.apply(SPECIES.length());
        boolean[] mask = fm.apply(SPECIES.length());
        VectorMask<Long> vmask = VectorMask.fromArray(SPECIES, mask, 0);

        for (int ic = 0; ic < INVOC_COUNT; ic++) {
            for (int i = 0; i < a.length; i += SPECIES.length()) {
                LongVector av = LongVector.fromArray(SPECIES, a, i);
                LongVector bv = LongVector.fromArray(SPECIES, b, i);
                av.lanewise(VectorOperators.ASHR, bv, vmask).intoArray(r, i);
            }
        }

        assertArraysEquals(a, b, r, mask, LongMaxVectorTests::ASHR);
    }






    static long LSHR(long a, long b) {
        return (long)((a >>> b));
    }

    @Test(dataProvider = "longBinaryOpProvider")
    static void LSHRLongMaxVectorTests(IntFunction<long[]> fa, IntFunction<long[]> fb) {
        long[] a = fa.apply(SPECIES.length());
        long[] b = fb.apply(SPECIES.length());
        long[] r = fr.apply(SPECIES.length());

        for (int ic = 0; ic < INVOC_COUNT; ic++) {
            for (int i = 0; i < a.length; i += SPECIES.length()) {
                LongVector av = LongVector.fromArray(SPECIES, a, i);
                LongVector bv = LongVector.fromArray(SPECIES, b, i);
                av.lanewise(VectorOperators.LSHR, bv).intoArray(r, i);
            }
        }

        assertArraysEquals(a, b, r, LongMaxVectorTests::LSHR);
    }



    @Test(dataProvider = "longBinaryOpMaskProvider")
    static void LSHRLongMaxVectorTestsMasked(IntFunction<long[]> fa, IntFunction<long[]> fb,
                                          IntFunction<boolean[]> fm) {
        long[] a = fa.apply(SPECIES.length());
        long[] b = fb.apply(SPECIES.length());
        long[] r = fr.apply(SPECIES.length());
        boolean[] mask = fm.apply(SPECIES.length());
        VectorMask<Long> vmask = VectorMask.fromArray(SPECIES, mask, 0);

        for (int ic = 0; ic < INVOC_COUNT; ic++) {
            for (int i = 0; i < a.length; i += SPECIES.length()) {
                LongVector av = LongVector.fromArray(SPECIES, a, i);
                LongVector bv = LongVector.fromArray(SPECIES, b, i);
                av.lanewise(VectorOperators.LSHR, bv, vmask).intoArray(r, i);
            }
        }

        assertArraysEquals(a, b, r, mask, LongMaxVectorTests::LSHR);
    }






    static long LSHL_unary(long a, long b) {
        return (long)((a << b));
    }

    @Test(dataProvider = "longBinaryOpProvider")
    static void LSHLLongMaxVectorTestsShift(IntFunction<long[]> fa, IntFunction<long[]> fb) {
        long[] a = fa.apply(SPECIES.length());
        long[] b = fb.apply(SPECIES.length());
        long[] r = fr.apply(SPECIES.length());

        for (int ic = 0; ic < INVOC_COUNT; ic++) {
            for (int i = 0; i < a.length; i += SPECIES.length()) {
                LongVector av = LongVector.fromArray(SPECIES, a, i);
                av.lanewise(VectorOperators.LSHL, (int)b[i]).intoArray(r, i);
            }
        }

        assertShiftArraysEquals(a, b, r, LongMaxVectorTests::LSHL_unary);
    }



    @Test(dataProvider = "longBinaryOpMaskProvider")
    static void LSHLLongMaxVectorTestsShift(IntFunction<long[]> fa, IntFunction<long[]> fb,
                                          IntFunction<boolean[]> fm) {
        long[] a = fa.apply(SPECIES.length());
        long[] b = fb.apply(SPECIES.length());
        long[] r = fr.apply(SPECIES.length());
        boolean[] mask = fm.apply(SPECIES.length());
        VectorMask<Long> vmask = VectorMask.fromArray(SPECIES, mask, 0);

        for (int ic = 0; ic < INVOC_COUNT; ic++) {
            for (int i = 0; i < a.length; i += SPECIES.length()) {
                LongVector av = LongVector.fromArray(SPECIES, a, i);
                av.lanewise(VectorOperators.LSHL, (int)b[i], vmask).intoArray(r, i);
            }
        }

        assertShiftArraysEquals(a, b, r, mask, LongMaxVectorTests::LSHL_unary);
    }






    static long LSHR_unary(long a, long b) {
        return (long)((a >>> b));
    }

    @Test(dataProvider = "longBinaryOpProvider")
    static void LSHRLongMaxVectorTestsShift(IntFunction<long[]> fa, IntFunction<long[]> fb) {
        long[] a = fa.apply(SPECIES.length());
        long[] b = fb.apply(SPECIES.length());
        long[] r = fr.apply(SPECIES.length());

        for (int ic = 0; ic < INVOC_COUNT; ic++) {
            for (int i = 0; i < a.length; i += SPECIES.length()) {
                LongVector av = LongVector.fromArray(SPECIES, a, i);
                av.lanewise(VectorOperators.LSHR, (int)b[i]).intoArray(r, i);
            }
        }

        assertShiftArraysEquals(a, b, r, LongMaxVectorTests::LSHR_unary);
    }



    @Test(dataProvider = "longBinaryOpMaskProvider")
    static void LSHRLongMaxVectorTestsShift(IntFunction<long[]> fa, IntFunction<long[]> fb,
                                          IntFunction<boolean[]> fm) {
        long[] a = fa.apply(SPECIES.length());
        long[] b = fb.apply(SPECIES.length());
        long[] r = fr.apply(SPECIES.length());
        boolean[] mask = fm.apply(SPECIES.length());
        VectorMask<Long> vmask = VectorMask.fromArray(SPECIES, mask, 0);

        for (int ic = 0; ic < INVOC_COUNT; ic++) {
            for (int i = 0; i < a.length; i += SPECIES.length()) {
                LongVector av = LongVector.fromArray(SPECIES, a, i);
                av.lanewise(VectorOperators.LSHR, (int)b[i], vmask).intoArray(r, i);
            }
        }

        assertShiftArraysEquals(a, b, r, mask, LongMaxVectorTests::LSHR_unary);
    }






    static long ASHR_unary(long a, long b) {
        return (long)((a >> b));
    }

    @Test(dataProvider = "longBinaryOpProvider")
    static void ASHRLongMaxVectorTestsShift(IntFunction<long[]> fa, IntFunction<long[]> fb) {
        long[] a = fa.apply(SPECIES.length());
        long[] b = fb.apply(SPECIES.length());
        long[] r = fr.apply(SPECIES.length());

        for (int ic = 0; ic < INVOC_COUNT; ic++) {
            for (int i = 0; i < a.length; i += SPECIES.length()) {
                LongVector av = LongVector.fromArray(SPECIES, a, i);
                av.lanewise(VectorOperators.ASHR, (int)b[i]).intoArray(r, i);
            }
        }

        assertShiftArraysEquals(a, b, r, LongMaxVectorTests::ASHR_unary);
    }



    @Test(dataProvider = "longBinaryOpMaskProvider")
    static void ASHRLongMaxVectorTestsShift(IntFunction<long[]> fa, IntFunction<long[]> fb,
                                          IntFunction<boolean[]> fm) {
        long[] a = fa.apply(SPECIES.length());
        long[] b = fb.apply(SPECIES.length());
        long[] r = fr.apply(SPECIES.length());
        boolean[] mask = fm.apply(SPECIES.length());
        VectorMask<Long> vmask = VectorMask.fromArray(SPECIES, mask, 0);

        for (int ic = 0; ic < INVOC_COUNT; ic++) {
            for (int i = 0; i < a.length; i += SPECIES.length()) {
                LongVector av = LongVector.fromArray(SPECIES, a, i);
                av.lanewise(VectorOperators.ASHR, (int)b[i], vmask).intoArray(r, i);
            }
        }

        assertShiftArraysEquals(a, b, r, mask, LongMaxVectorTests::ASHR_unary);
    }





    static long MIN(long a, long b) {
        return (long)(Math.min(a, b));
    }

    @Test(dataProvider = "longBinaryOpProvider")
    static void MINLongMaxVectorTests(IntFunction<long[]> fa, IntFunction<long[]> fb) {
        long[] a = fa.apply(SPECIES.length());
        long[] b = fb.apply(SPECIES.length());
        long[] r = fr.apply(SPECIES.length());

        for (int ic = 0; ic < INVOC_COUNT; ic++) {
            for (int i = 0; i < a.length; i += SPECIES.length()) {
                LongVector av = LongVector.fromArray(SPECIES, a, i);
                LongVector bv = LongVector.fromArray(SPECIES, b, i);
                av.lanewise(VectorOperators.MIN, bv).intoArray(r, i);
            }
        }

        assertArraysEquals(a, b, r, LongMaxVectorTests::MIN);
    }
    static long min(long a, long b) {
        return (long)(Math.min(a, b));
    }

    @Test(dataProvider = "longBinaryOpProvider")
    static void minLongMaxVectorTests(IntFunction<long[]> fa, IntFunction<long[]> fb) {
        long[] a = fa.apply(SPECIES.length());
        long[] b = fb.apply(SPECIES.length());
        long[] r = fr.apply(SPECIES.length());

        for (int i = 0; i < a.length; i += SPECIES.length()) {
            LongVector av = LongVector.fromArray(SPECIES, a, i);
            LongVector bv = LongVector.fromArray(SPECIES, b, i);
            av.min(bv).intoArray(r, i);
        }

        assertArraysEquals(a, b, r, LongMaxVectorTests::min);
    }
    static long MAX(long a, long b) {
        return (long)(Math.max(a, b));
    }

    @Test(dataProvider = "longBinaryOpProvider")
    static void MAXLongMaxVectorTests(IntFunction<long[]> fa, IntFunction<long[]> fb) {
        long[] a = fa.apply(SPECIES.length());
        long[] b = fb.apply(SPECIES.length());
        long[] r = fr.apply(SPECIES.length());

        for (int ic = 0; ic < INVOC_COUNT; ic++) {
            for (int i = 0; i < a.length; i += SPECIES.length()) {
                LongVector av = LongVector.fromArray(SPECIES, a, i);
                LongVector bv = LongVector.fromArray(SPECIES, b, i);
                av.lanewise(VectorOperators.MAX, bv).intoArray(r, i);
            }
        }

        assertArraysEquals(a, b, r, LongMaxVectorTests::MAX);
    }
    static long max(long a, long b) {
        return (long)(Math.max(a, b));
    }

    @Test(dataProvider = "longBinaryOpProvider")
    static void maxLongMaxVectorTests(IntFunction<long[]> fa, IntFunction<long[]> fb) {
        long[] a = fa.apply(SPECIES.length());
        long[] b = fb.apply(SPECIES.length());
        long[] r = fr.apply(SPECIES.length());

        for (int i = 0; i < a.length; i += SPECIES.length()) {
            LongVector av = LongVector.fromArray(SPECIES, a, i);
            LongVector bv = LongVector.fromArray(SPECIES, b, i);
            av.max(bv).intoArray(r, i);
        }

        assertArraysEquals(a, b, r, LongMaxVectorTests::max);
    }

    @Test(dataProvider = "longBinaryOpProvider")
    static void MINLongMaxVectorTestsBroadcastSmokeTest(IntFunction<long[]> fa, IntFunction<long[]> fb) {
        long[] a = fa.apply(SPECIES.length());
        long[] b = fb.apply(SPECIES.length());
        long[] r = fr.apply(SPECIES.length());

        for (int i = 0; i < a.length; i += SPECIES.length()) {
            LongVector av = LongVector.fromArray(SPECIES, a, i);
            av.lanewise(VectorOperators.MIN, b[i]).intoArray(r, i);
        }

        assertBroadcastArraysEquals(a, b, r, LongMaxVectorTests::MIN);
    }

    @Test(dataProvider = "longBinaryOpProvider")
    static void minLongMaxVectorTestsBroadcastSmokeTest(IntFunction<long[]> fa, IntFunction<long[]> fb) {
        long[] a = fa.apply(SPECIES.length());
        long[] b = fb.apply(SPECIES.length());
        long[] r = fr.apply(SPECIES.length());

        for (int i = 0; i < a.length; i += SPECIES.length()) {
            LongVector av = LongVector.fromArray(SPECIES, a, i);
            av.min(b[i]).intoArray(r, i);
        }

        assertBroadcastArraysEquals(a, b, r, LongMaxVectorTests::min);
    }

    @Test(dataProvider = "longBinaryOpProvider")
    static void MAXLongMaxVectorTestsBroadcastSmokeTest(IntFunction<long[]> fa, IntFunction<long[]> fb) {
        long[] a = fa.apply(SPECIES.length());
        long[] b = fb.apply(SPECIES.length());
        long[] r = fr.apply(SPECIES.length());

        for (int i = 0; i < a.length; i += SPECIES.length()) {
            LongVector av = LongVector.fromArray(SPECIES, a, i);
            av.lanewise(VectorOperators.MAX, b[i]).intoArray(r, i);
        }

        assertBroadcastArraysEquals(a, b, r, LongMaxVectorTests::MAX);
    }

    @Test(dataProvider = "longBinaryOpProvider")
    static void maxLongMaxVectorTestsBroadcastSmokeTest(IntFunction<long[]> fa, IntFunction<long[]> fb) {
        long[] a = fa.apply(SPECIES.length());
        long[] b = fb.apply(SPECIES.length());
        long[] r = fr.apply(SPECIES.length());

        for (int i = 0; i < a.length; i += SPECIES.length()) {
            LongVector av = LongVector.fromArray(SPECIES, a, i);
            av.max(b[i]).intoArray(r, i);
        }

        assertBroadcastArraysEquals(a, b, r, LongMaxVectorTests::max);
    }

    static long ANDReduce(long[] a, int idx) {
        long res = -1;
        for (int i = idx; i < (idx + SPECIES.length()); i++) {
            res &= a[i];
        }

        return res;
    }

    static long ANDReduceAll(long[] a) {
        long res = -1;
        for (int i = 0; i < a.length; i += SPECIES.length()) {
            res &= ANDReduce(a, i);
        }

        return res;
    }


    @Test(dataProvider = "longUnaryOpProvider")
    static void ANDReduceLongMaxVectorTests(IntFunction<long[]> fa) {
        long[] a = fa.apply(SPECIES.length());
        long[] r = fr.apply(SPECIES.length());
        long ra = -1;

        for (int ic = 0; ic < INVOC_COUNT; ic++) {
            for (int i = 0; i < a.length; i += SPECIES.length()) {
                LongVector av = LongVector.fromArray(SPECIES, a, i);
                r[i] = av.reduceLanes(VectorOperators.AND);
            }
        }

        for (int ic = 0; ic < INVOC_COUNT; ic++) {
            ra = -1;
            for (int i = 0; i < a.length; i += SPECIES.length()) {
                LongVector av = LongVector.fromArray(SPECIES, a, i);
                ra &= av.reduceLanes(VectorOperators.AND);
            }
        }

        assertReductionArraysEquals(a, r, ra,
                LongMaxVectorTests::ANDReduce, LongMaxVectorTests::ANDReduceAll);
    }


    static long ANDReduceMasked(long[] a, int idx, boolean[] mask) {
        long res = -1;
        for (int i = idx; i < (idx + SPECIES.length()); i++) {
            if (mask[i % SPECIES.length()])
                res &= a[i];
        }

        return res;
    }

    static long ANDReduceAllMasked(long[] a, boolean[] mask) {
        long res = -1;
        for (int i = 0; i < a.length; i += SPECIES.length()) {
            res &= ANDReduceMasked(a, i, mask);
        }

        return res;
    }


    @Test(dataProvider = "longUnaryOpMaskProvider")
    static void ANDReduceLongMaxVectorTestsMasked(IntFunction<long[]> fa, IntFunction<boolean[]> fm) {
        long[] a = fa.apply(SPECIES.length());
        long[] r = fr.apply(SPECIES.length());
        boolean[] mask = fm.apply(SPECIES.length());
        VectorMask<Long> vmask = VectorMask.fromArray(SPECIES, mask, 0);
        long ra = -1;

        for (int ic = 0; ic < INVOC_COUNT; ic++) {
            for (int i = 0; i < a.length; i += SPECIES.length()) {
                LongVector av = LongVector.fromArray(SPECIES, a, i);
                r[i] = av.reduceLanes(VectorOperators.AND, vmask);
            }
        }

        for (int ic = 0; ic < INVOC_COUNT; ic++) {
            ra = -1;
            for (int i = 0; i < a.length; i += SPECIES.length()) {
                LongVector av = LongVector.fromArray(SPECIES, a, i);
                ra &= av.reduceLanes(VectorOperators.AND, vmask);
            }
        }

        assertReductionArraysEqualsMasked(a, r, ra, mask,
                LongMaxVectorTests::ANDReduceMasked, LongMaxVectorTests::ANDReduceAllMasked);
    }


    static long ORReduce(long[] a, int idx) {
        long res = 0;
        for (int i = idx; i < (idx + SPECIES.length()); i++) {
            res |= a[i];
        }

        return res;
    }

    static long ORReduceAll(long[] a) {
        long res = 0;
        for (int i = 0; i < a.length; i += SPECIES.length()) {
            res |= ORReduce(a, i);
        }

        return res;
    }


    @Test(dataProvider = "longUnaryOpProvider")
    static void ORReduceLongMaxVectorTests(IntFunction<long[]> fa) {
        long[] a = fa.apply(SPECIES.length());
        long[] r = fr.apply(SPECIES.length());
        long ra = 0;

        for (int ic = 0; ic < INVOC_COUNT; ic++) {
            for (int i = 0; i < a.length; i += SPECIES.length()) {
                LongVector av = LongVector.fromArray(SPECIES, a, i);
                r[i] = av.reduceLanes(VectorOperators.OR);
            }
        }

        for (int ic = 0; ic < INVOC_COUNT; ic++) {
            ra = 0;
            for (int i = 0; i < a.length; i += SPECIES.length()) {
                LongVector av = LongVector.fromArray(SPECIES, a, i);
                ra |= av.reduceLanes(VectorOperators.OR);
            }
        }

        assertReductionArraysEquals(a, r, ra,
                LongMaxVectorTests::ORReduce, LongMaxVectorTests::ORReduceAll);
    }


    static long ORReduceMasked(long[] a, int idx, boolean[] mask) {
        long res = 0;
        for (int i = idx; i < (idx + SPECIES.length()); i++) {
            if (mask[i % SPECIES.length()])
                res |= a[i];
        }

        return res;
    }

    static long ORReduceAllMasked(long[] a, boolean[] mask) {
        long res = 0;
        for (int i = 0; i < a.length; i += SPECIES.length()) {
            res |= ORReduceMasked(a, i, mask);
        }

        return res;
    }


    @Test(dataProvider = "longUnaryOpMaskProvider")
    static void ORReduceLongMaxVectorTestsMasked(IntFunction<long[]> fa, IntFunction<boolean[]> fm) {
        long[] a = fa.apply(SPECIES.length());
        long[] r = fr.apply(SPECIES.length());
        boolean[] mask = fm.apply(SPECIES.length());
        VectorMask<Long> vmask = VectorMask.fromArray(SPECIES, mask, 0);
        long ra = 0;

        for (int ic = 0; ic < INVOC_COUNT; ic++) {
            for (int i = 0; i < a.length; i += SPECIES.length()) {
                LongVector av = LongVector.fromArray(SPECIES, a, i);
                r[i] = av.reduceLanes(VectorOperators.OR, vmask);
            }
        }

        for (int ic = 0; ic < INVOC_COUNT; ic++) {
            ra = 0;
            for (int i = 0; i < a.length; i += SPECIES.length()) {
                LongVector av = LongVector.fromArray(SPECIES, a, i);
                ra |= av.reduceLanes(VectorOperators.OR, vmask);
            }
        }

        assertReductionArraysEqualsMasked(a, r, ra, mask,
                LongMaxVectorTests::ORReduceMasked, LongMaxVectorTests::ORReduceAllMasked);
    }


    static long XORReduce(long[] a, int idx) {
        long res = 0;
        for (int i = idx; i < (idx + SPECIES.length()); i++) {
            res ^= a[i];
        }

        return res;
    }

    static long XORReduceAll(long[] a) {
        long res = 0;
        for (int i = 0; i < a.length; i += SPECIES.length()) {
            res ^= XORReduce(a, i);
        }

        return res;
    }


    @Test(dataProvider = "longUnaryOpProvider")
    static void XORReduceLongMaxVectorTests(IntFunction<long[]> fa) {
        long[] a = fa.apply(SPECIES.length());
        long[] r = fr.apply(SPECIES.length());
        long ra = 0;

        for (int ic = 0; ic < INVOC_COUNT; ic++) {
            for (int i = 0; i < a.length; i += SPECIES.length()) {
                LongVector av = LongVector.fromArray(SPECIES, a, i);
                r[i] = av.reduceLanes(VectorOperators.XOR);
            }
        }

        for (int ic = 0; ic < INVOC_COUNT; ic++) {
            ra = 0;
            for (int i = 0; i < a.length; i += SPECIES.length()) {
                LongVector av = LongVector.fromArray(SPECIES, a, i);
                ra ^= av.reduceLanes(VectorOperators.XOR);
            }
        }

        assertReductionArraysEquals(a, r, ra,
                LongMaxVectorTests::XORReduce, LongMaxVectorTests::XORReduceAll);
    }


    static long XORReduceMasked(long[] a, int idx, boolean[] mask) {
        long res = 0;
        for (int i = idx; i < (idx + SPECIES.length()); i++) {
            if (mask[i % SPECIES.length()])
                res ^= a[i];
        }

        return res;
    }

    static long XORReduceAllMasked(long[] a, boolean[] mask) {
        long res = 0;
        for (int i = 0; i < a.length; i += SPECIES.length()) {
            res ^= XORReduceMasked(a, i, mask);
        }

        return res;
    }


    @Test(dataProvider = "longUnaryOpMaskProvider")
    static void XORReduceLongMaxVectorTestsMasked(IntFunction<long[]> fa, IntFunction<boolean[]> fm) {
        long[] a = fa.apply(SPECIES.length());
        long[] r = fr.apply(SPECIES.length());
        boolean[] mask = fm.apply(SPECIES.length());
        VectorMask<Long> vmask = VectorMask.fromArray(SPECIES, mask, 0);
        long ra = 0;

        for (int ic = 0; ic < INVOC_COUNT; ic++) {
            for (int i = 0; i < a.length; i += SPECIES.length()) {
                LongVector av = LongVector.fromArray(SPECIES, a, i);
                r[i] = av.reduceLanes(VectorOperators.XOR, vmask);
            }
        }

        for (int ic = 0; ic < INVOC_COUNT; ic++) {
            ra = 0;
            for (int i = 0; i < a.length; i += SPECIES.length()) {
                LongVector av = LongVector.fromArray(SPECIES, a, i);
                ra ^= av.reduceLanes(VectorOperators.XOR, vmask);
            }
        }

        assertReductionArraysEqualsMasked(a, r, ra, mask,
                LongMaxVectorTests::XORReduceMasked, LongMaxVectorTests::XORReduceAllMasked);
    }

    static long ADDReduce(long[] a, int idx) {
        long res = 0;
        for (int i = idx; i < (idx + SPECIES.length()); i++) {
            res += a[i];
        }

        return res;
    }

    static long ADDReduceAll(long[] a) {
        long res = 0;
        for (int i = 0; i < a.length; i += SPECIES.length()) {
            res += ADDReduce(a, i);
        }

        return res;
    }
    @Test(dataProvider = "longUnaryOpProvider")
    static void ADDReduceLongMaxVectorTests(IntFunction<long[]> fa) {
        long[] a = fa.apply(SPECIES.length());
        long[] r = fr.apply(SPECIES.length());
        long ra = 0;

        for (int ic = 0; ic < INVOC_COUNT; ic++) {
            for (int i = 0; i < a.length; i += SPECIES.length()) {
                LongVector av = LongVector.fromArray(SPECIES, a, i);
                r[i] = av.reduceLanes(VectorOperators.ADD);
            }
        }

        for (int ic = 0; ic < INVOC_COUNT; ic++) {
            ra = 0;
            for (int i = 0; i < a.length; i += SPECIES.length()) {
                LongVector av = LongVector.fromArray(SPECIES, a, i);
                ra += av.reduceLanes(VectorOperators.ADD);
            }
        }

        assertReductionArraysEquals(a, r, ra,
                LongMaxVectorTests::ADDReduce, LongMaxVectorTests::ADDReduceAll);
    }
    static long ADDReduceMasked(long[] a, int idx, boolean[] mask) {
        long res = 0;
        for (int i = idx; i < (idx + SPECIES.length()); i++) {
            if (mask[i % SPECIES.length()])
                res += a[i];
        }

        return res;
    }

    static long ADDReduceAllMasked(long[] a, boolean[] mask) {
        long res = 0;
        for (int i = 0; i < a.length; i += SPECIES.length()) {
            res += ADDReduceMasked(a, i, mask);
        }

        return res;
    }
    @Test(dataProvider = "longUnaryOpMaskProvider")
    static void ADDReduceLongMaxVectorTestsMasked(IntFunction<long[]> fa, IntFunction<boolean[]> fm) {
        long[] a = fa.apply(SPECIES.length());
        long[] r = fr.apply(SPECIES.length());
        boolean[] mask = fm.apply(SPECIES.length());
        VectorMask<Long> vmask = VectorMask.fromArray(SPECIES, mask, 0);
        long ra = 0;

        for (int ic = 0; ic < INVOC_COUNT; ic++) {
            for (int i = 0; i < a.length; i += SPECIES.length()) {
                LongVector av = LongVector.fromArray(SPECIES, a, i);
                r[i] = av.reduceLanes(VectorOperators.ADD, vmask);
            }
        }

        for (int ic = 0; ic < INVOC_COUNT; ic++) {
            ra = 0;
            for (int i = 0; i < a.length; i += SPECIES.length()) {
                LongVector av = LongVector.fromArray(SPECIES, a, i);
                ra += av.reduceLanes(VectorOperators.ADD, vmask);
            }
        }

        assertReductionArraysEqualsMasked(a, r, ra, mask,
                LongMaxVectorTests::ADDReduceMasked, LongMaxVectorTests::ADDReduceAllMasked);
    }
    static long MULReduce(long[] a, int idx) {
        long res = 1;
        for (int i = idx; i < (idx + SPECIES.length()); i++) {
            res *= a[i];
        }

        return res;
    }

    static long MULReduceAll(long[] a) {
        long res = 1;
        for (int i = 0; i < a.length; i += SPECIES.length()) {
            res *= MULReduce(a, i);
        }

        return res;
    }
    @Test(dataProvider = "longUnaryOpProvider")
    static void MULReduceLongMaxVectorTests(IntFunction<long[]> fa) {
        long[] a = fa.apply(SPECIES.length());
        long[] r = fr.apply(SPECIES.length());
        long ra = 1;

        for (int ic = 0; ic < INVOC_COUNT; ic++) {
            for (int i = 0; i < a.length; i += SPECIES.length()) {
                LongVector av = LongVector.fromArray(SPECIES, a, i);
                r[i] = av.reduceLanes(VectorOperators.MUL);
            }
        }

        for (int ic = 0; ic < INVOC_COUNT; ic++) {
            ra = 1;
            for (int i = 0; i < a.length; i += SPECIES.length()) {
                LongVector av = LongVector.fromArray(SPECIES, a, i);
                ra *= av.reduceLanes(VectorOperators.MUL);
            }
        }

        assertReductionArraysEquals(a, r, ra,
                LongMaxVectorTests::MULReduce, LongMaxVectorTests::MULReduceAll);
    }
    static long MULReduceMasked(long[] a, int idx, boolean[] mask) {
        long res = 1;
        for (int i = idx; i < (idx + SPECIES.length()); i++) {
            if (mask[i % SPECIES.length()])
                res *= a[i];
        }

        return res;
    }

    static long MULReduceAllMasked(long[] a, boolean[] mask) {
        long res = 1;
        for (int i = 0; i < a.length; i += SPECIES.length()) {
            res *= MULReduceMasked(a, i, mask);
        }

        return res;
    }
    @Test(dataProvider = "longUnaryOpMaskProvider")
    static void MULReduceLongMaxVectorTestsMasked(IntFunction<long[]> fa, IntFunction<boolean[]> fm) {
        long[] a = fa.apply(SPECIES.length());
        long[] r = fr.apply(SPECIES.length());
        boolean[] mask = fm.apply(SPECIES.length());
        VectorMask<Long> vmask = VectorMask.fromArray(SPECIES, mask, 0);
        long ra = 1;

        for (int ic = 0; ic < INVOC_COUNT; ic++) {
            for (int i = 0; i < a.length; i += SPECIES.length()) {
                LongVector av = LongVector.fromArray(SPECIES, a, i);
                r[i] = av.reduceLanes(VectorOperators.MUL, vmask);
            }
        }

        for (int ic = 0; ic < INVOC_COUNT; ic++) {
            ra = 1;
            for (int i = 0; i < a.length; i += SPECIES.length()) {
                LongVector av = LongVector.fromArray(SPECIES, a, i);
                ra *= av.reduceLanes(VectorOperators.MUL, vmask);
            }
        }

        assertReductionArraysEqualsMasked(a, r, ra, mask,
                LongMaxVectorTests::MULReduceMasked, LongMaxVectorTests::MULReduceAllMasked);
    }
    static long MINReduce(long[] a, int idx) {
        long res = Long.MAX_VALUE;
        for (int i = idx; i < (idx + SPECIES.length()); i++) {
            res = (long)Math.min(res, a[i]);
        }

        return res;
    }

    static long MINReduceAll(long[] a) {
        long res = Long.MAX_VALUE;
        for (int i = 0; i < a.length; i++) {
            res = (long)Math.min(res, a[i]);
        }

        return res;
    }
    @Test(dataProvider = "longUnaryOpProvider")
    static void MINReduceLongMaxVectorTests(IntFunction<long[]> fa) {
        long[] a = fa.apply(SPECIES.length());
        long[] r = fr.apply(SPECIES.length());
        long ra = Long.MAX_VALUE;

        for (int ic = 0; ic < INVOC_COUNT; ic++) {
            for (int i = 0; i < a.length; i += SPECIES.length()) {
                LongVector av = LongVector.fromArray(SPECIES, a, i);
                r[i] = av.reduceLanes(VectorOperators.MIN);
            }
        }

        for (int ic = 0; ic < INVOC_COUNT; ic++) {
            ra = Long.MAX_VALUE;
            for (int i = 0; i < a.length; i += SPECIES.length()) {
                LongVector av = LongVector.fromArray(SPECIES, a, i);
                ra = (long)Math.min(ra, av.reduceLanes(VectorOperators.MIN));
            }
        }

        assertReductionArraysEquals(a, r, ra,
                LongMaxVectorTests::MINReduce, LongMaxVectorTests::MINReduceAll);
    }
    static long MINReduceMasked(long[] a, int idx, boolean[] mask) {
        long res = Long.MAX_VALUE;
        for (int i = idx; i < (idx + SPECIES.length()); i++) {
            if(mask[i % SPECIES.length()])
                res = (long)Math.min(res, a[i]);
        }

        return res;
    }

    static long MINReduceAllMasked(long[] a, boolean[] mask) {
        long res = Long.MAX_VALUE;
        for (int i = 0; i < a.length; i++) {
            if(mask[i % SPECIES.length()])
                res = (long)Math.min(res, a[i]);
        }

        return res;
    }
    @Test(dataProvider = "longUnaryOpMaskProvider")
    static void MINReduceLongMaxVectorTestsMasked(IntFunction<long[]> fa, IntFunction<boolean[]> fm) {
        long[] a = fa.apply(SPECIES.length());
        long[] r = fr.apply(SPECIES.length());
        boolean[] mask = fm.apply(SPECIES.length());
        VectorMask<Long> vmask = VectorMask.fromArray(SPECIES, mask, 0);
        long ra = Long.MAX_VALUE;

        for (int ic = 0; ic < INVOC_COUNT; ic++) {
            for (int i = 0; i < a.length; i += SPECIES.length()) {
                LongVector av = LongVector.fromArray(SPECIES, a, i);
                r[i] = av.reduceLanes(VectorOperators.MIN, vmask);
            }
        }

        for (int ic = 0; ic < INVOC_COUNT; ic++) {
            ra = Long.MAX_VALUE;
            for (int i = 0; i < a.length; i += SPECIES.length()) {
                LongVector av = LongVector.fromArray(SPECIES, a, i);
                ra = (long)Math.min(ra, av.reduceLanes(VectorOperators.MIN, vmask));
            }
        }

        assertReductionArraysEqualsMasked(a, r, ra, mask,
                LongMaxVectorTests::MINReduceMasked, LongMaxVectorTests::MINReduceAllMasked);
    }
    static long MAXReduce(long[] a, int idx) {
        long res = Long.MIN_VALUE;
        for (int i = idx; i < (idx + SPECIES.length()); i++) {
            res = (long)Math.max(res, a[i]);
        }

        return res;
    }

    static long MAXReduceAll(long[] a) {
        long res = Long.MIN_VALUE;
        for (int i = 0; i < a.length; i++) {
            res = (long)Math.max(res, a[i]);
        }

        return res;
    }
    @Test(dataProvider = "longUnaryOpProvider")
    static void MAXReduceLongMaxVectorTests(IntFunction<long[]> fa) {
        long[] a = fa.apply(SPECIES.length());
        long[] r = fr.apply(SPECIES.length());
        long ra = Long.MIN_VALUE;

        for (int ic = 0; ic < INVOC_COUNT; ic++) {
            for (int i = 0; i < a.length; i += SPECIES.length()) {
                LongVector av = LongVector.fromArray(SPECIES, a, i);
                r[i] = av.reduceLanes(VectorOperators.MAX);
            }
        }

        for (int ic = 0; ic < INVOC_COUNT; ic++) {
            ra = Long.MIN_VALUE;
            for (int i = 0; i < a.length; i += SPECIES.length()) {
                LongVector av = LongVector.fromArray(SPECIES, a, i);
                ra = (long)Math.max(ra, av.reduceLanes(VectorOperators.MAX));
            }
        }

        assertReductionArraysEquals(a, r, ra,
                LongMaxVectorTests::MAXReduce, LongMaxVectorTests::MAXReduceAll);
    }
    static long MAXReduceMasked(long[] a, int idx, boolean[] mask) {
        long res = Long.MIN_VALUE;
        for (int i = idx; i < (idx + SPECIES.length()); i++) {
            if(mask[i % SPECIES.length()])
                res = (long)Math.max(res, a[i]);
        }

        return res;
    }

    static long MAXReduceAllMasked(long[] a, boolean[] mask) {
        long res = Long.MIN_VALUE;
        for (int i = 0; i < a.length; i++) {
            if(mask[i % SPECIES.length()])
                res = (long)Math.max(res, a[i]);
        }

        return res;
    }
    @Test(dataProvider = "longUnaryOpMaskProvider")
    static void MAXReduceLongMaxVectorTestsMasked(IntFunction<long[]> fa, IntFunction<boolean[]> fm) {
        long[] a = fa.apply(SPECIES.length());
        long[] r = fr.apply(SPECIES.length());
        boolean[] mask = fm.apply(SPECIES.length());
        VectorMask<Long> vmask = VectorMask.fromArray(SPECIES, mask, 0);
        long ra = Long.MIN_VALUE;

        for (int ic = 0; ic < INVOC_COUNT; ic++) {
            for (int i = 0; i < a.length; i += SPECIES.length()) {
                LongVector av = LongVector.fromArray(SPECIES, a, i);
                r[i] = av.reduceLanes(VectorOperators.MAX, vmask);
            }
        }

        for (int ic = 0; ic < INVOC_COUNT; ic++) {
            ra = Long.MIN_VALUE;
            for (int i = 0; i < a.length; i += SPECIES.length()) {
                LongVector av = LongVector.fromArray(SPECIES, a, i);
                ra = (long)Math.max(ra, av.reduceLanes(VectorOperators.MAX, vmask));
            }
        }

        assertReductionArraysEqualsMasked(a, r, ra, mask,
                LongMaxVectorTests::MAXReduceMasked, LongMaxVectorTests::MAXReduceAllMasked);
    }

    static boolean anyTrue(boolean[] a, int idx) {
        boolean res = false;
        for (int i = idx; i < (idx + SPECIES.length()); i++) {
            res |= a[i];
        }

        return res;
    }


    @Test(dataProvider = "boolUnaryOpProvider")
    static void anyTrueLongMaxVectorTests(IntFunction<boolean[]> fm) {
        boolean[] mask = fm.apply(SPECIES.length());
        boolean[] r = fmr.apply(SPECIES.length());

        for (int ic = 0; ic < INVOC_COUNT; ic++) {
            for (int i = 0; i < mask.length; i += SPECIES.length()) {
                VectorMask<Long> vmask = VectorMask.fromArray(SPECIES, mask, i);
                r[i] = vmask.anyTrue();
            }
        }

        assertReductionBoolArraysEquals(mask, r, LongMaxVectorTests::anyTrue);
    }


    static boolean allTrue(boolean[] a, int idx) {
        boolean res = true;
        for (int i = idx; i < (idx + SPECIES.length()); i++) {
            res &= a[i];
        }

        return res;
    }


    @Test(dataProvider = "boolUnaryOpProvider")
    static void allTrueLongMaxVectorTests(IntFunction<boolean[]> fm) {
        boolean[] mask = fm.apply(SPECIES.length());
        boolean[] r = fmr.apply(SPECIES.length());

        for (int ic = 0; ic < INVOC_COUNT; ic++) {
            for (int i = 0; i < mask.length; i += SPECIES.length()) {
                VectorMask<Long> vmask = VectorMask.fromArray(SPECIES, mask, i);
                r[i] = vmask.allTrue();
            }
        }

        assertReductionBoolArraysEquals(mask, r, LongMaxVectorTests::allTrue);
    }


    @Test(dataProvider = "longUnaryOpProvider")
    static void withLongMaxVectorTests(IntFunction<long []> fa) {
        long[] a = fa.apply(SPECIES.length());
        long[] r = fr.apply(SPECIES.length());

        for (int ic = 0; ic < INVOC_COUNT; ic++) {
            for (int i = 0; i < a.length; i += SPECIES.length()) {
                LongVector av = LongVector.fromArray(SPECIES, a, i);
                av.withLane(0, (long)4).intoArray(r, i);
            }
        }

        assertInsertArraysEquals(a, r, (long)4, 0);
    }
    static boolean testIS_DEFAULT(long a) {
        return bits(a)==0;
    }

    @Test(dataProvider = "longTestOpProvider")
    static void IS_DEFAULTLongMaxVectorTests(IntFunction<long[]> fa) {
        long[] a = fa.apply(SPECIES.length());

        for (int ic = 0; ic < INVOC_COUNT; ic++) {
            for (int i = 0; i < a.length; i += SPECIES.length()) {
                LongVector av = LongVector.fromArray(SPECIES, a, i);
                VectorMask<Long> mv = av.test(VectorOperators.IS_DEFAULT);

                // Check results as part of computation.
                for (int j = 0; j < SPECIES.length(); j++) {
                    Assert.assertEquals(mv.laneIsSet(j), testIS_DEFAULT(a[i + j]));
                }
            }
        }
    }

    @Test(dataProvider = "longTestOpMaskProvider")
    static void IS_DEFAULTMaskedLongMaxVectorTestsSmokeTest(IntFunction<long[]> fa,
                                          IntFunction<boolean[]> fm) {
        long[] a = fa.apply(SPECIES.length());
        boolean[] mask = fm.apply(SPECIES.length());
        VectorMask<Long> vmask = VectorMask.fromArray(SPECIES, mask, 0);

        for (int i = 0; i < a.length; i += SPECIES.length()) {
            LongVector av = LongVector.fromArray(SPECIES, a, i);
            VectorMask<Long> mv = av.test(VectorOperators.IS_DEFAULT, vmask);

            // Check results as part of computation.
            for (int j = 0; j < SPECIES.length(); j++) {
                Assert.assertEquals(mv.laneIsSet(j),  vmask.laneIsSet(j) && testIS_DEFAULT(a[i + j]));
            }
        }
    }
<<<<<<< HEAD

=======
>>>>>>> 8afdcaee
    static boolean testIS_NEGATIVE(long a) {
        return bits(a)<0;
    }

    @Test(dataProvider = "longTestOpProvider")
    static void IS_NEGATIVELongMaxVectorTests(IntFunction<long[]> fa) {
        long[] a = fa.apply(SPECIES.length());

        for (int ic = 0; ic < INVOC_COUNT; ic++) {
            for (int i = 0; i < a.length; i += SPECIES.length()) {
                LongVector av = LongVector.fromArray(SPECIES, a, i);
                VectorMask<Long> mv = av.test(VectorOperators.IS_NEGATIVE);

                // Check results as part of computation.
                for (int j = 0; j < SPECIES.length(); j++) {
                    Assert.assertEquals(mv.laneIsSet(j), testIS_NEGATIVE(a[i + j]));
                }
            }
        }
    }

    @Test(dataProvider = "longTestOpMaskProvider")
    static void IS_NEGATIVEMaskedLongMaxVectorTestsSmokeTest(IntFunction<long[]> fa,
                                          IntFunction<boolean[]> fm) {
        long[] a = fa.apply(SPECIES.length());
        boolean[] mask = fm.apply(SPECIES.length());
        VectorMask<Long> vmask = VectorMask.fromArray(SPECIES, mask, 0);

        for (int i = 0; i < a.length; i += SPECIES.length()) {
            LongVector av = LongVector.fromArray(SPECIES, a, i);
            VectorMask<Long> mv = av.test(VectorOperators.IS_NEGATIVE, vmask);

            // Check results as part of computation.
            for (int j = 0; j < SPECIES.length(); j++) {
                Assert.assertEquals(mv.laneIsSet(j),  vmask.laneIsSet(j) && testIS_NEGATIVE(a[i + j]));
            }
        }
    }
<<<<<<< HEAD

=======
>>>>>>> 8afdcaee




    @Test(dataProvider = "longCompareOpProvider")
    static void LTLongMaxVectorTests(IntFunction<long[]> fa, IntFunction<long[]> fb) {
        long[] a = fa.apply(SPECIES.length());
        long[] b = fb.apply(SPECIES.length());

        for (int ic = 0; ic < INVOC_COUNT; ic++) {
            for (int i = 0; i < a.length; i += SPECIES.length()) {
                LongVector av = LongVector.fromArray(SPECIES, a, i);
                LongVector bv = LongVector.fromArray(SPECIES, b, i);
                VectorMask<Long> mv = av.compare(VectorOperators.LT, bv);

                // Check results as part of computation.
                for (int j = 0; j < SPECIES.length(); j++) {
                    Assert.assertEquals(mv.laneIsSet(j), a[i + j] < b[i + j]);
                }
            }
        }
    }


    @Test(dataProvider = "longCompareOpProvider")
    static void ltLongMaxVectorTests(IntFunction<long[]> fa, IntFunction<long[]> fb) {
        long[] a = fa.apply(SPECIES.length());
        long[] b = fb.apply(SPECIES.length());

        for (int ic = 0; ic < INVOC_COUNT; ic++) {
            for (int i = 0; i < a.length; i += SPECIES.length()) {
                LongVector av = LongVector.fromArray(SPECIES, a, i);
                LongVector bv = LongVector.fromArray(SPECIES, b, i);
                VectorMask<Long> mv = av.lt(bv);

                // Check results as part of computation.
                for (int j = 0; j < SPECIES.length(); j++) {
                    Assert.assertEquals(mv.laneIsSet(j), a[i + j] < b[i + j]);
                }
            }
        }
    }

    @Test(dataProvider = "longCompareOpMaskProvider")
    static void LTLongMaxVectorTestsMasked(IntFunction<long[]> fa, IntFunction<long[]> fb,
                                                IntFunction<boolean[]> fm) {
        long[] a = fa.apply(SPECIES.length());
        long[] b = fb.apply(SPECIES.length());
        boolean[] mask = fm.apply(SPECIES.length());

        VectorMask<Long> vmask = VectorMask.fromArray(SPECIES, mask, 0);

        for (int ic = 0; ic < INVOC_COUNT; ic++) {
            for (int i = 0; i < a.length; i += SPECIES.length()) {
                LongVector av = LongVector.fromArray(SPECIES, a, i);
                LongVector bv = LongVector.fromArray(SPECIES, b, i);
                VectorMask<Long> mv = av.compare(VectorOperators.LT, bv, vmask);

                // Check results as part of computation.
                for (int j = 0; j < SPECIES.length(); j++) {
                    Assert.assertEquals(mv.laneIsSet(j), mask[j] && (a[i + j] < b[i + j]));
                }
            }
        }
    }


    @Test(dataProvider = "longCompareOpProvider")
    static void GTLongMaxVectorTests(IntFunction<long[]> fa, IntFunction<long[]> fb) {
        long[] a = fa.apply(SPECIES.length());
        long[] b = fb.apply(SPECIES.length());

        for (int ic = 0; ic < INVOC_COUNT; ic++) {
            for (int i = 0; i < a.length; i += SPECIES.length()) {
                LongVector av = LongVector.fromArray(SPECIES, a, i);
                LongVector bv = LongVector.fromArray(SPECIES, b, i);
                VectorMask<Long> mv = av.compare(VectorOperators.GT, bv);

                // Check results as part of computation.
                for (int j = 0; j < SPECIES.length(); j++) {
                    Assert.assertEquals(mv.laneIsSet(j), a[i + j] > b[i + j]);
                }
            }
        }
    }

    @Test(dataProvider = "longCompareOpMaskProvider")
    static void GTLongMaxVectorTestsMasked(IntFunction<long[]> fa, IntFunction<long[]> fb,
                                                IntFunction<boolean[]> fm) {
        long[] a = fa.apply(SPECIES.length());
        long[] b = fb.apply(SPECIES.length());
        boolean[] mask = fm.apply(SPECIES.length());

        VectorMask<Long> vmask = VectorMask.fromArray(SPECIES, mask, 0);

        for (int ic = 0; ic < INVOC_COUNT; ic++) {
            for (int i = 0; i < a.length; i += SPECIES.length()) {
                LongVector av = LongVector.fromArray(SPECIES, a, i);
                LongVector bv = LongVector.fromArray(SPECIES, b, i);
                VectorMask<Long> mv = av.compare(VectorOperators.GT, bv, vmask);

                // Check results as part of computation.
                for (int j = 0; j < SPECIES.length(); j++) {
                    Assert.assertEquals(mv.laneIsSet(j), mask[j] && (a[i + j] > b[i + j]));
                }
            }
        }
    }


    @Test(dataProvider = "longCompareOpProvider")
    static void EQLongMaxVectorTests(IntFunction<long[]> fa, IntFunction<long[]> fb) {
        long[] a = fa.apply(SPECIES.length());
        long[] b = fb.apply(SPECIES.length());

        for (int ic = 0; ic < INVOC_COUNT; ic++) {
            for (int i = 0; i < a.length; i += SPECIES.length()) {
                LongVector av = LongVector.fromArray(SPECIES, a, i);
                LongVector bv = LongVector.fromArray(SPECIES, b, i);
                VectorMask<Long> mv = av.compare(VectorOperators.EQ, bv);

                // Check results as part of computation.
                for (int j = 0; j < SPECIES.length(); j++) {
                    Assert.assertEquals(mv.laneIsSet(j), a[i + j] == b[i + j]);
                }
            }
        }
    }


    @Test(dataProvider = "longCompareOpProvider")
    static void eqLongMaxVectorTests(IntFunction<long[]> fa, IntFunction<long[]> fb) {
        long[] a = fa.apply(SPECIES.length());
        long[] b = fb.apply(SPECIES.length());

        for (int ic = 0; ic < INVOC_COUNT; ic++) {
            for (int i = 0; i < a.length; i += SPECIES.length()) {
                LongVector av = LongVector.fromArray(SPECIES, a, i);
                LongVector bv = LongVector.fromArray(SPECIES, b, i);
                VectorMask<Long> mv = av.eq(bv);

                // Check results as part of computation.
                for (int j = 0; j < SPECIES.length(); j++) {
                    Assert.assertEquals(mv.laneIsSet(j), a[i + j] == b[i + j]);
                }
            }
        }
    }

    @Test(dataProvider = "longCompareOpMaskProvider")
    static void EQLongMaxVectorTestsMasked(IntFunction<long[]> fa, IntFunction<long[]> fb,
                                                IntFunction<boolean[]> fm) {
        long[] a = fa.apply(SPECIES.length());
        long[] b = fb.apply(SPECIES.length());
        boolean[] mask = fm.apply(SPECIES.length());

        VectorMask<Long> vmask = VectorMask.fromArray(SPECIES, mask, 0);

        for (int ic = 0; ic < INVOC_COUNT; ic++) {
            for (int i = 0; i < a.length; i += SPECIES.length()) {
                LongVector av = LongVector.fromArray(SPECIES, a, i);
                LongVector bv = LongVector.fromArray(SPECIES, b, i);
                VectorMask<Long> mv = av.compare(VectorOperators.EQ, bv, vmask);

                // Check results as part of computation.
                for (int j = 0; j < SPECIES.length(); j++) {
                    Assert.assertEquals(mv.laneIsSet(j), mask[j] && (a[i + j] == b[i + j]));
                }
            }
        }
    }


    @Test(dataProvider = "longCompareOpProvider")
    static void NELongMaxVectorTests(IntFunction<long[]> fa, IntFunction<long[]> fb) {
        long[] a = fa.apply(SPECIES.length());
        long[] b = fb.apply(SPECIES.length());

        for (int ic = 0; ic < INVOC_COUNT; ic++) {
            for (int i = 0; i < a.length; i += SPECIES.length()) {
                LongVector av = LongVector.fromArray(SPECIES, a, i);
                LongVector bv = LongVector.fromArray(SPECIES, b, i);
                VectorMask<Long> mv = av.compare(VectorOperators.NE, bv);

                // Check results as part of computation.
                for (int j = 0; j < SPECIES.length(); j++) {
                    Assert.assertEquals(mv.laneIsSet(j), a[i + j] != b[i + j]);
                }
            }
        }
    }

    @Test(dataProvider = "longCompareOpMaskProvider")
    static void NELongMaxVectorTestsMasked(IntFunction<long[]> fa, IntFunction<long[]> fb,
                                                IntFunction<boolean[]> fm) {
        long[] a = fa.apply(SPECIES.length());
        long[] b = fb.apply(SPECIES.length());
        boolean[] mask = fm.apply(SPECIES.length());

        VectorMask<Long> vmask = VectorMask.fromArray(SPECIES, mask, 0);

        for (int ic = 0; ic < INVOC_COUNT; ic++) {
            for (int i = 0; i < a.length; i += SPECIES.length()) {
                LongVector av = LongVector.fromArray(SPECIES, a, i);
                LongVector bv = LongVector.fromArray(SPECIES, b, i);
                VectorMask<Long> mv = av.compare(VectorOperators.NE, bv, vmask);

                // Check results as part of computation.
                for (int j = 0; j < SPECIES.length(); j++) {
                    Assert.assertEquals(mv.laneIsSet(j), mask[j] && (a[i + j] != b[i + j]));
                }
            }
        }
    }


    @Test(dataProvider = "longCompareOpProvider")
    static void LELongMaxVectorTests(IntFunction<long[]> fa, IntFunction<long[]> fb) {
        long[] a = fa.apply(SPECIES.length());
        long[] b = fb.apply(SPECIES.length());

        for (int ic = 0; ic < INVOC_COUNT; ic++) {
            for (int i = 0; i < a.length; i += SPECIES.length()) {
                LongVector av = LongVector.fromArray(SPECIES, a, i);
                LongVector bv = LongVector.fromArray(SPECIES, b, i);
                VectorMask<Long> mv = av.compare(VectorOperators.LE, bv);

                // Check results as part of computation.
                for (int j = 0; j < SPECIES.length(); j++) {
                    Assert.assertEquals(mv.laneIsSet(j), a[i + j] <= b[i + j]);
                }
            }
        }
    }

    @Test(dataProvider = "longCompareOpMaskProvider")
    static void LELongMaxVectorTestsMasked(IntFunction<long[]> fa, IntFunction<long[]> fb,
                                                IntFunction<boolean[]> fm) {
        long[] a = fa.apply(SPECIES.length());
        long[] b = fb.apply(SPECIES.length());
        boolean[] mask = fm.apply(SPECIES.length());

        VectorMask<Long> vmask = VectorMask.fromArray(SPECIES, mask, 0);

        for (int ic = 0; ic < INVOC_COUNT; ic++) {
            for (int i = 0; i < a.length; i += SPECIES.length()) {
                LongVector av = LongVector.fromArray(SPECIES, a, i);
                LongVector bv = LongVector.fromArray(SPECIES, b, i);
                VectorMask<Long> mv = av.compare(VectorOperators.LE, bv, vmask);

                // Check results as part of computation.
                for (int j = 0; j < SPECIES.length(); j++) {
                    Assert.assertEquals(mv.laneIsSet(j), mask[j] && (a[i + j] <= b[i + j]));
                }
            }
        }
    }


    @Test(dataProvider = "longCompareOpProvider")
    static void GELongMaxVectorTests(IntFunction<long[]> fa, IntFunction<long[]> fb) {
        long[] a = fa.apply(SPECIES.length());
        long[] b = fb.apply(SPECIES.length());

        for (int ic = 0; ic < INVOC_COUNT; ic++) {
            for (int i = 0; i < a.length; i += SPECIES.length()) {
                LongVector av = LongVector.fromArray(SPECIES, a, i);
                LongVector bv = LongVector.fromArray(SPECIES, b, i);
                VectorMask<Long> mv = av.compare(VectorOperators.GE, bv);

                // Check results as part of computation.
                for (int j = 0; j < SPECIES.length(); j++) {
                    Assert.assertEquals(mv.laneIsSet(j), a[i + j] >= b[i + j]);
                }
            }
        }
    }

    @Test(dataProvider = "longCompareOpMaskProvider")
    static void GELongMaxVectorTestsMasked(IntFunction<long[]> fa, IntFunction<long[]> fb,
                                                IntFunction<boolean[]> fm) {
        long[] a = fa.apply(SPECIES.length());
        long[] b = fb.apply(SPECIES.length());
        boolean[] mask = fm.apply(SPECIES.length());

        VectorMask<Long> vmask = VectorMask.fromArray(SPECIES, mask, 0);

        for (int ic = 0; ic < INVOC_COUNT; ic++) {
            for (int i = 0; i < a.length; i += SPECIES.length()) {
                LongVector av = LongVector.fromArray(SPECIES, a, i);
                LongVector bv = LongVector.fromArray(SPECIES, b, i);
                VectorMask<Long> mv = av.compare(VectorOperators.GE, bv, vmask);

                // Check results as part of computation.
                for (int j = 0; j < SPECIES.length(); j++) {
                    Assert.assertEquals(mv.laneIsSet(j), mask[j] && (a[i + j] >= b[i + j]));
                }
            }
        }
    }


    @Test(dataProvider = "longCompareOpProvider")
    static void LTLongMaxVectorTestsBroadcastSmokeTest(IntFunction<long[]> fa, IntFunction<long[]> fb) {
        long[] a = fa.apply(SPECIES.length());
        long[] b = fb.apply(SPECIES.length());

        for (int i = 0; i < a.length; i += SPECIES.length()) {
            LongVector av = LongVector.fromArray(SPECIES, a, i);
            VectorMask<Long> mv = av.compare(VectorOperators.LT, b[i]);

            // Check results as part of computation.
            for (int j = 0; j < SPECIES.length(); j++) {
                Assert.assertEquals(mv.laneIsSet(j), a[i + j] < b[i]);
            }
        }
    }


    @Test(dataProvider = "longCompareOpMaskProvider")
    static void LTLongMaxVectorTestsBroadcastMaskedSmokeTest(IntFunction<long[]> fa,
                                IntFunction<long[]> fb, IntFunction<boolean[]> fm) {
        long[] a = fa.apply(SPECIES.length());
        long[] b = fb.apply(SPECIES.length());
        boolean[] mask = fm.apply(SPECIES.length());

        VectorMask<Long> vmask = VectorMask.fromArray(SPECIES, mask, 0);

        for (int i = 0; i < a.length; i += SPECIES.length()) {
            LongVector av = LongVector.fromArray(SPECIES, a, i);
            VectorMask<Long> mv = av.compare(VectorOperators.LT, b[i], vmask);

            // Check results as part of computation.
            for (int j = 0; j < SPECIES.length(); j++) {
                Assert.assertEquals(mv.laneIsSet(j), mask[j] && (a[i + j] < b[i]));
            }
        }
    }


    @Test(dataProvider = "longCompareOpProvider")
    static void EQLongMaxVectorTestsBroadcastSmokeTest(IntFunction<long[]> fa, IntFunction<long[]> fb) {
        long[] a = fa.apply(SPECIES.length());
        long[] b = fb.apply(SPECIES.length());

        for (int i = 0; i < a.length; i += SPECIES.length()) {
            LongVector av = LongVector.fromArray(SPECIES, a, i);
            VectorMask<Long> mv = av.compare(VectorOperators.EQ, b[i]);

            // Check results as part of computation.
            for (int j = 0; j < SPECIES.length(); j++) {
                Assert.assertEquals(mv.laneIsSet(j), a[i + j] == b[i]);
            }
        }
    }


    @Test(dataProvider = "longCompareOpMaskProvider")
    static void EQLongMaxVectorTestsBroadcastMaskedSmokeTest(IntFunction<long[]> fa,
                                IntFunction<long[]> fb, IntFunction<boolean[]> fm) {
        long[] a = fa.apply(SPECIES.length());
        long[] b = fb.apply(SPECIES.length());
        boolean[] mask = fm.apply(SPECIES.length());

        VectorMask<Long> vmask = VectorMask.fromArray(SPECIES, mask, 0);

        for (int i = 0; i < a.length; i += SPECIES.length()) {
            LongVector av = LongVector.fromArray(SPECIES, a, i);
            VectorMask<Long> mv = av.compare(VectorOperators.EQ, b[i], vmask);

            // Check results as part of computation.
            for (int j = 0; j < SPECIES.length(); j++) {
                Assert.assertEquals(mv.laneIsSet(j), mask[j] && (a[i + j] == b[i]));
            }
        }
    }


    static long blend(long a, long b, boolean mask) {
        return mask ? b : a;
    }

    @Test(dataProvider = "longBinaryOpMaskProvider")
    static void blendLongMaxVectorTests(IntFunction<long[]> fa, IntFunction<long[]> fb,
                                          IntFunction<boolean[]> fm) {
        long[] a = fa.apply(SPECIES.length());
        long[] b = fb.apply(SPECIES.length());
        long[] r = fr.apply(SPECIES.length());
        boolean[] mask = fm.apply(SPECIES.length());
        VectorMask<Long> vmask = VectorMask.fromArray(SPECIES, mask, 0);

        for (int ic = 0; ic < INVOC_COUNT; ic++) {
            for (int i = 0; i < a.length; i += SPECIES.length()) {
                LongVector av = LongVector.fromArray(SPECIES, a, i);
                LongVector bv = LongVector.fromArray(SPECIES, b, i);
                av.blend(bv, vmask).intoArray(r, i);
            }
        }

        assertArraysEquals(a, b, r, mask, LongMaxVectorTests::blend);
    }

    @Test(dataProvider = "longUnaryOpShuffleProvider")
    static void RearrangeLongMaxVectorTests(IntFunction<long[]> fa,
                                           BiFunction<Integer,Integer,int[]> fs) {
        long[] a = fa.apply(SPECIES.length());
        int[] order = fs.apply(a.length, SPECIES.length());
        long[] r = fr.apply(SPECIES.length());

        for (int ic = 0; ic < INVOC_COUNT; ic++) {
            for (int i = 0; i < a.length; i += SPECIES.length()) {
                LongVector av = LongVector.fromArray(SPECIES, a, i);
                av.rearrange(VectorShuffle.fromArray(SPECIES, order, i)).intoArray(r, i);
            }
        }

        assertRearrangeArraysEquals(a, r, order, SPECIES.length());
    }

    @Test(dataProvider = "longUnaryOpShuffleMaskProvider")
    static void RearrangeLongMaxVectorTestsMaskedSmokeTest(IntFunction<long[]> fa,
                                                          BiFunction<Integer,Integer,int[]> fs,
                                                          IntFunction<boolean[]> fm) {
        long[] a = fa.apply(SPECIES.length());
        int[] order = fs.apply(a.length, SPECIES.length());
        long[] r = fr.apply(SPECIES.length());
        boolean[] mask = fm.apply(SPECIES.length());
        VectorMask<Long> vmask = VectorMask.fromArray(SPECIES, mask, 0);

        for (int i = 0; i < a.length; i += SPECIES.length()) {
            LongVector av = LongVector.fromArray(SPECIES, a, i);
            av.rearrange(VectorShuffle.fromArray(SPECIES, order, i), vmask).intoArray(r, i);
        }

        assertRearrangeArraysEquals(a, r, order, mask, SPECIES.length());
    }
    @Test(dataProvider = "longUnaryOpProvider")
    static void getLongMaxVectorTests(IntFunction<long[]> fa) {
        long[] a = fa.apply(SPECIES.length());
        long[] r = fr.apply(SPECIES.length());

        for (int ic = 0; ic < INVOC_COUNT; ic++) {
            for (int i = 0; i < a.length; i += SPECIES.length()) {
                LongVector av = LongVector.fromArray(SPECIES, a, i);
                int num_lanes = SPECIES.length();
                // Manually unroll because full unroll happens after intrinsification.
                // Unroll is needed because get intrinsic requires for index to be a known constant.
                if (num_lanes == 1) {
                    r[i]=av.lane(0);
                } else if (num_lanes == 2) {
                    r[i]=av.lane(0);
                    r[i+1]=av.lane(1);
                } else if (num_lanes == 4) {
                    r[i]=av.lane(0);
                    r[i+1]=av.lane(1);
                    r[i+2]=av.lane(2);
                    r[i+3]=av.lane(3);
                } else if (num_lanes == 8) {
                    r[i]=av.lane(0);
                    r[i+1]=av.lane(1);
                    r[i+2]=av.lane(2);
                    r[i+3]=av.lane(3);
                    r[i+4]=av.lane(4);
                    r[i+5]=av.lane(5);
                    r[i+6]=av.lane(6);
                    r[i+7]=av.lane(7);
                } else if (num_lanes == 16) {
                    r[i]=av.lane(0);
                    r[i+1]=av.lane(1);
                    r[i+2]=av.lane(2);
                    r[i+3]=av.lane(3);
                    r[i+4]=av.lane(4);
                    r[i+5]=av.lane(5);
                    r[i+6]=av.lane(6);
                    r[i+7]=av.lane(7);
                    r[i+8]=av.lane(8);
                    r[i+9]=av.lane(9);
                    r[i+10]=av.lane(10);
                    r[i+11]=av.lane(11);
                    r[i+12]=av.lane(12);
                    r[i+13]=av.lane(13);
                    r[i+14]=av.lane(14);
                    r[i+15]=av.lane(15);
                } else if (num_lanes == 32) {
                    r[i]=av.lane(0);
                    r[i+1]=av.lane(1);
                    r[i+2]=av.lane(2);
                    r[i+3]=av.lane(3);
                    r[i+4]=av.lane(4);
                    r[i+5]=av.lane(5);
                    r[i+6]=av.lane(6);
                    r[i+7]=av.lane(7);
                    r[i+8]=av.lane(8);
                    r[i+9]=av.lane(9);
                    r[i+10]=av.lane(10);
                    r[i+11]=av.lane(11);
                    r[i+12]=av.lane(12);
                    r[i+13]=av.lane(13);
                    r[i+14]=av.lane(14);
                    r[i+15]=av.lane(15);
                    r[i+16]=av.lane(16);
                    r[i+17]=av.lane(17);
                    r[i+18]=av.lane(18);
                    r[i+19]=av.lane(19);
                    r[i+20]=av.lane(20);
                    r[i+21]=av.lane(21);
                    r[i+22]=av.lane(22);
                    r[i+23]=av.lane(23);
                    r[i+24]=av.lane(24);
                    r[i+25]=av.lane(25);
                    r[i+26]=av.lane(26);
                    r[i+27]=av.lane(27);
                    r[i+28]=av.lane(28);
                    r[i+29]=av.lane(29);
                    r[i+30]=av.lane(30);
                    r[i+31]=av.lane(31);
                } else if (num_lanes == 64) {
                    r[i]=av.lane(0);
                    r[i+1]=av.lane(1);
                    r[i+2]=av.lane(2);
                    r[i+3]=av.lane(3);
                    r[i+4]=av.lane(4);
                    r[i+5]=av.lane(5);
                    r[i+6]=av.lane(6);
                    r[i+7]=av.lane(7);
                    r[i+8]=av.lane(8);
                    r[i+9]=av.lane(9);
                    r[i+10]=av.lane(10);
                    r[i+11]=av.lane(11);
                    r[i+12]=av.lane(12);
                    r[i+13]=av.lane(13);
                    r[i+14]=av.lane(14);
                    r[i+15]=av.lane(15);
                    r[i+16]=av.lane(16);
                    r[i+17]=av.lane(17);
                    r[i+18]=av.lane(18);
                    r[i+19]=av.lane(19);
                    r[i+20]=av.lane(20);
                    r[i+21]=av.lane(21);
                    r[i+22]=av.lane(22);
                    r[i+23]=av.lane(23);
                    r[i+24]=av.lane(24);
                    r[i+25]=av.lane(25);
                    r[i+26]=av.lane(26);
                    r[i+27]=av.lane(27);
                    r[i+28]=av.lane(28);
                    r[i+29]=av.lane(29);
                    r[i+30]=av.lane(30);
                    r[i+31]=av.lane(31);
                    r[i+32]=av.lane(32);
                    r[i+33]=av.lane(33);
                    r[i+34]=av.lane(34);
                    r[i+35]=av.lane(35);
                    r[i+36]=av.lane(36);
                    r[i+37]=av.lane(37);
                    r[i+38]=av.lane(38);
                    r[i+39]=av.lane(39);
                    r[i+40]=av.lane(40);
                    r[i+41]=av.lane(41);
                    r[i+42]=av.lane(42);
                    r[i+43]=av.lane(43);
                    r[i+44]=av.lane(44);
                    r[i+45]=av.lane(45);
                    r[i+46]=av.lane(46);
                    r[i+47]=av.lane(47);
                    r[i+48]=av.lane(48);
                    r[i+49]=av.lane(49);
                    r[i+50]=av.lane(50);
                    r[i+51]=av.lane(51);
                    r[i+52]=av.lane(52);
                    r[i+53]=av.lane(53);
                    r[i+54]=av.lane(54);
                    r[i+55]=av.lane(55);
                    r[i+56]=av.lane(56);
                    r[i+57]=av.lane(57);
                    r[i+58]=av.lane(58);
                    r[i+59]=av.lane(59);
                    r[i+60]=av.lane(60);
                    r[i+61]=av.lane(61);
                    r[i+62]=av.lane(62);
                    r[i+63]=av.lane(63);
                } else {
                    for (int j = 0; j < SPECIES.length(); j++) {
                        r[i+j]=av.lane(j);
                    }
                }
            }
        }

        assertArraysEquals(a, r, LongMaxVectorTests::get);
    }

    @Test(dataProvider = "longUnaryOpProvider")
    static void BroadcastLongMaxVectorTests(IntFunction<long[]> fa) {
        long[] a = fa.apply(SPECIES.length());
        long[] r = new long[a.length];

        for (int ic = 0; ic < INVOC_COUNT; ic++) {
            for (int i = 0; i < a.length; i += SPECIES.length()) {
                LongVector.broadcast(SPECIES, a[i]).intoArray(r, i);
            }
        }

        assertBroadcastArraysEquals(a, r);
    }





    @Test(dataProvider = "longUnaryOpProvider")
    static void ZeroLongMaxVectorTests(IntFunction<long[]> fa) {
        long[] a = fa.apply(SPECIES.length());
        long[] r = new long[a.length];

        for (int ic = 0; ic < INVOC_COUNT; ic++) {
            for (int i = 0; i < a.length; i += SPECIES.length()) {
                LongVector.zero(SPECIES).intoArray(a, i);
            }
        }

        Assert.assertEquals(a, r);
    }




    static long[] sliceUnary(long[] a, int origin, int idx) {
        long[] res = new long[SPECIES.length()];
        for (int i = 0; i < SPECIES.length(); i++){
            if(i+origin < SPECIES.length())
                res[i] = a[idx+i+origin];
            else
                res[i] = (long)0;
        }
        return res;
    }

    @Test(dataProvider = "longUnaryOpProvider")
    static void sliceUnaryLongMaxVectorTests(IntFunction<long[]> fa) {
        long[] a = fa.apply(SPECIES.length());
        long[] r = new long[a.length];
        int origin = (new java.util.Random()).nextInt(SPECIES.length());
        for (int ic = 0; ic < INVOC_COUNT; ic++) {
            for (int i = 0; i < a.length; i += SPECIES.length()) {
                LongVector av = LongVector.fromArray(SPECIES, a, i);
                av.slice(origin).intoArray(r, i);
            }
        }

        assertArraysEquals(a, r, origin, LongMaxVectorTests::sliceUnary);
    }
    static long[] sliceBinary(long[] a, long[] b, int origin, int idx) {
        long[] res = new long[SPECIES.length()];
        for (int i = 0, j = 0; i < SPECIES.length(); i++){
            if(i+origin < SPECIES.length())
                res[i] = a[idx+i+origin];
            else {
                res[i] = b[idx+j];
                j++;
            }
        }
        return res;
    }

    @Test(dataProvider = "longBinaryOpProvider")
    static void sliceBinaryLongMaxVectorTestsBinary(IntFunction<long[]> fa, IntFunction<long[]> fb) {
        long[] a = fa.apply(SPECIES.length());
        long[] b = fb.apply(SPECIES.length());
        long[] r = new long[a.length];
        int origin = (new java.util.Random()).nextInt(SPECIES.length());
        for (int ic = 0; ic < INVOC_COUNT; ic++) {
            for (int i = 0; i < a.length; i += SPECIES.length()) {
                LongVector av = LongVector.fromArray(SPECIES, a, i);
                LongVector bv = LongVector.fromArray(SPECIES, b, i);
                av.slice(origin, bv).intoArray(r, i);
            }
        }

        assertArraysEquals(a, b, r, origin, LongMaxVectorTests::sliceBinary);
    }
    static long[] slice(long[] a, long[] b, int origin, boolean[] mask, int idx) {
        long[] res = new long[SPECIES.length()];
        for (int i = 0, j = 0; i < SPECIES.length(); i++){
            if(i+origin < SPECIES.length())
                res[i] = mask[i] ? a[idx+i+origin] : (long)0;
            else {
                res[i] = mask[i] ? b[idx+j] : (long)0;
                j++;
            }
        }
        return res;
    }

    @Test(dataProvider = "longBinaryOpMaskProvider")
    static void sliceLongMaxVectorTestsMasked(IntFunction<long[]> fa, IntFunction<long[]> fb,
    IntFunction<boolean[]> fm) {
        long[] a = fa.apply(SPECIES.length());
        long[] b = fb.apply(SPECIES.length());
        boolean[] mask = fm.apply(SPECIES.length());
        VectorMask<Long> vmask = VectorMask.fromArray(SPECIES, mask, 0);

        long[] r = new long[a.length];
        int origin = (new java.util.Random()).nextInt(SPECIES.length());
        for (int ic = 0; ic < INVOC_COUNT; ic++) {
            for (int i = 0; i < a.length; i += SPECIES.length()) {
                LongVector av = LongVector.fromArray(SPECIES, a, i);
                LongVector bv = LongVector.fromArray(SPECIES, b, i);
                av.slice(origin, bv, vmask).intoArray(r, i);
            }
        }

        assertArraysEquals(a, b, r, origin, mask, LongMaxVectorTests::slice);
    }
    static long[] unsliceUnary(long[] a, int origin, int idx) {
        long[] res = new long[SPECIES.length()];
        for (int i = 0, j = 0; i < SPECIES.length(); i++){
            if(i < origin)
                res[i] = (long)0;
            else {
                res[i] = a[idx+j];
                j++;
            }
        }
        return res;
    }

    @Test(dataProvider = "longUnaryOpProvider")
    static void unsliceUnaryLongMaxVectorTests(IntFunction<long[]> fa) {
        long[] a = fa.apply(SPECIES.length());
        long[] r = new long[a.length];
        int origin = (new java.util.Random()).nextInt(SPECIES.length());
        for (int ic = 0; ic < INVOC_COUNT; ic++) {
            for (int i = 0; i < a.length; i += SPECIES.length()) {
                LongVector av = LongVector.fromArray(SPECIES, a, i);
                av.unslice(origin).intoArray(r, i);
            }
        }

        assertArraysEquals(a, r, origin, LongMaxVectorTests::unsliceUnary);
    }
    static long[] unsliceBinary(long[] a, long[] b, int origin, int part, int idx) {
        long[] res = new long[SPECIES.length()];
        for (int i = 0, j = 0; i < SPECIES.length(); i++){
            if (part == 0) {
                if (i < origin)
                    res[i] = b[idx+i];
                else {
                    res[i] = a[idx+j];
                    j++;
                }
            } else if (part == 1) {
                if (i < origin)
                    res[i] = a[idx+SPECIES.length()-origin+i];
                else {
                    res[i] = b[idx+origin+j];
                    j++;
                }
            }
        }
        return res;
    }

    @Test(dataProvider = "longBinaryOpProvider")
    static void unsliceBinaryLongMaxVectorTestsBinary(IntFunction<long[]> fa, IntFunction<long[]> fb) {
        long[] a = fa.apply(SPECIES.length());
        long[] b = fb.apply(SPECIES.length());
        long[] r = new long[a.length];
        int origin = (new java.util.Random()).nextInt(SPECIES.length());
        int part = (new java.util.Random()).nextInt(2);
        for (int ic = 0; ic < INVOC_COUNT; ic++) {
            for (int i = 0; i < a.length; i += SPECIES.length()) {
                LongVector av = LongVector.fromArray(SPECIES, a, i);
                LongVector bv = LongVector.fromArray(SPECIES, b, i);
                av.unslice(origin, bv, part).intoArray(r, i);
            }
        }

        assertArraysEquals(a, b, r, origin, part, LongMaxVectorTests::unsliceBinary);
    }
    static long[] unslice(long[] a, long[] b, int origin, int part, boolean[] mask, int idx) {
        long[] res = new long[SPECIES.length()];
        for (int i = 0, j = 0; i < SPECIES.length(); i++){
            if(i+origin < SPECIES.length())
                res[i] = b[idx+i+origin];
            else {
                res[i] = b[idx+j];
                j++;
            }
        }
        for (int i = 0; i < SPECIES.length(); i++){
            res[i] = mask[i] ? a[idx+i] : res[i];
        }
        long[] res1 = new long[SPECIES.length()];
        if (part == 0) {
            for (int i = 0, j = 0; i < SPECIES.length(); i++){
                if (i < origin)
                    res1[i] = b[idx+i];
                else {
                   res1[i] = res[j];
                   j++;
                }
            }
        } else if (part == 1) {
            for (int i = 0, j = 0; i < SPECIES.length(); i++){
                if (i < origin)
                    res1[i] = res[SPECIES.length()-origin+i];
                else {
                    res1[i] = b[idx+origin+j];
                    j++;
                }
            }
        }
        return res1;
    }

    @Test(dataProvider = "longBinaryOpMaskProvider")
    static void unsliceLongMaxVectorTestsMasked(IntFunction<long[]> fa, IntFunction<long[]> fb,
    IntFunction<boolean[]> fm) {
        long[] a = fa.apply(SPECIES.length());
        long[] b = fb.apply(SPECIES.length());
        boolean[] mask = fm.apply(SPECIES.length());
        VectorMask<Long> vmask = VectorMask.fromArray(SPECIES, mask, 0);
        long[] r = new long[a.length];
        int origin = (new java.util.Random()).nextInt(SPECIES.length());
        int part = (new java.util.Random()).nextInt(2);
        for (int ic = 0; ic < INVOC_COUNT; ic++) {
            for (int i = 0; i < a.length; i += SPECIES.length()) {
                LongVector av = LongVector.fromArray(SPECIES, a, i);
                LongVector bv = LongVector.fromArray(SPECIES, b, i);
                av.unslice(origin, bv, part, vmask).intoArray(r, i);
            }
        }

        assertArraysEquals(a, b, r, origin, part, mask, LongMaxVectorTests::unslice);
    }























    static long BITWISE_BLEND(long a, long b, long c) {
        return (long)((a&~(c))|(b&c));
    }
    static long bitwiseBlend(long a, long b, long c) {
        return (long)((a&~(c))|(b&c));
    }


    @Test(dataProvider = "longTernaryOpProvider")
    static void BITWISE_BLENDLongMaxVectorTests(IntFunction<long[]> fa, IntFunction<long[]> fb, IntFunction<long[]> fc) {
        long[] a = fa.apply(SPECIES.length());
        long[] b = fb.apply(SPECIES.length());
        long[] c = fc.apply(SPECIES.length());
        long[] r = fr.apply(SPECIES.length());

        for (int ic = 0; ic < INVOC_COUNT; ic++) {
            for (int i = 0; i < a.length; i += SPECIES.length()) {
                LongVector av = LongVector.fromArray(SPECIES, a, i);
                LongVector bv = LongVector.fromArray(SPECIES, b, i);
                LongVector cv = LongVector.fromArray(SPECIES, c, i);
                av.lanewise(VectorOperators.BITWISE_BLEND, bv, cv).intoArray(r, i);
            }
        }

        assertArraysEquals(a, b, c, r, LongMaxVectorTests::BITWISE_BLEND);
    }
    @Test(dataProvider = "longTernaryOpProvider")
    static void bitwiseBlendLongMaxVectorTests(IntFunction<long[]> fa, IntFunction<long[]> fb, IntFunction<long[]> fc) {
        long[] a = fa.apply(SPECIES.length());
        long[] b = fb.apply(SPECIES.length());
        long[] c = fc.apply(SPECIES.length());
        long[] r = fr.apply(SPECIES.length());

        for (int i = 0; i < a.length; i += SPECIES.length()) {
            LongVector av = LongVector.fromArray(SPECIES, a, i);
            LongVector bv = LongVector.fromArray(SPECIES, b, i);
            LongVector cv = LongVector.fromArray(SPECIES, c, i);
            av.bitwiseBlend(bv, cv).intoArray(r, i);
        }

        assertArraysEquals(a, b, c, r, LongMaxVectorTests::bitwiseBlend);
    }


    @Test(dataProvider = "longTernaryOpMaskProvider")
    static void BITWISE_BLENDLongMaxVectorTestsMasked(IntFunction<long[]> fa, IntFunction<long[]> fb,
                                          IntFunction<long[]> fc, IntFunction<boolean[]> fm) {
        long[] a = fa.apply(SPECIES.length());
        long[] b = fb.apply(SPECIES.length());
        long[] c = fc.apply(SPECIES.length());
        long[] r = fr.apply(SPECIES.length());
        boolean[] mask = fm.apply(SPECIES.length());
        VectorMask<Long> vmask = VectorMask.fromArray(SPECIES, mask, 0);

        for (int ic = 0; ic < INVOC_COUNT; ic++) {
            for (int i = 0; i < a.length; i += SPECIES.length()) {
                LongVector av = LongVector.fromArray(SPECIES, a, i);
                LongVector bv = LongVector.fromArray(SPECIES, b, i);
                LongVector cv = LongVector.fromArray(SPECIES, c, i);
                av.lanewise(VectorOperators.BITWISE_BLEND, bv, cv, vmask).intoArray(r, i);
            }
        }

        assertArraysEquals(a, b, c, r, mask, LongMaxVectorTests::BITWISE_BLEND);
    }




    @Test(dataProvider = "longTernaryOpProvider")
    static void BITWISE_BLENDLongMaxVectorTestsBroadcastSmokeTest(IntFunction<long[]> fa, IntFunction<long[]> fb, IntFunction<long[]> fc) {
        long[] a = fa.apply(SPECIES.length());
        long[] b = fb.apply(SPECIES.length());
        long[] c = fc.apply(SPECIES.length());
        long[] r = fr.apply(SPECIES.length());

        for (int i = 0; i < a.length; i += SPECIES.length()) {
            LongVector av = LongVector.fromArray(SPECIES, a, i);
            LongVector bv = LongVector.fromArray(SPECIES, b, i);
            av.lanewise(VectorOperators.BITWISE_BLEND, bv, c[i]).intoArray(r, i);
        }
        assertBroadcastArraysEquals(a, b, c, r, LongMaxVectorTests::BITWISE_BLEND);
    }

    @Test(dataProvider = "longTernaryOpProvider")
    static void BITWISE_BLENDLongMaxVectorTestsAltBroadcastSmokeTest(IntFunction<long[]> fa, IntFunction<long[]> fb, IntFunction<long[]> fc) {
        long[] a = fa.apply(SPECIES.length());
        long[] b = fb.apply(SPECIES.length());
        long[] c = fc.apply(SPECIES.length());
        long[] r = fr.apply(SPECIES.length());

        for (int i = 0; i < a.length; i += SPECIES.length()) {
            LongVector av = LongVector.fromArray(SPECIES, a, i);
            LongVector cv = LongVector.fromArray(SPECIES, c, i);
            av.lanewise(VectorOperators.BITWISE_BLEND, b[i], cv).intoArray(r, i);
        }
        assertAltBroadcastArraysEquals(a, b, c, r, LongMaxVectorTests::BITWISE_BLEND);
    }
    @Test(dataProvider = "longTernaryOpProvider")
    static void bitwiseBlendLongMaxVectorTestsBroadcastSmokeTest(IntFunction<long[]> fa, IntFunction<long[]> fb, IntFunction<long[]> fc) {
        long[] a = fa.apply(SPECIES.length());
        long[] b = fb.apply(SPECIES.length());
        long[] c = fc.apply(SPECIES.length());
        long[] r = fr.apply(SPECIES.length());

        for (int i = 0; i < a.length; i += SPECIES.length()) {
            LongVector av = LongVector.fromArray(SPECIES, a, i);
            LongVector bv = LongVector.fromArray(SPECIES, b, i);
            av.bitwiseBlend(bv, c[i]).intoArray(r, i);
        }
        assertBroadcastArraysEquals(a, b, c, r, LongMaxVectorTests::bitwiseBlend);
    }

    @Test(dataProvider = "longTernaryOpProvider")
    static void bitwiseBlendLongMaxVectorTestsAltBroadcastSmokeTest(IntFunction<long[]> fa, IntFunction<long[]> fb, IntFunction<long[]> fc) {
        long[] a = fa.apply(SPECIES.length());
        long[] b = fb.apply(SPECIES.length());
        long[] c = fc.apply(SPECIES.length());
        long[] r = fr.apply(SPECIES.length());

        for (int i = 0; i < a.length; i += SPECIES.length()) {
            LongVector av = LongVector.fromArray(SPECIES, a, i);
            LongVector cv = LongVector.fromArray(SPECIES, c, i);
            av.bitwiseBlend(b[i], cv).intoArray(r, i);
        }
        assertAltBroadcastArraysEquals(a, b, c, r, LongMaxVectorTests::bitwiseBlend);
    }


    @Test(dataProvider = "longTernaryOpMaskProvider")
    static void BITWISE_BLENDLongMaxVectorTestsBroadcastMaskedSmokeTest(IntFunction<long[]> fa, IntFunction<long[]> fb,
                                          IntFunction<long[]> fc, IntFunction<boolean[]> fm) {
        long[] a = fa.apply(SPECIES.length());
        long[] b = fb.apply(SPECIES.length());
        long[] c = fc.apply(SPECIES.length());
        long[] r = fr.apply(SPECIES.length());
        boolean[] mask = fm.apply(SPECIES.length());
        VectorMask<Long> vmask = VectorMask.fromArray(SPECIES, mask, 0);

        for (int i = 0; i < a.length; i += SPECIES.length()) {
            LongVector av = LongVector.fromArray(SPECIES, a, i);
            LongVector bv = LongVector.fromArray(SPECIES, b, i);
            av.lanewise(VectorOperators.BITWISE_BLEND, bv, c[i], vmask).intoArray(r, i);
        }

        assertBroadcastArraysEquals(a, b, c, r, mask, LongMaxVectorTests::BITWISE_BLEND);
    }

    @Test(dataProvider = "longTernaryOpMaskProvider")
    static void BITWISE_BLENDLongMaxVectorTestsAltBroadcastMaskedSmokeTest(IntFunction<long[]> fa, IntFunction<long[]> fb,
                                          IntFunction<long[]> fc, IntFunction<boolean[]> fm) {
        long[] a = fa.apply(SPECIES.length());
        long[] b = fb.apply(SPECIES.length());
        long[] c = fc.apply(SPECIES.length());
        long[] r = fr.apply(SPECIES.length());
        boolean[] mask = fm.apply(SPECIES.length());
        VectorMask<Long> vmask = VectorMask.fromArray(SPECIES, mask, 0);

        for (int i = 0; i < a.length; i += SPECIES.length()) {
            LongVector av = LongVector.fromArray(SPECIES, a, i);
            LongVector cv = LongVector.fromArray(SPECIES, c, i);
            av.lanewise(VectorOperators.BITWISE_BLEND, b[i], cv, vmask).intoArray(r, i);
        }

        assertAltBroadcastArraysEquals(a, b, c, r, mask, LongMaxVectorTests::BITWISE_BLEND);
    }




    @Test(dataProvider = "longTernaryOpProvider")
    static void BITWISE_BLENDLongMaxVectorTestsDoubleBroadcastSmokeTest(IntFunction<long[]> fa, IntFunction<long[]> fb, IntFunction<long[]> fc) {
        long[] a = fa.apply(SPECIES.length());
        long[] b = fb.apply(SPECIES.length());
        long[] c = fc.apply(SPECIES.length());
        long[] r = fr.apply(SPECIES.length());

        for (int i = 0; i < a.length; i += SPECIES.length()) {
            LongVector av = LongVector.fromArray(SPECIES, a, i);
            av.lanewise(VectorOperators.BITWISE_BLEND, b[i], c[i]).intoArray(r, i);
        }

        assertDoubleBroadcastArraysEquals(a, b, c, r, LongMaxVectorTests::BITWISE_BLEND);
    }
    @Test(dataProvider = "longTernaryOpProvider")
    static void bitwiseBlendLongMaxVectorTestsDoubleBroadcastSmokeTest(IntFunction<long[]> fa, IntFunction<long[]> fb, IntFunction<long[]> fc) {
        long[] a = fa.apply(SPECIES.length());
        long[] b = fb.apply(SPECIES.length());
        long[] c = fc.apply(SPECIES.length());
        long[] r = fr.apply(SPECIES.length());

        for (int i = 0; i < a.length; i += SPECIES.length()) {
            LongVector av = LongVector.fromArray(SPECIES, a, i);
            av.bitwiseBlend(b[i], c[i]).intoArray(r, i);
        }

        assertDoubleBroadcastArraysEquals(a, b, c, r, LongMaxVectorTests::bitwiseBlend);
    }


    @Test(dataProvider = "longTernaryOpMaskProvider")
    static void BITWISE_BLENDLongMaxVectorTestsDoubleBroadcastMaskedSmokeTest(IntFunction<long[]> fa, IntFunction<long[]> fb,
                                          IntFunction<long[]> fc, IntFunction<boolean[]> fm) {
        long[] a = fa.apply(SPECIES.length());
        long[] b = fb.apply(SPECIES.length());
        long[] c = fc.apply(SPECIES.length());
        long[] r = fr.apply(SPECIES.length());
        boolean[] mask = fm.apply(SPECIES.length());
        VectorMask<Long> vmask = VectorMask.fromArray(SPECIES, mask, 0);

        for (int i = 0; i < a.length; i += SPECIES.length()) {
            LongVector av = LongVector.fromArray(SPECIES, a, i);
            av.lanewise(VectorOperators.BITWISE_BLEND, b[i], c[i], vmask).intoArray(r, i);
        }

        assertDoubleBroadcastArraysEquals(a, b, c, r, mask, LongMaxVectorTests::BITWISE_BLEND);
    }


    static long NEG(long a) {
        return (long)(-((long)a));
    }

    static long neg(long a) {
        return (long)(-((long)a));
    }

    @Test(dataProvider = "longUnaryOpProvider")
    static void NEGLongMaxVectorTests(IntFunction<long[]> fa) {
        long[] a = fa.apply(SPECIES.length());
        long[] r = fr.apply(SPECIES.length());

        for (int ic = 0; ic < INVOC_COUNT; ic++) {
            for (int i = 0; i < a.length; i += SPECIES.length()) {
                LongVector av = LongVector.fromArray(SPECIES, a, i);
                av.lanewise(VectorOperators.NEG).intoArray(r, i);
            }
        }

        assertArraysEquals(a, r, LongMaxVectorTests::NEG);
    }

    @Test(dataProvider = "longUnaryOpProvider")
    static void negLongMaxVectorTests(IntFunction<long[]> fa) {
        long[] a = fa.apply(SPECIES.length());
        long[] r = fr.apply(SPECIES.length());

        for (int ic = 0; ic < INVOC_COUNT; ic++) {
            for (int i = 0; i < a.length; i += SPECIES.length()) {
                LongVector av = LongVector.fromArray(SPECIES, a, i);
                av.neg().intoArray(r, i);
            }
        }

        assertArraysEquals(a, r, LongMaxVectorTests::neg);
    }

    @Test(dataProvider = "longUnaryOpMaskProvider")
    static void NEGMaskedLongMaxVectorTests(IntFunction<long[]> fa,
                                                IntFunction<boolean[]> fm) {
        long[] a = fa.apply(SPECIES.length());
        long[] r = fr.apply(SPECIES.length());
        boolean[] mask = fm.apply(SPECIES.length());
        VectorMask<Long> vmask = VectorMask.fromArray(SPECIES, mask, 0);

        for (int ic = 0; ic < INVOC_COUNT; ic++) {
            for (int i = 0; i < a.length; i += SPECIES.length()) {
                LongVector av = LongVector.fromArray(SPECIES, a, i);
                av.lanewise(VectorOperators.NEG, vmask).intoArray(r, i);
            }
        }

        assertArraysEquals(a, r, mask, LongMaxVectorTests::NEG);
    }

    static long ABS(long a) {
        return (long)(Math.abs((long)a));
    }

    static long abs(long a) {
        return (long)(Math.abs((long)a));
    }

    @Test(dataProvider = "longUnaryOpProvider")
    static void ABSLongMaxVectorTests(IntFunction<long[]> fa) {
        long[] a = fa.apply(SPECIES.length());
        long[] r = fr.apply(SPECIES.length());

        for (int ic = 0; ic < INVOC_COUNT; ic++) {
            for (int i = 0; i < a.length; i += SPECIES.length()) {
                LongVector av = LongVector.fromArray(SPECIES, a, i);
                av.lanewise(VectorOperators.ABS).intoArray(r, i);
            }
        }

        assertArraysEquals(a, r, LongMaxVectorTests::ABS);
    }

    @Test(dataProvider = "longUnaryOpProvider")
    static void absLongMaxVectorTests(IntFunction<long[]> fa) {
        long[] a = fa.apply(SPECIES.length());
        long[] r = fr.apply(SPECIES.length());

        for (int ic = 0; ic < INVOC_COUNT; ic++) {
            for (int i = 0; i < a.length; i += SPECIES.length()) {
                LongVector av = LongVector.fromArray(SPECIES, a, i);
                av.abs().intoArray(r, i);
            }
        }

        assertArraysEquals(a, r, LongMaxVectorTests::abs);
    }

    @Test(dataProvider = "longUnaryOpMaskProvider")
    static void ABSMaskedLongMaxVectorTests(IntFunction<long[]> fa,
                                                IntFunction<boolean[]> fm) {
        long[] a = fa.apply(SPECIES.length());
        long[] r = fr.apply(SPECIES.length());
        boolean[] mask = fm.apply(SPECIES.length());
        VectorMask<Long> vmask = VectorMask.fromArray(SPECIES, mask, 0);

        for (int ic = 0; ic < INVOC_COUNT; ic++) {
            for (int i = 0; i < a.length; i += SPECIES.length()) {
                LongVector av = LongVector.fromArray(SPECIES, a, i);
                av.lanewise(VectorOperators.ABS, vmask).intoArray(r, i);
            }
        }

        assertArraysEquals(a, r, mask, LongMaxVectorTests::ABS);
    }


    static long NOT(long a) {
        return (long)(~((long)a));
    }

    static long not(long a) {
        return (long)(~((long)a));
    }



    @Test(dataProvider = "longUnaryOpProvider")
    static void NOTLongMaxVectorTests(IntFunction<long[]> fa) {
        long[] a = fa.apply(SPECIES.length());
        long[] r = fr.apply(SPECIES.length());

        for (int ic = 0; ic < INVOC_COUNT; ic++) {
            for (int i = 0; i < a.length; i += SPECIES.length()) {
                LongVector av = LongVector.fromArray(SPECIES, a, i);
                av.lanewise(VectorOperators.NOT).intoArray(r, i);
            }
        }

        assertArraysEquals(a, r, LongMaxVectorTests::NOT);
    }

    @Test(dataProvider = "longUnaryOpProvider")
    static void notLongMaxVectorTests(IntFunction<long[]> fa) {
        long[] a = fa.apply(SPECIES.length());
        long[] r = fr.apply(SPECIES.length());

        for (int ic = 0; ic < INVOC_COUNT; ic++) {
            for (int i = 0; i < a.length; i += SPECIES.length()) {
                LongVector av = LongVector.fromArray(SPECIES, a, i);
                av.not().intoArray(r, i);
            }
        }

        assertArraysEquals(a, r, LongMaxVectorTests::not);
    }



    @Test(dataProvider = "longUnaryOpMaskProvider")
    static void NOTMaskedLongMaxVectorTests(IntFunction<long[]> fa,
                                                IntFunction<boolean[]> fm) {
        long[] a = fa.apply(SPECIES.length());
        long[] r = fr.apply(SPECIES.length());
        boolean[] mask = fm.apply(SPECIES.length());
        VectorMask<Long> vmask = VectorMask.fromArray(SPECIES, mask, 0);

        for (int ic = 0; ic < INVOC_COUNT; ic++) {
            for (int i = 0; i < a.length; i += SPECIES.length()) {
                LongVector av = LongVector.fromArray(SPECIES, a, i);
                av.lanewise(VectorOperators.NOT, vmask).intoArray(r, i);
            }
        }

        assertArraysEquals(a, r, mask, LongMaxVectorTests::NOT);
    }



    static long ZOMO(long a) {
        return (long)((a==0?0:-1));
    }



    @Test(dataProvider = "longUnaryOpProvider")
    static void ZOMOLongMaxVectorTests(IntFunction<long[]> fa) {
        long[] a = fa.apply(SPECIES.length());
        long[] r = fr.apply(SPECIES.length());

        for (int ic = 0; ic < INVOC_COUNT; ic++) {
            for (int i = 0; i < a.length; i += SPECIES.length()) {
                LongVector av = LongVector.fromArray(SPECIES, a, i);
                av.lanewise(VectorOperators.ZOMO).intoArray(r, i);
            }
        }

        assertArraysEquals(a, r, LongMaxVectorTests::ZOMO);
    }



    @Test(dataProvider = "longUnaryOpMaskProvider")
    static void ZOMOMaskedLongMaxVectorTests(IntFunction<long[]> fa,
                                                IntFunction<boolean[]> fm) {
        long[] a = fa.apply(SPECIES.length());
        long[] r = fr.apply(SPECIES.length());
        boolean[] mask = fm.apply(SPECIES.length());
        VectorMask<Long> vmask = VectorMask.fromArray(SPECIES, mask, 0);

        for (int ic = 0; ic < INVOC_COUNT; ic++) {
            for (int i = 0; i < a.length; i += SPECIES.length()) {
                LongVector av = LongVector.fromArray(SPECIES, a, i);
                av.lanewise(VectorOperators.ZOMO, vmask).intoArray(r, i);
            }
        }

        assertArraysEquals(a, r, mask, LongMaxVectorTests::ZOMO);
    }




    static long[] gather(long a[], int ix, int[] b, int iy) {
        long[] res = new long[SPECIES.length()];
        for (int i = 0; i < SPECIES.length(); i++) {
            int bi = iy + i;
            res[i] = a[b[bi] + ix];
        }
        return res;
    }

    @Test(dataProvider = "longUnaryOpIndexProvider")
    static void gatherLongMaxVectorTests(IntFunction<long[]> fa, BiFunction<Integer,Integer,int[]> fs) {
        long[] a = fa.apply(SPECIES.length());
        int[] b    = fs.apply(a.length, SPECIES.length());
        long[] r = new long[a.length];

        for (int ic = 0; ic < INVOC_COUNT; ic++) {
            for (int i = 0; i < a.length; i += SPECIES.length()) {
                LongVector av = LongVector.fromArray(SPECIES, a, i, b, i);
                av.intoArray(r, i);
            }
        }

        assertArraysEquals(a, b, r, LongMaxVectorTests::gather);
    }
    static long[] gatherMasked(long a[], int ix, boolean[] mask, int[] b, int iy) {
        long[] res = new long[SPECIES.length()];
        for (int i = 0; i < SPECIES.length(); i++) {
            int bi = iy + i;
            if (mask[i]) {
              res[i] = a[b[bi] + ix];
            }
        }
        return res;
    }

    @Test(dataProvider = "longUnaryMaskedOpIndexProvider")
    static void gatherMaskedLongMaxVectorTests(IntFunction<long[]> fa, BiFunction<Integer,Integer,int[]> fs, IntFunction<boolean[]> fm) {
        long[] a = fa.apply(SPECIES.length());
        int[] b    = fs.apply(a.length, SPECIES.length());
        long[] r = new long[a.length];
        boolean[] mask = fm.apply(SPECIES.length());
        VectorMask<Long> vmask = VectorMask.fromArray(SPECIES, mask, 0);

        for (int ic = 0; ic < INVOC_COUNT; ic++) {
            for (int i = 0; i < a.length; i += SPECIES.length()) {
                LongVector av = LongVector.fromArray(SPECIES, a, i, b, i, vmask);
                av.intoArray(r, i);
            }
        }

        assertArraysEquals(a, b, r, mask, LongMaxVectorTests::gatherMasked);
    }

    static long[] scatter(long a[], int ix, int[] b, int iy) {
      long[] res = new long[SPECIES.length()];
      for (int i = 0; i < SPECIES.length(); i++) {
        int bi = iy + i;
        res[b[bi]] = a[i + ix];
      }
      return res;
    }

    @Test(dataProvider = "longUnaryOpIndexProvider")
    static void scatterLongMaxVectorTests(IntFunction<long[]> fa, BiFunction<Integer,Integer,int[]> fs) {
        long[] a = fa.apply(SPECIES.length());
        int[] b = fs.apply(a.length, SPECIES.length());
        long[] r = new long[a.length];

        for (int ic = 0; ic < INVOC_COUNT; ic++) {
            for (int i = 0; i < a.length; i += SPECIES.length()) {
                LongVector av = LongVector.fromArray(SPECIES, a, i);
                av.intoArray(r, i, b, i);
            }
        }

        assertArraysEquals(a, b, r, LongMaxVectorTests::scatter);
    }

    static long[] scatterMasked(long r[], long a[], int ix, boolean[] mask, int[] b, int iy) {
      // First, gather r.
      long[] oldVal = gather(r, ix, b, iy);
      long[] newVal = new long[SPECIES.length()];

      // Second, blending it with a.
      for (int i = 0; i < SPECIES.length(); i++) {
        newVal[i] = blend(oldVal[i], a[i+ix], mask[i]);
      }

      // Third, scatter: copy old value of r, and scatter it manually.
      long[] res = Arrays.copyOfRange(r, ix, ix+SPECIES.length());
      for (int i = 0; i < SPECIES.length(); i++) {
        int bi = iy + i;
        res[b[bi]] = newVal[i];
      }

      return res;
    }

    @Test(dataProvider = "scatterMaskedOpIndexProvider")
    static void scatterMaskedLongMaxVectorTests(IntFunction<long[]> fa, IntFunction<long[]> fb, BiFunction<Integer,Integer,int[]> fs, IntFunction<boolean[]> fm) {
        long[] a = fa.apply(SPECIES.length());
        int[] b = fs.apply(a.length, SPECIES.length());
        long[] r = fb.apply(SPECIES.length());
        boolean[] mask = fm.apply(SPECIES.length());
        VectorMask<Long> vmask = VectorMask.fromArray(SPECIES, mask, 0);

        for (int ic = 0; ic < INVOC_COUNT; ic++) {
            for (int i = 0; i < a.length; i += SPECIES.length()) {
                LongVector av = LongVector.fromArray(SPECIES, a, i);
                av.intoArray(r, i, b, i, vmask);
            }
        }

        assertArraysEquals(a, b, r, mask, LongMaxVectorTests::scatterMasked);
    }


    @Test(dataProvider = "longCompareOpProvider")
    static void ltLongMaxVectorTestsBroadcastSmokeTest(IntFunction<long[]> fa, IntFunction<long[]> fb) {
        long[] a = fa.apply(SPECIES.length());
        long[] b = fb.apply(SPECIES.length());

        for (int i = 0; i < a.length; i += SPECIES.length()) {
            LongVector av = LongVector.fromArray(SPECIES, a, i);
            VectorMask<Long> mv = av.lt(b[i]);

            // Check results as part of computation.
            for (int j = 0; j < SPECIES.length(); j++) {
                Assert.assertEquals(mv.laneIsSet(j), a[i + j] < b[i]);
            }
        }
    }

    @Test(dataProvider = "longCompareOpProvider")
    static void eqLongMaxVectorTestsBroadcastMaskedSmokeTest(IntFunction<long[]> fa, IntFunction<long[]> fb) {
        long[] a = fa.apply(SPECIES.length());
        long[] b = fb.apply(SPECIES.length());

        for (int i = 0; i < a.length; i += SPECIES.length()) {
            LongVector av = LongVector.fromArray(SPECIES, a, i);
            VectorMask<Long> mv = av.eq(b[i]);

            // Check results as part of computation.
            for (int j = 0; j < SPECIES.length(); j++) {
                Assert.assertEquals(mv.laneIsSet(j), a[i + j] == b[i]);
            }
        }
    }

    @Test(dataProvider = "longtoIntUnaryOpProvider")
    static void toIntArrayLongMaxVectorTestsSmokeTest(IntFunction<long[]> fa) {
        long[] a = fa.apply(SPECIES.length());

        for (int i = 0; i < a.length; i += SPECIES.length()) {
            LongVector av = LongVector.fromArray(SPECIES, a, i);
            int [] r = av.toIntArray();
            assertArraysEquals(a, r, i);
        }
    }

    @Test(dataProvider = "longUnaryOpProvider")
    static void toLongArrayLongMaxVectorTestsSmokeTest(IntFunction<long[]> fa) {
        long[] a = fa.apply(SPECIES.length());

        for (int i = 0; i < a.length; i += SPECIES.length()) {
            LongVector av = LongVector.fromArray(SPECIES, a, i);
            long [] r = av.toLongArray();
            assertArraysEquals(a, r, i);
        }
    }

    @Test(dataProvider = "longUnaryOpProvider")
    static void toDoubleArrayLongMaxVectorTestsSmokeTest(IntFunction<long[]> fa) {
        long[] a = fa.apply(SPECIES.length());

        for (int i = 0; i < a.length; i += SPECIES.length()) {
            LongVector av = LongVector.fromArray(SPECIES, a, i);
            double [] r = av.toDoubleArray();
            assertArraysEquals(a, r, i);
        }
    }

    @Test(dataProvider = "longUnaryOpProvider")
    static void toStringLongMaxVectorTestsSmokeTest(IntFunction<long[]> fa) {
        long[] a = fa.apply(SPECIES.length());

        for (int i = 0; i < a.length; i += SPECIES.length()) {
            LongVector av = LongVector.fromArray(SPECIES, a, i);
            String str = av.toString();

            long subarr[] = Arrays.copyOfRange(a, i, i + SPECIES.length());
            Assert.assertTrue(str.equals(Arrays.toString(subarr)), "at index " + i + ", string should be = " + Arrays.toString(subarr) + ", but is = " + str);
        }
    }

    @Test(dataProvider = "longUnaryOpProvider")
    static void hashCodeLongMaxVectorTestsSmokeTest(IntFunction<long[]> fa) {
        long[] a = fa.apply(SPECIES.length());

        for (int i = 0; i < a.length; i += SPECIES.length()) {
            LongVector av = LongVector.fromArray(SPECIES, a, i);
            int hash = av.hashCode();

            long subarr[] = Arrays.copyOfRange(a, i, i + SPECIES.length());
            int expectedHash = Objects.hash(SPECIES, Arrays.hashCode(subarr));
            Assert.assertTrue(hash == expectedHash, "at index " + i + ", hash should be = " + expectedHash + ", but is = " + hash);
        }
    }



    @Test(dataProvider = "longUnaryOpProvider")
    static void ADDReduceLongLongMaxVectorTests(IntFunction<long[]> fa) {
        long[] a = fa.apply(SPECIES.length());
        long[] r = fr.apply(SPECIES.length());
        long ra = 0;

        for (int i = 0; i < a.length; i += SPECIES.length()) {
            LongVector av = LongVector.fromArray(SPECIES, a, i);
            r[i] = av.reduceLanesToLong(VectorOperators.ADD);
        }

        ra = 0;
        for (int i = 0; i < a.length; i ++) {
            ra += r[i];
        }

        assertReductionArraysEquals(a, r, ra,
                LongMaxVectorTests::ADDReduce, LongMaxVectorTests::ADDReduceAll);
    }

    @Test(dataProvider = "longUnaryOpMaskProvider")
    static void ADDReduceLongLongMaxVectorTestsMasked(IntFunction<long[]> fa, IntFunction<boolean[]> fm) {
        long[] a = fa.apply(SPECIES.length());
        long[] r = fr.apply(SPECIES.length());
        boolean[] mask = fm.apply(SPECIES.length());
        VectorMask<Long> vmask = VectorMask.fromArray(SPECIES, mask, 0);
        long ra = 0;

        for (int i = 0; i < a.length; i += SPECIES.length()) {
            LongVector av = LongVector.fromArray(SPECIES, a, i);
            r[i] = av.reduceLanesToLong(VectorOperators.ADD, vmask);
        }

        ra = 0;
        for (int i = 0; i < a.length; i ++) {
            ra += r[i];
        }

        assertReductionArraysEqualsMasked(a, r, ra, mask,
                LongMaxVectorTests::ADDReduceMasked, LongMaxVectorTests::ADDReduceAllMasked);
    }

    @Test(dataProvider = "longUnaryOpSelectFromProvider")
    static void SelectFromLongMaxVectorTests(IntFunction<long[]> fa,
                                           BiFunction<Integer,Integer,long[]> fs) {
        long[] a = fa.apply(SPECIES.length());
        long[] order = fs.apply(a.length, SPECIES.length());
        long[] r = fr.apply(SPECIES.length());

        for (int i = 0; i < a.length; i += SPECIES.length()) {
            LongVector av = LongVector.fromArray(SPECIES, a, i);
            LongVector bv = LongVector.fromArray(SPECIES, order, i);
            bv.selectFrom(av).intoArray(r, i);
        }

        assertSelectFromArraysEquals(a, r, order, SPECIES.length());
    }

    @Test(dataProvider = "longUnaryOpSelectFromMaskProvider")
    static void SelectFromLongMaxVectorTestsMaskedSmokeTest(IntFunction<long[]> fa,
                                                           BiFunction<Integer,Integer,long[]> fs,
                                                           IntFunction<boolean[]> fm) {
        long[] a = fa.apply(SPECIES.length());
        long[] order = fs.apply(a.length, SPECIES.length());
        long[] r = fr.apply(SPECIES.length());
        boolean[] mask = fm.apply(SPECIES.length());
        VectorMask<Long> vmask = VectorMask.fromArray(SPECIES, mask, 0);

        for (int i = 0; i < a.length; i += SPECIES.length()) {
            LongVector av = LongVector.fromArray(SPECIES, a, i);
            LongVector bv = LongVector.fromArray(SPECIES, order, i);
            bv.selectFrom(av, vmask).intoArray(r, i);
        }

        assertSelectFromArraysEquals(a, r, order, mask, SPECIES.length());
    }

    @Test(dataProvider = "shuffleProvider")
    static void shuffleMiscellaneousLongMaxVectorTestsSmokeTest(BiFunction<Integer,Integer,int[]> fs) {
        int[] a = fs.apply(SPECIES.length() * BUFFER_REPS, SPECIES.length());

        for (int i = 0; i < a.length; i += SPECIES.length()) {
            var shuffle = VectorShuffle.fromArray(SPECIES, a, i);
            int hash = shuffle.hashCode();
            int length = shuffle.length();

            int subarr[] = Arrays.copyOfRange(a, i, i + SPECIES.length());
            int expectedHash = Objects.hash(SPECIES, Arrays.hashCode(subarr));
            Assert.assertTrue(hash == expectedHash, "at index " + i + ", hash should be = " + expectedHash + ", but is = " + hash);
            Assert.assertEquals(length, SPECIES.length());
        }
    }

    @Test(dataProvider = "shuffleProvider")
    static void shuffleToStringLongMaxVectorTestsSmokeTest(BiFunction<Integer,Integer,int[]> fs) {
        int[] a = fs.apply(SPECIES.length() * BUFFER_REPS, SPECIES.length());

        for (int i = 0; i < a.length; i += SPECIES.length()) {
            var shuffle = VectorShuffle.fromArray(SPECIES, a, i);
            String str = shuffle.toString();

            int subarr[] = Arrays.copyOfRange(a, i, i + SPECIES.length());
            Assert.assertTrue(str.equals("Shuffle" + Arrays.toString(subarr)), "at index " +
                i + ", string should be = " + Arrays.toString(subarr) + ", but is = " + str);
        }
    }

    @Test(dataProvider = "shuffleCompareOpProvider")
    static void shuffleEqualsLongMaxVectorTestsSmokeTest(BiFunction<Integer,Integer,int[]> fa, BiFunction<Integer,Integer,int[]> fb) {
        int[] a = fa.apply(SPECIES.length() * BUFFER_REPS, SPECIES.length());
        int[] b = fb.apply(SPECIES.length() * BUFFER_REPS, SPECIES.length());

        for (int i = 0; i < a.length; i += SPECIES.length()) {
            var av = VectorShuffle.fromArray(SPECIES, a, i);
            var bv = VectorShuffle.fromArray(SPECIES, b, i);
            boolean eq = av.equals(bv);
            int to = i + SPECIES.length();
            Assert.assertEquals(eq, Arrays.equals(a, i, to, b, i, to));
        }
    }

    @Test(dataProvider = "maskCompareOpProvider")
    static void maskEqualsLongMaxVectorTestsSmokeTest(IntFunction<boolean[]> fa, IntFunction<boolean[]> fb) {
        boolean[] a = fa.apply(SPECIES.length());
        boolean[] b = fb.apply(SPECIES.length());

        for (int i = 0; i < a.length; i += SPECIES.length()) {
            var av = SPECIES.loadMask(a, i);
            var bv = SPECIES.loadMask(b, i);
            boolean equals = av.equals(bv);
            int to = i + SPECIES.length();
            Assert.assertEquals(equals, Arrays.equals(a, i, to, b, i, to));
        }
    }

    static boolean beq(boolean a, boolean b) {
        return (a == b);
    }

    @Test(dataProvider = "maskCompareOpProvider")
    static void maskEqLongMaxVectorTestsSmokeTest(IntFunction<boolean[]> fa, IntFunction<boolean[]> fb) {
        boolean[] a = fa.apply(SPECIES.length());
        boolean[] b = fb.apply(SPECIES.length());
        boolean[] r = new boolean[a.length];

        for (int i = 0; i < a.length; i += SPECIES.length()) {
            var av = SPECIES.loadMask(a, i);
            var bv = SPECIES.loadMask(b, i);
            var cv = av.eq(bv);
            cv.intoArray(r, i);
        }
        assertArraysEquals(a, b, r, LongMaxVectorTests::beq);
    }

    @Test(dataProvider = "maskProvider")
    static void maskHashCodeLongMaxVectorTestsSmokeTest(IntFunction<boolean[]> fa) {
        boolean[] a = fa.apply(SPECIES.length());

        for (int i = 0; i < a.length; i += SPECIES.length()) {
            var vmask = SPECIES.loadMask(a, i);
            int hash = vmask.hashCode();

            boolean subarr[] = Arrays.copyOfRange(a, i, i + SPECIES.length());
            int expectedHash = Objects.hash(SPECIES, Arrays.hashCode(subarr));
            Assert.assertTrue(hash == expectedHash, "at index " + i + ", hash should be = " + expectedHash + ", but is = " + hash);
        }
    }

    @Test(dataProvider = "maskProvider")
    static void maskTrueCountLongMaxVectorTestsSmokeTest(IntFunction<boolean[]> fa) {
        boolean[] a = fa.apply(SPECIES.length());

        for (int i = 0; i < a.length; i += SPECIES.length()) {
            var vmask = SPECIES.loadMask(a, i);
            int tcount = vmask.trueCount();
            int expectedTcount = 0;
            for (int j = i; j < i + SPECIES.length(); j++) {
                expectedTcount += a[j] ? 1 : 0;
            }
            Assert.assertTrue(tcount == expectedTcount, "at index " + i + ", trueCount should be = " + expectedTcount + ", but is = " + tcount);
        }
    }

    @Test(dataProvider = "maskProvider")
    static void maskLastTrueLongMaxVectorTestsSmokeTest(IntFunction<boolean[]> fa) {
        boolean[] a = fa.apply(SPECIES.length());

        for (int i = 0; i < a.length; i += SPECIES.length()) {
            var vmask = SPECIES.loadMask(a, i);
            int ltrue = vmask.lastTrue();
            int j = i + SPECIES.length() - 1;
            for (; j >= i; j--) {
                if (a[j]) break;
            }
            int expectedLtrue = j - i;

            Assert.assertTrue(ltrue == expectedLtrue, "at index " + i +
                ", lastTrue should be = " + expectedLtrue + ", but is = " + ltrue);
        }
    }


    @DataProvider
    public static Object[][] offsetProvider() {
        return new Object[][]{
                {0},
                {-1},
                {+1},
                {+2},
                {-2},
        };
    }

    @Test(dataProvider = "offsetProvider")
    static void indexInRangeLongMaxVectorTestsSmokeTest(int offset) {
        int limit = SPECIES.length() * BUFFER_REPS;
        for (int i = 0; i < limit; i += SPECIES.length()) {
            var actualMask = SPECIES.indexInRange(i + offset, limit);
            var expectedMask = SPECIES.maskAll(true).indexInRange(i + offset, limit);
            assert(actualMask.equals(expectedMask));
            for (int j = 0; j < SPECIES.length(); j++)  {
                int index = i + j + offset;
                Assert.assertEquals(actualMask.laneIsSet(j), index >= 0 && index < limit);
            }
        }
    }

    @DataProvider
    public static Object[][] lengthProvider() {
        return new Object[][]{
                {0},
                {1},
                {32},
                {37},
                {1024},
                {1024+1},
                {1024+5},
        };
    }

    @Test(dataProvider = "lengthProvider")
    static void loopBoundLongMaxVectorTestsSmokeTest(int length) {
        int actualLoopBound = SPECIES.loopBound(length);
        int expectedLoopBound = length - Math.floorMod(length, SPECIES.length());
        Assert.assertEquals(actualLoopBound, expectedLoopBound);
    }

    @Test
    static void ElementSizeLongMaxVectorTestsSmokeTest() {
        LongVector av = LongVector.zero(SPECIES);
        int elsize = av.elementSize();
        Assert.assertEquals(elsize, Long.SIZE);
    }

    @Test
    static void VectorShapeLongMaxVectorTestsSmokeTest() {
        LongVector av = LongVector.zero(SPECIES);
        VectorShape vsh = av.shape();
        assert(vsh.equals(VectorShape.S_Max_BIT));
    }

    @Test
    static void ShapeWithLanesLongMaxVectorTestsSmokeTest() {
        LongVector av = LongVector.zero(SPECIES);
        VectorShape vsh = av.shape();
        VectorSpecies species = vsh.withLanes(long.class);
        assert(species.equals(SPECIES));
    }

    @Test
    static void ElementTypeLongMaxVectorTestsSmokeTest() {
        LongVector av = LongVector.zero(SPECIES);
        assert(av.species().elementType() == long.class);
    }

    @Test
    static void SpeciesElementSizeLongMaxVectorTestsSmokeTest() {
        LongVector av = LongVector.zero(SPECIES);
        assert(av.species().elementSize() == Long.SIZE);
    }

    @Test
    static void VectorTypeLongMaxVectorTestsSmokeTest() {
        LongVector av = LongVector.zero(SPECIES);
        assert(av.species().vectorType() == av.getClass());
    }

    @Test
    static void WithLanesLongMaxVectorTestsSmokeTest() {
        LongVector av = LongVector.zero(SPECIES);
        VectorSpecies species = av.species().withLanes(long.class);
        assert(species.equals(SPECIES));
    }

    @Test
    static void WithShapeLongMaxVectorTestsSmokeTest() {
        LongVector av = LongVector.zero(SPECIES);
        VectorShape vsh = av.shape();
        VectorSpecies species = av.species().withShape(vsh);
        assert(species.equals(SPECIES));
    }
}
<|MERGE_RESOLUTION|>--- conflicted
+++ resolved
@@ -3274,10 +3274,6 @@
             }
         }
     }
-<<<<<<< HEAD
-
-=======
->>>>>>> 8afdcaee
     static boolean testIS_NEGATIVE(long a) {
         return bits(a)<0;
     }
@@ -3316,10 +3312,6 @@
             }
         }
     }
-<<<<<<< HEAD
-
-=======
->>>>>>> 8afdcaee
 
 
 
