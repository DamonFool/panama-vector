/*
 * Copyright (c) 2018, 2021, Oracle and/or its affiliates. All rights reserved.
 * DO NOT ALTER OR REMOVE COPYRIGHT NOTICES OR THIS FILE HEADER.
 *
 * This code is free software; you can redistribute it and/or modify it
 * under the terms of the GNU General Public License version 2 only, as
 * published by the Free Software Foundation.
 *
 * This code is distributed in the hope that it will be useful, but WITHOUT
 * ANY WARRANTY; without even the implied warranty of MERCHANTABILITY or
 * FITNESS FOR A PARTICULAR PURPOSE.  See the GNU General Public License
 * version 2 for more details (a copy is included in the LICENSE file that
 * accompanied this code).
 *
 * You should have received a copy of the GNU General Public License version
 * 2 along with this work; if not, write to the Free Software Foundation,
 * Inc., 51 Franklin St, Fifth Floor, Boston, MA 02110-1301 USA.
 *
 * Please contact Oracle, 500 Oracle Parkway, Redwood Shores, CA 94065 USA
 * or visit www.oracle.com if you need additional information or have any
 * questions.
 */

/*
 * @test
 * @modules jdk.incubator.vector java.base/jdk.internal.vm.annotation
 * @run testng/othervm --add-opens jdk.incubator.vector/jdk.incubator.vector=ALL-UNNAMED
 *      -XX:-TieredCompilation ShortMaxVectorLoadStoreTests
 *
 */

// -- This file was mechanically generated: Do not edit! -- //

import jdk.incubator.vector.ShortVector;
import jdk.incubator.vector.VectorMask;
import jdk.incubator.vector.VectorShape;
import jdk.incubator.vector.VectorSpecies;
import jdk.incubator.vector.VectorShuffle;
import jdk.internal.vm.annotation.DontInline;
import org.testng.Assert;
import org.testng.annotations.DataProvider;
import org.testng.annotations.Test;

import java.lang.invoke.MethodHandles;
import java.lang.invoke.VarHandle;
import java.nio.ByteBuffer;
import java.nio.ShortBuffer;
import java.nio.ByteOrder;
import java.nio.ReadOnlyBufferException;
import java.util.List;
import java.util.function.*;

@Test
public class ShortMaxVectorLoadStoreTests extends AbstractVectorTest {
    static final VectorSpecies<Short> SPECIES =
                ShortVector.SPECIES_MAX;

    static final int INVOC_COUNT = Integer.getInteger("jdk.incubator.vector.test.loop-iterations", 10);

    static VectorShape getMaxBit() {
        return VectorShape.S_Max_BIT;
    }

    private static final int Max = 256;  // juts so we can do N/Max

    static final int BUFFER_REPS = Integer.getInteger("jdk.incubator.vector.test.buffer-vectors", 25000 / Max);

    static final int BUFFER_SIZE = Integer.getInteger("jdk.incubator.vector.test.buffer-size", BUFFER_REPS * (Max / 8));

    static void assertArraysEquals(short[] r, short[] a, boolean[] mask) {
        int i = 0;
        try {
            for (; i < a.length; i++) {
                Assert.assertEquals(r[i], mask[i % SPECIES.length()] ? a[i] : (short) 0);
            }
        } catch (AssertionError e) {
            Assert.assertEquals(r[i], mask[i % SPECIES.length()] ? a[i] : (short) 0, "at index #" + i);
        }
    }

    static void assertArraysEquals(byte[] r, byte[] a, boolean[] mask) {
        int i = 0;
        try {
            for (; i < a.length; i++) {
                Assert.assertEquals(r[i], mask[(i*8/SPECIES.elementSize()) % SPECIES.length()] ? a[i] : (byte) 0);
            }
        } catch (AssertionError e) {
            Assert.assertEquals(r[i], mask[(i*8/SPECIES.elementSize()) % SPECIES.length()] ? a[i] : (byte) 0, "at index #" + i);
        }
    }

    static final List<IntFunction<short[]>> SHORT_GENERATORS = List.of(
            withToString("short[i * 5]", (int s) -> {
                return fill(s * BUFFER_REPS,
                            i -> (short)(i * 5));
            }),
            withToString("short[i + 1]", (int s) -> {
                return fill(s * BUFFER_REPS,
                            i -> (((short)(i + 1) == 0) ? 1 : (short)(i + 1)));
            })
    );

    // Relative to array.length
    static final List<IntFunction<Integer>> INDEX_GENERATORS = List.of(
            withToString("-1", (int l) -> {
                return -1;
            }),
            withToString("l", (int l) -> {
                return l;
            }),
            withToString("l - 1", (int l) -> {
                return l - 1;
            }),
            withToString("l + 1", (int l) -> {
                return l + 1;
            }),
            withToString("l - speciesl + 1", (int l) -> {
                return l - SPECIES.length() + 1;
            }),
            withToString("l + speciesl - 1", (int l) -> {
                return l + SPECIES.length() - 1;
            }),
            withToString("l + speciesl", (int l) -> {
                return l + SPECIES.length();
            }),
            withToString("l + speciesl + 1", (int l) -> {
                return l + SPECIES.length() + 1;
            })
    );

    // Relative to byte[] array.length or ByteBuffer.limit()
    static final List<IntFunction<Integer>> BYTE_INDEX_GENERATORS = List.of(
            withToString("-1", (int l) -> {
                return -1;
            }),
            withToString("l", (int l) -> {
                return l;
            }),
            withToString("l - 1", (int l) -> {
                return l - 1;
            }),
            withToString("l + 1", (int l) -> {
                return l + 1;
            }),
            withToString("l - speciesl*ebsize + 1", (int l) -> {
                return l - SPECIES.vectorByteSize() + 1;
            }),
            withToString("l + speciesl*ebsize - 1", (int l) -> {
                return l + SPECIES.vectorByteSize() - 1;
            }),
            withToString("l + speciesl*ebsize", (int l) -> {
                return l + SPECIES.vectorByteSize();
            }),
            withToString("l + speciesl*ebsize + 1", (int l) -> {
                return l + SPECIES.vectorByteSize() + 1;
            })
    );

    @DataProvider
    public Object[][] shortProvider() {
        return SHORT_GENERATORS.stream().
                map(f -> new Object[]{f}).
                toArray(Object[][]::new);
    }

    @DataProvider
    public Object[][] maskProvider() {
        return BOOLEAN_MASK_GENERATORS.stream().
                map(f -> new Object[]{f}).
                toArray(Object[][]::new);
    }

    @DataProvider
    public Object[][] shortProviderForIOOBE() {
        var f = SHORT_GENERATORS.get(0);
        return INDEX_GENERATORS.stream().map(fi -> {
                    return new Object[] {f, fi};
                }).
                toArray(Object[][]::new);
    }

    @DataProvider
    public Object[][] shortMaskProvider() {
        return BOOLEAN_MASK_GENERATORS.stream().
                flatMap(fm -> SHORT_GENERATORS.stream().map(fa -> {
                    return new Object[] {fa, fm};
                })).
                toArray(Object[][]::new);
    }

    @DataProvider
    public Object[][] shortMaskProviderForIOOBE() {
        var f = SHORT_GENERATORS.get(0);
        return BOOLEAN_MASK_GENERATORS.stream().
                flatMap(fm -> INDEX_GENERATORS.stream().map(fi -> {
                    return new Object[] {f, fi, fm};
                })).
                toArray(Object[][]::new);
    }

    @DataProvider
    public Object[][] shortIndexMapProvider() {
        return INDEX_GENERATORS.stream().
                flatMap(fim -> SHORT_GENERATORS.stream().map(fa -> {
                    return new Object[] {fa, fim};
                })).
                toArray(Object[][]::new);
    }

    @DataProvider
    public Object[][] shortIndexMapMaskProvider() {
        return BOOLEAN_MASK_GENERATORS.stream().
                flatMap(fm -> INDEX_GENERATORS.stream().
                    flatMap(fim -> SHORT_GENERATORS.stream().map(fa -> {
                        return new Object[] {fa, fim, fm};
                    }))).
                toArray(Object[][]::new);
    }

    @DataProvider
    public Object[][] shortByteBufferProvider() {
        return SHORT_GENERATORS.stream().
                flatMap(fa -> BYTE_BUFFER_GENERATORS.stream().
                        flatMap(fb -> BYTE_ORDER_VALUES.stream().map(bo -> {
                            return new Object[]{fa, fb, bo};
                        }))).
                toArray(Object[][]::new);
    }

    @DataProvider
    public Object[][] shortByteBufferMaskProvider() {
        return BOOLEAN_MASK_GENERATORS.stream().
                flatMap(fm -> SHORT_GENERATORS.stream().
                        flatMap(fa -> BYTE_BUFFER_GENERATORS.stream().
                                flatMap(fb -> BYTE_ORDER_VALUES.stream().map(bo -> {
                            return new Object[]{fa, fb, fm, bo};
                        })))).
                toArray(Object[][]::new);
    }

    @DataProvider
    public Object[][] shortByteArrayProvider() {
        return SHORT_GENERATORS.stream().
                flatMap(fa -> BYTE_ORDER_VALUES.stream().map(bo -> {
                    return new Object[]{fa, bo};
                })).
                toArray(Object[][]::new);
    }

    @DataProvider
    public Object[][] shortByteArrayMaskProvider() {
        return BOOLEAN_MASK_GENERATORS.stream().
                flatMap(fm -> SHORT_GENERATORS.stream().
                    flatMap(fa -> BYTE_ORDER_VALUES.stream().map(bo -> {
                        return new Object[]{fa, fm, bo};
                    }))).
                toArray(Object[][]::new);
    }

    @DataProvider
    public Object[][] shortByteProviderForIOOBE() {
        var f = SHORT_GENERATORS.get(0);
        return BYTE_INDEX_GENERATORS.stream().map(fi -> {
                    return new Object[] {f, fi};
                }).
                toArray(Object[][]::new);
    }

    @DataProvider
    public Object[][] shortByteMaskProviderForIOOBE() {
        var f = SHORT_GENERATORS.get(0);
        return BOOLEAN_MASK_GENERATORS.stream().
                flatMap(fm -> BYTE_INDEX_GENERATORS.stream().map(fi -> {
                    return new Object[] {f, fi, fm};
                })).
                toArray(Object[][]::new);
    }

    static ByteBuffer toBuffer(short[] a, IntFunction<ByteBuffer> fb) {
        ByteBuffer bb = fb.apply(a.length * SPECIES.elementSize() / 8);
        for (short v : a) {
            bb.putShort(v);
        }
        return bb.clear();
    }

    static short[] bufferToArray(ByteBuffer bb) {
        ShortBuffer db = bb.asShortBuffer();
        short[] d = new short[db.capacity()];
        db.get(0, d);
        return d;
    }

    static byte[] toByteArray(short[] a, IntFunction<byte[]> fb, ByteOrder bo) {
        byte[] b = fb.apply(a.length * SPECIES.elementSize() / 8);
        ShortBuffer bb = ByteBuffer.wrap(b, 0, b.length).order(bo).asShortBuffer();
        for (short v : a) {
            bb.put(v);
        }
        return b;
    }


    interface ToShortF {
        short apply(int i);
    }

    static short[] fill(int s , ToShortF f) {
        return fill(new short[s], f);
    }

    static short[] fill(short[] a, ToShortF f) {
        for (int i = 0; i < a.length; i++) {
            a[i] = f.apply(i);
        }
        return a;
    }

    @DontInline
    static ShortVector fromArray(short[] a, int i) {
        return ShortVector.fromArray(SPECIES, a, i);
    }

    @DontInline
    static ShortVector fromArray(short[] a, int i, VectorMask<Short> m) {
        return ShortVector.fromArray(SPECIES, a, i, m);
    }

    @DontInline
    static void intoArray(ShortVector v, short[] a, int i) {
        v.intoArray(a, i);
    }

    @DontInline
    static void intoArray(ShortVector v, short[] a, int i, VectorMask<Short> m) {
        v.intoArray(a, i, m);
    }

    @DontInline
    static ShortVector fromByteArray(byte[] a, int i, ByteOrder bo) {
        return ShortVector.fromByteArray(SPECIES, a, i, bo);
    }

    @DontInline
    static ShortVector fromByteArray(byte[] a, int i, ByteOrder bo, VectorMask<Short> m) {
        return ShortVector.fromByteArray(SPECIES, a, i, bo, m);
    }

    @DontInline
    static void intoByteArray(ShortVector v, byte[] a, int i, ByteOrder bo) {
        v.intoByteArray(a, i, bo);
    }

    @DontInline
    static void intoByteArray(ShortVector v, byte[] a, int i, ByteOrder bo, VectorMask<Short> m) {
        v.intoByteArray(a, i, bo, m);
    }

    @DontInline
    static ShortVector fromByteBuffer(ByteBuffer a, int i, ByteOrder bo) {
        return ShortVector.fromByteBuffer(SPECIES, a, i, bo);
    }

    @DontInline
    static ShortVector fromByteBuffer(ByteBuffer a, int i, ByteOrder bo, VectorMask<Short> m) {
        return ShortVector.fromByteBuffer(SPECIES, a, i, bo, m);
    }

    @DontInline
    static void intoByteBuffer(ShortVector v, ByteBuffer a, int i, ByteOrder bo) {
        v.intoByteBuffer(a, i, bo);
    }

    @DontInline
    static void intoByteBuffer(ShortVector v, ByteBuffer a, int i, ByteOrder bo, VectorMask<Short> m) {
        v.intoByteBuffer(a, i, bo, m);
    }


    @Test(dataProvider = "shortProvider")
    static void loadStoreArray(IntFunction<short[]> fa) {
        short[] a = fa.apply(SPECIES.length());
        short[] r = new short[a.length];

        for (int ic = 0; ic < INVOC_COUNT; ic++) {
            for (int i = 0; i < a.length; i += SPECIES.length()) {
                ShortVector av = ShortVector.fromArray(SPECIES, a, i);
                av.intoArray(r, i);
            }
        }
        Assert.assertEquals(r, a);
    }

    @Test(dataProvider = "shortProviderForIOOBE")
    static void loadArrayIOOBE(IntFunction<short[]> fa, IntFunction<Integer> fi) {
        short[] a = fa.apply(SPECIES.length());
        short[] r = new short[a.length];

        for (int ic = 0; ic < INVOC_COUNT; ic++) {
            for (int i = 0; i < a.length; i += SPECIES.length()) {
                ShortVector av = fromArray(a, i);
                av.intoArray(r, i);
            }
        }

        int index = fi.apply(a.length);
        boolean shouldFail = isIndexOutOfBounds(SPECIES.length(), index, a.length);
        try {
            fromArray(a, index);
            if (shouldFail) {
                Assert.fail("Failed to throw IndexOutOfBoundsException");
            }
        } catch (IndexOutOfBoundsException e) {
            if (!shouldFail) {
                Assert.fail("Unexpected IndexOutOfBoundsException");
            }
        }
    }

    @Test(dataProvider = "shortProviderForIOOBE")
    static void storeArrayIOOBE(IntFunction<short[]> fa, IntFunction<Integer> fi) {
        short[] a = fa.apply(SPECIES.length());
        short[] r = new short[a.length];

        for (int ic = 0; ic < INVOC_COUNT; ic++) {
            for (int i = 0; i < a.length; i += SPECIES.length()) {
                ShortVector av = ShortVector.fromArray(SPECIES, a, i);
                intoArray(av, r, i);
            }
        }

        int index = fi.apply(a.length);
        boolean shouldFail = isIndexOutOfBounds(SPECIES.length(), index, a.length);
        try {
            ShortVector av = ShortVector.fromArray(SPECIES, a, 0);
            intoArray(av, r, index);
            if (shouldFail) {
                Assert.fail("Failed to throw IndexOutOfBoundsException");
            }
        } catch (IndexOutOfBoundsException e) {
            if (!shouldFail) {
                Assert.fail("Unexpected IndexOutOfBoundsException");
            }
        }
    }


    @Test(dataProvider = "shortMaskProvider")
    static void loadStoreMaskArray(IntFunction<short[]> fa,
                                   IntFunction<boolean[]> fm) {
        short[] a = fa.apply(SPECIES.length());
        short[] r = new short[a.length];
        boolean[] mask = fm.apply(SPECIES.length());
        VectorMask<Short> vmask = VectorMask.fromValues(SPECIES, mask);

        for (int ic = 0; ic < INVOC_COUNT; ic++) {
            for (int i = 0; i < a.length; i += SPECIES.length()) {
                ShortVector av = ShortVector.fromArray(SPECIES, a, i, vmask);
                av.intoArray(r, i);
            }
        }
        assertArraysEquals(r, a, mask);


        r = new short[a.length];

        for (int ic = 0; ic < INVOC_COUNT; ic++) {
            for (int i = 0; i < a.length; i += SPECIES.length()) {
                ShortVector av = ShortVector.fromArray(SPECIES, a, i);
                av.intoArray(r, i, vmask);
            }
        }
        assertArraysEquals(r, a, mask);
    }

    @Test(dataProvider = "shortMaskProviderForIOOBE")
    static void loadArrayMaskIOOBE(IntFunction<short[]> fa, IntFunction<Integer> fi, IntFunction<boolean[]> fm) {
        short[] a = fa.apply(SPECIES.length());
        short[] r = new short[a.length];
        boolean[] mask = fm.apply(SPECIES.length());
        VectorMask<Short> vmask = VectorMask.fromValues(SPECIES, mask);

        for (int ic = 0; ic < INVOC_COUNT; ic++) {
            for (int i = 0; i < a.length; i += SPECIES.length()) {
                ShortVector av = fromArray(a, i, vmask);
                av.intoArray(r, i);
            }
        }

        int index = fi.apply(a.length);
        boolean shouldFail = isIndexOutOfBoundsForMask(mask, index, a.length);
        try {
            fromArray(a, index, vmask);
            if (shouldFail) {
                Assert.fail("Failed to throw IndexOutOfBoundsException");
            }
        } catch (IndexOutOfBoundsException e) {
            if (!shouldFail) {
                Assert.fail("Unexpected IndexOutOfBoundsException");
            }
        }
    }

    @Test(dataProvider = "shortMaskProviderForIOOBE")
    static void storeArrayMaskIOOBE(IntFunction<short[]> fa, IntFunction<Integer> fi, IntFunction<boolean[]> fm) {
        short[] a = fa.apply(SPECIES.length());
        short[] r = new short[a.length];
        boolean[] mask = fm.apply(SPECIES.length());
        VectorMask<Short> vmask = VectorMask.fromValues(SPECIES, mask);

        for (int ic = 0; ic < INVOC_COUNT; ic++) {
            for (int i = 0; i < a.length; i += SPECIES.length()) {
                ShortVector av = ShortVector.fromArray(SPECIES, a, i);
                intoArray(av, r, i, vmask);
            }
        }

        int index = fi.apply(a.length);
        boolean shouldFail = isIndexOutOfBoundsForMask(mask, index, a.length);
        try {
            ShortVector av = ShortVector.fromArray(SPECIES, a, 0);
            intoArray(av, a, index, vmask);
            if (shouldFail) {
                Assert.fail("Failed to throw IndexOutOfBoundsException");
            }
        } catch (IndexOutOfBoundsException e) {
            if (!shouldFail) {
                Assert.fail("Unexpected IndexOutOfBoundsException");
            }
        }
    }


<<<<<<< HEAD
=======
    @Test(dataProvider = "shortMaskProvider")
    static void loadStoreMask(IntFunction<short[]> fa,
                              IntFunction<boolean[]> fm) {
        boolean[] mask = fm.apply(SPECIES.length());
        boolean[] r = new boolean[mask.length];

        for (int ic = 0; ic < INVOC_COUNT; ic++) {
            for (int i = 0; i < mask.length; i += SPECIES.length()) {
                VectorMask<Short> vmask = VectorMask.fromArray(SPECIES, mask, i);
                vmask.intoArray(r, i);
            }
        }
        Assert.assertEquals(r, mask);
    }


>>>>>>> 07851474
    @Test(dataProvider = "shortByteBufferProvider")
    static void loadStoreByteBuffer(IntFunction<short[]> fa,
                                    IntFunction<ByteBuffer> fb,
                                    ByteOrder bo) {
        ByteBuffer a = toBuffer(fa.apply(SPECIES.length()), fb);
        ByteBuffer r = fb.apply(a.limit());

        int l = a.limit();
        int s = SPECIES.vectorByteSize();

        for (int ic = 0; ic < INVOC_COUNT; ic++) {
            for (int i = 0; i < l; i += s) {
                ShortVector av = ShortVector.fromByteBuffer(SPECIES, a, i, bo);
                av.intoByteBuffer(r, i, bo);
            }
        }
        Assert.assertEquals(a.position(), 0, "Input buffer position changed");
        Assert.assertEquals(a.limit(), l, "Input buffer limit changed");
        Assert.assertEquals(r.position(), 0, "Result buffer position changed");
        Assert.assertEquals(r.limit(), l, "Result buffer limit changed");
        Assert.assertEquals(r, a, "Buffers not equal");
    }

    @Test(dataProvider = "shortByteProviderForIOOBE")
    static void loadByteBufferIOOBE(IntFunction<short[]> fa, IntFunction<Integer> fi) {
        ByteBuffer a = toBuffer(fa.apply(SPECIES.length()), ByteBuffer::allocateDirect);
        ByteBuffer r = ByteBuffer.allocateDirect(a.limit());

        int l = a.limit();
        int s = SPECIES.vectorByteSize();

        for (int ic = 0; ic < INVOC_COUNT; ic++) {
            for (int i = 0; i < l; i += s) {
                ShortVector av = fromByteBuffer(a, i, ByteOrder.nativeOrder());
                av.intoByteBuffer(r, i, ByteOrder.nativeOrder());
            }
        }

        int index = fi.apply(a.limit());
        boolean shouldFail = isIndexOutOfBounds(SPECIES.vectorByteSize(), index, a.limit());
        try {
            fromByteBuffer(a, index, ByteOrder.nativeOrder());
            if (shouldFail) {
                Assert.fail("Failed to throw IndexOutOfBoundsException");
            }
        } catch (IndexOutOfBoundsException e) {
            if (!shouldFail) {
                Assert.fail("Unexpected IndexOutOfBoundsException");
            }
        }
    }

    @Test(dataProvider = "shortByteProviderForIOOBE")
    static void storeByteBufferIOOBE(IntFunction<short[]> fa, IntFunction<Integer> fi) {
        ByteBuffer a = toBuffer(fa.apply(SPECIES.length()), ByteBuffer::allocateDirect);
        ByteBuffer r = ByteBuffer.allocateDirect(a.limit());

        int l = a.limit();
        int s = SPECIES.vectorByteSize();

        for (int ic = 0; ic < INVOC_COUNT; ic++) {
            for (int i = 0; i < l; i += s) {
                ShortVector av = ShortVector.fromByteBuffer(SPECIES, a, i, ByteOrder.nativeOrder());
                intoByteBuffer(av, r, i, ByteOrder.nativeOrder());
            }
        }

        int index = fi.apply(a.limit());
        boolean shouldFail = isIndexOutOfBounds(SPECIES.vectorByteSize(), index, a.limit());
        try {
            ShortVector av = ShortVector.fromByteBuffer(SPECIES, a, 0, ByteOrder.nativeOrder());
            intoByteBuffer(av, r, index, ByteOrder.nativeOrder());
            if (shouldFail) {
                Assert.fail("Failed to throw IndexOutOfBoundsException");
            }
        } catch (IndexOutOfBoundsException e) {
            if (!shouldFail) {
                Assert.fail("Unexpected IndexOutOfBoundsException");
            }
        }
    }


    @Test(dataProvider = "shortByteBufferMaskProvider")
    static void loadStoreByteBufferMask(IntFunction<short[]> fa,
                                        IntFunction<ByteBuffer> fb,
                                        IntFunction<boolean[]> fm,
                                        ByteOrder bo) {
        short[] _a = fa.apply(SPECIES.length());
        ByteBuffer a = toBuffer(_a, fb);
        ByteBuffer r = fb.apply(a.limit());
        boolean[] mask = fm.apply(SPECIES.length());
        VectorMask<Short> vmask = VectorMask.fromValues(SPECIES, mask);

        int l = a.limit();
        int s = SPECIES.vectorByteSize();

        for (int ic = 0; ic < INVOC_COUNT; ic++) {
            for (int i = 0; i < l; i += s) {
                ShortVector av = ShortVector.fromByteBuffer(SPECIES, a, i, bo, vmask);
                av.intoByteBuffer(r, i, bo);
            }
        }
        Assert.assertEquals(a.position(), 0, "Input buffer position changed");
        Assert.assertEquals(a.limit(), l, "Input buffer limit changed");
        Assert.assertEquals(r.position(), 0, "Result buffer position changed");
        Assert.assertEquals(r.limit(), l, "Result buffer limit changed");
        assertArraysEquals(bufferToArray(r), _a, mask);


        r = fb.apply(a.limit());

        for (int ic = 0; ic < INVOC_COUNT; ic++) {
            for (int i = 0; i < l; i += s) {
                ShortVector av = ShortVector.fromByteBuffer(SPECIES, a, i, bo);
                av.intoByteBuffer(r, i, bo, vmask);
            }
        }
        Assert.assertEquals(a.position(), 0, "Input buffer position changed");
        Assert.assertEquals(a.limit(), l, "Input buffer limit changed");
        Assert.assertEquals(r.position(), 0, "Result buffer position changed");
        Assert.assertEquals(r.limit(), l, "Result buffer limit changed");
        assertArraysEquals(bufferToArray(r), _a, mask);
    }

    @Test(dataProvider = "shortByteMaskProviderForIOOBE")
    static void loadByteBufferMaskIOOBE(IntFunction<short[]> fa, IntFunction<Integer> fi, IntFunction<boolean[]> fm) {
        ByteBuffer a = toBuffer(fa.apply(SPECIES.length()), ByteBuffer::allocateDirect);
        ByteBuffer r = ByteBuffer.allocateDirect(a.limit());
        boolean[] mask = fm.apply(SPECIES.length());
        VectorMask<Short> vmask = VectorMask.fromValues(SPECIES, mask);

        int l = a.limit();
        int s = SPECIES.vectorByteSize();

        for (int ic = 0; ic < INVOC_COUNT; ic++) {
            for (int i = 0; i < l; i += s) {
                ShortVector av = fromByteBuffer(a, i, ByteOrder.nativeOrder(), vmask);
                av.intoByteBuffer(r, i, ByteOrder.nativeOrder());
            }
        }

        int index = fi.apply(a.limit());
        boolean shouldFail = isIndexOutOfBoundsForMask(mask, index, a.limit(), SPECIES.elementSize() / 8);
        try {
            fromByteBuffer(a, index, ByteOrder.nativeOrder(), vmask);
            if (shouldFail) {
                Assert.fail("Failed to throw IndexOutOfBoundsException");
            }
        } catch (IndexOutOfBoundsException e) {
            if (!shouldFail) {
                Assert.fail("Unexpected IndexOutOfBoundsException");
            }
        }
    }

    @Test(dataProvider = "shortByteMaskProviderForIOOBE")
    static void storeByteBufferMaskIOOBE(IntFunction<short[]> fa, IntFunction<Integer> fi, IntFunction<boolean[]> fm) {
        ByteBuffer a = toBuffer(fa.apply(SPECIES.length()), ByteBuffer::allocateDirect);
        ByteBuffer r = ByteBuffer.allocateDirect(a.limit());
        boolean[] mask = fm.apply(SPECIES.length());
        VectorMask<Short> vmask = VectorMask.fromValues(SPECIES, mask);

        int l = a.limit();
        int s = SPECIES.vectorByteSize();

        for (int ic = 0; ic < INVOC_COUNT; ic++) {
            for (int i = 0; i < l; i += s) {
                ShortVector av = ShortVector.fromByteBuffer(SPECIES, a, i, ByteOrder.nativeOrder());
                intoByteBuffer(av, r, i, ByteOrder.nativeOrder(), vmask);
            }
        }

        int index = fi.apply(a.limit());
        boolean shouldFail = isIndexOutOfBoundsForMask(mask, index, a.limit(), SPECIES.elementSize() / 8);
        try {
            ShortVector av = ShortVector.fromByteBuffer(SPECIES, a, 0, ByteOrder.nativeOrder());
            intoByteBuffer(av, a, index, ByteOrder.nativeOrder(), vmask);
            if (shouldFail) {
                Assert.fail("Failed to throw IndexOutOfBoundsException");
            }
        } catch (IndexOutOfBoundsException e) {
            if (!shouldFail) {
                Assert.fail("Unexpected IndexOutOfBoundsException");
            }
        }
    }


    @Test(dataProvider = "shortByteBufferProvider")
    static void loadStoreReadonlyByteBuffer(IntFunction<short[]> fa,
                                    IntFunction<ByteBuffer> fb,
                                    ByteOrder bo) {
        ByteBuffer a = toBuffer(fa.apply(SPECIES.length()), fb).asReadOnlyBuffer();

        try {
            SPECIES.zero().intoByteBuffer(a, 0, bo);
            Assert.fail("ReadOnlyBufferException expected");
        } catch (ReadOnlyBufferException e) {
        }

        try {
            SPECIES.zero().intoByteBuffer(a, 0, bo, SPECIES.maskAll(true));
            Assert.fail("ReadOnlyBufferException expected");
        } catch (ReadOnlyBufferException e) {
        }

        try {
            SPECIES.zero().intoByteBuffer(a, 0, bo, SPECIES.maskAll(false));
            Assert.fail("ReadOnlyBufferException expected");
        } catch (ReadOnlyBufferException e) {
        }

        try {
            VectorMask<Short> m = SPECIES.shuffleFromOp(i -> i % 2 == 0 ? 1 : -1)
                    .laneIsValid();
            SPECIES.zero().intoByteBuffer(a, 0, bo, m);
            Assert.fail("ReadOnlyBufferException expected");
        } catch (ReadOnlyBufferException e) {
        }
    }


    @Test(dataProvider = "shortByteArrayProvider")
    static void loadStoreByteArray(IntFunction<short[]> fa,
                                    ByteOrder bo) {
        byte[] a = toByteArray(fa.apply(SPECIES.length()), byte[]::new, bo);
        byte[] r = new byte[a.length];

        int s = SPECIES.vectorByteSize();
        int l = a.length;

        for (int ic = 0; ic < INVOC_COUNT; ic++) {
            for (int i = 0; i < l; i += s) {
                ShortVector av = ShortVector.fromByteArray(SPECIES, a, i, bo);
                av.intoByteArray(r, i, bo);
            }
        }
        Assert.assertEquals(r, a, "Byte arrays not equal");
    }

    @Test(dataProvider = "shortByteProviderForIOOBE")
    static void loadByteArrayIOOBE(IntFunction<short[]> fa, IntFunction<Integer> fi) {
        byte[] a = toByteArray(fa.apply(SPECIES.length()), byte[]::new, ByteOrder.nativeOrder());
        byte[] r = new byte[a.length];

        int s = SPECIES.vectorByteSize();
        int l = a.length;

        for (int ic = 0; ic < INVOC_COUNT; ic++) {
            for (int i = 0; i < l; i += s) {
                ShortVector av = fromByteArray(a, i, ByteOrder.nativeOrder());
                av.intoByteArray(r, i, ByteOrder.nativeOrder());
            }
        }

        int index = fi.apply(a.length);
        boolean shouldFail = isIndexOutOfBounds(SPECIES.vectorByteSize(), index, a.length);
        try {
            fromByteArray(a, index, ByteOrder.nativeOrder());
            if (shouldFail) {
                Assert.fail("Failed to throw IndexOutOfBoundsException");
            }
        } catch (IndexOutOfBoundsException e) {
            if (!shouldFail) {
                Assert.fail("Unexpected IndexOutOfBoundsException");
            }
        }
    }

    @Test(dataProvider = "shortByteProviderForIOOBE")
    static void storeByteArrayIOOBE(IntFunction<short[]> fa, IntFunction<Integer> fi) {
        byte[] a = toByteArray(fa.apply(SPECIES.length()), byte[]::new, ByteOrder.nativeOrder());
        byte[] r = new byte[a.length];

        int s = SPECIES.vectorByteSize();
        int l = a.length;

        for (int ic = 0; ic < INVOC_COUNT; ic++) {
            for (int i = 0; i < l; i += s) {
                ShortVector av = ShortVector.fromByteArray(SPECIES, a, i, ByteOrder.nativeOrder());
                intoByteArray(av, r, i, ByteOrder.nativeOrder());
            }
        }

        int index = fi.apply(a.length);
        boolean shouldFail = isIndexOutOfBounds(SPECIES.vectorByteSize(), index, a.length);
        try {
            ShortVector av = ShortVector.fromByteArray(SPECIES, a, 0, ByteOrder.nativeOrder());
            intoByteArray(av, r, index, ByteOrder.nativeOrder());
            if (shouldFail) {
                Assert.fail("Failed to throw IndexOutOfBoundsException");
            }
        } catch (IndexOutOfBoundsException e) {
            if (!shouldFail) {
                Assert.fail("Unexpected IndexOutOfBoundsException");
            }
        }
    }


    @Test(dataProvider = "shortByteArrayMaskProvider")
    static void loadStoreByteArrayMask(IntFunction<short[]> fa,
                                  IntFunction<boolean[]> fm,
                                  ByteOrder bo) {
        byte[] a = toByteArray(fa.apply(SPECIES.length()), byte[]::new, bo);
        byte[] r = new byte[a.length];
        boolean[] mask = fm.apply(SPECIES.length());
        VectorMask<Short> vmask = VectorMask.fromValues(SPECIES, mask);

        int s = SPECIES.vectorByteSize();
        int l = a.length;

        for (int ic = 0; ic < INVOC_COUNT; ic++) {
          for (int i = 0; i < l; i += s) {
              ShortVector av = ShortVector.fromByteArray(SPECIES, a, i, bo, vmask);
              av.intoByteArray(r, i, bo);
          }
        }
        assertArraysEquals(r, a, mask);


        r = new byte[a.length];

        for (int ic = 0; ic < INVOC_COUNT; ic++) {
            for (int i = 0; i < l; i += s) {
                ShortVector av = ShortVector.fromByteArray(SPECIES, a, i, bo);
                av.intoByteArray(r, i, bo, vmask);
            }
        }
        assertArraysEquals(r, a, mask);
    }

    @Test(dataProvider = "shortByteMaskProviderForIOOBE")
    static void loadByteArrayMaskIOOBE(IntFunction<short[]> fa, IntFunction<Integer> fi, IntFunction<boolean[]> fm) {
        byte[] a = toByteArray(fa.apply(SPECIES.length()), byte[]::new, ByteOrder.nativeOrder());
        byte[] r = new byte[a.length];
        boolean[] mask = fm.apply(SPECIES.length());
        VectorMask<Short> vmask = VectorMask.fromValues(SPECIES, mask);

        int s = SPECIES.vectorByteSize();
        int l = a.length;

        for (int ic = 0; ic < INVOC_COUNT; ic++) {
            for (int i = 0; i < l; i += s) {
                ShortVector av = fromByteArray(a, i, ByteOrder.nativeOrder(), vmask);
                av.intoByteArray(r, i, ByteOrder.nativeOrder());
            }
        }

        int index = fi.apply(a.length);
        boolean shouldFail = isIndexOutOfBoundsForMask(mask, index, a.length, SPECIES.elementSize() / 8);
        try {
            fromByteArray(a, index, ByteOrder.nativeOrder(), vmask);
            if (shouldFail) {
                Assert.fail("Failed to throw IndexOutOfBoundsException");
            }
        } catch (IndexOutOfBoundsException e) {
            if (!shouldFail) {
                Assert.fail("Unexpected IndexOutOfBoundsException");
            }
        }
    }

    @Test(dataProvider = "shortByteMaskProviderForIOOBE")
    static void storeByteArrayMaskIOOBE(IntFunction<short[]> fa, IntFunction<Integer> fi, IntFunction<boolean[]> fm) {
        byte[] a = toByteArray(fa.apply(SPECIES.length()), byte[]::new, ByteOrder.nativeOrder());
        byte[] r = new byte[a.length];
        boolean[] mask = fm.apply(SPECIES.length());
        VectorMask<Short> vmask = VectorMask.fromValues(SPECIES, mask);

        int s = SPECIES.vectorByteSize();
        int l = a.length;

        for (int ic = 0; ic < INVOC_COUNT; ic++) {
            for (int i = 0; i < l; i += s) {
                ShortVector av = ShortVector.fromByteArray(SPECIES, a, i, ByteOrder.nativeOrder());
                intoByteArray(av, r, i, ByteOrder.nativeOrder(), vmask);
            }
        }

        int index = fi.apply(a.length);
        boolean shouldFail = isIndexOutOfBoundsForMask(mask, index, a.length, SPECIES.elementSize() / 8);
        try {
            ShortVector av = ShortVector.fromByteArray(SPECIES, a, 0, ByteOrder.nativeOrder());
            intoByteArray(av, a, index, ByteOrder.nativeOrder(), vmask);
            if (shouldFail) {
                Assert.fail("Failed to throw IndexOutOfBoundsException");
            }
        } catch (IndexOutOfBoundsException e) {
            if (!shouldFail) {
                Assert.fail("Unexpected IndexOutOfBoundsException");
            }
        }
    }

    @Test(dataProvider = "maskProvider")
    static void loadStoreMask(IntFunction<boolean[]> fm) {
        boolean[] a = fm.apply(SPECIES.length());
        boolean[] r = new boolean[a.length];

        for (int ic = 0; ic < INVOC_COUNT; ic++) {
            for (int i = 0; i < a.length; i += SPECIES.length()) {
                VectorMask<Short> vmask = SPECIES.loadMask(a, i);
                vmask.intoArray(r, i);
            }
        }
        Assert.assertEquals(r, a);
    }

    @Test
    static void loadStoreShuffle() {
        IntUnaryOperator fn = a -> a + 5;
        for (int ic = 0; ic < INVOC_COUNT; ic++) {
            var shuffle = VectorShuffle.fromOp(SPECIES, fn);
            int [] r = shuffle.toArray();

            int [] a = expectedShuffle(SPECIES.length(), fn);
            Assert.assertEquals(r, a);
       }
    }


    static void assertArraysEquals(char[] a, char[] r, boolean[] mask) {
        int i = 0;
        try {
            for (; i < a.length; i++) {
                Assert.assertEquals(mask[i % SPECIES.length()] ? a[i] : (char) 0, r[i]);
            }
        } catch (AssertionError e) {
            Assert.assertEquals(mask[i % SPECIES.length()] ? a[i] : (char) 0, r[i], "at index #" + i);
        }
    }

    static final List<IntFunction<char[]>> CHAR_GENERATORS = List.of(
            withToString("char[i * 5]", (int s) -> {
                return fillChar(s * BUFFER_REPS,
                            i -> (char)(i * 5));
            }),
            withToString("char[i + 1]", (int s) -> {
                return fillChar(s * BUFFER_REPS,
                            i -> (((char)(i + 1) == 0) ? 1 : (char)(i + 1)));
            })
    );

    @DataProvider
    public Object[][] charProvider() {
        return CHAR_GENERATORS.stream().
                map(f -> new Object[]{f}).
                toArray(Object[][]::new);
    }

    @DataProvider
    public Object[][] charProviderForIOOBE() {
        var f = CHAR_GENERATORS.get(0);
        return INDEX_GENERATORS.stream().map(fi -> {
                    return new Object[] {f, fi};
                }).
                toArray(Object[][]::new);
    }

    @DataProvider
    public Object[][] charMaskProvider() {
        return BOOLEAN_MASK_GENERATORS.stream().
                flatMap(fm -> CHAR_GENERATORS.stream().map(fa -> {
                    return new Object[] {fa, fm};
                })).
                toArray(Object[][]::new);
    }

    @DataProvider
    public Object[][] charMaskProviderForIOOBE() {
        var f = CHAR_GENERATORS.get(0);
        return BOOLEAN_MASK_GENERATORS.stream().
                flatMap(fm -> INDEX_GENERATORS.stream().map(fi -> {
                    return new Object[] {f, fi, fm};
                })).
                toArray(Object[][]::new);
    }

    interface ToCharF {
        char apply(int i);
    }

    static char[] fillChar(int s , ToCharF f) {
        return fillChar(new char[s], f);
    }

    static char[] fillChar(char[] a, ToCharF f) {
        for (int i = 0; i < a.length; i++) {
            a[i] = f.apply(i);
        }
        return a;
    }

    @DontInline
    static ShortVector fromCharArray(char[] a, int i) {
        return ShortVector.fromCharArray(SPECIES, a, i);
    }

    @DontInline
    static ShortVector fromCharArray(char[] a, int i, VectorMask<Short> m) {
        return ShortVector.fromCharArray(SPECIES, a, i, m);
    }

    @DontInline
    static void intoCharArray(ShortVector v, char[] a, int i) {
        v.intoCharArray(a, i);
    }

    @DontInline
    static void intoCharArray(ShortVector v, char[] a, int i, VectorMask<Short> m) {
        v.intoCharArray(a, i, m);
    }

    @Test(dataProvider = "charProvider")
    static void loadStoreCharArray(IntFunction<char[]> fa) {
        char[] a = fa.apply(SPECIES.length());
        char[] r = new char[a.length];

        for (int ic = 0; ic < INVOC_COUNT; ic++) {
            for (int i = 0; i < a.length; i += SPECIES.length()) {
                ShortVector av = ShortVector.fromCharArray(SPECIES, a, i);
                av.intoCharArray(r, i);
            }
        }
        Assert.assertEquals(a, r);
    }

    @Test(dataProvider = "charProviderForIOOBE")
    static void loadCharArrayIOOBE(IntFunction<char[]> fa, IntFunction<Integer> fi) {
        char[] a = fa.apply(SPECIES.length());
        char[] r = new char[a.length];

        for (int ic = 0; ic < INVOC_COUNT; ic++) {
            for (int i = 0; i < a.length; i += SPECIES.length()) {
                ShortVector av = fromCharArray(a, i);
                av.intoCharArray(r, i);
            }
        }

        int index = fi.apply(a.length);
        boolean shouldFail = isIndexOutOfBounds(SPECIES.length(), index, a.length);
        try {
            fromCharArray(a, index);
            if (shouldFail) {
                Assert.fail("Failed to throw IndexOutOfBoundsException");
            }
        } catch (IndexOutOfBoundsException e) {
            if (!shouldFail) {
                Assert.fail("Unexpected IndexOutOfBoundsException");
            }
        }
    }

    @Test(dataProvider = "charProviderForIOOBE")
    static void storeCharArrayIOOBE(IntFunction<char[]> fa, IntFunction<Integer> fi) {
        char[] a = fa.apply(SPECIES.length());
        char[] r = new char[a.length];

        for (int ic = 0; ic < INVOC_COUNT; ic++) {
            for (int i = 0; i < a.length; i += SPECIES.length()) {
                ShortVector av = ShortVector.fromCharArray(SPECIES, a, i);
                intoCharArray(av, r, i);
            }
        }

        int index = fi.apply(a.length);
        boolean shouldFail = isIndexOutOfBounds(SPECIES.length(), index, a.length);
        try {
            ShortVector av = ShortVector.fromCharArray(SPECIES, a, 0);
            intoCharArray(av, r, index);
            if (shouldFail) {
                Assert.fail("Failed to throw IndexOutOfBoundsException");
            }
        } catch (IndexOutOfBoundsException e) {
            if (!shouldFail) {
                Assert.fail("Unexpected IndexOutOfBoundsException");
            }
        }
    }

    @Test(dataProvider = "charMaskProvider")
    static void loadStoreMaskCharArray(IntFunction<char[]> fa,
                                       IntFunction<boolean[]> fm) {
        char[] a = fa.apply(SPECIES.length());
        char[] r = new char[a.length];
        boolean[] mask = fm.apply(SPECIES.length());
        VectorMask<Short> vmask = VectorMask.fromValues(SPECIES, mask);

        for (int ic = 0; ic < INVOC_COUNT; ic++) {
            for (int i = 0; i < a.length; i += SPECIES.length()) {
                ShortVector av = ShortVector.fromCharArray(SPECIES, a, i, vmask);
                av.intoCharArray(r, i);
            }
        }
        assertArraysEquals(a, r, mask);


        r = new char[a.length];

        for (int ic = 0; ic < INVOC_COUNT; ic++) {
            for (int i = 0; i < a.length; i += SPECIES.length()) {
                ShortVector av = ShortVector.fromCharArray(SPECIES, a, i);
                av.intoCharArray(r, i, vmask);
            }
        }
        assertArraysEquals(a, r, mask);
    }

    @Test(dataProvider = "charMaskProviderForIOOBE")
    static void loadCharArrayMaskIOOBE(IntFunction<char[]> fa, IntFunction<Integer> fi, IntFunction<boolean[]> fm) {
        char[] a = fa.apply(SPECIES.length());
        char[] r = new char[a.length];
        boolean[] mask = fm.apply(SPECIES.length());
        VectorMask<Short> vmask = VectorMask.fromValues(SPECIES, mask);

        for (int ic = 0; ic < INVOC_COUNT; ic++) {
            for (int i = 0; i < a.length; i += SPECIES.length()) {
                ShortVector av = fromCharArray(a, i, vmask);
                av.intoCharArray(r, i);
            }
        }

        int index = fi.apply(a.length);
        boolean shouldFail = isIndexOutOfBoundsForMask(mask, index, a.length);
        try {
            fromCharArray(a, index, vmask);
            if (shouldFail) {
                Assert.fail("Failed to throw IndexOutOfBoundsException");
            }
        } catch (IndexOutOfBoundsException e) {
            if (!shouldFail) {
                Assert.fail("Unexpected IndexOutOfBoundsException");
            }
        }
    }

    @Test(dataProvider = "charMaskProviderForIOOBE")
    static void storeCharArrayMaskIOOBE(IntFunction<char[]> fa, IntFunction<Integer> fi, IntFunction<boolean[]> fm) {
        char[] a = fa.apply(SPECIES.length());
        char[] r = new char[a.length];
        boolean[] mask = fm.apply(SPECIES.length());
        VectorMask<Short> vmask = VectorMask.fromValues(SPECIES, mask);

        for (int ic = 0; ic < INVOC_COUNT; ic++) {
            for (int i = 0; i < a.length; i += SPECIES.length()) {
                ShortVector av = ShortVector.fromCharArray(SPECIES, a, i);
                intoCharArray(av, r, i, vmask);
            }
        }

        int index = fi.apply(a.length);
        boolean shouldFail = isIndexOutOfBoundsForMask(mask, index, a.length);
        try {
            ShortVector av = ShortVector.fromCharArray(SPECIES, a, 0);
            intoCharArray(av, a, index, vmask);
            if (shouldFail) {
                Assert.fail("Failed to throw IndexOutOfBoundsException");
            }
        } catch (IndexOutOfBoundsException e) {
            if (!shouldFail) {
                Assert.fail("Unexpected IndexOutOfBoundsException");
            }
        }
    }

}<|MERGE_RESOLUTION|>--- conflicted
+++ resolved
@@ -531,8 +531,6 @@
     }
 
 
-<<<<<<< HEAD
-=======
     @Test(dataProvider = "shortMaskProvider")
     static void loadStoreMask(IntFunction<short[]> fa,
                               IntFunction<boolean[]> fm) {
@@ -549,7 +547,6 @@
     }
 
 
->>>>>>> 07851474
     @Test(dataProvider = "shortByteBufferProvider")
     static void loadStoreByteBuffer(IntFunction<short[]> fa,
                                     IntFunction<ByteBuffer> fb,
