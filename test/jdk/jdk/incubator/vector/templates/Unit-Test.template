    static boolean test[[TEST]]($type$ a) {
        return [[TEST_OP]];
    }

    @Test(dataProvider = "$type$TestOpProvider")
    static void [[TEST]]$vectorteststype$(IntFunction<$type$[]> fa) {
        $type$[] a = fa.apply(SPECIES.length());

        for (int ic = 0; ic < INVOC_COUNT; ic++) {
            for (int i = 0; i < a.length; i += SPECIES.length()) {
                $abstractvectortype$ av = $abstractvectortype$.fromArray(SPECIES, a, i);
                VectorMask<$Wideboxtype$> mv = av.test(VectorOperators.[[TEST]]);

                // Check results as part of computation.
                for (int j = 0; j < SPECIES.length(); j++) {
                    Assert.assertEquals(mv.laneIsSet(j), test[[TEST]](a[i + j]));
                }
            }
        }
    }

    @Test(dataProvider = "$type$TestOpMaskProvider")
    static void [[TEST]]Masked$vectorteststype$SmokeTest(IntFunction<$type$[]> fa,
                                          IntFunction<boolean[]> fm) {
        $type$[] a = fa.apply(SPECIES.length());
        boolean[] mask = fm.apply(SPECIES.length());
        VectorMask<$Wideboxtype$> vmask = VectorMask.fromArray(SPECIES, mask, 0);

        for (int i = 0; i < a.length; i += SPECIES.length()) {
            $abstractvectortype$ av = $abstractvectortype$.fromArray(SPECIES, a, i);
            VectorMask<$Wideboxtype$> mv = av.test(VectorOperators.[[TEST]], vmask);

            // Check results as part of computation.
            for (int j = 0; j < SPECIES.length(); j++) {
                Assert.assertEquals(mv.laneIsSet(j),  vmask.laneIsSet(j) && test[[TEST]](a[i + j]));
            }
        }
<<<<<<< HEAD
    }
=======
    }
>>>>>>> 8afdcaee
<|MERGE_RESOLUTION|>--- conflicted
+++ resolved
@@ -35,8 +35,4 @@
                 Assert.assertEquals(mv.laneIsSet(j),  vmask.laneIsSet(j) && test[[TEST]](a[i + j]));
             }
         }
-<<<<<<< HEAD
-    }
-=======
-    }
->>>>>>> 8afdcaee
+    }