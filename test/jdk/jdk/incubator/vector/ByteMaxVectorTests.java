/*
 * Copyright (c) 2018, 2020, Oracle and/or its affiliates. All rights reserved.
 * DO NOT ALTER OR REMOVE COPYRIGHT NOTICES OR THIS FILE HEADER.
 *
 * This code is free software; you can redistribute it and/or modify it
 * under the terms of the GNU General Public License version 2 only, as
 * published by the Free Software Foundation.
 *
 * This code is distributed in the hope that it will be useful, but WITHOUT
 * ANY WARRANTY; without even the implied warranty of MERCHANTABILITY or
 * FITNESS FOR A PARTICULAR PURPOSE.  See the GNU General Public License
 * version 2 for more details (a copy is included in the LICENSE file that
 * accompanied this code).
 *
 * You should have received a copy of the GNU General Public License version
 * 2 along with this work; if not, write to the Free Software Foundation,
 * Inc., 51 Franklin St, Fifth Floor, Boston, MA 02110-1301 USA.
 *
 * Please contact Oracle, 500 Oracle Parkway, Redwood Shores, CA 94065 USA
 * or visit www.oracle.com if you need additional information or have any
 * questions.
 */

/*
 * @test
 * @modules jdk.incubator.vector
 * @run testng/othervm -ea -esa -Xbatch ByteMaxVectorTests
 */

// -- This file was mechanically generated: Do not edit! -- //

import jdk.incubator.vector.VectorShape;
import jdk.incubator.vector.VectorSpecies;
import jdk.incubator.vector.VectorShuffle;
import jdk.incubator.vector.VectorMask;
import jdk.incubator.vector.VectorOperators;
import jdk.incubator.vector.Vector;

import jdk.incubator.vector.ByteVector;

import org.testng.Assert;
import org.testng.annotations.DataProvider;
import org.testng.annotations.Test;

import java.lang.Integer;
import java.util.List;
import java.util.Arrays;
import java.util.function.BiFunction;
import java.util.function.IntFunction;
import java.util.Objects;
import java.util.stream.Collectors;
import java.util.stream.Stream;

@Test
public class ByteMaxVectorTests extends AbstractVectorTest {

    static final VectorSpecies<Byte> SPECIES =
                ByteVector.SPECIES_MAX;

    static final int INVOC_COUNT = Integer.getInteger("jdk.incubator.vector.test.loop-iterations", 100);

    static VectorShape getMaxBit() {
        return VectorShape.S_Max_BIT;
    }

    private static final int Max = 256;  // juts so we can do N/Max

    static final int BUFFER_REPS = Integer.getInteger("jdk.incubator.vector.test.buffer-vectors", 25000 / Max);

    static final int BUFFER_SIZE = Integer.getInteger("jdk.incubator.vector.test.buffer-size", BUFFER_REPS * (Max / 8));

    interface FUnOp {
        byte apply(byte a);
    }

    static void assertArraysEquals(byte[] a, byte[] r, FUnOp f) {
        int i = 0;
        try {
            for (; i < a.length; i++) {
                Assert.assertEquals(r[i], f.apply(a[i]));
            }
        } catch (AssertionError e) {
            Assert.assertEquals(r[i], f.apply(a[i]), "at index #" + i + ", input = " + a[i]);
        }
    }

    interface FUnArrayOp {
        byte[] apply(byte a);
    }

    static void assertArraysEquals(byte[] a, byte[] r, FUnArrayOp f) {
        int i = 0;
        try {
            for (; i < a.length; i += SPECIES.length()) {
                Assert.assertEquals(Arrays.copyOfRange(r, i, i+SPECIES.length()),
                  f.apply(a[i]));
            }
        } catch (AssertionError e) {
            byte[] ref = f.apply(a[i]);
            byte[] res = Arrays.copyOfRange(r, i, i+SPECIES.length());
            Assert.assertEquals(ref, res, "(ref: " + Arrays.toString(ref)
              + ", res: " + Arrays.toString(res)
              + "), at index #" + i);
        }
    }

    static void assertArraysEquals(byte[] a, byte[] r, boolean[] mask, FUnOp f) {
        int i = 0;
        try {
            for (; i < a.length; i++) {
                Assert.assertEquals(r[i], mask[i % SPECIES.length()] ? f.apply(a[i]) : a[i]);
            }
        } catch (AssertionError e) {
            Assert.assertEquals(r[i], mask[i % SPECIES.length()] ? f.apply(a[i]) : a[i], "at index #" + i + ", input = " + a[i] + ", mask = " + mask[i % SPECIES.length()]);
        }
    }

    interface FReductionOp {
        byte apply(byte[] a, int idx);
    }

    interface FReductionAllOp {
        byte apply(byte[] a);
    }

    static void assertReductionArraysEquals(byte[] a, byte[] b, byte c,
                                            FReductionOp f, FReductionAllOp fa) {
        int i = 0;
        try {
            Assert.assertEquals(c, fa.apply(a));
            for (; i < a.length; i += SPECIES.length()) {
                Assert.assertEquals(b[i], f.apply(a, i));
            }
        } catch (AssertionError e) {
            Assert.assertEquals(c, fa.apply(a), "Final result is incorrect!");
            Assert.assertEquals(b[i], f.apply(a, i), "at index #" + i);
        }
    }

    interface FReductionMaskedOp {
        byte apply(byte[] a, int idx, boolean[] mask);
    }

    interface FReductionAllMaskedOp {
        byte apply(byte[] a, boolean[] mask);
    }

    static void assertReductionArraysEqualsMasked(byte[] a, byte[] b, byte c, boolean[] mask,
                                            FReductionMaskedOp f, FReductionAllMaskedOp fa) {
        int i = 0;
        try {
            Assert.assertEquals(c, fa.apply(a, mask));
            for (; i < a.length; i += SPECIES.length()) {
                Assert.assertEquals(b[i], f.apply(a, i, mask));
            }
        } catch (AssertionError e) {
            Assert.assertEquals(c, fa.apply(a, mask), "Final result is incorrect!");
            Assert.assertEquals(b[i], f.apply(a, i, mask), "at index #" + i);
        }
    }

    interface FReductionOpLong {
        long apply(byte[] a, int idx);
    }

    interface FReductionAllOpLong {
        long apply(byte[] a);
    }

    static void assertReductionLongArraysEquals(byte[] a, long[] b, long c,
                                            FReductionOpLong f, FReductionAllOpLong fa) {
        int i = 0;
        try {
            Assert.assertEquals(c, fa.apply(a));
            for (; i < a.length; i += SPECIES.length()) {
                Assert.assertEquals(b[i], f.apply(a, i));
            }
        } catch (AssertionError e) {
            Assert.assertEquals(c, fa.apply(a), "Final result is incorrect!");
            Assert.assertEquals(b[i], f.apply(a, i), "at index #" + i);
        }
    }

    interface FReductionMaskedOpLong {
        long apply(byte[] a, int idx, boolean[] mask);
    }

    interface FReductionAllMaskedOpLong {
        long apply(byte[] a, boolean[] mask);
    }

    static void assertReductionLongArraysEqualsMasked(byte[] a, long[] b, long c, boolean[] mask,
                                            FReductionMaskedOpLong f, FReductionAllMaskedOpLong fa) {
        int i = 0;
        try {
            Assert.assertEquals(c, fa.apply(a, mask));
            for (; i < a.length; i += SPECIES.length()) {
                Assert.assertEquals(b[i], f.apply(a, i, mask));
            }
        } catch (AssertionError e) {
            Assert.assertEquals(c, fa.apply(a, mask), "Final result is incorrect!");
            Assert.assertEquals(b[i], f.apply(a, i, mask), "at index #" + i);
        }
    }

    interface FBoolReductionOp {
        boolean apply(boolean[] a, int idx);
    }

    static void assertReductionBoolArraysEquals(boolean[] a, boolean[] b, FBoolReductionOp f) {
        int i = 0;
        try {
            for (; i < a.length; i += SPECIES.length()) {
                Assert.assertEquals(b[i], f.apply(a, i));
            }
        } catch (AssertionError e) {
            Assert.assertEquals(b[i], f.apply(a, i), "at index #" + i);
        }
    }

    static void assertInsertArraysEquals(byte[] a, byte[] b, byte element, int index) {
        int i = 0;
        try {
            for (; i < a.length; i += 1) {
                if(i%SPECIES.length() == index) {
                    Assert.assertEquals(b[i], element);
                } else {
                    Assert.assertEquals(b[i], a[i]);
                }
            }
        } catch (AssertionError e) {
            if (i%SPECIES.length() == index) {
                Assert.assertEquals(b[i], element, "at index #" + i);
            } else {
                Assert.assertEquals(b[i], a[i], "at index #" + i);
            }
        }
    }

    static void assertRearrangeArraysEquals(byte[] a, byte[] r, int[] order, int vector_len) {
        int i = 0, j = 0;
        try {
            for (; i < a.length; i += vector_len) {
                for (j = 0; j < vector_len; j++) {
                    Assert.assertEquals(r[i+j], a[i+order[i+j]]);
                }
            }
        } catch (AssertionError e) {
            int idx = i + j;
            Assert.assertEquals(r[i+j], a[i+order[i+j]], "at index #" + idx + ", input = " + a[i+order[i+j]]);
        }
    }

    static void assertSelectFromArraysEquals(byte[] a, byte[] r, byte[] order, int vector_len) {
        int i = 0, j = 0;
        try {
            for (; i < a.length; i += vector_len) {
                for (j = 0; j < vector_len; j++) {
                    Assert.assertEquals(r[i+j], a[i+(int)order[i+j]]);
                }
            }
        } catch (AssertionError e) {
            int idx = i + j;
            Assert.assertEquals(r[i+j], a[i+(int)order[i+j]], "at index #" + idx + ", input = " + a[i+(int)order[i+j]]);
        }
    }

    static void assertRearrangeArraysEquals(byte[] a, byte[] r, int[] order, boolean[] mask, int vector_len) {
        int i = 0, j = 0;
        try {
            for (; i < a.length; i += vector_len) {
                for (j = 0; j < vector_len; j++) {
                    if (mask[j % SPECIES.length()])
                         Assert.assertEquals(r[i+j], a[i+order[i+j]]);
                    else
                         Assert.assertEquals(r[i+j], (byte)0);
                }
            }
        } catch (AssertionError e) {
            int idx = i + j;
            if (mask[j % SPECIES.length()])
                Assert.assertEquals(r[i+j], a[i+order[i+j]], "at index #" + idx + ", input = " + a[i+order[i+j]] + ", mask = " + mask[j % SPECIES.length()]);
            else
                Assert.assertEquals(r[i+j], (byte)0, "at index #" + idx + ", input = " + a[i+order[i+j]] + ", mask = " + mask[j % SPECIES.length()]);
        }
    }

    static void assertSelectFromArraysEquals(byte[] a, byte[] r, byte[] order, boolean[] mask, int vector_len) {
        int i = 0, j = 0;
        try {
            for (; i < a.length; i += vector_len) {
                for (j = 0; j < vector_len; j++) {
                    if (mask[j % SPECIES.length()])
                         Assert.assertEquals(r[i+j], a[i+(int)order[i+j]]);
                    else
                         Assert.assertEquals(r[i+j], (byte)0);
                }
            }
        } catch (AssertionError e) {
            int idx = i + j;
            if (mask[j % SPECIES.length()])
                Assert.assertEquals(r[i+j], a[i+(int)order[i+j]], "at index #" + idx + ", input = " + a[i+(int)order[i+j]] + ", mask = " + mask[j % SPECIES.length()]);
            else
                Assert.assertEquals(r[i+j], (byte)0, "at index #" + idx + ", input = " + a[i+(int)order[i+j]] + ", mask = " + mask[j % SPECIES.length()]);
        }
    }

    static void assertBroadcastArraysEquals(byte[]a, byte[]r) {
        int i = 0;
        for (; i < a.length; i += SPECIES.length()) {
            int idx = i;
            for (int j = idx; j < (idx + SPECIES.length()); j++)
                a[j]=a[idx];
        }

        try {
            for (i = 0; i < a.length; i++) {
                Assert.assertEquals(r[i], a[i]);
            }
        } catch (AssertionError e) {
            Assert.assertEquals(r[i], a[i], "at index #" + i + ", input = " + a[i]);
        }
    }

    interface FBinOp {
        byte apply(byte a, byte b);
    }

    interface FBinMaskOp {
        byte apply(byte a, byte b, boolean m);

        static FBinMaskOp lift(FBinOp f) {
            return (a, b, m) -> m ? f.apply(a, b) : a;
        }
    }

    static void assertArraysEquals(byte[] a, byte[] b, byte[] r, FBinOp f) {
        int i = 0;
        try {
            for (; i < a.length; i++) {
                Assert.assertEquals(r[i], f.apply(a[i], b[i]));
            }
        } catch (AssertionError e) {
            Assert.assertEquals(r[i], f.apply(a[i], b[i]), "(" + a[i] + ", " + b[i] + ") at index #" + i);
        }
    }

    static void assertBroadcastArraysEquals(byte[] a, byte[] b, byte[] r, FBinOp f) {
        int i = 0;
        try {
            for (; i < a.length; i++) {
                Assert.assertEquals(r[i], f.apply(a[i], b[(i / SPECIES.length()) * SPECIES.length()]));
            }
        } catch (AssertionError e) {
            Assert.assertEquals(r[i], f.apply(a[i], b[(i / SPECIES.length()) * SPECIES.length()]),
                                "(" + a[i] + ", " + b[(i / SPECIES.length()) * SPECIES.length()] + ") at index #" + i);
        }
    }

    static void assertBroadcastLongArraysEquals(byte[] a, byte[] b, byte[] r, FBinOp f) {
        int i = 0;
        try {
            for (; i < a.length; i++) {
                Assert.assertEquals(r[i], f.apply(a[i], (byte)((long)b[(i / SPECIES.length()) * SPECIES.length()])));
            }
        } catch (AssertionError e) {
            Assert.assertEquals(r[i], f.apply(a[i], (byte)((long)b[(i / SPECIES.length()) * SPECIES.length()])),
                                "(" + a[i] + ", " + b[(i / SPECIES.length()) * SPECIES.length()] + ") at index #" + i);
        }
    }

    static void assertArraysEquals(byte[] a, byte[] b, byte[] r, boolean[] mask, FBinOp f) {
        assertArraysEquals(a, b, r, mask, FBinMaskOp.lift(f));
    }

    static void assertArraysEquals(byte[] a, byte[] b, byte[] r, boolean[] mask, FBinMaskOp f) {
        int i = 0;
        try {
            for (; i < a.length; i++) {
                Assert.assertEquals(r[i], f.apply(a[i], b[i], mask[i % SPECIES.length()]));
            }
        } catch (AssertionError err) {
            Assert.assertEquals(r[i], f.apply(a[i], b[i], mask[i % SPECIES.length()]), "at index #" + i + ", input1 = " + a[i] + ", input2 = " + b[i] + ", mask = " + mask[i % SPECIES.length()]);
        }
    }

    static void assertBroadcastArraysEquals(byte[] a, byte[] b, byte[] r, boolean[] mask, FBinOp f) {
        assertBroadcastArraysEquals(a, b, r, mask, FBinMaskOp.lift(f));
    }

    static void assertBroadcastArraysEquals(byte[] a, byte[] b, byte[] r, boolean[] mask, FBinMaskOp f) {
        int i = 0;
        try {
            for (; i < a.length; i++) {
                Assert.assertEquals(r[i], f.apply(a[i], b[(i / SPECIES.length()) * SPECIES.length()], mask[i % SPECIES.length()]));
            }
        } catch (AssertionError err) {
            Assert.assertEquals(r[i], f.apply(a[i], b[(i / SPECIES.length()) * SPECIES.length()],
                                mask[i % SPECIES.length()]), "at index #" + i + ", input1 = " + a[i] +
                                ", input2 = " + b[(i / SPECIES.length()) * SPECIES.length()] + ", mask = " +
                                mask[i % SPECIES.length()]);
        }
    }

    static void assertBroadcastLongArraysEquals(byte[] a, byte[] b, byte[] r, boolean[] mask, FBinOp f) {
        assertBroadcastLongArraysEquals(a, b, r, mask, FBinMaskOp.lift(f));
    }

    static void assertBroadcastLongArraysEquals(byte[] a, byte[] b, byte[] r, boolean[] mask, FBinMaskOp f) {
        int i = 0;
        try {
            for (; i < a.length; i++) {
                Assert.assertEquals(r[i], f.apply(a[i], (byte)((long)b[(i / SPECIES.length()) * SPECIES.length()]), mask[i % SPECIES.length()]));
            }
        } catch (AssertionError err) {
            Assert.assertEquals(r[i], f.apply(a[i], (byte)((long)b[(i / SPECIES.length()) * SPECIES.length()]),
                                mask[i % SPECIES.length()]), "at index #" + i + ", input1 = " + a[i] +
                                ", input2 = " + b[(i / SPECIES.length()) * SPECIES.length()] + ", mask = " +
                                mask[i % SPECIES.length()]);
        }
    }

    static void assertShiftArraysEquals(byte[] a, byte[] b, byte[] r, FBinOp f) {
        int i = 0;
        int j = 0;
        try {
            for (; j < a.length; j += SPECIES.length()) {
                for (i = 0; i < SPECIES.length(); i++) {
                    Assert.assertEquals(r[i+j], f.apply(a[i+j], b[j]));
                }
            }
        } catch (AssertionError e) {
            Assert.assertEquals(r[i+j], f.apply(a[i+j], b[j]), "at index #" + i + ", " + j);
        }
    }

    static void assertShiftArraysEquals(byte[] a, byte[] b, byte[] r, boolean[] mask, FBinOp f) {
        assertShiftArraysEquals(a, b, r, mask, FBinMaskOp.lift(f));
    }

    static void assertShiftArraysEquals(byte[] a, byte[] b, byte[] r, boolean[] mask, FBinMaskOp f) {
        int i = 0;
        int j = 0;
        try {
            for (; j < a.length; j += SPECIES.length()) {
                for (i = 0; i < SPECIES.length(); i++) {
                    Assert.assertEquals(r[i+j], f.apply(a[i+j], b[j], mask[i]));
                }
            }
        } catch (AssertionError err) {
            Assert.assertEquals(r[i+j], f.apply(a[i+j], b[j], mask[i]), "at index #" + i + ", input1 = " + a[i+j] + ", input2 = " + b[j] + ", mask = " + mask[i]);
        }
    }

    interface FTernOp {
        byte apply(byte a, byte b, byte c);
    }

    interface FTernMaskOp {
        byte apply(byte a, byte b, byte c, boolean m);

        static FTernMaskOp lift(FTernOp f) {
            return (a, b, c, m) -> m ? f.apply(a, b, c) : a;
        }
    }

    static void assertArraysEquals(byte[] a, byte[] b, byte[] c, byte[] r, FTernOp f) {
        int i = 0;
        try {
            for (; i < a.length; i++) {
                Assert.assertEquals(r[i], f.apply(a[i], b[i], c[i]));
            }
        } catch (AssertionError e) {
            Assert.assertEquals(r[i], f.apply(a[i], b[i], c[i]), "at index #" + i + ", input1 = " + a[i] + ", input2 = " + b[i] + ", input3 = " + c[i]);
        }
    }

    static void assertArraysEquals(byte[] a, byte[] b, byte[] c, byte[] r, boolean[] mask, FTernOp f) {
        assertArraysEquals(a, b, c, r, mask, FTernMaskOp.lift(f));
    }

    static void assertArraysEquals(byte[] a, byte[] b, byte[] c, byte[] r, boolean[] mask, FTernMaskOp f) {
        int i = 0;
        try {
            for (; i < a.length; i++) {
                Assert.assertEquals(r[i], f.apply(a[i], b[i], c[i], mask[i % SPECIES.length()]));
            }
        } catch (AssertionError err) {
            Assert.assertEquals(r[i], f.apply(a[i], b[i], c[i], mask[i % SPECIES.length()]), "at index #" + i + ", input1 = " + a[i] + ", input2 = "
              + b[i] + ", input3 = " + c[i] + ", mask = " + mask[i % SPECIES.length()]);
        }
    }

    static void assertBroadcastArraysEquals(byte[] a, byte[] b, byte[] c, byte[] r, FTernOp f) {
        int i = 0;
        try {
            for (; i < a.length; i++) {
                Assert.assertEquals(r[i], f.apply(a[i], b[i], c[(i / SPECIES.length()) * SPECIES.length()]));
            }
        } catch (AssertionError e) {
            Assert.assertEquals(r[i], f.apply(a[i], b[i], c[(i / SPECIES.length()) * SPECIES.length()]), "at index #" +
                                i + ", input1 = " + a[i] + ", input2 = " + b[i] + ", input3 = " +
                                c[(i / SPECIES.length()) * SPECIES.length()]);
        }
    }

    static void assertAltBroadcastArraysEquals(byte[] a, byte[] b, byte[] c, byte[] r, FTernOp f) {
        int i = 0;
        try {
            for (; i < a.length; i++) {
                Assert.assertEquals(r[i], f.apply(a[i], b[(i / SPECIES.length()) * SPECIES.length()], c[i]));
            }
        } catch (AssertionError e) {
            Assert.assertEquals(r[i], f.apply(a[i], b[(i / SPECIES.length()) * SPECIES.length()], c[i]), "at index #" +
                                i + ", input1 = " + a[i] + ", input2 = " +
                                b[(i / SPECIES.length()) * SPECIES.length()] + ",  input3 = " + c[i]);
        }
    }

    static void assertBroadcastArraysEquals(byte[] a, byte[] b, byte[] c, byte[] r, boolean[] mask,
                                            FTernOp f) {
        assertBroadcastArraysEquals(a, b, c, r, mask, FTernMaskOp.lift(f));
    }

    static void assertBroadcastArraysEquals(byte[] a, byte[] b, byte[] c, byte[] r, boolean[] mask,
                                            FTernMaskOp f) {
        int i = 0;
        try {
            for (; i < a.length; i++) {
                Assert.assertEquals(r[i], f.apply(a[i], b[i], c[(i / SPECIES.length()) * SPECIES.length()],
                                    mask[i % SPECIES.length()]));
            }
        } catch (AssertionError err) {
            Assert.assertEquals(r[i], f.apply(a[i], b[i], c[(i / SPECIES.length()) * SPECIES.length()],
                                mask[i % SPECIES.length()]), "at index #" + i + ", input1 = " + a[i] + ", input2 = " +
                                b[i] + ", input3 = " + c[(i / SPECIES.length()) * SPECIES.length()] + ", mask = " +
                                mask[i % SPECIES.length()]);
        }
    }

    static void assertAltBroadcastArraysEquals(byte[] a, byte[] b, byte[] c, byte[] r, boolean[] mask,
                                            FTernOp f) {
        assertAltBroadcastArraysEquals(a, b, c, r, mask, FTernMaskOp.lift(f));
    }

    static void assertAltBroadcastArraysEquals(byte[] a, byte[] b, byte[] c, byte[] r, boolean[] mask,
                                            FTernMaskOp f) {
        int i = 0;
        try {
            for (; i < a.length; i++) {
                Assert.assertEquals(r[i], f.apply(a[i], b[(i / SPECIES.length()) * SPECIES.length()], c[i],
                                    mask[i % SPECIES.length()]));
            }
        } catch (AssertionError err) {
            Assert.assertEquals(r[i], f.apply(a[i], b[(i / SPECIES.length()) * SPECIES.length()], c[i],
                                mask[i % SPECIES.length()]), "at index #" + i + ", input1 = " + a[i] +
                                ", input2 = " + b[(i / SPECIES.length()) * SPECIES.length()] +
                                ", input3 = " + c[i] + ", mask = " + mask[i % SPECIES.length()]);
        }
    }

    static void assertDoubleBroadcastArraysEquals(byte[] a, byte[] b, byte[] c, byte[] r, FTernOp f) {
        int i = 0;
        try {
            for (; i < a.length; i++) {
                Assert.assertEquals(r[i], f.apply(a[i], b[(i / SPECIES.length()) * SPECIES.length()],
                                    c[(i / SPECIES.length()) * SPECIES.length()]));
            }
        } catch (AssertionError e) {
            Assert.assertEquals(r[i], f.apply(a[i], b[(i / SPECIES.length()) * SPECIES.length()],
                                c[(i / SPECIES.length()) * SPECIES.length()]), "at index #" + i + ", input1 = " + a[i]
                                + ", input2 = " + b[(i / SPECIES.length()) * SPECIES.length()] + ", input3 = " +
                                c[(i / SPECIES.length()) * SPECIES.length()]);
        }
    }

    static void assertDoubleBroadcastArraysEquals(byte[] a, byte[] b, byte[] c, byte[] r, boolean[] mask,
                                                  FTernOp f) {
        assertDoubleBroadcastArraysEquals(a, b, c, r, mask, FTernMaskOp.lift(f));
    }

    static void assertDoubleBroadcastArraysEquals(byte[] a, byte[] b, byte[] c, byte[] r, boolean[] mask,
                                                  FTernMaskOp f) {
        int i = 0;
        try {
            for (; i < a.length; i++) {
                Assert.assertEquals(r[i], f.apply(a[i], b[(i / SPECIES.length()) * SPECIES.length()],
                                    c[(i / SPECIES.length()) * SPECIES.length()], mask[i % SPECIES.length()]));
            }
        } catch (AssertionError err) {
            Assert.assertEquals(r[i], f.apply(a[i], b[(i / SPECIES.length()) * SPECIES.length()],
                                c[(i / SPECIES.length()) * SPECIES.length()], mask[i % SPECIES.length()]), "at index #"
                                + i + ", input1 = " + a[i] + ", input2 = " + b[(i / SPECIES.length()) * SPECIES.length()] +
                                ", input3 = " + c[(i / SPECIES.length()) * SPECIES.length()] + ", mask = " +
                                mask[i % SPECIES.length()]);
        }
    }



    interface FBinArrayOp {
        byte apply(byte[] a, int b);
    }

    static void assertArraysEquals(byte[] a, byte[] r, FBinArrayOp f) {
        int i = 0;
        try {
            for (; i < a.length; i++) {
                Assert.assertEquals(r[i], f.apply(a, i));
            }
        } catch (AssertionError e) {
            Assert.assertEquals(r[i], f.apply(a,i), "at index #" + i);
        }
    }

    interface FGatherScatterOp {
        byte[] apply(byte[] a, int ix, int[] b, int iy);
    }

    static void assertArraysEquals(byte[] a, int[] b, byte[] r, FGatherScatterOp f) {
        int i = 0;
        try {
            for (; i < a.length; i += SPECIES.length()) {
                Assert.assertEquals(Arrays.copyOfRange(r, i, i+SPECIES.length()),
                  f.apply(a, i, b, i));
            }
        } catch (AssertionError e) {
            byte[] ref = f.apply(a, i, b, i);
            byte[] res = Arrays.copyOfRange(r, i, i+SPECIES.length());
            Assert.assertEquals(res, ref,
              "(ref: " + Arrays.toString(ref) + ", res: " + Arrays.toString(res) + ", a: "
              + Arrays.toString(Arrays.copyOfRange(a, i, i+SPECIES.length()))
              + ", b: "
              + Arrays.toString(Arrays.copyOfRange(b, i, i+SPECIES.length()))
              + " at index #" + i);
        }
    }

    interface FGatherMaskedOp {
        byte[] apply(byte[] a, int ix, boolean[] mask, int[] b, int iy);
    }

    interface FScatterMaskedOp {
        byte[] apply(byte[] r, byte[] a, int ix, boolean[] mask, int[] b, int iy);
    }

    static void assertArraysEquals(byte[] a, int[] b, byte[] r, boolean[] mask, FGatherMaskedOp f) {
        int i = 0;
        try {
            for (; i < a.length; i += SPECIES.length()) {
                Assert.assertEquals(Arrays.copyOfRange(r, i, i+SPECIES.length()),
                  f.apply(a, i, mask, b, i));
            }
        } catch (AssertionError e) {
            byte[] ref = f.apply(a, i, mask, b, i);
            byte[] res = Arrays.copyOfRange(r, i, i+SPECIES.length());
            Assert.assertEquals(ref, res,
              "(ref: " + Arrays.toString(ref) + ", res: " + Arrays.toString(res) + ", a: "
              + Arrays.toString(Arrays.copyOfRange(a, i, i+SPECIES.length()))
              + ", b: "
              + Arrays.toString(Arrays.copyOfRange(b, i, i+SPECIES.length()))
              + ", mask: "
              + Arrays.toString(mask)
              + " at index #" + i);
        }
    }

    static void assertArraysEquals(byte[] a, int[] b, byte[] r, boolean[] mask, FScatterMaskedOp f) {
        int i = 0;
        try {
            for (; i < a.length; i += SPECIES.length()) {
                Assert.assertEquals(Arrays.copyOfRange(r, i, i+SPECIES.length()),
                  f.apply(r, a, i, mask, b, i));
            }
        } catch (AssertionError e) {
            byte[] ref = f.apply(r, a, i, mask, b, i);
            byte[] res = Arrays.copyOfRange(r, i, i+SPECIES.length());
            Assert.assertEquals(ref, res,
              "(ref: " + Arrays.toString(ref) + ", res: " + Arrays.toString(res) + ", a: "
              + Arrays.toString(Arrays.copyOfRange(a, i, i+SPECIES.length()))
              + ", b: "
              + Arrays.toString(Arrays.copyOfRange(b, i, i+SPECIES.length()))
              + ", r: "
              + Arrays.toString(Arrays.copyOfRange(r, i, i+SPECIES.length()))
              + ", mask: "
              + Arrays.toString(mask)
              + " at index #" + i);
        }
    }

    interface FLaneOp {
        byte[] apply(byte[] a, int origin, int idx);
    }

    static void assertArraysEquals(byte[] a, byte[] r, int origin, FLaneOp f) {
        int i = 0;
        try {
            for (; i < a.length; i += SPECIES.length()) {
                Assert.assertEquals(Arrays.copyOfRange(r, i, i+SPECIES.length()),
                  f.apply(a, origin, i));
            }
        } catch (AssertionError e) {
            byte[] ref = f.apply(a, origin, i);
            byte[] res = Arrays.copyOfRange(r, i, i+SPECIES.length());
            Assert.assertEquals(ref, res, "(ref: " + Arrays.toString(ref)
              + ", res: " + Arrays.toString(res)
              + "), at index #" + i);
        }
    }

    interface FLaneBop {
        byte[] apply(byte[] a, byte[] b, int origin, int idx);
    }

    static void assertArraysEquals(byte[] a, byte[] b, byte[] r, int origin, FLaneBop f) {
        int i = 0;
        try {
            for (; i < a.length; i += SPECIES.length()) {
                Assert.assertEquals(Arrays.copyOfRange(r, i, i+SPECIES.length()),
                  f.apply(a, b, origin, i));
            }
        } catch (AssertionError e) {
            byte[] ref = f.apply(a, b, origin, i);
            byte[] res = Arrays.copyOfRange(r, i, i+SPECIES.length());
            Assert.assertEquals(ref, res, "(ref: " + Arrays.toString(ref)
              + ", res: " + Arrays.toString(res)
              + "), at index #" + i
              + ", at origin #" + origin);
        }
    }

    interface FLaneMaskedBop {
        byte[] apply(byte[] a, byte[] b, int origin, boolean[] mask, int idx);
    }

    static void assertArraysEquals(byte[] a, byte[] b, byte[] r, int origin, boolean[] mask, FLaneMaskedBop f) {
        int i = 0;
        try {
            for (; i < a.length; i += SPECIES.length()) {
                Assert.assertEquals(Arrays.copyOfRange(r, i, i+SPECIES.length()),
                  f.apply(a, b, origin, mask, i));
            }
        } catch (AssertionError e) {
            byte[] ref = f.apply(a, b, origin, mask, i);
            byte[] res = Arrays.copyOfRange(r, i, i+SPECIES.length());
            Assert.assertEquals(ref, res, "(ref: " + Arrays.toString(ref)
              + ", res: " + Arrays.toString(res)
              + "), at index #" + i
              + ", at origin #" + origin);
        }
    }

    interface FLanePartBop {
        byte[] apply(byte[] a, byte[] b, int origin, int part, int idx);
    }

    static void assertArraysEquals(byte[] a, byte[] b, byte[] r, int origin, int part, FLanePartBop f) {
        int i = 0;
        try {
            for (; i < a.length; i += SPECIES.length()) {
                Assert.assertEquals(Arrays.copyOfRange(r, i, i+SPECIES.length()),
                  f.apply(a, b, origin, part, i));
            }
        } catch (AssertionError e) {
            byte[] ref = f.apply(a, b, origin, part, i);
            byte[] res = Arrays.copyOfRange(r, i, i+SPECIES.length());
            Assert.assertEquals(ref, res, "(ref: " + Arrays.toString(ref)
              + ", res: " + Arrays.toString(res)
              + "), at index #" + i
              + ", at origin #" + origin
              + ", with part #" + part);
        }
    }

    interface FLanePartMaskedBop {
        byte[] apply(byte[] a, byte[] b, int origin, int part, boolean[] mask, int idx);
    }

    static void assertArraysEquals(byte[] a, byte[] b, byte[] r, int origin, int part, boolean[] mask, FLanePartMaskedBop f) {
        int i = 0;
        try {
            for (; i < a.length; i += SPECIES.length()) {
                Assert.assertEquals(Arrays.copyOfRange(r, i, i+SPECIES.length()),
                  f.apply(a, b, origin, part, mask, i));
            }
        } catch (AssertionError e) {
            byte[] ref = f.apply(a, b, origin, part, mask, i);
            byte[] res = Arrays.copyOfRange(r, i, i+SPECIES.length());
            Assert.assertEquals(ref, res, "(ref: " + Arrays.toString(ref)
              + ", res: " + Arrays.toString(res)
              + "), at index #" + i
              + ", at origin #" + origin
              + ", with part #" + part);
        }
    }


    static void assertArraysEquals(byte[] a, int[] r, int offs) {
        int i = 0;
        try {
            for (; i < r.length; i++) {
                Assert.assertEquals(r[i], (int)(a[i+offs]));
            }
        } catch (AssertionError e) {
            Assert.assertEquals(r[i], (int)(a[i+offs]), "at index #" + i + ", input = " + a[i+offs]);
        }
    }


    static void assertArraysEquals(byte[] a, byte[] r, int offs) {
        int i = 0;
        try {
            for (; i < r.length; i++) {
                Assert.assertEquals(r[i], (long)(a[i+offs]));
            }
        } catch (AssertionError e) {
            Assert.assertEquals(r[i], (long)(a[i+offs]), "at index #" + i + ", input = " + a[i+offs]);
        }
    }

    static void assertArraysEquals(byte[] a, long[] r, int offs) {
        int i = 0;
        try {
            for (; i < r.length; i++) {
                Assert.assertEquals(r[i], (long)(a[i+offs]));
            }
        } catch (AssertionError e) {
            Assert.assertEquals(r[i], (long)(a[i+offs]), "at index #" + i + ", input = " + a[i+offs]);
        }
    }

    static void assertArraysEquals(byte[] a, double[] r, int offs) {
        int i = 0;
        try {
            for (; i < r.length; i++) {
                Assert.assertEquals(r[i], (double)(a[i+offs]));
            }
        } catch (AssertionError e) {
            Assert.assertEquals(r[i], (double)(a[i+offs]), "at index #" + i + ", input = " + a[i+offs]);
        }
    }


    static byte bits(byte e) {
        return  e;
    }

    static final List<IntFunction<byte[]>> BYTE_GENERATORS = List.of(
            withToString("byte[-i * 5]", (int s) -> {
                return fill(s * BUFFER_REPS,
                            i -> (byte)(-i * 5));
            }),
            withToString("byte[i * 5]", (int s) -> {
                return fill(s * BUFFER_REPS,
                            i -> (byte)(i * 5));
            }),
            withToString("byte[i + 1]", (int s) -> {
                return fill(s * BUFFER_REPS,
                            i -> (((byte)(i + 1) == 0) ? 1 : (byte)(i + 1)));
            }),
            withToString("byte[cornerCaseValue(i)]", (int s) -> {
                return fill(s * BUFFER_REPS,
                            i -> cornerCaseValue(i));
            })
    );

    // Create combinations of pairs
    // @@@ Might be sensitive to order e.g. div by 0
    static final List<List<IntFunction<byte[]>>> BYTE_GENERATOR_PAIRS =
        Stream.of(BYTE_GENERATORS.get(0)).
                flatMap(fa -> BYTE_GENERATORS.stream().skip(1).map(fb -> List.of(fa, fb))).
                collect(Collectors.toList());

    @DataProvider
    public Object[][] boolUnaryOpProvider() {
        return BOOL_ARRAY_GENERATORS.stream().
                map(f -> new Object[]{f}).
                toArray(Object[][]::new);
    }

    static final List<List<IntFunction<byte[]>>> BYTE_GENERATOR_TRIPLES =
        BYTE_GENERATOR_PAIRS.stream().
                flatMap(pair -> BYTE_GENERATORS.stream().map(f -> List.of(pair.get(0), pair.get(1), f))).
                collect(Collectors.toList());

    @DataProvider
    public Object[][] byteBinaryOpProvider() {
        return BYTE_GENERATOR_PAIRS.stream().map(List::toArray).
                toArray(Object[][]::new);
    }

    @DataProvider
    public Object[][] byteIndexedOpProvider() {
        return BYTE_GENERATOR_PAIRS.stream().map(List::toArray).
                toArray(Object[][]::new);
    }

    @DataProvider
    public Object[][] byteBinaryOpMaskProvider() {
        return BOOLEAN_MASK_GENERATORS.stream().
                flatMap(fm -> BYTE_GENERATOR_PAIRS.stream().map(lfa -> {
                    return Stream.concat(lfa.stream(), Stream.of(fm)).toArray();
                })).
                toArray(Object[][]::new);
    }

    @DataProvider
    public Object[][] byteTernaryOpProvider() {
        return BYTE_GENERATOR_TRIPLES.stream().map(List::toArray).
                toArray(Object[][]::new);
    }

    @DataProvider
    public Object[][] byteTernaryOpMaskProvider() {
        return BOOLEAN_MASK_GENERATORS.stream().
                flatMap(fm -> BYTE_GENERATOR_TRIPLES.stream().map(lfa -> {
                    return Stream.concat(lfa.stream(), Stream.of(fm)).toArray();
                })).
                toArray(Object[][]::new);
    }

    @DataProvider
    public Object[][] byteUnaryOpProvider() {
        return BYTE_GENERATORS.stream().
                map(f -> new Object[]{f}).
                toArray(Object[][]::new);
    }

    @DataProvider
    public Object[][] byteUnaryOpMaskProvider() {
        return BOOLEAN_MASK_GENERATORS.stream().
                flatMap(fm -> BYTE_GENERATORS.stream().map(fa -> {
                    return new Object[] {fa, fm};
                })).
                toArray(Object[][]::new);
    }



    @DataProvider
    public Object[][] maskProvider() {
        return BOOLEAN_MASK_GENERATORS.stream().
                map(f -> new Object[]{f}).
                toArray(Object[][]::new);
    }

    @DataProvider
    public Object[][] maskCompareOpProvider() {
        return BOOLEAN_MASK_COMPARE_GENERATOR_PAIRS.stream().map(List::toArray).
                toArray(Object[][]::new);
    }

    @DataProvider
    public Object[][] shuffleProvider() {
        return INT_SHUFFLE_GENERATORS.stream().
                map(f -> new Object[]{f}).
                toArray(Object[][]::new);
    }

    @DataProvider
    public Object[][] shuffleCompareOpProvider() {
        return INT_SHUFFLE_COMPARE_GENERATOR_PAIRS.stream().map(List::toArray).
                toArray(Object[][]::new);
    }

    @DataProvider
    public Object[][] byteUnaryOpShuffleProvider() {
        return INT_SHUFFLE_GENERATORS.stream().
                flatMap(fs -> BYTE_GENERATORS.stream().map(fa -> {
                    return new Object[] {fa, fs};
                })).
                toArray(Object[][]::new);
    }

    @DataProvider
    public Object[][] byteUnaryOpShuffleMaskProvider() {
        return BOOLEAN_MASK_GENERATORS.stream().
                flatMap(fm -> INT_SHUFFLE_GENERATORS.stream().
                    flatMap(fs -> BYTE_GENERATORS.stream().map(fa -> {
                        return new Object[] {fa, fs, fm};
                }))).
                toArray(Object[][]::new);
    }

    static final List<BiFunction<Integer,Integer,byte[]>> BYTE_SHUFFLE_GENERATORS = List.of(
            withToStringBi("shuffle[random]", (Integer l, Integer m) -> {
                byte[] a = new byte[l];
                for (int i = 0; i < 1; i++) {
                    a[i] = (byte)RAND.nextInt(m);
                }
                return a;
            })
    );

    @DataProvider
    public Object[][] byteUnaryOpSelectFromProvider() {
        return BYTE_SHUFFLE_GENERATORS.stream().
                flatMap(fs -> BYTE_GENERATORS.stream().map(fa -> {
                    return new Object[] {fa, fs};
                })).
                toArray(Object[][]::new);
    }

    @DataProvider
    public Object[][] byteUnaryOpSelectFromMaskProvider() {
        return BOOLEAN_MASK_GENERATORS.stream().
                flatMap(fm -> BYTE_SHUFFLE_GENERATORS.stream().
                    flatMap(fs -> BYTE_GENERATORS.stream().map(fa -> {
                        return new Object[] {fa, fs, fm};
                }))).
                toArray(Object[][]::new);
    }


    @DataProvider
    public Object[][] byteUnaryOpIndexProvider() {
        return INT_INDEX_GENERATORS.stream().
                flatMap(fs -> BYTE_GENERATORS.stream().map(fa -> {
                    return new Object[] {fa, fs};
                })).
                toArray(Object[][]::new);
    }

    @DataProvider
    public Object[][] byteUnaryMaskedOpIndexProvider() {
        return BOOLEAN_MASK_GENERATORS.stream().
          flatMap(fs -> INT_INDEX_GENERATORS.stream().flatMap(fm ->
            BYTE_GENERATORS.stream().map(fa -> {
                    return new Object[] {fa, fm, fs};
            }))).
            toArray(Object[][]::new);
    }

    @DataProvider
    public Object[][] scatterMaskedOpIndexProvider() {
        return BOOLEAN_MASK_GENERATORS.stream().
          flatMap(fs -> INT_INDEX_GENERATORS.stream().flatMap(fm ->
            BYTE_GENERATORS.stream().flatMap(fn ->
              BYTE_GENERATORS.stream().map(fa -> {
                    return new Object[] {fa, fn, fm, fs};
            })))).
            toArray(Object[][]::new);
    }

    static final List<IntFunction<byte[]>> BYTE_COMPARE_GENERATORS = List.of(
            withToString("byte[i]", (int s) -> {
                return fill(s * BUFFER_REPS,
                            i -> (byte)i);
            }),
            withToString("byte[i + 1]", (int s) -> {
                return fill(s * BUFFER_REPS,
                            i -> (byte)(i + 1));
            }),
            withToString("byte[i - 2]", (int s) -> {
                return fill(s * BUFFER_REPS,
                            i -> (byte)(i - 2));
            }),
            withToString("byte[zigZag(i)]", (int s) -> {
                return fill(s * BUFFER_REPS,
                            i -> i%3 == 0 ? (byte)i : (i%3 == 1 ? (byte)(i + 1) : (byte)(i - 2)));
            }),
            withToString("byte[cornerCaseValue(i)]", (int s) -> {
                return fill(s * BUFFER_REPS,
                            i -> cornerCaseValue(i));
            })
    );

    static final List<List<IntFunction<byte[]>>> BYTE_TEST_GENERATOR_ARGS =
        BYTE_COMPARE_GENERATORS.stream().
                map(fa -> List.of(fa)).
                collect(Collectors.toList());

    @DataProvider
    public Object[][] byteTestOpProvider() {
        return BYTE_TEST_GENERATOR_ARGS.stream().map(List::toArray).
                toArray(Object[][]::new);
    }

    @DataProvider
    public Object[][] byteTestOpMaskProvider() {
        return BOOLEAN_MASK_GENERATORS.stream().
                flatMap(fm -> BYTE_TEST_GENERATOR_ARGS.stream().map(lfa -> {
                    return Stream.concat(lfa.stream(), Stream.of(fm)).toArray();
                })).
                toArray(Object[][]::new);
    }

    static final List<List<IntFunction<byte[]>>> BYTE_COMPARE_GENERATOR_PAIRS =
        BYTE_COMPARE_GENERATORS.stream().
                flatMap(fa -> BYTE_COMPARE_GENERATORS.stream().map(fb -> List.of(fa, fb))).
                collect(Collectors.toList());

    @DataProvider
    public Object[][] byteCompareOpProvider() {
        return BYTE_COMPARE_GENERATOR_PAIRS.stream().map(List::toArray).
                toArray(Object[][]::new);
    }

    @DataProvider
    public Object[][] byteCompareOpMaskProvider() {
        return BOOLEAN_MASK_GENERATORS.stream().
                flatMap(fm -> BYTE_COMPARE_GENERATOR_PAIRS.stream().map(lfa -> {
                    return Stream.concat(lfa.stream(), Stream.of(fm)).toArray();
                })).
                toArray(Object[][]::new);
    }

    interface ToByteF {
        byte apply(int i);
    }

    static byte[] fill(int s , ToByteF f) {
        return fill(new byte[s], f);
    }

    static byte[] fill(byte[] a, ToByteF f) {
        for (int i = 0; i < a.length; i++) {
            a[i] = f.apply(i);
        }
        return a;
    }

    static byte cornerCaseValue(int i) {
        switch(i % 5) {
            case 0:
                return Byte.MAX_VALUE;
            case 1:
                return Byte.MIN_VALUE;
            case 2:
                return Byte.MIN_VALUE;
            case 3:
                return Byte.MAX_VALUE;
            default:
                return (byte)0;
        }
    }

    static byte get(byte[] a, int i) {
        return (byte) a[i];
    }

    static final IntFunction<byte[]> fr = (vl) -> {
        int length = BUFFER_REPS * vl;
        return new byte[length];
    };

    static final IntFunction<boolean[]> fmr = (vl) -> {
        int length = BUFFER_REPS * vl;
        return new boolean[length];
    };

    static final IntFunction<long[]> lfr = (vl) -> {
        int length = BUFFER_REPS * vl;
        return new long[length];
    };

    static void replaceZero(byte[] a, byte v) {
        for (int i = 0; i < a.length; i++) {
            if (a[i] == 0) {
                a[i] = v;
            }
        }
    }

    static void replaceZero(byte[] a, boolean[] mask, byte v) {
        for (int i = 0; i < a.length; i++) {
            if (mask[i % mask.length] && a[i] == 0) {
                a[i] = v;
            }
        }
    }

    @Test
    static void smokeTest1() {
        ByteVector three = ByteVector.broadcast(SPECIES, (byte)-3);
        ByteVector three2 = (ByteVector) SPECIES.broadcast(-3);
        assert(three.eq(three2).allTrue());
        ByteVector three3 = three2.broadcast(1).broadcast(-3);
        assert(three.eq(three3).allTrue());
        int scale = 2;
        Class<?> ETYPE = byte.class;
        if (ETYPE == double.class || ETYPE == long.class)
            scale = 1000000;
        else if (ETYPE == byte.class && SPECIES.length() >= 64)
            scale = 1;
        ByteVector higher = three.addIndex(scale);
        VectorMask<Byte> m = three.compare(VectorOperators.LE, higher);
        assert(m.allTrue());
        m = higher.min((byte)-1).test(VectorOperators.IS_NEGATIVE);
        assert(m.allTrue());
        byte max = higher.reduceLanes(VectorOperators.MAX);
        assert(max == -3 + scale * (SPECIES.length()-1));
    }

    private static byte[]
    bothToArray(ByteVector a, ByteVector b) {
        byte[] r = new byte[a.length() + b.length()];
        a.intoArray(r, 0);
        b.intoArray(r, a.length());
        return r;
    }

    @Test
    static void smokeTest2() {
        // Do some zipping and shuffling.
        ByteVector io = (ByteVector) SPECIES.broadcast(0).addIndex(1);
        ByteVector io2 = (ByteVector) VectorShuffle.iota(SPECIES,0,1,false).toVector();
        Assert.assertEquals(io, io2);
        ByteVector a = io.add((byte)1); //[1,2]
        ByteVector b = a.neg();  //[-1,-2]
        byte[] abValues = bothToArray(a,b); //[1,2,-1,-2]
        VectorShuffle<Byte> zip0 = VectorShuffle.makeZip(SPECIES, 0);
        VectorShuffle<Byte> zip1 = VectorShuffle.makeZip(SPECIES, 1);
        ByteVector zab0 = a.rearrange(zip0,b); //[1,-1]
        ByteVector zab1 = a.rearrange(zip1,b); //[2,-2]
        byte[] zabValues = bothToArray(zab0, zab1); //[1,-1,2,-2]
        // manually zip
        byte[] manual = new byte[zabValues.length];
        for (int i = 0; i < manual.length; i += 2) {
            manual[i+0] = abValues[i/2];
            manual[i+1] = abValues[a.length() + i/2];
        }
        Assert.assertEquals(Arrays.toString(zabValues), Arrays.toString(manual));
        VectorShuffle<Byte> unz0 = VectorShuffle.makeUnzip(SPECIES, 0);
        VectorShuffle<Byte> unz1 = VectorShuffle.makeUnzip(SPECIES, 1);
        ByteVector uab0 = zab0.rearrange(unz0,zab1);
        ByteVector uab1 = zab0.rearrange(unz1,zab1);
        byte[] abValues1 = bothToArray(uab0, uab1);
        Assert.assertEquals(Arrays.toString(abValues), Arrays.toString(abValues1));
    }

    static void iotaShuffle() {
        ByteVector io = (ByteVector) SPECIES.broadcast(0).addIndex(1);
        ByteVector io2 = (ByteVector) VectorShuffle.iota(SPECIES, 0 , 1, false).toVector();
        Assert.assertEquals(io, io2);
    }

    @Test
    // Test all shuffle related operations.
    static void shuffleTest() {
        // To test backend instructions, make sure that C2 is used.
        for (int loop = 0; loop < INVOC_COUNT * INVOC_COUNT; loop++) {
            iotaShuffle();
        }
    }

    @Test
    void viewAsIntegeralLanesTest() {
        Vector<?> asIntegral = SPECIES.zero().viewAsIntegralLanes();
        Assert.assertEquals(asIntegral.species(), SPECIES);
    }

    @Test(expectedExceptions = UnsupportedOperationException.class)
    void viewAsFloatingLanesTest() {
        SPECIES.zero().viewAsFloatingLanes();
    }

    @Test
    // Test div by 0.
    static void bitwiseDivByZeroSmokeTest() {
        try {
            ByteVector a = (ByteVector) SPECIES.broadcast(0).addIndex(1);
            ByteVector b = (ByteVector) SPECIES.broadcast(0);
            a.div(b);
            Assert.fail();
        } catch (ArithmeticException e) {
        }

        try {
            ByteVector a = (ByteVector) SPECIES.broadcast(0).addIndex(1);
            ByteVector b = (ByteVector) SPECIES.broadcast(0);
            VectorMask<Byte> m = a.lt((byte) 1);
            a.div(b, m);
            Assert.fail();
        } catch (ArithmeticException e) {
        }
    }
    static byte ADD(byte a, byte b) {
        return (byte)(a + b);
    }

    @Test(dataProvider = "byteBinaryOpProvider")
    static void ADDByteMaxVectorTests(IntFunction<byte[]> fa, IntFunction<byte[]> fb) {
        byte[] a = fa.apply(SPECIES.length());
        byte[] b = fb.apply(SPECIES.length());
        byte[] r = fr.apply(SPECIES.length());

        for (int ic = 0; ic < INVOC_COUNT; ic++) {
            for (int i = 0; i < a.length; i += SPECIES.length()) {
                ByteVector av = ByteVector.fromArray(SPECIES, a, i);
                ByteVector bv = ByteVector.fromArray(SPECIES, b, i);
                av.lanewise(VectorOperators.ADD, bv).intoArray(r, i);
            }
        }

        assertArraysEquals(a, b, r, ByteMaxVectorTests::ADD);
    }
    static byte add(byte a, byte b) {
        return (byte)(a + b);
    }

    @Test(dataProvider = "byteBinaryOpProvider")
    static void addByteMaxVectorTests(IntFunction<byte[]> fa, IntFunction<byte[]> fb) {
        byte[] a = fa.apply(SPECIES.length());
        byte[] b = fb.apply(SPECIES.length());
        byte[] r = fr.apply(SPECIES.length());

        for (int i = 0; i < a.length; i += SPECIES.length()) {
            ByteVector av = ByteVector.fromArray(SPECIES, a, i);
            ByteVector bv = ByteVector.fromArray(SPECIES, b, i);
            av.add(bv).intoArray(r, i);
        }

        assertArraysEquals(a, b, r, ByteMaxVectorTests::add);
    }

    @Test(dataProvider = "byteBinaryOpMaskProvider")
    static void ADDByteMaxVectorTestsMasked(IntFunction<byte[]> fa, IntFunction<byte[]> fb,
                                          IntFunction<boolean[]> fm) {
        byte[] a = fa.apply(SPECIES.length());
        byte[] b = fb.apply(SPECIES.length());
        byte[] r = fr.apply(SPECIES.length());
        boolean[] mask = fm.apply(SPECIES.length());
        VectorMask<Byte> vmask = VectorMask.fromArray(SPECIES, mask, 0);

        for (int ic = 0; ic < INVOC_COUNT; ic++) {
            for (int i = 0; i < a.length; i += SPECIES.length()) {
                ByteVector av = ByteVector.fromArray(SPECIES, a, i);
                ByteVector bv = ByteVector.fromArray(SPECIES, b, i);
                av.lanewise(VectorOperators.ADD, bv, vmask).intoArray(r, i);
            }
        }

        assertArraysEquals(a, b, r, mask, ByteMaxVectorTests::ADD);
    }

    @Test(dataProvider = "byteBinaryOpMaskProvider")
    static void addByteMaxVectorTestsMasked(IntFunction<byte[]> fa, IntFunction<byte[]> fb,
                                          IntFunction<boolean[]> fm) {
        byte[] a = fa.apply(SPECIES.length());
        byte[] b = fb.apply(SPECIES.length());
        byte[] r = fr.apply(SPECIES.length());
        boolean[] mask = fm.apply(SPECIES.length());
        VectorMask<Byte> vmask = VectorMask.fromArray(SPECIES, mask, 0);

        for (int i = 0; i < a.length; i += SPECIES.length()) {
            ByteVector av = ByteVector.fromArray(SPECIES, a, i);
            ByteVector bv = ByteVector.fromArray(SPECIES, b, i);
            av.add(bv, vmask).intoArray(r, i);
        }

        assertArraysEquals(a, b, r, mask, ByteMaxVectorTests::add);
    }
    static byte SUB(byte a, byte b) {
        return (byte)(a - b);
    }

    @Test(dataProvider = "byteBinaryOpProvider")
    static void SUBByteMaxVectorTests(IntFunction<byte[]> fa, IntFunction<byte[]> fb) {
        byte[] a = fa.apply(SPECIES.length());
        byte[] b = fb.apply(SPECIES.length());
        byte[] r = fr.apply(SPECIES.length());

        for (int ic = 0; ic < INVOC_COUNT; ic++) {
            for (int i = 0; i < a.length; i += SPECIES.length()) {
                ByteVector av = ByteVector.fromArray(SPECIES, a, i);
                ByteVector bv = ByteVector.fromArray(SPECIES, b, i);
                av.lanewise(VectorOperators.SUB, bv).intoArray(r, i);
            }
        }

        assertArraysEquals(a, b, r, ByteMaxVectorTests::SUB);
    }
    static byte sub(byte a, byte b) {
        return (byte)(a - b);
    }

    @Test(dataProvider = "byteBinaryOpProvider")
    static void subByteMaxVectorTests(IntFunction<byte[]> fa, IntFunction<byte[]> fb) {
        byte[] a = fa.apply(SPECIES.length());
        byte[] b = fb.apply(SPECIES.length());
        byte[] r = fr.apply(SPECIES.length());

        for (int i = 0; i < a.length; i += SPECIES.length()) {
            ByteVector av = ByteVector.fromArray(SPECIES, a, i);
            ByteVector bv = ByteVector.fromArray(SPECIES, b, i);
            av.sub(bv).intoArray(r, i);
        }

        assertArraysEquals(a, b, r, ByteMaxVectorTests::sub);
    }

    @Test(dataProvider = "byteBinaryOpMaskProvider")
    static void SUBByteMaxVectorTestsMasked(IntFunction<byte[]> fa, IntFunction<byte[]> fb,
                                          IntFunction<boolean[]> fm) {
        byte[] a = fa.apply(SPECIES.length());
        byte[] b = fb.apply(SPECIES.length());
        byte[] r = fr.apply(SPECIES.length());
        boolean[] mask = fm.apply(SPECIES.length());
        VectorMask<Byte> vmask = VectorMask.fromArray(SPECIES, mask, 0);

        for (int ic = 0; ic < INVOC_COUNT; ic++) {
            for (int i = 0; i < a.length; i += SPECIES.length()) {
                ByteVector av = ByteVector.fromArray(SPECIES, a, i);
                ByteVector bv = ByteVector.fromArray(SPECIES, b, i);
                av.lanewise(VectorOperators.SUB, bv, vmask).intoArray(r, i);
            }
        }

        assertArraysEquals(a, b, r, mask, ByteMaxVectorTests::SUB);
    }

    @Test(dataProvider = "byteBinaryOpMaskProvider")
    static void subByteMaxVectorTestsMasked(IntFunction<byte[]> fa, IntFunction<byte[]> fb,
                                          IntFunction<boolean[]> fm) {
        byte[] a = fa.apply(SPECIES.length());
        byte[] b = fb.apply(SPECIES.length());
        byte[] r = fr.apply(SPECIES.length());
        boolean[] mask = fm.apply(SPECIES.length());
        VectorMask<Byte> vmask = VectorMask.fromArray(SPECIES, mask, 0);

        for (int i = 0; i < a.length; i += SPECIES.length()) {
            ByteVector av = ByteVector.fromArray(SPECIES, a, i);
            ByteVector bv = ByteVector.fromArray(SPECIES, b, i);
            av.sub(bv, vmask).intoArray(r, i);
        }

        assertArraysEquals(a, b, r, mask, ByteMaxVectorTests::sub);
    }
    static byte MUL(byte a, byte b) {
        return (byte)(a * b);
    }

    @Test(dataProvider = "byteBinaryOpProvider")
    static void MULByteMaxVectorTests(IntFunction<byte[]> fa, IntFunction<byte[]> fb) {
        byte[] a = fa.apply(SPECIES.length());
        byte[] b = fb.apply(SPECIES.length());
        byte[] r = fr.apply(SPECIES.length());

        for (int ic = 0; ic < INVOC_COUNT; ic++) {
            for (int i = 0; i < a.length; i += SPECIES.length()) {
                ByteVector av = ByteVector.fromArray(SPECIES, a, i);
                ByteVector bv = ByteVector.fromArray(SPECIES, b, i);
                av.lanewise(VectorOperators.MUL, bv).intoArray(r, i);
            }
        }

        assertArraysEquals(a, b, r, ByteMaxVectorTests::MUL);
    }
    static byte mul(byte a, byte b) {
        return (byte)(a * b);
    }

    @Test(dataProvider = "byteBinaryOpProvider")
    static void mulByteMaxVectorTests(IntFunction<byte[]> fa, IntFunction<byte[]> fb) {
        byte[] a = fa.apply(SPECIES.length());
        byte[] b = fb.apply(SPECIES.length());
        byte[] r = fr.apply(SPECIES.length());

        for (int i = 0; i < a.length; i += SPECIES.length()) {
            ByteVector av = ByteVector.fromArray(SPECIES, a, i);
            ByteVector bv = ByteVector.fromArray(SPECIES, b, i);
            av.mul(bv).intoArray(r, i);
        }

        assertArraysEquals(a, b, r, ByteMaxVectorTests::mul);
    }

    @Test(dataProvider = "byteBinaryOpMaskProvider")
    static void MULByteMaxVectorTestsMasked(IntFunction<byte[]> fa, IntFunction<byte[]> fb,
                                          IntFunction<boolean[]> fm) {
        byte[] a = fa.apply(SPECIES.length());
        byte[] b = fb.apply(SPECIES.length());
        byte[] r = fr.apply(SPECIES.length());
        boolean[] mask = fm.apply(SPECIES.length());
        VectorMask<Byte> vmask = VectorMask.fromArray(SPECIES, mask, 0);

        for (int ic = 0; ic < INVOC_COUNT; ic++) {
            for (int i = 0; i < a.length; i += SPECIES.length()) {
                ByteVector av = ByteVector.fromArray(SPECIES, a, i);
                ByteVector bv = ByteVector.fromArray(SPECIES, b, i);
                av.lanewise(VectorOperators.MUL, bv, vmask).intoArray(r, i);
            }
        }

        assertArraysEquals(a, b, r, mask, ByteMaxVectorTests::MUL);
    }

    @Test(dataProvider = "byteBinaryOpMaskProvider")
    static void mulByteMaxVectorTestsMasked(IntFunction<byte[]> fa, IntFunction<byte[]> fb,
                                          IntFunction<boolean[]> fm) {
        byte[] a = fa.apply(SPECIES.length());
        byte[] b = fb.apply(SPECIES.length());
        byte[] r = fr.apply(SPECIES.length());
        boolean[] mask = fm.apply(SPECIES.length());
        VectorMask<Byte> vmask = VectorMask.fromArray(SPECIES, mask, 0);

        for (int i = 0; i < a.length; i += SPECIES.length()) {
            ByteVector av = ByteVector.fromArray(SPECIES, a, i);
            ByteVector bv = ByteVector.fromArray(SPECIES, b, i);
            av.mul(bv, vmask).intoArray(r, i);
        }

        assertArraysEquals(a, b, r, mask, ByteMaxVectorTests::mul);
    }



    static byte DIV(byte a, byte b) {
        return (byte)(a / b);
    }

    @Test(dataProvider = "byteBinaryOpProvider")
    static void DIVByteMaxVectorTests(IntFunction<byte[]> fa, IntFunction<byte[]> fb) {
        byte[] a = fa.apply(SPECIES.length());
        byte[] b = fb.apply(SPECIES.length());
        byte[] r = fr.apply(SPECIES.length());

        replaceZero(b, (byte) 1);

        for (int ic = 0; ic < INVOC_COUNT; ic++) {
            for (int i = 0; i < a.length; i += SPECIES.length()) {
                ByteVector av = ByteVector.fromArray(SPECIES, a, i);
                ByteVector bv = ByteVector.fromArray(SPECIES, b, i);
                av.lanewise(VectorOperators.DIV, bv).intoArray(r, i);
            }
        }

        assertArraysEquals(a, b, r, ByteMaxVectorTests::DIV);
    }
    static byte div(byte a, byte b) {
        return (byte)(a / b);
    }

    @Test(dataProvider = "byteBinaryOpProvider")
    static void divByteMaxVectorTests(IntFunction<byte[]> fa, IntFunction<byte[]> fb) {
        byte[] a = fa.apply(SPECIES.length());
        byte[] b = fb.apply(SPECIES.length());
        byte[] r = fr.apply(SPECIES.length());

        replaceZero(b, (byte) 1);

        for (int ic = 0; ic < INVOC_COUNT; ic++) {
            for (int i = 0; i < a.length; i += SPECIES.length()) {
                ByteVector av = ByteVector.fromArray(SPECIES, a, i);
                ByteVector bv = ByteVector.fromArray(SPECIES, b, i);
                av.div(bv).intoArray(r, i);
            }
        }

        assertArraysEquals(a, b, r, ByteMaxVectorTests::div);
    }



    @Test(dataProvider = "byteBinaryOpMaskProvider")
    static void DIVByteMaxVectorTestsMasked(IntFunction<byte[]> fa, IntFunction<byte[]> fb,
                                          IntFunction<boolean[]> fm) {
        byte[] a = fa.apply(SPECIES.length());
        byte[] b = fb.apply(SPECIES.length());
        byte[] r = fr.apply(SPECIES.length());
        boolean[] mask = fm.apply(SPECIES.length());
        VectorMask<Byte> vmask = VectorMask.fromArray(SPECIES, mask, 0);

        replaceZero(b, mask, (byte) 1);

        for (int ic = 0; ic < INVOC_COUNT; ic++) {
            for (int i = 0; i < a.length; i += SPECIES.length()) {
                ByteVector av = ByteVector.fromArray(SPECIES, a, i);
                ByteVector bv = ByteVector.fromArray(SPECIES, b, i);
                av.lanewise(VectorOperators.DIV, bv, vmask).intoArray(r, i);
            }
        }

        assertArraysEquals(a, b, r, mask, ByteMaxVectorTests::DIV);
    }

    @Test(dataProvider = "byteBinaryOpMaskProvider")
    static void divByteMaxVectorTestsMasked(IntFunction<byte[]> fa, IntFunction<byte[]> fb,
                                          IntFunction<boolean[]> fm) {
        byte[] a = fa.apply(SPECIES.length());
        byte[] b = fb.apply(SPECIES.length());
        byte[] r = fr.apply(SPECIES.length());
        boolean[] mask = fm.apply(SPECIES.length());
        VectorMask<Byte> vmask = VectorMask.fromArray(SPECIES, mask, 0);

        replaceZero(b, mask, (byte) 1);

        for (int ic = 0; ic < INVOC_COUNT; ic++) {
            for (int i = 0; i < a.length; i += SPECIES.length()) {
                ByteVector av = ByteVector.fromArray(SPECIES, a, i);
                ByteVector bv = ByteVector.fromArray(SPECIES, b, i);
                av.div(bv, vmask).intoArray(r, i);
            }
        }

        assertArraysEquals(a, b, r, mask, ByteMaxVectorTests::div);
    }

    static byte FIRST_NONZERO(byte a, byte b) {
        return (byte)((a)!=0?a:b);
    }

    @Test(dataProvider = "byteBinaryOpProvider")
    static void FIRST_NONZEROByteMaxVectorTests(IntFunction<byte[]> fa, IntFunction<byte[]> fb) {
        byte[] a = fa.apply(SPECIES.length());
        byte[] b = fb.apply(SPECIES.length());
        byte[] r = fr.apply(SPECIES.length());

        for (int ic = 0; ic < INVOC_COUNT; ic++) {
            for (int i = 0; i < a.length; i += SPECIES.length()) {
                ByteVector av = ByteVector.fromArray(SPECIES, a, i);
                ByteVector bv = ByteVector.fromArray(SPECIES, b, i);
                av.lanewise(VectorOperators.FIRST_NONZERO, bv).intoArray(r, i);
            }
        }

        assertArraysEquals(a, b, r, ByteMaxVectorTests::FIRST_NONZERO);
    }

    @Test(dataProvider = "byteBinaryOpMaskProvider")
    static void FIRST_NONZEROByteMaxVectorTestsMasked(IntFunction<byte[]> fa, IntFunction<byte[]> fb,
                                          IntFunction<boolean[]> fm) {
        byte[] a = fa.apply(SPECIES.length());
        byte[] b = fb.apply(SPECIES.length());
        byte[] r = fr.apply(SPECIES.length());
        boolean[] mask = fm.apply(SPECIES.length());
        VectorMask<Byte> vmask = VectorMask.fromArray(SPECIES, mask, 0);

        for (int ic = 0; ic < INVOC_COUNT; ic++) {
            for (int i = 0; i < a.length; i += SPECIES.length()) {
                ByteVector av = ByteVector.fromArray(SPECIES, a, i);
                ByteVector bv = ByteVector.fromArray(SPECIES, b, i);
                av.lanewise(VectorOperators.FIRST_NONZERO, bv, vmask).intoArray(r, i);
            }
        }

        assertArraysEquals(a, b, r, mask, ByteMaxVectorTests::FIRST_NONZERO);
    }

    static byte AND(byte a, byte b) {
        return (byte)(a & b);
    }

    @Test(dataProvider = "byteBinaryOpProvider")
    static void ANDByteMaxVectorTests(IntFunction<byte[]> fa, IntFunction<byte[]> fb) {
        byte[] a = fa.apply(SPECIES.length());
        byte[] b = fb.apply(SPECIES.length());
        byte[] r = fr.apply(SPECIES.length());

        for (int ic = 0; ic < INVOC_COUNT; ic++) {
            for (int i = 0; i < a.length; i += SPECIES.length()) {
                ByteVector av = ByteVector.fromArray(SPECIES, a, i);
                ByteVector bv = ByteVector.fromArray(SPECIES, b, i);
                av.lanewise(VectorOperators.AND, bv).intoArray(r, i);
            }
        }

        assertArraysEquals(a, b, r, ByteMaxVectorTests::AND);
    }
    static byte and(byte a, byte b) {
        return (byte)(a & b);
    }

    @Test(dataProvider = "byteBinaryOpProvider")
    static void andByteMaxVectorTests(IntFunction<byte[]> fa, IntFunction<byte[]> fb) {
        byte[] a = fa.apply(SPECIES.length());
        byte[] b = fb.apply(SPECIES.length());
        byte[] r = fr.apply(SPECIES.length());

        for (int i = 0; i < a.length; i += SPECIES.length()) {
            ByteVector av = ByteVector.fromArray(SPECIES, a, i);
            ByteVector bv = ByteVector.fromArray(SPECIES, b, i);
            av.and(bv).intoArray(r, i);
        }

        assertArraysEquals(a, b, r, ByteMaxVectorTests::and);
    }



    @Test(dataProvider = "byteBinaryOpMaskProvider")
    static void ANDByteMaxVectorTestsMasked(IntFunction<byte[]> fa, IntFunction<byte[]> fb,
                                          IntFunction<boolean[]> fm) {
        byte[] a = fa.apply(SPECIES.length());
        byte[] b = fb.apply(SPECIES.length());
        byte[] r = fr.apply(SPECIES.length());
        boolean[] mask = fm.apply(SPECIES.length());
        VectorMask<Byte> vmask = VectorMask.fromArray(SPECIES, mask, 0);

        for (int ic = 0; ic < INVOC_COUNT; ic++) {
            for (int i = 0; i < a.length; i += SPECIES.length()) {
                ByteVector av = ByteVector.fromArray(SPECIES, a, i);
                ByteVector bv = ByteVector.fromArray(SPECIES, b, i);
                av.lanewise(VectorOperators.AND, bv, vmask).intoArray(r, i);
            }
        }

        assertArraysEquals(a, b, r, mask, ByteMaxVectorTests::AND);
    }


    static byte AND_NOT(byte a, byte b) {
        return (byte)(a & ~b);
    }

    @Test(dataProvider = "byteBinaryOpProvider")
    static void AND_NOTByteMaxVectorTests(IntFunction<byte[]> fa, IntFunction<byte[]> fb) {
        byte[] a = fa.apply(SPECIES.length());
        byte[] b = fb.apply(SPECIES.length());
        byte[] r = fr.apply(SPECIES.length());

        for (int ic = 0; ic < INVOC_COUNT; ic++) {
            for (int i = 0; i < a.length; i += SPECIES.length()) {
                ByteVector av = ByteVector.fromArray(SPECIES, a, i);
                ByteVector bv = ByteVector.fromArray(SPECIES, b, i);
                av.lanewise(VectorOperators.AND_NOT, bv).intoArray(r, i);
            }
        }

        assertArraysEquals(a, b, r, ByteMaxVectorTests::AND_NOT);
    }



    @Test(dataProvider = "byteBinaryOpMaskProvider")
    static void AND_NOTByteMaxVectorTestsMasked(IntFunction<byte[]> fa, IntFunction<byte[]> fb,
                                          IntFunction<boolean[]> fm) {
        byte[] a = fa.apply(SPECIES.length());
        byte[] b = fb.apply(SPECIES.length());
        byte[] r = fr.apply(SPECIES.length());
        boolean[] mask = fm.apply(SPECIES.length());
        VectorMask<Byte> vmask = VectorMask.fromArray(SPECIES, mask, 0);

        for (int ic = 0; ic < INVOC_COUNT; ic++) {
            for (int i = 0; i < a.length; i += SPECIES.length()) {
                ByteVector av = ByteVector.fromArray(SPECIES, a, i);
                ByteVector bv = ByteVector.fromArray(SPECIES, b, i);
                av.lanewise(VectorOperators.AND_NOT, bv, vmask).intoArray(r, i);
            }
        }

        assertArraysEquals(a, b, r, mask, ByteMaxVectorTests::AND_NOT);
    }


    static byte OR(byte a, byte b) {
        return (byte)(a | b);
    }

    @Test(dataProvider = "byteBinaryOpProvider")
    static void ORByteMaxVectorTests(IntFunction<byte[]> fa, IntFunction<byte[]> fb) {
        byte[] a = fa.apply(SPECIES.length());
        byte[] b = fb.apply(SPECIES.length());
        byte[] r = fr.apply(SPECIES.length());

        for (int ic = 0; ic < INVOC_COUNT; ic++) {
            for (int i = 0; i < a.length; i += SPECIES.length()) {
                ByteVector av = ByteVector.fromArray(SPECIES, a, i);
                ByteVector bv = ByteVector.fromArray(SPECIES, b, i);
                av.lanewise(VectorOperators.OR, bv).intoArray(r, i);
            }
        }

        assertArraysEquals(a, b, r, ByteMaxVectorTests::OR);
    }
    static byte or(byte a, byte b) {
        return (byte)(a | b);
    }

    @Test(dataProvider = "byteBinaryOpProvider")
    static void orByteMaxVectorTests(IntFunction<byte[]> fa, IntFunction<byte[]> fb) {
        byte[] a = fa.apply(SPECIES.length());
        byte[] b = fb.apply(SPECIES.length());
        byte[] r = fr.apply(SPECIES.length());

        for (int i = 0; i < a.length; i += SPECIES.length()) {
            ByteVector av = ByteVector.fromArray(SPECIES, a, i);
            ByteVector bv = ByteVector.fromArray(SPECIES, b, i);
            av.or(bv).intoArray(r, i);
        }

        assertArraysEquals(a, b, r, ByteMaxVectorTests::or);
    }



    @Test(dataProvider = "byteBinaryOpMaskProvider")
    static void ORByteMaxVectorTestsMasked(IntFunction<byte[]> fa, IntFunction<byte[]> fb,
                                          IntFunction<boolean[]> fm) {
        byte[] a = fa.apply(SPECIES.length());
        byte[] b = fb.apply(SPECIES.length());
        byte[] r = fr.apply(SPECIES.length());
        boolean[] mask = fm.apply(SPECIES.length());
        VectorMask<Byte> vmask = VectorMask.fromArray(SPECIES, mask, 0);

        for (int ic = 0; ic < INVOC_COUNT; ic++) {
            for (int i = 0; i < a.length; i += SPECIES.length()) {
                ByteVector av = ByteVector.fromArray(SPECIES, a, i);
                ByteVector bv = ByteVector.fromArray(SPECIES, b, i);
                av.lanewise(VectorOperators.OR, bv, vmask).intoArray(r, i);
            }
        }

        assertArraysEquals(a, b, r, mask, ByteMaxVectorTests::OR);
    }


    static byte XOR(byte a, byte b) {
        return (byte)(a ^ b);
    }

    @Test(dataProvider = "byteBinaryOpProvider")
    static void XORByteMaxVectorTests(IntFunction<byte[]> fa, IntFunction<byte[]> fb) {
        byte[] a = fa.apply(SPECIES.length());
        byte[] b = fb.apply(SPECIES.length());
        byte[] r = fr.apply(SPECIES.length());

        for (int ic = 0; ic < INVOC_COUNT; ic++) {
            for (int i = 0; i < a.length; i += SPECIES.length()) {
                ByteVector av = ByteVector.fromArray(SPECIES, a, i);
                ByteVector bv = ByteVector.fromArray(SPECIES, b, i);
                av.lanewise(VectorOperators.XOR, bv).intoArray(r, i);
            }
        }

        assertArraysEquals(a, b, r, ByteMaxVectorTests::XOR);
    }



    @Test(dataProvider = "byteBinaryOpMaskProvider")
    static void XORByteMaxVectorTestsMasked(IntFunction<byte[]> fa, IntFunction<byte[]> fb,
                                          IntFunction<boolean[]> fm) {
        byte[] a = fa.apply(SPECIES.length());
        byte[] b = fb.apply(SPECIES.length());
        byte[] r = fr.apply(SPECIES.length());
        boolean[] mask = fm.apply(SPECIES.length());
        VectorMask<Byte> vmask = VectorMask.fromArray(SPECIES, mask, 0);

        for (int ic = 0; ic < INVOC_COUNT; ic++) {
            for (int i = 0; i < a.length; i += SPECIES.length()) {
                ByteVector av = ByteVector.fromArray(SPECIES, a, i);
                ByteVector bv = ByteVector.fromArray(SPECIES, b, i);
                av.lanewise(VectorOperators.XOR, bv, vmask).intoArray(r, i);
            }
        }

        assertArraysEquals(a, b, r, mask, ByteMaxVectorTests::XOR);
    }


    @Test(dataProvider = "byteBinaryOpProvider")
    static void addByteMaxVectorTestsBroadcastSmokeTest(IntFunction<byte[]> fa, IntFunction<byte[]> fb) {
        byte[] a = fa.apply(SPECIES.length());
        byte[] b = fb.apply(SPECIES.length());
        byte[] r = fr.apply(SPECIES.length());

        for (int i = 0; i < a.length; i += SPECIES.length()) {
            ByteVector av = ByteVector.fromArray(SPECIES, a, i);
            av.add(b[i]).intoArray(r, i);
        }

        assertBroadcastArraysEquals(a, b, r, ByteMaxVectorTests::add);
    }

    @Test(dataProvider = "byteBinaryOpMaskProvider")
    static void addByteMaxVectorTestsBroadcastMaskedSmokeTest(IntFunction<byte[]> fa, IntFunction<byte[]> fb,
                                          IntFunction<boolean[]> fm) {
        byte[] a = fa.apply(SPECIES.length());
        byte[] b = fb.apply(SPECIES.length());
        byte[] r = fr.apply(SPECIES.length());
        boolean[] mask = fm.apply(SPECIES.length());
        VectorMask<Byte> vmask = VectorMask.fromArray(SPECIES, mask, 0);

        for (int i = 0; i < a.length; i += SPECIES.length()) {
            ByteVector av = ByteVector.fromArray(SPECIES, a, i);
            av.add(b[i], vmask).intoArray(r, i);
        }

        assertBroadcastArraysEquals(a, b, r, mask, ByteMaxVectorTests::add);
    }

    @Test(dataProvider = "byteBinaryOpProvider")
    static void subByteMaxVectorTestsBroadcastSmokeTest(IntFunction<byte[]> fa, IntFunction<byte[]> fb) {
        byte[] a = fa.apply(SPECIES.length());
        byte[] b = fb.apply(SPECIES.length());
        byte[] r = fr.apply(SPECIES.length());

        for (int i = 0; i < a.length; i += SPECIES.length()) {
            ByteVector av = ByteVector.fromArray(SPECIES, a, i);
            av.sub(b[i]).intoArray(r, i);
        }

        assertBroadcastArraysEquals(a, b, r, ByteMaxVectorTests::sub);
    }

    @Test(dataProvider = "byteBinaryOpMaskProvider")
    static void subByteMaxVectorTestsBroadcastMaskedSmokeTest(IntFunction<byte[]> fa, IntFunction<byte[]> fb,
                                          IntFunction<boolean[]> fm) {
        byte[] a = fa.apply(SPECIES.length());
        byte[] b = fb.apply(SPECIES.length());
        byte[] r = fr.apply(SPECIES.length());
        boolean[] mask = fm.apply(SPECIES.length());
        VectorMask<Byte> vmask = VectorMask.fromArray(SPECIES, mask, 0);

        for (int i = 0; i < a.length; i += SPECIES.length()) {
            ByteVector av = ByteVector.fromArray(SPECIES, a, i);
            av.sub(b[i], vmask).intoArray(r, i);
        }

        assertBroadcastArraysEquals(a, b, r, mask, ByteMaxVectorTests::sub);
    }

    @Test(dataProvider = "byteBinaryOpProvider")
    static void mulByteMaxVectorTestsBroadcastSmokeTest(IntFunction<byte[]> fa, IntFunction<byte[]> fb) {
        byte[] a = fa.apply(SPECIES.length());
        byte[] b = fb.apply(SPECIES.length());
        byte[] r = fr.apply(SPECIES.length());

        for (int i = 0; i < a.length; i += SPECIES.length()) {
            ByteVector av = ByteVector.fromArray(SPECIES, a, i);
            av.mul(b[i]).intoArray(r, i);
        }

        assertBroadcastArraysEquals(a, b, r, ByteMaxVectorTests::mul);
    }

    @Test(dataProvider = "byteBinaryOpMaskProvider")
    static void mulByteMaxVectorTestsBroadcastMaskedSmokeTest(IntFunction<byte[]> fa, IntFunction<byte[]> fb,
                                          IntFunction<boolean[]> fm) {
        byte[] a = fa.apply(SPECIES.length());
        byte[] b = fb.apply(SPECIES.length());
        byte[] r = fr.apply(SPECIES.length());
        boolean[] mask = fm.apply(SPECIES.length());
        VectorMask<Byte> vmask = VectorMask.fromArray(SPECIES, mask, 0);

        for (int i = 0; i < a.length; i += SPECIES.length()) {
            ByteVector av = ByteVector.fromArray(SPECIES, a, i);
            av.mul(b[i], vmask).intoArray(r, i);
        }

        assertBroadcastArraysEquals(a, b, r, mask, ByteMaxVectorTests::mul);
    }




    @Test(dataProvider = "byteBinaryOpProvider")
    static void divByteMaxVectorTestsBroadcastSmokeTest(IntFunction<byte[]> fa, IntFunction<byte[]> fb) {
        byte[] a = fa.apply(SPECIES.length());
        byte[] b = fb.apply(SPECIES.length());
        byte[] r = fr.apply(SPECIES.length());

        replaceZero(b, (byte) 1);

        for (int i = 0; i < a.length; i += SPECIES.length()) {
            ByteVector av = ByteVector.fromArray(SPECIES, a, i);
            av.div(b[i]).intoArray(r, i);
        }

        assertBroadcastArraysEquals(a, b, r, ByteMaxVectorTests::div);
    }



    @Test(dataProvider = "byteBinaryOpMaskProvider")
    static void divByteMaxVectorTestsBroadcastMaskedSmokeTest(IntFunction<byte[]> fa, IntFunction<byte[]> fb,
                                          IntFunction<boolean[]> fm) {
        byte[] a = fa.apply(SPECIES.length());
        byte[] b = fb.apply(SPECIES.length());
        byte[] r = fr.apply(SPECIES.length());
        boolean[] mask = fm.apply(SPECIES.length());
        VectorMask<Byte> vmask = VectorMask.fromArray(SPECIES, mask, 0);

        replaceZero(b, (byte) 1);

        for (int i = 0; i < a.length; i += SPECIES.length()) {
            ByteVector av = ByteVector.fromArray(SPECIES, a, i);
            av.div(b[i], vmask).intoArray(r, i);
        }

        assertBroadcastArraysEquals(a, b, r, mask, ByteMaxVectorTests::div);
    }



    @Test(dataProvider = "byteBinaryOpProvider")
    static void ORByteMaxVectorTestsBroadcastSmokeTest(IntFunction<byte[]> fa, IntFunction<byte[]> fb) {
        byte[] a = fa.apply(SPECIES.length());
        byte[] b = fb.apply(SPECIES.length());
        byte[] r = fr.apply(SPECIES.length());

        for (int i = 0; i < a.length; i += SPECIES.length()) {
            ByteVector av = ByteVector.fromArray(SPECIES, a, i);
            av.lanewise(VectorOperators.OR, b[i]).intoArray(r, i);
        }

        assertBroadcastArraysEquals(a, b, r, ByteMaxVectorTests::OR);
    }

    @Test(dataProvider = "byteBinaryOpProvider")
    static void orByteMaxVectorTestsBroadcastSmokeTest(IntFunction<byte[]> fa, IntFunction<byte[]> fb) {
        byte[] a = fa.apply(SPECIES.length());
        byte[] b = fb.apply(SPECIES.length());
        byte[] r = fr.apply(SPECIES.length());

        for (int i = 0; i < a.length; i += SPECIES.length()) {
            ByteVector av = ByteVector.fromArray(SPECIES, a, i);
            av.or(b[i]).intoArray(r, i);
        }

        assertBroadcastArraysEquals(a, b, r, ByteMaxVectorTests::or);
    }



    @Test(dataProvider = "byteBinaryOpMaskProvider")
    static void ORByteMaxVectorTestsBroadcastMaskedSmokeTest(IntFunction<byte[]> fa, IntFunction<byte[]> fb,
                                          IntFunction<boolean[]> fm) {
        byte[] a = fa.apply(SPECIES.length());
        byte[] b = fb.apply(SPECIES.length());
        byte[] r = fr.apply(SPECIES.length());
        boolean[] mask = fm.apply(SPECIES.length());
        VectorMask<Byte> vmask = VectorMask.fromArray(SPECIES, mask, 0);

        for (int i = 0; i < a.length; i += SPECIES.length()) {
            ByteVector av = ByteVector.fromArray(SPECIES, a, i);
            av.lanewise(VectorOperators.OR, b[i], vmask).intoArray(r, i);
        }

        assertBroadcastArraysEquals(a, b, r, mask, ByteMaxVectorTests::OR);
    }



    @Test(dataProvider = "byteBinaryOpProvider")
    static void ANDByteMaxVectorTestsBroadcastSmokeTest(IntFunction<byte[]> fa, IntFunction<byte[]> fb) {
        byte[] a = fa.apply(SPECIES.length());
        byte[] b = fb.apply(SPECIES.length());
        byte[] r = fr.apply(SPECIES.length());

        for (int i = 0; i < a.length; i += SPECIES.length()) {
            ByteVector av = ByteVector.fromArray(SPECIES, a, i);
            av.lanewise(VectorOperators.AND, b[i]).intoArray(r, i);
        }

        assertBroadcastArraysEquals(a, b, r, ByteMaxVectorTests::AND);
    }

    @Test(dataProvider = "byteBinaryOpProvider")
    static void andByteMaxVectorTestsBroadcastSmokeTest(IntFunction<byte[]> fa, IntFunction<byte[]> fb) {
        byte[] a = fa.apply(SPECIES.length());
        byte[] b = fb.apply(SPECIES.length());
        byte[] r = fr.apply(SPECIES.length());

        for (int i = 0; i < a.length; i += SPECIES.length()) {
            ByteVector av = ByteVector.fromArray(SPECIES, a, i);
            av.and(b[i]).intoArray(r, i);
        }

        assertBroadcastArraysEquals(a, b, r, ByteMaxVectorTests::and);
    }



    @Test(dataProvider = "byteBinaryOpMaskProvider")
    static void ANDByteMaxVectorTestsBroadcastMaskedSmokeTest(IntFunction<byte[]> fa, IntFunction<byte[]> fb,
                                          IntFunction<boolean[]> fm) {
        byte[] a = fa.apply(SPECIES.length());
        byte[] b = fb.apply(SPECIES.length());
        byte[] r = fr.apply(SPECIES.length());
        boolean[] mask = fm.apply(SPECIES.length());
        VectorMask<Byte> vmask = VectorMask.fromArray(SPECIES, mask, 0);

        for (int i = 0; i < a.length; i += SPECIES.length()) {
            ByteVector av = ByteVector.fromArray(SPECIES, a, i);
            av.lanewise(VectorOperators.AND, b[i], vmask).intoArray(r, i);
        }

        assertBroadcastArraysEquals(a, b, r, mask, ByteMaxVectorTests::AND);
    }



    @Test(dataProvider = "byteBinaryOpProvider")
    static void ORByteMaxVectorTestsBroadcastLongSmokeTest(IntFunction<byte[]> fa, IntFunction<byte[]> fb) {
        byte[] a = fa.apply(SPECIES.length());
        byte[] b = fb.apply(SPECIES.length());
        byte[] r = fr.apply(SPECIES.length());

        for (int i = 0; i < a.length; i += SPECIES.length()) {
            ByteVector av = ByteVector.fromArray(SPECIES, a, i);
            av.lanewise(VectorOperators.OR, (long)b[i]).intoArray(r, i);
        }

        assertBroadcastLongArraysEquals(a, b, r, ByteMaxVectorTests::OR);
    }



    @Test(dataProvider = "byteBinaryOpMaskProvider")
    static void ORByteMaxVectorTestsBroadcastMaskedLongSmokeTest(IntFunction<byte[]> fa, IntFunction<byte[]> fb,
                                          IntFunction<boolean[]> fm) {
        byte[] a = fa.apply(SPECIES.length());
        byte[] b = fb.apply(SPECIES.length());
        byte[] r = fr.apply(SPECIES.length());
        boolean[] mask = fm.apply(SPECIES.length());
        VectorMask<Byte> vmask = VectorMask.fromArray(SPECIES, mask, 0);

        for (int i = 0; i < a.length; i += SPECIES.length()) {
            ByteVector av = ByteVector.fromArray(SPECIES, a, i);
            av.lanewise(VectorOperators.OR, (long)b[i], vmask).intoArray(r, i);
        }

        assertBroadcastLongArraysEquals(a, b, r, mask, ByteMaxVectorTests::OR);
    }


    @Test(dataProvider = "byteBinaryOpProvider")
    static void ADDByteMaxVectorTestsBroadcastLongSmokeTest(IntFunction<byte[]> fa, IntFunction<byte[]> fb) {
        byte[] a = fa.apply(SPECIES.length());
        byte[] b = fb.apply(SPECIES.length());
        byte[] r = fr.apply(SPECIES.length());

        for (int i = 0; i < a.length; i += SPECIES.length()) {
            ByteVector av = ByteVector.fromArray(SPECIES, a, i);
            av.lanewise(VectorOperators.ADD, (long)b[i]).intoArray(r, i);
        }

        assertBroadcastLongArraysEquals(a, b, r, ByteMaxVectorTests::ADD);
    }

    @Test(dataProvider = "byteBinaryOpMaskProvider")
    static void ADDByteMaxVectorTestsBroadcastMaskedLongSmokeTest(IntFunction<byte[]> fa, IntFunction<byte[]> fb,
                                          IntFunction<boolean[]> fm) {
        byte[] a = fa.apply(SPECIES.length());
        byte[] b = fb.apply(SPECIES.length());
        byte[] r = fr.apply(SPECIES.length());
        boolean[] mask = fm.apply(SPECIES.length());
        VectorMask<Byte> vmask = VectorMask.fromArray(SPECIES, mask, 0);

        for (int i = 0; i < a.length; i += SPECIES.length()) {
            ByteVector av = ByteVector.fromArray(SPECIES, a, i);
            av.lanewise(VectorOperators.ADD, (long)b[i], vmask).intoArray(r, i);
        }

        assertBroadcastLongArraysEquals(a, b, r, mask, ByteMaxVectorTests::ADD);
    }



    static byte LSHL(byte a, byte b) {
        return (byte)((a << (b & 0x7)));
    }

    @Test(dataProvider = "byteBinaryOpProvider")
    static void LSHLByteMaxVectorTests(IntFunction<byte[]> fa, IntFunction<byte[]> fb) {
        byte[] a = fa.apply(SPECIES.length());
        byte[] b = fb.apply(SPECIES.length());
        byte[] r = fr.apply(SPECIES.length());

        for (int ic = 0; ic < INVOC_COUNT; ic++) {
            for (int i = 0; i < a.length; i += SPECIES.length()) {
                ByteVector av = ByteVector.fromArray(SPECIES, a, i);
                ByteVector bv = ByteVector.fromArray(SPECIES, b, i);
                av.lanewise(VectorOperators.LSHL, bv).intoArray(r, i);
            }
        }

        assertArraysEquals(a, b, r, ByteMaxVectorTests::LSHL);
    }



    @Test(dataProvider = "byteBinaryOpMaskProvider")
    static void LSHLByteMaxVectorTestsMasked(IntFunction<byte[]> fa, IntFunction<byte[]> fb,
                                          IntFunction<boolean[]> fm) {
        byte[] a = fa.apply(SPECIES.length());
        byte[] b = fb.apply(SPECIES.length());
        byte[] r = fr.apply(SPECIES.length());
        boolean[] mask = fm.apply(SPECIES.length());
        VectorMask<Byte> vmask = VectorMask.fromArray(SPECIES, mask, 0);

        for (int ic = 0; ic < INVOC_COUNT; ic++) {
            for (int i = 0; i < a.length; i += SPECIES.length()) {
                ByteVector av = ByteVector.fromArray(SPECIES, a, i);
                ByteVector bv = ByteVector.fromArray(SPECIES, b, i);
                av.lanewise(VectorOperators.LSHL, bv, vmask).intoArray(r, i);
            }
        }

        assertArraysEquals(a, b, r, mask, ByteMaxVectorTests::LSHL);
    }






    static byte ASHR(byte a, byte b) {
        return (byte)((a >> (b & 0x7)));
    }

    @Test(dataProvider = "byteBinaryOpProvider")
    static void ASHRByteMaxVectorTests(IntFunction<byte[]> fa, IntFunction<byte[]> fb) {
        byte[] a = fa.apply(SPECIES.length());
        byte[] b = fb.apply(SPECIES.length());
        byte[] r = fr.apply(SPECIES.length());

        for (int ic = 0; ic < INVOC_COUNT; ic++) {
            for (int i = 0; i < a.length; i += SPECIES.length()) {
                ByteVector av = ByteVector.fromArray(SPECIES, a, i);
                ByteVector bv = ByteVector.fromArray(SPECIES, b, i);
                av.lanewise(VectorOperators.ASHR, bv).intoArray(r, i);
            }
        }

        assertArraysEquals(a, b, r, ByteMaxVectorTests::ASHR);
    }



    @Test(dataProvider = "byteBinaryOpMaskProvider")
    static void ASHRByteMaxVectorTestsMasked(IntFunction<byte[]> fa, IntFunction<byte[]> fb,
                                          IntFunction<boolean[]> fm) {
        byte[] a = fa.apply(SPECIES.length());
        byte[] b = fb.apply(SPECIES.length());
        byte[] r = fr.apply(SPECIES.length());
        boolean[] mask = fm.apply(SPECIES.length());
        VectorMask<Byte> vmask = VectorMask.fromArray(SPECIES, mask, 0);

        for (int ic = 0; ic < INVOC_COUNT; ic++) {
            for (int i = 0; i < a.length; i += SPECIES.length()) {
                ByteVector av = ByteVector.fromArray(SPECIES, a, i);
                ByteVector bv = ByteVector.fromArray(SPECIES, b, i);
                av.lanewise(VectorOperators.ASHR, bv, vmask).intoArray(r, i);
            }
        }

        assertArraysEquals(a, b, r, mask, ByteMaxVectorTests::ASHR);
    }






    static byte LSHR(byte a, byte b) {
        return (byte)(((a & 0xFF) >>> (b & 0x7)));
    }

    @Test(dataProvider = "byteBinaryOpProvider")
    static void LSHRByteMaxVectorTests(IntFunction<byte[]> fa, IntFunction<byte[]> fb) {
        byte[] a = fa.apply(SPECIES.length());
        byte[] b = fb.apply(SPECIES.length());
        byte[] r = fr.apply(SPECIES.length());

        for (int ic = 0; ic < INVOC_COUNT; ic++) {
            for (int i = 0; i < a.length; i += SPECIES.length()) {
                ByteVector av = ByteVector.fromArray(SPECIES, a, i);
                ByteVector bv = ByteVector.fromArray(SPECIES, b, i);
                av.lanewise(VectorOperators.LSHR, bv).intoArray(r, i);
            }
        }

        assertArraysEquals(a, b, r, ByteMaxVectorTests::LSHR);
    }



    @Test(dataProvider = "byteBinaryOpMaskProvider")
    static void LSHRByteMaxVectorTestsMasked(IntFunction<byte[]> fa, IntFunction<byte[]> fb,
                                          IntFunction<boolean[]> fm) {
        byte[] a = fa.apply(SPECIES.length());
        byte[] b = fb.apply(SPECIES.length());
        byte[] r = fr.apply(SPECIES.length());
        boolean[] mask = fm.apply(SPECIES.length());
        VectorMask<Byte> vmask = VectorMask.fromArray(SPECIES, mask, 0);

        for (int ic = 0; ic < INVOC_COUNT; ic++) {
            for (int i = 0; i < a.length; i += SPECIES.length()) {
                ByteVector av = ByteVector.fromArray(SPECIES, a, i);
                ByteVector bv = ByteVector.fromArray(SPECIES, b, i);
                av.lanewise(VectorOperators.LSHR, bv, vmask).intoArray(r, i);
            }
        }

        assertArraysEquals(a, b, r, mask, ByteMaxVectorTests::LSHR);
    }






    static byte LSHL_unary(byte a, byte b) {
        return (byte)((a << (b & 7)));
    }

    @Test(dataProvider = "byteBinaryOpProvider")
    static void LSHLByteMaxVectorTestsShift(IntFunction<byte[]> fa, IntFunction<byte[]> fb) {
        byte[] a = fa.apply(SPECIES.length());
        byte[] b = fb.apply(SPECIES.length());
        byte[] r = fr.apply(SPECIES.length());

        for (int ic = 0; ic < INVOC_COUNT; ic++) {
            for (int i = 0; i < a.length; i += SPECIES.length()) {
                ByteVector av = ByteVector.fromArray(SPECIES, a, i);
                av.lanewise(VectorOperators.LSHL, (int)b[i]).intoArray(r, i);
            }
        }

        assertShiftArraysEquals(a, b, r, ByteMaxVectorTests::LSHL_unary);
    }



    @Test(dataProvider = "byteBinaryOpMaskProvider")
    static void LSHLByteMaxVectorTestsShift(IntFunction<byte[]> fa, IntFunction<byte[]> fb,
                                          IntFunction<boolean[]> fm) {
        byte[] a = fa.apply(SPECIES.length());
        byte[] b = fb.apply(SPECIES.length());
        byte[] r = fr.apply(SPECIES.length());
        boolean[] mask = fm.apply(SPECIES.length());
        VectorMask<Byte> vmask = VectorMask.fromArray(SPECIES, mask, 0);

        for (int ic = 0; ic < INVOC_COUNT; ic++) {
            for (int i = 0; i < a.length; i += SPECIES.length()) {
                ByteVector av = ByteVector.fromArray(SPECIES, a, i);
                av.lanewise(VectorOperators.LSHL, (int)b[i], vmask).intoArray(r, i);
            }
        }

        assertShiftArraysEquals(a, b, r, mask, ByteMaxVectorTests::LSHL_unary);
    }






    static byte LSHR_unary(byte a, byte b) {
        return (byte)(((a & 0xFF) >>> (b & 7)));
    }

    @Test(dataProvider = "byteBinaryOpProvider")
    static void LSHRByteMaxVectorTestsShift(IntFunction<byte[]> fa, IntFunction<byte[]> fb) {
        byte[] a = fa.apply(SPECIES.length());
        byte[] b = fb.apply(SPECIES.length());
        byte[] r = fr.apply(SPECIES.length());

        for (int ic = 0; ic < INVOC_COUNT; ic++) {
            for (int i = 0; i < a.length; i += SPECIES.length()) {
                ByteVector av = ByteVector.fromArray(SPECIES, a, i);
                av.lanewise(VectorOperators.LSHR, (int)b[i]).intoArray(r, i);
            }
        }

        assertShiftArraysEquals(a, b, r, ByteMaxVectorTests::LSHR_unary);
    }



    @Test(dataProvider = "byteBinaryOpMaskProvider")
    static void LSHRByteMaxVectorTestsShift(IntFunction<byte[]> fa, IntFunction<byte[]> fb,
                                          IntFunction<boolean[]> fm) {
        byte[] a = fa.apply(SPECIES.length());
        byte[] b = fb.apply(SPECIES.length());
        byte[] r = fr.apply(SPECIES.length());
        boolean[] mask = fm.apply(SPECIES.length());
        VectorMask<Byte> vmask = VectorMask.fromArray(SPECIES, mask, 0);

        for (int ic = 0; ic < INVOC_COUNT; ic++) {
            for (int i = 0; i < a.length; i += SPECIES.length()) {
                ByteVector av = ByteVector.fromArray(SPECIES, a, i);
                av.lanewise(VectorOperators.LSHR, (int)b[i], vmask).intoArray(r, i);
            }
        }

        assertShiftArraysEquals(a, b, r, mask, ByteMaxVectorTests::LSHR_unary);
    }






    static byte ASHR_unary(byte a, byte b) {
        return (byte)((a >> (b & 7)));
    }

    @Test(dataProvider = "byteBinaryOpProvider")
    static void ASHRByteMaxVectorTestsShift(IntFunction<byte[]> fa, IntFunction<byte[]> fb) {
        byte[] a = fa.apply(SPECIES.length());
        byte[] b = fb.apply(SPECIES.length());
        byte[] r = fr.apply(SPECIES.length());

        for (int ic = 0; ic < INVOC_COUNT; ic++) {
            for (int i = 0; i < a.length; i += SPECIES.length()) {
                ByteVector av = ByteVector.fromArray(SPECIES, a, i);
                av.lanewise(VectorOperators.ASHR, (int)b[i]).intoArray(r, i);
            }
        }

        assertShiftArraysEquals(a, b, r, ByteMaxVectorTests::ASHR_unary);
    }



    @Test(dataProvider = "byteBinaryOpMaskProvider")
    static void ASHRByteMaxVectorTestsShift(IntFunction<byte[]> fa, IntFunction<byte[]> fb,
                                          IntFunction<boolean[]> fm) {
        byte[] a = fa.apply(SPECIES.length());
        byte[] b = fb.apply(SPECIES.length());
        byte[] r = fr.apply(SPECIES.length());
        boolean[] mask = fm.apply(SPECIES.length());
        VectorMask<Byte> vmask = VectorMask.fromArray(SPECIES, mask, 0);

        for (int ic = 0; ic < INVOC_COUNT; ic++) {
            for (int i = 0; i < a.length; i += SPECIES.length()) {
                ByteVector av = ByteVector.fromArray(SPECIES, a, i);
                av.lanewise(VectorOperators.ASHR, (int)b[i], vmask).intoArray(r, i);
            }
        }

        assertShiftArraysEquals(a, b, r, mask, ByteMaxVectorTests::ASHR_unary);
    }



    static byte MIN(byte a, byte b) {
        return (byte)(Math.min(a, b));
    }

    @Test(dataProvider = "byteBinaryOpProvider")
    static void MINByteMaxVectorTests(IntFunction<byte[]> fa, IntFunction<byte[]> fb) {
        byte[] a = fa.apply(SPECIES.length());
        byte[] b = fb.apply(SPECIES.length());
        byte[] r = fr.apply(SPECIES.length());

        for (int ic = 0; ic < INVOC_COUNT; ic++) {
            for (int i = 0; i < a.length; i += SPECIES.length()) {
                ByteVector av = ByteVector.fromArray(SPECIES, a, i);
                ByteVector bv = ByteVector.fromArray(SPECIES, b, i);
                av.lanewise(VectorOperators.MIN, bv).intoArray(r, i);
            }
        }

        assertArraysEquals(a, b, r, ByteMaxVectorTests::MIN);
    }
    static byte min(byte a, byte b) {
        return (byte)(Math.min(a, b));
    }

    @Test(dataProvider = "byteBinaryOpProvider")
    static void minByteMaxVectorTests(IntFunction<byte[]> fa, IntFunction<byte[]> fb) {
        byte[] a = fa.apply(SPECIES.length());
        byte[] b = fb.apply(SPECIES.length());
        byte[] r = fr.apply(SPECIES.length());

        for (int i = 0; i < a.length; i += SPECIES.length()) {
            ByteVector av = ByteVector.fromArray(SPECIES, a, i);
            ByteVector bv = ByteVector.fromArray(SPECIES, b, i);
            av.min(bv).intoArray(r, i);
        }

        assertArraysEquals(a, b, r, ByteMaxVectorTests::min);
    }
    static byte MAX(byte a, byte b) {
        return (byte)(Math.max(a, b));
    }

    @Test(dataProvider = "byteBinaryOpProvider")
    static void MAXByteMaxVectorTests(IntFunction<byte[]> fa, IntFunction<byte[]> fb) {
        byte[] a = fa.apply(SPECIES.length());
        byte[] b = fb.apply(SPECIES.length());
        byte[] r = fr.apply(SPECIES.length());

        for (int ic = 0; ic < INVOC_COUNT; ic++) {
            for (int i = 0; i < a.length; i += SPECIES.length()) {
                ByteVector av = ByteVector.fromArray(SPECIES, a, i);
                ByteVector bv = ByteVector.fromArray(SPECIES, b, i);
                av.lanewise(VectorOperators.MAX, bv).intoArray(r, i);
            }
        }

        assertArraysEquals(a, b, r, ByteMaxVectorTests::MAX);
    }
    static byte max(byte a, byte b) {
        return (byte)(Math.max(a, b));
    }

    @Test(dataProvider = "byteBinaryOpProvider")
    static void maxByteMaxVectorTests(IntFunction<byte[]> fa, IntFunction<byte[]> fb) {
        byte[] a = fa.apply(SPECIES.length());
        byte[] b = fb.apply(SPECIES.length());
        byte[] r = fr.apply(SPECIES.length());

        for (int i = 0; i < a.length; i += SPECIES.length()) {
            ByteVector av = ByteVector.fromArray(SPECIES, a, i);
            ByteVector bv = ByteVector.fromArray(SPECIES, b, i);
            av.max(bv).intoArray(r, i);
        }

        assertArraysEquals(a, b, r, ByteMaxVectorTests::max);
    }

    @Test(dataProvider = "byteBinaryOpProvider")
    static void MINByteMaxVectorTestsBroadcastSmokeTest(IntFunction<byte[]> fa, IntFunction<byte[]> fb) {
        byte[] a = fa.apply(SPECIES.length());
        byte[] b = fb.apply(SPECIES.length());
        byte[] r = fr.apply(SPECIES.length());

        for (int i = 0; i < a.length; i += SPECIES.length()) {
            ByteVector av = ByteVector.fromArray(SPECIES, a, i);
            av.lanewise(VectorOperators.MIN, b[i]).intoArray(r, i);
        }

        assertBroadcastArraysEquals(a, b, r, ByteMaxVectorTests::MIN);
    }

    @Test(dataProvider = "byteBinaryOpProvider")
    static void minByteMaxVectorTestsBroadcastSmokeTest(IntFunction<byte[]> fa, IntFunction<byte[]> fb) {
        byte[] a = fa.apply(SPECIES.length());
        byte[] b = fb.apply(SPECIES.length());
        byte[] r = fr.apply(SPECIES.length());

        for (int i = 0; i < a.length; i += SPECIES.length()) {
            ByteVector av = ByteVector.fromArray(SPECIES, a, i);
            av.min(b[i]).intoArray(r, i);
        }

        assertBroadcastArraysEquals(a, b, r, ByteMaxVectorTests::min);
    }

    @Test(dataProvider = "byteBinaryOpProvider")
    static void MAXByteMaxVectorTestsBroadcastSmokeTest(IntFunction<byte[]> fa, IntFunction<byte[]> fb) {
        byte[] a = fa.apply(SPECIES.length());
        byte[] b = fb.apply(SPECIES.length());
        byte[] r = fr.apply(SPECIES.length());

        for (int i = 0; i < a.length; i += SPECIES.length()) {
            ByteVector av = ByteVector.fromArray(SPECIES, a, i);
            av.lanewise(VectorOperators.MAX, b[i]).intoArray(r, i);
        }

        assertBroadcastArraysEquals(a, b, r, ByteMaxVectorTests::MAX);
    }

    @Test(dataProvider = "byteBinaryOpProvider")
    static void maxByteMaxVectorTestsBroadcastSmokeTest(IntFunction<byte[]> fa, IntFunction<byte[]> fb) {
        byte[] a = fa.apply(SPECIES.length());
        byte[] b = fb.apply(SPECIES.length());
        byte[] r = fr.apply(SPECIES.length());

        for (int i = 0; i < a.length; i += SPECIES.length()) {
            ByteVector av = ByteVector.fromArray(SPECIES, a, i);
            av.max(b[i]).intoArray(r, i);
        }

        assertBroadcastArraysEquals(a, b, r, ByteMaxVectorTests::max);
    }

    static byte ANDReduce(byte[] a, int idx) {
        byte res = -1;
        for (int i = idx; i < (idx + SPECIES.length()); i++) {
            res &= a[i];
        }

        return res;
    }

    static byte ANDReduceAll(byte[] a) {
        byte res = -1;
        for (int i = 0; i < a.length; i += SPECIES.length()) {
            res &= ANDReduce(a, i);
        }

        return res;
    }


    @Test(dataProvider = "byteUnaryOpProvider")
    static void ANDReduceByteMaxVectorTests(IntFunction<byte[]> fa) {
        byte[] a = fa.apply(SPECIES.length());
        byte[] r = fr.apply(SPECIES.length());
        byte ra = -1;

        for (int ic = 0; ic < INVOC_COUNT; ic++) {
            for (int i = 0; i < a.length; i += SPECIES.length()) {
                ByteVector av = ByteVector.fromArray(SPECIES, a, i);
                r[i] = av.reduceLanes(VectorOperators.AND);
            }
        }

        for (int ic = 0; ic < INVOC_COUNT; ic++) {
            ra = -1;
            for (int i = 0; i < a.length; i += SPECIES.length()) {
                ByteVector av = ByteVector.fromArray(SPECIES, a, i);
                ra &= av.reduceLanes(VectorOperators.AND);
            }
        }

        assertReductionArraysEquals(a, r, ra,
                ByteMaxVectorTests::ANDReduce, ByteMaxVectorTests::ANDReduceAll);
    }


    static byte ANDReduceMasked(byte[] a, int idx, boolean[] mask) {
        byte res = -1;
        for (int i = idx; i < (idx + SPECIES.length()); i++) {
            if (mask[i % SPECIES.length()])
                res &= a[i];
        }

        return res;
    }

    static byte ANDReduceAllMasked(byte[] a, boolean[] mask) {
        byte res = -1;
        for (int i = 0; i < a.length; i += SPECIES.length()) {
            res &= ANDReduceMasked(a, i, mask);
        }

        return res;
    }


    @Test(dataProvider = "byteUnaryOpMaskProvider")
    static void ANDReduceByteMaxVectorTestsMasked(IntFunction<byte[]> fa, IntFunction<boolean[]> fm) {
        byte[] a = fa.apply(SPECIES.length());
        byte[] r = fr.apply(SPECIES.length());
        boolean[] mask = fm.apply(SPECIES.length());
        VectorMask<Byte> vmask = VectorMask.fromArray(SPECIES, mask, 0);
        byte ra = -1;

        for (int ic = 0; ic < INVOC_COUNT; ic++) {
            for (int i = 0; i < a.length; i += SPECIES.length()) {
                ByteVector av = ByteVector.fromArray(SPECIES, a, i);
                r[i] = av.reduceLanes(VectorOperators.AND, vmask);
            }
        }

        for (int ic = 0; ic < INVOC_COUNT; ic++) {
            ra = -1;
            for (int i = 0; i < a.length; i += SPECIES.length()) {
                ByteVector av = ByteVector.fromArray(SPECIES, a, i);
                ra &= av.reduceLanes(VectorOperators.AND, vmask);
            }
        }

        assertReductionArraysEqualsMasked(a, r, ra, mask,
                ByteMaxVectorTests::ANDReduceMasked, ByteMaxVectorTests::ANDReduceAllMasked);
    }


    static byte ORReduce(byte[] a, int idx) {
        byte res = 0;
        for (int i = idx; i < (idx + SPECIES.length()); i++) {
            res |= a[i];
        }

        return res;
    }

    static byte ORReduceAll(byte[] a) {
        byte res = 0;
        for (int i = 0; i < a.length; i += SPECIES.length()) {
            res |= ORReduce(a, i);
        }

        return res;
    }


    @Test(dataProvider = "byteUnaryOpProvider")
    static void ORReduceByteMaxVectorTests(IntFunction<byte[]> fa) {
        byte[] a = fa.apply(SPECIES.length());
        byte[] r = fr.apply(SPECIES.length());
        byte ra = 0;

        for (int ic = 0; ic < INVOC_COUNT; ic++) {
            for (int i = 0; i < a.length; i += SPECIES.length()) {
                ByteVector av = ByteVector.fromArray(SPECIES, a, i);
                r[i] = av.reduceLanes(VectorOperators.OR);
            }
        }

        for (int ic = 0; ic < INVOC_COUNT; ic++) {
            ra = 0;
            for (int i = 0; i < a.length; i += SPECIES.length()) {
                ByteVector av = ByteVector.fromArray(SPECIES, a, i);
                ra |= av.reduceLanes(VectorOperators.OR);
            }
        }

        assertReductionArraysEquals(a, r, ra,
                ByteMaxVectorTests::ORReduce, ByteMaxVectorTests::ORReduceAll);
    }


    static byte ORReduceMasked(byte[] a, int idx, boolean[] mask) {
        byte res = 0;
        for (int i = idx; i < (idx + SPECIES.length()); i++) {
            if (mask[i % SPECIES.length()])
                res |= a[i];
        }

        return res;
    }

    static byte ORReduceAllMasked(byte[] a, boolean[] mask) {
        byte res = 0;
        for (int i = 0; i < a.length; i += SPECIES.length()) {
            res |= ORReduceMasked(a, i, mask);
        }

        return res;
    }


    @Test(dataProvider = "byteUnaryOpMaskProvider")
    static void ORReduceByteMaxVectorTestsMasked(IntFunction<byte[]> fa, IntFunction<boolean[]> fm) {
        byte[] a = fa.apply(SPECIES.length());
        byte[] r = fr.apply(SPECIES.length());
        boolean[] mask = fm.apply(SPECIES.length());
        VectorMask<Byte> vmask = VectorMask.fromArray(SPECIES, mask, 0);
        byte ra = 0;

        for (int ic = 0; ic < INVOC_COUNT; ic++) {
            for (int i = 0; i < a.length; i += SPECIES.length()) {
                ByteVector av = ByteVector.fromArray(SPECIES, a, i);
                r[i] = av.reduceLanes(VectorOperators.OR, vmask);
            }
        }

        for (int ic = 0; ic < INVOC_COUNT; ic++) {
            ra = 0;
            for (int i = 0; i < a.length; i += SPECIES.length()) {
                ByteVector av = ByteVector.fromArray(SPECIES, a, i);
                ra |= av.reduceLanes(VectorOperators.OR, vmask);
            }
        }

        assertReductionArraysEqualsMasked(a, r, ra, mask,
                ByteMaxVectorTests::ORReduceMasked, ByteMaxVectorTests::ORReduceAllMasked);
    }


    static byte XORReduce(byte[] a, int idx) {
        byte res = 0;
        for (int i = idx; i < (idx + SPECIES.length()); i++) {
            res ^= a[i];
        }

        return res;
    }

    static byte XORReduceAll(byte[] a) {
        byte res = 0;
        for (int i = 0; i < a.length; i += SPECIES.length()) {
            res ^= XORReduce(a, i);
        }

        return res;
    }


    @Test(dataProvider = "byteUnaryOpProvider")
    static void XORReduceByteMaxVectorTests(IntFunction<byte[]> fa) {
        byte[] a = fa.apply(SPECIES.length());
        byte[] r = fr.apply(SPECIES.length());
        byte ra = 0;

        for (int ic = 0; ic < INVOC_COUNT; ic++) {
            for (int i = 0; i < a.length; i += SPECIES.length()) {
                ByteVector av = ByteVector.fromArray(SPECIES, a, i);
                r[i] = av.reduceLanes(VectorOperators.XOR);
            }
        }

        for (int ic = 0; ic < INVOC_COUNT; ic++) {
            ra = 0;
            for (int i = 0; i < a.length; i += SPECIES.length()) {
                ByteVector av = ByteVector.fromArray(SPECIES, a, i);
                ra ^= av.reduceLanes(VectorOperators.XOR);
            }
        }

        assertReductionArraysEquals(a, r, ra,
                ByteMaxVectorTests::XORReduce, ByteMaxVectorTests::XORReduceAll);
    }


    static byte XORReduceMasked(byte[] a, int idx, boolean[] mask) {
        byte res = 0;
        for (int i = idx; i < (idx + SPECIES.length()); i++) {
            if (mask[i % SPECIES.length()])
                res ^= a[i];
        }

        return res;
    }

    static byte XORReduceAllMasked(byte[] a, boolean[] mask) {
        byte res = 0;
        for (int i = 0; i < a.length; i += SPECIES.length()) {
            res ^= XORReduceMasked(a, i, mask);
        }

        return res;
    }


    @Test(dataProvider = "byteUnaryOpMaskProvider")
    static void XORReduceByteMaxVectorTestsMasked(IntFunction<byte[]> fa, IntFunction<boolean[]> fm) {
        byte[] a = fa.apply(SPECIES.length());
        byte[] r = fr.apply(SPECIES.length());
        boolean[] mask = fm.apply(SPECIES.length());
        VectorMask<Byte> vmask = VectorMask.fromArray(SPECIES, mask, 0);
        byte ra = 0;

        for (int ic = 0; ic < INVOC_COUNT; ic++) {
            for (int i = 0; i < a.length; i += SPECIES.length()) {
                ByteVector av = ByteVector.fromArray(SPECIES, a, i);
                r[i] = av.reduceLanes(VectorOperators.XOR, vmask);
            }
        }

        for (int ic = 0; ic < INVOC_COUNT; ic++) {
            ra = 0;
            for (int i = 0; i < a.length; i += SPECIES.length()) {
                ByteVector av = ByteVector.fromArray(SPECIES, a, i);
                ra ^= av.reduceLanes(VectorOperators.XOR, vmask);
            }
        }

        assertReductionArraysEqualsMasked(a, r, ra, mask,
                ByteMaxVectorTests::XORReduceMasked, ByteMaxVectorTests::XORReduceAllMasked);
    }

    static byte ADDReduce(byte[] a, int idx) {
        byte res = 0;
        for (int i = idx; i < (idx + SPECIES.length()); i++) {
            res += a[i];
        }

        return res;
    }

    static byte ADDReduceAll(byte[] a) {
        byte res = 0;
        for (int i = 0; i < a.length; i += SPECIES.length()) {
            res += ADDReduce(a, i);
        }

        return res;
    }
    @Test(dataProvider = "byteUnaryOpProvider")
    static void ADDReduceByteMaxVectorTests(IntFunction<byte[]> fa) {
        byte[] a = fa.apply(SPECIES.length());
        byte[] r = fr.apply(SPECIES.length());
        byte ra = 0;

        for (int ic = 0; ic < INVOC_COUNT; ic++) {
            for (int i = 0; i < a.length; i += SPECIES.length()) {
                ByteVector av = ByteVector.fromArray(SPECIES, a, i);
                r[i] = av.reduceLanes(VectorOperators.ADD);
            }
        }

        for (int ic = 0; ic < INVOC_COUNT; ic++) {
            ra = 0;
            for (int i = 0; i < a.length; i += SPECIES.length()) {
                ByteVector av = ByteVector.fromArray(SPECIES, a, i);
                ra += av.reduceLanes(VectorOperators.ADD);
            }
        }

        assertReductionArraysEquals(a, r, ra,
                ByteMaxVectorTests::ADDReduce, ByteMaxVectorTests::ADDReduceAll);
    }
    static byte ADDReduceMasked(byte[] a, int idx, boolean[] mask) {
        byte res = 0;
        for (int i = idx; i < (idx + SPECIES.length()); i++) {
            if (mask[i % SPECIES.length()])
                res += a[i];
        }

        return res;
    }

    static byte ADDReduceAllMasked(byte[] a, boolean[] mask) {
        byte res = 0;
        for (int i = 0; i < a.length; i += SPECIES.length()) {
            res += ADDReduceMasked(a, i, mask);
        }

        return res;
    }
    @Test(dataProvider = "byteUnaryOpMaskProvider")
    static void ADDReduceByteMaxVectorTestsMasked(IntFunction<byte[]> fa, IntFunction<boolean[]> fm) {
        byte[] a = fa.apply(SPECIES.length());
        byte[] r = fr.apply(SPECIES.length());
        boolean[] mask = fm.apply(SPECIES.length());
        VectorMask<Byte> vmask = VectorMask.fromArray(SPECIES, mask, 0);
        byte ra = 0;

        for (int ic = 0; ic < INVOC_COUNT; ic++) {
            for (int i = 0; i < a.length; i += SPECIES.length()) {
                ByteVector av = ByteVector.fromArray(SPECIES, a, i);
                r[i] = av.reduceLanes(VectorOperators.ADD, vmask);
            }
        }

        for (int ic = 0; ic < INVOC_COUNT; ic++) {
            ra = 0;
            for (int i = 0; i < a.length; i += SPECIES.length()) {
                ByteVector av = ByteVector.fromArray(SPECIES, a, i);
                ra += av.reduceLanes(VectorOperators.ADD, vmask);
            }
        }

        assertReductionArraysEqualsMasked(a, r, ra, mask,
                ByteMaxVectorTests::ADDReduceMasked, ByteMaxVectorTests::ADDReduceAllMasked);
    }
    static byte MULReduce(byte[] a, int idx) {
        byte res = 1;
        for (int i = idx; i < (idx + SPECIES.length()); i++) {
            res *= a[i];
        }

        return res;
    }

    static byte MULReduceAll(byte[] a) {
        byte res = 1;
        for (int i = 0; i < a.length; i += SPECIES.length()) {
            res *= MULReduce(a, i);
        }

        return res;
    }
    @Test(dataProvider = "byteUnaryOpProvider")
    static void MULReduceByteMaxVectorTests(IntFunction<byte[]> fa) {
        byte[] a = fa.apply(SPECIES.length());
        byte[] r = fr.apply(SPECIES.length());
        byte ra = 1;

        for (int ic = 0; ic < INVOC_COUNT; ic++) {
            for (int i = 0; i < a.length; i += SPECIES.length()) {
                ByteVector av = ByteVector.fromArray(SPECIES, a, i);
                r[i] = av.reduceLanes(VectorOperators.MUL);
            }
        }

        for (int ic = 0; ic < INVOC_COUNT; ic++) {
            ra = 1;
            for (int i = 0; i < a.length; i += SPECIES.length()) {
                ByteVector av = ByteVector.fromArray(SPECIES, a, i);
                ra *= av.reduceLanes(VectorOperators.MUL);
            }
        }

        assertReductionArraysEquals(a, r, ra,
                ByteMaxVectorTests::MULReduce, ByteMaxVectorTests::MULReduceAll);
    }
    static byte MULReduceMasked(byte[] a, int idx, boolean[] mask) {
        byte res = 1;
        for (int i = idx; i < (idx + SPECIES.length()); i++) {
            if (mask[i % SPECIES.length()])
                res *= a[i];
        }

        return res;
    }

    static byte MULReduceAllMasked(byte[] a, boolean[] mask) {
        byte res = 1;
        for (int i = 0; i < a.length; i += SPECIES.length()) {
            res *= MULReduceMasked(a, i, mask);
        }

        return res;
    }
    @Test(dataProvider = "byteUnaryOpMaskProvider")
    static void MULReduceByteMaxVectorTestsMasked(IntFunction<byte[]> fa, IntFunction<boolean[]> fm) {
        byte[] a = fa.apply(SPECIES.length());
        byte[] r = fr.apply(SPECIES.length());
        boolean[] mask = fm.apply(SPECIES.length());
        VectorMask<Byte> vmask = VectorMask.fromArray(SPECIES, mask, 0);
        byte ra = 1;

        for (int ic = 0; ic < INVOC_COUNT; ic++) {
            for (int i = 0; i < a.length; i += SPECIES.length()) {
                ByteVector av = ByteVector.fromArray(SPECIES, a, i);
                r[i] = av.reduceLanes(VectorOperators.MUL, vmask);
            }
        }

        for (int ic = 0; ic < INVOC_COUNT; ic++) {
            ra = 1;
            for (int i = 0; i < a.length; i += SPECIES.length()) {
                ByteVector av = ByteVector.fromArray(SPECIES, a, i);
                ra *= av.reduceLanes(VectorOperators.MUL, vmask);
            }
        }

        assertReductionArraysEqualsMasked(a, r, ra, mask,
                ByteMaxVectorTests::MULReduceMasked, ByteMaxVectorTests::MULReduceAllMasked);
    }
    static byte MINReduce(byte[] a, int idx) {
        byte res = Byte.MAX_VALUE;
        for (int i = idx; i < (idx + SPECIES.length()); i++) {
            res = (byte)Math.min(res, a[i]);
        }

        return res;
    }

    static byte MINReduceAll(byte[] a) {
        byte res = Byte.MAX_VALUE;
        for (int i = 0; i < a.length; i++) {
            res = (byte)Math.min(res, a[i]);
        }

        return res;
    }
    @Test(dataProvider = "byteUnaryOpProvider")
    static void MINReduceByteMaxVectorTests(IntFunction<byte[]> fa) {
        byte[] a = fa.apply(SPECIES.length());
        byte[] r = fr.apply(SPECIES.length());
        byte ra = Byte.MAX_VALUE;

        for (int ic = 0; ic < INVOC_COUNT; ic++) {
            for (int i = 0; i < a.length; i += SPECIES.length()) {
                ByteVector av = ByteVector.fromArray(SPECIES, a, i);
                r[i] = av.reduceLanes(VectorOperators.MIN);
            }
        }

        for (int ic = 0; ic < INVOC_COUNT; ic++) {
            ra = Byte.MAX_VALUE;
            for (int i = 0; i < a.length; i += SPECIES.length()) {
                ByteVector av = ByteVector.fromArray(SPECIES, a, i);
                ra = (byte)Math.min(ra, av.reduceLanes(VectorOperators.MIN));
            }
        }

        assertReductionArraysEquals(a, r, ra,
                ByteMaxVectorTests::MINReduce, ByteMaxVectorTests::MINReduceAll);
    }
    static byte MINReduceMasked(byte[] a, int idx, boolean[] mask) {
        byte res = Byte.MAX_VALUE;
        for (int i = idx; i < (idx + SPECIES.length()); i++) {
            if(mask[i % SPECIES.length()])
                res = (byte)Math.min(res, a[i]);
        }

        return res;
    }

    static byte MINReduceAllMasked(byte[] a, boolean[] mask) {
        byte res = Byte.MAX_VALUE;
        for (int i = 0; i < a.length; i++) {
            if(mask[i % SPECIES.length()])
                res = (byte)Math.min(res, a[i]);
        }

        return res;
    }
    @Test(dataProvider = "byteUnaryOpMaskProvider")
    static void MINReduceByteMaxVectorTestsMasked(IntFunction<byte[]> fa, IntFunction<boolean[]> fm) {
        byte[] a = fa.apply(SPECIES.length());
        byte[] r = fr.apply(SPECIES.length());
        boolean[] mask = fm.apply(SPECIES.length());
        VectorMask<Byte> vmask = VectorMask.fromArray(SPECIES, mask, 0);
        byte ra = Byte.MAX_VALUE;

        for (int ic = 0; ic < INVOC_COUNT; ic++) {
            for (int i = 0; i < a.length; i += SPECIES.length()) {
                ByteVector av = ByteVector.fromArray(SPECIES, a, i);
                r[i] = av.reduceLanes(VectorOperators.MIN, vmask);
            }
        }

        for (int ic = 0; ic < INVOC_COUNT; ic++) {
            ra = Byte.MAX_VALUE;
            for (int i = 0; i < a.length; i += SPECIES.length()) {
                ByteVector av = ByteVector.fromArray(SPECIES, a, i);
                ra = (byte)Math.min(ra, av.reduceLanes(VectorOperators.MIN, vmask));
            }
        }

        assertReductionArraysEqualsMasked(a, r, ra, mask,
                ByteMaxVectorTests::MINReduceMasked, ByteMaxVectorTests::MINReduceAllMasked);
    }
    static byte MAXReduce(byte[] a, int idx) {
        byte res = Byte.MIN_VALUE;
        for (int i = idx; i < (idx + SPECIES.length()); i++) {
            res = (byte)Math.max(res, a[i]);
        }

        return res;
    }

    static byte MAXReduceAll(byte[] a) {
        byte res = Byte.MIN_VALUE;
        for (int i = 0; i < a.length; i++) {
            res = (byte)Math.max(res, a[i]);
        }

        return res;
    }
    @Test(dataProvider = "byteUnaryOpProvider")
    static void MAXReduceByteMaxVectorTests(IntFunction<byte[]> fa) {
        byte[] a = fa.apply(SPECIES.length());
        byte[] r = fr.apply(SPECIES.length());
        byte ra = Byte.MIN_VALUE;

        for (int ic = 0; ic < INVOC_COUNT; ic++) {
            for (int i = 0; i < a.length; i += SPECIES.length()) {
                ByteVector av = ByteVector.fromArray(SPECIES, a, i);
                r[i] = av.reduceLanes(VectorOperators.MAX);
            }
        }

        for (int ic = 0; ic < INVOC_COUNT; ic++) {
            ra = Byte.MIN_VALUE;
            for (int i = 0; i < a.length; i += SPECIES.length()) {
                ByteVector av = ByteVector.fromArray(SPECIES, a, i);
                ra = (byte)Math.max(ra, av.reduceLanes(VectorOperators.MAX));
            }
        }

        assertReductionArraysEquals(a, r, ra,
                ByteMaxVectorTests::MAXReduce, ByteMaxVectorTests::MAXReduceAll);
    }
    static byte MAXReduceMasked(byte[] a, int idx, boolean[] mask) {
        byte res = Byte.MIN_VALUE;
        for (int i = idx; i < (idx + SPECIES.length()); i++) {
            if(mask[i % SPECIES.length()])
                res = (byte)Math.max(res, a[i]);
        }

        return res;
    }

    static byte MAXReduceAllMasked(byte[] a, boolean[] mask) {
        byte res = Byte.MIN_VALUE;
        for (int i = 0; i < a.length; i++) {
            if(mask[i % SPECIES.length()])
                res = (byte)Math.max(res, a[i]);
        }

        return res;
    }
    @Test(dataProvider = "byteUnaryOpMaskProvider")
    static void MAXReduceByteMaxVectorTestsMasked(IntFunction<byte[]> fa, IntFunction<boolean[]> fm) {
        byte[] a = fa.apply(SPECIES.length());
        byte[] r = fr.apply(SPECIES.length());
        boolean[] mask = fm.apply(SPECIES.length());
        VectorMask<Byte> vmask = VectorMask.fromArray(SPECIES, mask, 0);
        byte ra = Byte.MIN_VALUE;

        for (int ic = 0; ic < INVOC_COUNT; ic++) {
            for (int i = 0; i < a.length; i += SPECIES.length()) {
                ByteVector av = ByteVector.fromArray(SPECIES, a, i);
                r[i] = av.reduceLanes(VectorOperators.MAX, vmask);
            }
        }

        for (int ic = 0; ic < INVOC_COUNT; ic++) {
            ra = Byte.MIN_VALUE;
            for (int i = 0; i < a.length; i += SPECIES.length()) {
                ByteVector av = ByteVector.fromArray(SPECIES, a, i);
                ra = (byte)Math.max(ra, av.reduceLanes(VectorOperators.MAX, vmask));
            }
        }

        assertReductionArraysEqualsMasked(a, r, ra, mask,
                ByteMaxVectorTests::MAXReduceMasked, ByteMaxVectorTests::MAXReduceAllMasked);
    }

    static boolean anyTrue(boolean[] a, int idx) {
        boolean res = false;
        for (int i = idx; i < (idx + SPECIES.length()); i++) {
            res |= a[i];
        }

        return res;
    }


    @Test(dataProvider = "boolUnaryOpProvider")
    static void anyTrueByteMaxVectorTests(IntFunction<boolean[]> fm) {
        boolean[] mask = fm.apply(SPECIES.length());
        boolean[] r = fmr.apply(SPECIES.length());

        for (int ic = 0; ic < INVOC_COUNT; ic++) {
            for (int i = 0; i < mask.length; i += SPECIES.length()) {
                VectorMask<Byte> vmask = VectorMask.fromArray(SPECIES, mask, i);
                r[i] = vmask.anyTrue();
            }
        }

        assertReductionBoolArraysEquals(mask, r, ByteMaxVectorTests::anyTrue);
    }


    static boolean allTrue(boolean[] a, int idx) {
        boolean res = true;
        for (int i = idx; i < (idx + SPECIES.length()); i++) {
            res &= a[i];
        }

        return res;
    }


    @Test(dataProvider = "boolUnaryOpProvider")
    static void allTrueByteMaxVectorTests(IntFunction<boolean[]> fm) {
        boolean[] mask = fm.apply(SPECIES.length());
        boolean[] r = fmr.apply(SPECIES.length());

        for (int ic = 0; ic < INVOC_COUNT; ic++) {
            for (int i = 0; i < mask.length; i += SPECIES.length()) {
                VectorMask<Byte> vmask = VectorMask.fromArray(SPECIES, mask, i);
                r[i] = vmask.allTrue();
            }
        }

        assertReductionBoolArraysEquals(mask, r, ByteMaxVectorTests::allTrue);
    }


    @Test(dataProvider = "byteUnaryOpProvider")
    static void withByteMaxVectorTests(IntFunction<byte []> fa) {
        byte[] a = fa.apply(SPECIES.length());
        byte[] r = fr.apply(SPECIES.length());

        for (int ic = 0; ic < INVOC_COUNT; ic++) {
            for (int i = 0; i < a.length; i += SPECIES.length()) {
                ByteVector av = ByteVector.fromArray(SPECIES, a, i);
                av.withLane(0, (byte)4).intoArray(r, i);
            }
        }

        assertInsertArraysEquals(a, r, (byte)4, 0);
    }
    static boolean testIS_DEFAULT(byte a) {
        return bits(a)==0;
    }

    @Test(dataProvider = "byteTestOpProvider")
    static void IS_DEFAULTByteMaxVectorTests(IntFunction<byte[]> fa) {
        byte[] a = fa.apply(SPECIES.length());

        for (int ic = 0; ic < INVOC_COUNT; ic++) {
            for (int i = 0; i < a.length; i += SPECIES.length()) {
                ByteVector av = ByteVector.fromArray(SPECIES, a, i);
                VectorMask<Byte> mv = av.test(VectorOperators.IS_DEFAULT);

                // Check results as part of computation.
                for (int j = 0; j < SPECIES.length(); j++) {
                    Assert.assertEquals(mv.laneIsSet(j), testIS_DEFAULT(a[i + j]));
                }
            }
        }
    }

    @Test(dataProvider = "byteTestOpMaskProvider")
    static void IS_DEFAULTMaskedByteMaxVectorTestsSmokeTest(IntFunction<byte[]> fa,
                                          IntFunction<boolean[]> fm) {
        byte[] a = fa.apply(SPECIES.length());
        boolean[] mask = fm.apply(SPECIES.length());
        VectorMask<Byte> vmask = VectorMask.fromArray(SPECIES, mask, 0);

        for (int i = 0; i < a.length; i += SPECIES.length()) {
            ByteVector av = ByteVector.fromArray(SPECIES, a, i);
            VectorMask<Byte> mv = av.test(VectorOperators.IS_DEFAULT, vmask);

            // Check results as part of computation.
            for (int j = 0; j < SPECIES.length(); j++) {
                Assert.assertEquals(mv.laneIsSet(j),  vmask.laneIsSet(j) && testIS_DEFAULT(a[i + j]));
            }
        }
    }
<<<<<<< HEAD

=======
>>>>>>> 8afdcaee
    static boolean testIS_NEGATIVE(byte a) {
        return bits(a)<0;
    }

    @Test(dataProvider = "byteTestOpProvider")
    static void IS_NEGATIVEByteMaxVectorTests(IntFunction<byte[]> fa) {
        byte[] a = fa.apply(SPECIES.length());

        for (int ic = 0; ic < INVOC_COUNT; ic++) {
            for (int i = 0; i < a.length; i += SPECIES.length()) {
                ByteVector av = ByteVector.fromArray(SPECIES, a, i);
                VectorMask<Byte> mv = av.test(VectorOperators.IS_NEGATIVE);

                // Check results as part of computation.
                for (int j = 0; j < SPECIES.length(); j++) {
                    Assert.assertEquals(mv.laneIsSet(j), testIS_NEGATIVE(a[i + j]));
                }
            }
        }
    }

    @Test(dataProvider = "byteTestOpMaskProvider")
    static void IS_NEGATIVEMaskedByteMaxVectorTestsSmokeTest(IntFunction<byte[]> fa,
                                          IntFunction<boolean[]> fm) {
        byte[] a = fa.apply(SPECIES.length());
        boolean[] mask = fm.apply(SPECIES.length());
        VectorMask<Byte> vmask = VectorMask.fromArray(SPECIES, mask, 0);

        for (int i = 0; i < a.length; i += SPECIES.length()) {
            ByteVector av = ByteVector.fromArray(SPECIES, a, i);
            VectorMask<Byte> mv = av.test(VectorOperators.IS_NEGATIVE, vmask);

            // Check results as part of computation.
            for (int j = 0; j < SPECIES.length(); j++) {
                Assert.assertEquals(mv.laneIsSet(j),  vmask.laneIsSet(j) && testIS_NEGATIVE(a[i + j]));
            }
        }
    }
<<<<<<< HEAD

=======
>>>>>>> 8afdcaee




    @Test(dataProvider = "byteCompareOpProvider")
    static void LTByteMaxVectorTests(IntFunction<byte[]> fa, IntFunction<byte[]> fb) {
        byte[] a = fa.apply(SPECIES.length());
        byte[] b = fb.apply(SPECIES.length());

        for (int ic = 0; ic < INVOC_COUNT; ic++) {
            for (int i = 0; i < a.length; i += SPECIES.length()) {
                ByteVector av = ByteVector.fromArray(SPECIES, a, i);
                ByteVector bv = ByteVector.fromArray(SPECIES, b, i);
                VectorMask<Byte> mv = av.compare(VectorOperators.LT, bv);

                // Check results as part of computation.
                for (int j = 0; j < SPECIES.length(); j++) {
                    Assert.assertEquals(mv.laneIsSet(j), a[i + j] < b[i + j]);
                }
            }
        }
    }


    @Test(dataProvider = "byteCompareOpProvider")
    static void ltByteMaxVectorTests(IntFunction<byte[]> fa, IntFunction<byte[]> fb) {
        byte[] a = fa.apply(SPECIES.length());
        byte[] b = fb.apply(SPECIES.length());

        for (int ic = 0; ic < INVOC_COUNT; ic++) {
            for (int i = 0; i < a.length; i += SPECIES.length()) {
                ByteVector av = ByteVector.fromArray(SPECIES, a, i);
                ByteVector bv = ByteVector.fromArray(SPECIES, b, i);
                VectorMask<Byte> mv = av.lt(bv);

                // Check results as part of computation.
                for (int j = 0; j < SPECIES.length(); j++) {
                    Assert.assertEquals(mv.laneIsSet(j), a[i + j] < b[i + j]);
                }
            }
        }
    }

    @Test(dataProvider = "byteCompareOpMaskProvider")
    static void LTByteMaxVectorTestsMasked(IntFunction<byte[]> fa, IntFunction<byte[]> fb,
                                                IntFunction<boolean[]> fm) {
        byte[] a = fa.apply(SPECIES.length());
        byte[] b = fb.apply(SPECIES.length());
        boolean[] mask = fm.apply(SPECIES.length());

        VectorMask<Byte> vmask = VectorMask.fromArray(SPECIES, mask, 0);

        for (int ic = 0; ic < INVOC_COUNT; ic++) {
            for (int i = 0; i < a.length; i += SPECIES.length()) {
                ByteVector av = ByteVector.fromArray(SPECIES, a, i);
                ByteVector bv = ByteVector.fromArray(SPECIES, b, i);
                VectorMask<Byte> mv = av.compare(VectorOperators.LT, bv, vmask);

                // Check results as part of computation.
                for (int j = 0; j < SPECIES.length(); j++) {
                    Assert.assertEquals(mv.laneIsSet(j), mask[j] && (a[i + j] < b[i + j]));
                }
            }
        }
    }


    @Test(dataProvider = "byteCompareOpProvider")
    static void GTByteMaxVectorTests(IntFunction<byte[]> fa, IntFunction<byte[]> fb) {
        byte[] a = fa.apply(SPECIES.length());
        byte[] b = fb.apply(SPECIES.length());

        for (int ic = 0; ic < INVOC_COUNT; ic++) {
            for (int i = 0; i < a.length; i += SPECIES.length()) {
                ByteVector av = ByteVector.fromArray(SPECIES, a, i);
                ByteVector bv = ByteVector.fromArray(SPECIES, b, i);
                VectorMask<Byte> mv = av.compare(VectorOperators.GT, bv);

                // Check results as part of computation.
                for (int j = 0; j < SPECIES.length(); j++) {
                    Assert.assertEquals(mv.laneIsSet(j), a[i + j] > b[i + j]);
                }
            }
        }
    }

    @Test(dataProvider = "byteCompareOpMaskProvider")
    static void GTByteMaxVectorTestsMasked(IntFunction<byte[]> fa, IntFunction<byte[]> fb,
                                                IntFunction<boolean[]> fm) {
        byte[] a = fa.apply(SPECIES.length());
        byte[] b = fb.apply(SPECIES.length());
        boolean[] mask = fm.apply(SPECIES.length());

        VectorMask<Byte> vmask = VectorMask.fromArray(SPECIES, mask, 0);

        for (int ic = 0; ic < INVOC_COUNT; ic++) {
            for (int i = 0; i < a.length; i += SPECIES.length()) {
                ByteVector av = ByteVector.fromArray(SPECIES, a, i);
                ByteVector bv = ByteVector.fromArray(SPECIES, b, i);
                VectorMask<Byte> mv = av.compare(VectorOperators.GT, bv, vmask);

                // Check results as part of computation.
                for (int j = 0; j < SPECIES.length(); j++) {
                    Assert.assertEquals(mv.laneIsSet(j), mask[j] && (a[i + j] > b[i + j]));
                }
            }
        }
    }


    @Test(dataProvider = "byteCompareOpProvider")
    static void EQByteMaxVectorTests(IntFunction<byte[]> fa, IntFunction<byte[]> fb) {
        byte[] a = fa.apply(SPECIES.length());
        byte[] b = fb.apply(SPECIES.length());

        for (int ic = 0; ic < INVOC_COUNT; ic++) {
            for (int i = 0; i < a.length; i += SPECIES.length()) {
                ByteVector av = ByteVector.fromArray(SPECIES, a, i);
                ByteVector bv = ByteVector.fromArray(SPECIES, b, i);
                VectorMask<Byte> mv = av.compare(VectorOperators.EQ, bv);

                // Check results as part of computation.
                for (int j = 0; j < SPECIES.length(); j++) {
                    Assert.assertEquals(mv.laneIsSet(j), a[i + j] == b[i + j]);
                }
            }
        }
    }


    @Test(dataProvider = "byteCompareOpProvider")
    static void eqByteMaxVectorTests(IntFunction<byte[]> fa, IntFunction<byte[]> fb) {
        byte[] a = fa.apply(SPECIES.length());
        byte[] b = fb.apply(SPECIES.length());

        for (int ic = 0; ic < INVOC_COUNT; ic++) {
            for (int i = 0; i < a.length; i += SPECIES.length()) {
                ByteVector av = ByteVector.fromArray(SPECIES, a, i);
                ByteVector bv = ByteVector.fromArray(SPECIES, b, i);
                VectorMask<Byte> mv = av.eq(bv);

                // Check results as part of computation.
                for (int j = 0; j < SPECIES.length(); j++) {
                    Assert.assertEquals(mv.laneIsSet(j), a[i + j] == b[i + j]);
                }
            }
        }
    }

    @Test(dataProvider = "byteCompareOpMaskProvider")
    static void EQByteMaxVectorTestsMasked(IntFunction<byte[]> fa, IntFunction<byte[]> fb,
                                                IntFunction<boolean[]> fm) {
        byte[] a = fa.apply(SPECIES.length());
        byte[] b = fb.apply(SPECIES.length());
        boolean[] mask = fm.apply(SPECIES.length());

        VectorMask<Byte> vmask = VectorMask.fromArray(SPECIES, mask, 0);

        for (int ic = 0; ic < INVOC_COUNT; ic++) {
            for (int i = 0; i < a.length; i += SPECIES.length()) {
                ByteVector av = ByteVector.fromArray(SPECIES, a, i);
                ByteVector bv = ByteVector.fromArray(SPECIES, b, i);
                VectorMask<Byte> mv = av.compare(VectorOperators.EQ, bv, vmask);

                // Check results as part of computation.
                for (int j = 0; j < SPECIES.length(); j++) {
                    Assert.assertEquals(mv.laneIsSet(j), mask[j] && (a[i + j] == b[i + j]));
                }
            }
        }
    }


    @Test(dataProvider = "byteCompareOpProvider")
    static void NEByteMaxVectorTests(IntFunction<byte[]> fa, IntFunction<byte[]> fb) {
        byte[] a = fa.apply(SPECIES.length());
        byte[] b = fb.apply(SPECIES.length());

        for (int ic = 0; ic < INVOC_COUNT; ic++) {
            for (int i = 0; i < a.length; i += SPECIES.length()) {
                ByteVector av = ByteVector.fromArray(SPECIES, a, i);
                ByteVector bv = ByteVector.fromArray(SPECIES, b, i);
                VectorMask<Byte> mv = av.compare(VectorOperators.NE, bv);

                // Check results as part of computation.
                for (int j = 0; j < SPECIES.length(); j++) {
                    Assert.assertEquals(mv.laneIsSet(j), a[i + j] != b[i + j]);
                }
            }
        }
    }

    @Test(dataProvider = "byteCompareOpMaskProvider")
    static void NEByteMaxVectorTestsMasked(IntFunction<byte[]> fa, IntFunction<byte[]> fb,
                                                IntFunction<boolean[]> fm) {
        byte[] a = fa.apply(SPECIES.length());
        byte[] b = fb.apply(SPECIES.length());
        boolean[] mask = fm.apply(SPECIES.length());

        VectorMask<Byte> vmask = VectorMask.fromArray(SPECIES, mask, 0);

        for (int ic = 0; ic < INVOC_COUNT; ic++) {
            for (int i = 0; i < a.length; i += SPECIES.length()) {
                ByteVector av = ByteVector.fromArray(SPECIES, a, i);
                ByteVector bv = ByteVector.fromArray(SPECIES, b, i);
                VectorMask<Byte> mv = av.compare(VectorOperators.NE, bv, vmask);

                // Check results as part of computation.
                for (int j = 0; j < SPECIES.length(); j++) {
                    Assert.assertEquals(mv.laneIsSet(j), mask[j] && (a[i + j] != b[i + j]));
                }
            }
        }
    }


    @Test(dataProvider = "byteCompareOpProvider")
    static void LEByteMaxVectorTests(IntFunction<byte[]> fa, IntFunction<byte[]> fb) {
        byte[] a = fa.apply(SPECIES.length());
        byte[] b = fb.apply(SPECIES.length());

        for (int ic = 0; ic < INVOC_COUNT; ic++) {
            for (int i = 0; i < a.length; i += SPECIES.length()) {
                ByteVector av = ByteVector.fromArray(SPECIES, a, i);
                ByteVector bv = ByteVector.fromArray(SPECIES, b, i);
                VectorMask<Byte> mv = av.compare(VectorOperators.LE, bv);

                // Check results as part of computation.
                for (int j = 0; j < SPECIES.length(); j++) {
                    Assert.assertEquals(mv.laneIsSet(j), a[i + j] <= b[i + j]);
                }
            }
        }
    }

    @Test(dataProvider = "byteCompareOpMaskProvider")
    static void LEByteMaxVectorTestsMasked(IntFunction<byte[]> fa, IntFunction<byte[]> fb,
                                                IntFunction<boolean[]> fm) {
        byte[] a = fa.apply(SPECIES.length());
        byte[] b = fb.apply(SPECIES.length());
        boolean[] mask = fm.apply(SPECIES.length());

        VectorMask<Byte> vmask = VectorMask.fromArray(SPECIES, mask, 0);

        for (int ic = 0; ic < INVOC_COUNT; ic++) {
            for (int i = 0; i < a.length; i += SPECIES.length()) {
                ByteVector av = ByteVector.fromArray(SPECIES, a, i);
                ByteVector bv = ByteVector.fromArray(SPECIES, b, i);
                VectorMask<Byte> mv = av.compare(VectorOperators.LE, bv, vmask);

                // Check results as part of computation.
                for (int j = 0; j < SPECIES.length(); j++) {
                    Assert.assertEquals(mv.laneIsSet(j), mask[j] && (a[i + j] <= b[i + j]));
                }
            }
        }
    }


    @Test(dataProvider = "byteCompareOpProvider")
    static void GEByteMaxVectorTests(IntFunction<byte[]> fa, IntFunction<byte[]> fb) {
        byte[] a = fa.apply(SPECIES.length());
        byte[] b = fb.apply(SPECIES.length());

        for (int ic = 0; ic < INVOC_COUNT; ic++) {
            for (int i = 0; i < a.length; i += SPECIES.length()) {
                ByteVector av = ByteVector.fromArray(SPECIES, a, i);
                ByteVector bv = ByteVector.fromArray(SPECIES, b, i);
                VectorMask<Byte> mv = av.compare(VectorOperators.GE, bv);

                // Check results as part of computation.
                for (int j = 0; j < SPECIES.length(); j++) {
                    Assert.assertEquals(mv.laneIsSet(j), a[i + j] >= b[i + j]);
                }
            }
        }
    }

    @Test(dataProvider = "byteCompareOpMaskProvider")
    static void GEByteMaxVectorTestsMasked(IntFunction<byte[]> fa, IntFunction<byte[]> fb,
                                                IntFunction<boolean[]> fm) {
        byte[] a = fa.apply(SPECIES.length());
        byte[] b = fb.apply(SPECIES.length());
        boolean[] mask = fm.apply(SPECIES.length());

        VectorMask<Byte> vmask = VectorMask.fromArray(SPECIES, mask, 0);

        for (int ic = 0; ic < INVOC_COUNT; ic++) {
            for (int i = 0; i < a.length; i += SPECIES.length()) {
                ByteVector av = ByteVector.fromArray(SPECIES, a, i);
                ByteVector bv = ByteVector.fromArray(SPECIES, b, i);
                VectorMask<Byte> mv = av.compare(VectorOperators.GE, bv, vmask);

                // Check results as part of computation.
                for (int j = 0; j < SPECIES.length(); j++) {
                    Assert.assertEquals(mv.laneIsSet(j), mask[j] && (a[i + j] >= b[i + j]));
                }
            }
        }
    }


    @Test(dataProvider = "byteCompareOpProvider")
    static void LTByteMaxVectorTestsBroadcastSmokeTest(IntFunction<byte[]> fa, IntFunction<byte[]> fb) {
        byte[] a = fa.apply(SPECIES.length());
        byte[] b = fb.apply(SPECIES.length());

        for (int i = 0; i < a.length; i += SPECIES.length()) {
            ByteVector av = ByteVector.fromArray(SPECIES, a, i);
            VectorMask<Byte> mv = av.compare(VectorOperators.LT, b[i]);

            // Check results as part of computation.
            for (int j = 0; j < SPECIES.length(); j++) {
                Assert.assertEquals(mv.laneIsSet(j), a[i + j] < b[i]);
            }
        }
    }


    @Test(dataProvider = "byteCompareOpMaskProvider")
    static void LTByteMaxVectorTestsBroadcastMaskedSmokeTest(IntFunction<byte[]> fa,
                                IntFunction<byte[]> fb, IntFunction<boolean[]> fm) {
        byte[] a = fa.apply(SPECIES.length());
        byte[] b = fb.apply(SPECIES.length());
        boolean[] mask = fm.apply(SPECIES.length());

        VectorMask<Byte> vmask = VectorMask.fromArray(SPECIES, mask, 0);

        for (int i = 0; i < a.length; i += SPECIES.length()) {
            ByteVector av = ByteVector.fromArray(SPECIES, a, i);
            VectorMask<Byte> mv = av.compare(VectorOperators.LT, b[i], vmask);

            // Check results as part of computation.
            for (int j = 0; j < SPECIES.length(); j++) {
                Assert.assertEquals(mv.laneIsSet(j), mask[j] && (a[i + j] < b[i]));
            }
        }
    }

    @Test(dataProvider = "byteCompareOpProvider")
    static void LTByteMaxVectorTestsBroadcastLongSmokeTest(IntFunction<byte[]> fa, IntFunction<byte[]> fb) {
        byte[] a = fa.apply(SPECIES.length());
        byte[] b = fb.apply(SPECIES.length());

        for (int i = 0; i < a.length; i += SPECIES.length()) {
            ByteVector av = ByteVector.fromArray(SPECIES, a, i);
            VectorMask<Byte> mv = av.compare(VectorOperators.LT, (long)b[i]);

            // Check results as part of computation.
            for (int j = 0; j < SPECIES.length(); j++) {
                Assert.assertEquals(mv.laneIsSet(j), a[i + j] < (byte)((long)b[i]));
            }
        }
    }


    @Test(dataProvider = "byteCompareOpMaskProvider")
    static void LTByteMaxVectorTestsBroadcastLongMaskedSmokeTest(IntFunction<byte[]> fa,
                                IntFunction<byte[]> fb, IntFunction<boolean[]> fm) {
        byte[] a = fa.apply(SPECIES.length());
        byte[] b = fb.apply(SPECIES.length());
        boolean[] mask = fm.apply(SPECIES.length());

        VectorMask<Byte> vmask = VectorMask.fromArray(SPECIES, mask, 0);

        for (int i = 0; i < a.length; i += SPECIES.length()) {
            ByteVector av = ByteVector.fromArray(SPECIES, a, i);
            VectorMask<Byte> mv = av.compare(VectorOperators.LT, (long)b[i], vmask);

            // Check results as part of computation.
            for (int j = 0; j < SPECIES.length(); j++) {
                Assert.assertEquals(mv.laneIsSet(j), mask[j] && (a[i + j] < (byte)((long)b[i])));
            }
        }
    }

    @Test(dataProvider = "byteCompareOpProvider")
    static void EQByteMaxVectorTestsBroadcastSmokeTest(IntFunction<byte[]> fa, IntFunction<byte[]> fb) {
        byte[] a = fa.apply(SPECIES.length());
        byte[] b = fb.apply(SPECIES.length());

        for (int i = 0; i < a.length; i += SPECIES.length()) {
            ByteVector av = ByteVector.fromArray(SPECIES, a, i);
            VectorMask<Byte> mv = av.compare(VectorOperators.EQ, b[i]);

            // Check results as part of computation.
            for (int j = 0; j < SPECIES.length(); j++) {
                Assert.assertEquals(mv.laneIsSet(j), a[i + j] == b[i]);
            }
        }
    }


    @Test(dataProvider = "byteCompareOpMaskProvider")
    static void EQByteMaxVectorTestsBroadcastMaskedSmokeTest(IntFunction<byte[]> fa,
                                IntFunction<byte[]> fb, IntFunction<boolean[]> fm) {
        byte[] a = fa.apply(SPECIES.length());
        byte[] b = fb.apply(SPECIES.length());
        boolean[] mask = fm.apply(SPECIES.length());

        VectorMask<Byte> vmask = VectorMask.fromArray(SPECIES, mask, 0);

        for (int i = 0; i < a.length; i += SPECIES.length()) {
            ByteVector av = ByteVector.fromArray(SPECIES, a, i);
            VectorMask<Byte> mv = av.compare(VectorOperators.EQ, b[i], vmask);

            // Check results as part of computation.
            for (int j = 0; j < SPECIES.length(); j++) {
                Assert.assertEquals(mv.laneIsSet(j), mask[j] && (a[i + j] == b[i]));
            }
        }
    }

    @Test(dataProvider = "byteCompareOpProvider")
    static void EQByteMaxVectorTestsBroadcastLongSmokeTest(IntFunction<byte[]> fa, IntFunction<byte[]> fb) {
        byte[] a = fa.apply(SPECIES.length());
        byte[] b = fb.apply(SPECIES.length());

        for (int i = 0; i < a.length; i += SPECIES.length()) {
            ByteVector av = ByteVector.fromArray(SPECIES, a, i);
            VectorMask<Byte> mv = av.compare(VectorOperators.EQ, (long)b[i]);

            // Check results as part of computation.
            for (int j = 0; j < SPECIES.length(); j++) {
                Assert.assertEquals(mv.laneIsSet(j), a[i + j] == (byte)((long)b[i]));
            }
        }
    }


    @Test(dataProvider = "byteCompareOpMaskProvider")
    static void EQByteMaxVectorTestsBroadcastLongMaskedSmokeTest(IntFunction<byte[]> fa,
                                IntFunction<byte[]> fb, IntFunction<boolean[]> fm) {
        byte[] a = fa.apply(SPECIES.length());
        byte[] b = fb.apply(SPECIES.length());
        boolean[] mask = fm.apply(SPECIES.length());

        VectorMask<Byte> vmask = VectorMask.fromArray(SPECIES, mask, 0);

        for (int i = 0; i < a.length; i += SPECIES.length()) {
            ByteVector av = ByteVector.fromArray(SPECIES, a, i);
            VectorMask<Byte> mv = av.compare(VectorOperators.EQ, (long)b[i], vmask);

            // Check results as part of computation.
            for (int j = 0; j < SPECIES.length(); j++) {
                Assert.assertEquals(mv.laneIsSet(j), mask[j] && (a[i + j] == (byte)((long)b[i])));
            }
        }
    }

    static byte blend(byte a, byte b, boolean mask) {
        return mask ? b : a;
    }

    @Test(dataProvider = "byteBinaryOpMaskProvider")
    static void blendByteMaxVectorTests(IntFunction<byte[]> fa, IntFunction<byte[]> fb,
                                          IntFunction<boolean[]> fm) {
        byte[] a = fa.apply(SPECIES.length());
        byte[] b = fb.apply(SPECIES.length());
        byte[] r = fr.apply(SPECIES.length());
        boolean[] mask = fm.apply(SPECIES.length());
        VectorMask<Byte> vmask = VectorMask.fromArray(SPECIES, mask, 0);

        for (int ic = 0; ic < INVOC_COUNT; ic++) {
            for (int i = 0; i < a.length; i += SPECIES.length()) {
                ByteVector av = ByteVector.fromArray(SPECIES, a, i);
                ByteVector bv = ByteVector.fromArray(SPECIES, b, i);
                av.blend(bv, vmask).intoArray(r, i);
            }
        }

        assertArraysEquals(a, b, r, mask, ByteMaxVectorTests::blend);
    }

    @Test(dataProvider = "byteUnaryOpShuffleProvider")
    static void RearrangeByteMaxVectorTests(IntFunction<byte[]> fa,
                                           BiFunction<Integer,Integer,int[]> fs) {
        byte[] a = fa.apply(SPECIES.length());
        int[] order = fs.apply(a.length, SPECIES.length());
        byte[] r = fr.apply(SPECIES.length());

        for (int ic = 0; ic < INVOC_COUNT; ic++) {
            for (int i = 0; i < a.length; i += SPECIES.length()) {
                ByteVector av = ByteVector.fromArray(SPECIES, a, i);
                av.rearrange(VectorShuffle.fromArray(SPECIES, order, i)).intoArray(r, i);
            }
        }

        assertRearrangeArraysEquals(a, r, order, SPECIES.length());
    }

    @Test(dataProvider = "byteUnaryOpShuffleMaskProvider")
    static void RearrangeByteMaxVectorTestsMaskedSmokeTest(IntFunction<byte[]> fa,
                                                          BiFunction<Integer,Integer,int[]> fs,
                                                          IntFunction<boolean[]> fm) {
        byte[] a = fa.apply(SPECIES.length());
        int[] order = fs.apply(a.length, SPECIES.length());
        byte[] r = fr.apply(SPECIES.length());
        boolean[] mask = fm.apply(SPECIES.length());
        VectorMask<Byte> vmask = VectorMask.fromArray(SPECIES, mask, 0);

        for (int i = 0; i < a.length; i += SPECIES.length()) {
            ByteVector av = ByteVector.fromArray(SPECIES, a, i);
            av.rearrange(VectorShuffle.fromArray(SPECIES, order, i), vmask).intoArray(r, i);
        }

        assertRearrangeArraysEquals(a, r, order, mask, SPECIES.length());
    }
    @Test(dataProvider = "byteUnaryOpProvider")
    static void getByteMaxVectorTests(IntFunction<byte[]> fa) {
        byte[] a = fa.apply(SPECIES.length());
        byte[] r = fr.apply(SPECIES.length());

        for (int ic = 0; ic < INVOC_COUNT; ic++) {
            for (int i = 0; i < a.length; i += SPECIES.length()) {
                ByteVector av = ByteVector.fromArray(SPECIES, a, i);
                int num_lanes = SPECIES.length();
                // Manually unroll because full unroll happens after intrinsification.
                // Unroll is needed because get intrinsic requires for index to be a known constant.
                if (num_lanes == 1) {
                    r[i]=av.lane(0);
                } else if (num_lanes == 2) {
                    r[i]=av.lane(0);
                    r[i+1]=av.lane(1);
                } else if (num_lanes == 4) {
                    r[i]=av.lane(0);
                    r[i+1]=av.lane(1);
                    r[i+2]=av.lane(2);
                    r[i+3]=av.lane(3);
                } else if (num_lanes == 8) {
                    r[i]=av.lane(0);
                    r[i+1]=av.lane(1);
                    r[i+2]=av.lane(2);
                    r[i+3]=av.lane(3);
                    r[i+4]=av.lane(4);
                    r[i+5]=av.lane(5);
                    r[i+6]=av.lane(6);
                    r[i+7]=av.lane(7);
                } else if (num_lanes == 16) {
                    r[i]=av.lane(0);
                    r[i+1]=av.lane(1);
                    r[i+2]=av.lane(2);
                    r[i+3]=av.lane(3);
                    r[i+4]=av.lane(4);
                    r[i+5]=av.lane(5);
                    r[i+6]=av.lane(6);
                    r[i+7]=av.lane(7);
                    r[i+8]=av.lane(8);
                    r[i+9]=av.lane(9);
                    r[i+10]=av.lane(10);
                    r[i+11]=av.lane(11);
                    r[i+12]=av.lane(12);
                    r[i+13]=av.lane(13);
                    r[i+14]=av.lane(14);
                    r[i+15]=av.lane(15);
                } else if (num_lanes == 32) {
                    r[i]=av.lane(0);
                    r[i+1]=av.lane(1);
                    r[i+2]=av.lane(2);
                    r[i+3]=av.lane(3);
                    r[i+4]=av.lane(4);
                    r[i+5]=av.lane(5);
                    r[i+6]=av.lane(6);
                    r[i+7]=av.lane(7);
                    r[i+8]=av.lane(8);
                    r[i+9]=av.lane(9);
                    r[i+10]=av.lane(10);
                    r[i+11]=av.lane(11);
                    r[i+12]=av.lane(12);
                    r[i+13]=av.lane(13);
                    r[i+14]=av.lane(14);
                    r[i+15]=av.lane(15);
                    r[i+16]=av.lane(16);
                    r[i+17]=av.lane(17);
                    r[i+18]=av.lane(18);
                    r[i+19]=av.lane(19);
                    r[i+20]=av.lane(20);
                    r[i+21]=av.lane(21);
                    r[i+22]=av.lane(22);
                    r[i+23]=av.lane(23);
                    r[i+24]=av.lane(24);
                    r[i+25]=av.lane(25);
                    r[i+26]=av.lane(26);
                    r[i+27]=av.lane(27);
                    r[i+28]=av.lane(28);
                    r[i+29]=av.lane(29);
                    r[i+30]=av.lane(30);
                    r[i+31]=av.lane(31);
                } else if (num_lanes == 64) {
                    r[i]=av.lane(0);
                    r[i+1]=av.lane(1);
                    r[i+2]=av.lane(2);
                    r[i+3]=av.lane(3);
                    r[i+4]=av.lane(4);
                    r[i+5]=av.lane(5);
                    r[i+6]=av.lane(6);
                    r[i+7]=av.lane(7);
                    r[i+8]=av.lane(8);
                    r[i+9]=av.lane(9);
                    r[i+10]=av.lane(10);
                    r[i+11]=av.lane(11);
                    r[i+12]=av.lane(12);
                    r[i+13]=av.lane(13);
                    r[i+14]=av.lane(14);
                    r[i+15]=av.lane(15);
                    r[i+16]=av.lane(16);
                    r[i+17]=av.lane(17);
                    r[i+18]=av.lane(18);
                    r[i+19]=av.lane(19);
                    r[i+20]=av.lane(20);
                    r[i+21]=av.lane(21);
                    r[i+22]=av.lane(22);
                    r[i+23]=av.lane(23);
                    r[i+24]=av.lane(24);
                    r[i+25]=av.lane(25);
                    r[i+26]=av.lane(26);
                    r[i+27]=av.lane(27);
                    r[i+28]=av.lane(28);
                    r[i+29]=av.lane(29);
                    r[i+30]=av.lane(30);
                    r[i+31]=av.lane(31);
                    r[i+32]=av.lane(32);
                    r[i+33]=av.lane(33);
                    r[i+34]=av.lane(34);
                    r[i+35]=av.lane(35);
                    r[i+36]=av.lane(36);
                    r[i+37]=av.lane(37);
                    r[i+38]=av.lane(38);
                    r[i+39]=av.lane(39);
                    r[i+40]=av.lane(40);
                    r[i+41]=av.lane(41);
                    r[i+42]=av.lane(42);
                    r[i+43]=av.lane(43);
                    r[i+44]=av.lane(44);
                    r[i+45]=av.lane(45);
                    r[i+46]=av.lane(46);
                    r[i+47]=av.lane(47);
                    r[i+48]=av.lane(48);
                    r[i+49]=av.lane(49);
                    r[i+50]=av.lane(50);
                    r[i+51]=av.lane(51);
                    r[i+52]=av.lane(52);
                    r[i+53]=av.lane(53);
                    r[i+54]=av.lane(54);
                    r[i+55]=av.lane(55);
                    r[i+56]=av.lane(56);
                    r[i+57]=av.lane(57);
                    r[i+58]=av.lane(58);
                    r[i+59]=av.lane(59);
                    r[i+60]=av.lane(60);
                    r[i+61]=av.lane(61);
                    r[i+62]=av.lane(62);
                    r[i+63]=av.lane(63);
                } else {
                    for (int j = 0; j < SPECIES.length(); j++) {
                        r[i+j]=av.lane(j);
                    }
                }
            }
        }

        assertArraysEquals(a, r, ByteMaxVectorTests::get);
    }

    @Test(dataProvider = "byteUnaryOpProvider")
    static void BroadcastByteMaxVectorTests(IntFunction<byte[]> fa) {
        byte[] a = fa.apply(SPECIES.length());
        byte[] r = new byte[a.length];

        for (int ic = 0; ic < INVOC_COUNT; ic++) {
            for (int i = 0; i < a.length; i += SPECIES.length()) {
                ByteVector.broadcast(SPECIES, a[i]).intoArray(r, i);
            }
        }

        assertBroadcastArraysEquals(a, r);
    }





    @Test(dataProvider = "byteUnaryOpProvider")
    static void ZeroByteMaxVectorTests(IntFunction<byte[]> fa) {
        byte[] a = fa.apply(SPECIES.length());
        byte[] r = new byte[a.length];

        for (int ic = 0; ic < INVOC_COUNT; ic++) {
            for (int i = 0; i < a.length; i += SPECIES.length()) {
                ByteVector.zero(SPECIES).intoArray(a, i);
            }
        }

        Assert.assertEquals(a, r);
    }




    static byte[] sliceUnary(byte[] a, int origin, int idx) {
        byte[] res = new byte[SPECIES.length()];
        for (int i = 0; i < SPECIES.length(); i++){
            if(i+origin < SPECIES.length())
                res[i] = a[idx+i+origin];
            else
                res[i] = (byte)0;
        }
        return res;
    }

    @Test(dataProvider = "byteUnaryOpProvider")
    static void sliceUnaryByteMaxVectorTests(IntFunction<byte[]> fa) {
        byte[] a = fa.apply(SPECIES.length());
        byte[] r = new byte[a.length];
        int origin = (new java.util.Random()).nextInt(SPECIES.length());
        for (int ic = 0; ic < INVOC_COUNT; ic++) {
            for (int i = 0; i < a.length; i += SPECIES.length()) {
                ByteVector av = ByteVector.fromArray(SPECIES, a, i);
                av.slice(origin).intoArray(r, i);
            }
        }

        assertArraysEquals(a, r, origin, ByteMaxVectorTests::sliceUnary);
    }
    static byte[] sliceBinary(byte[] a, byte[] b, int origin, int idx) {
        byte[] res = new byte[SPECIES.length()];
        for (int i = 0, j = 0; i < SPECIES.length(); i++){
            if(i+origin < SPECIES.length())
                res[i] = a[idx+i+origin];
            else {
                res[i] = b[idx+j];
                j++;
            }
        }
        return res;
    }

    @Test(dataProvider = "byteBinaryOpProvider")
    static void sliceBinaryByteMaxVectorTestsBinary(IntFunction<byte[]> fa, IntFunction<byte[]> fb) {
        byte[] a = fa.apply(SPECIES.length());
        byte[] b = fb.apply(SPECIES.length());
        byte[] r = new byte[a.length];
        int origin = (new java.util.Random()).nextInt(SPECIES.length());
        for (int ic = 0; ic < INVOC_COUNT; ic++) {
            for (int i = 0; i < a.length; i += SPECIES.length()) {
                ByteVector av = ByteVector.fromArray(SPECIES, a, i);
                ByteVector bv = ByteVector.fromArray(SPECIES, b, i);
                av.slice(origin, bv).intoArray(r, i);
            }
        }

        assertArraysEquals(a, b, r, origin, ByteMaxVectorTests::sliceBinary);
    }
    static byte[] slice(byte[] a, byte[] b, int origin, boolean[] mask, int idx) {
        byte[] res = new byte[SPECIES.length()];
        for (int i = 0, j = 0; i < SPECIES.length(); i++){
            if(i+origin < SPECIES.length())
                res[i] = mask[i] ? a[idx+i+origin] : (byte)0;
            else {
                res[i] = mask[i] ? b[idx+j] : (byte)0;
                j++;
            }
        }
        return res;
    }

    @Test(dataProvider = "byteBinaryOpMaskProvider")
    static void sliceByteMaxVectorTestsMasked(IntFunction<byte[]> fa, IntFunction<byte[]> fb,
    IntFunction<boolean[]> fm) {
        byte[] a = fa.apply(SPECIES.length());
        byte[] b = fb.apply(SPECIES.length());
        boolean[] mask = fm.apply(SPECIES.length());
        VectorMask<Byte> vmask = VectorMask.fromArray(SPECIES, mask, 0);

        byte[] r = new byte[a.length];
        int origin = (new java.util.Random()).nextInt(SPECIES.length());
        for (int ic = 0; ic < INVOC_COUNT; ic++) {
            for (int i = 0; i < a.length; i += SPECIES.length()) {
                ByteVector av = ByteVector.fromArray(SPECIES, a, i);
                ByteVector bv = ByteVector.fromArray(SPECIES, b, i);
                av.slice(origin, bv, vmask).intoArray(r, i);
            }
        }

        assertArraysEquals(a, b, r, origin, mask, ByteMaxVectorTests::slice);
    }
    static byte[] unsliceUnary(byte[] a, int origin, int idx) {
        byte[] res = new byte[SPECIES.length()];
        for (int i = 0, j = 0; i < SPECIES.length(); i++){
            if(i < origin)
                res[i] = (byte)0;
            else {
                res[i] = a[idx+j];
                j++;
            }
        }
        return res;
    }

    @Test(dataProvider = "byteUnaryOpProvider")
    static void unsliceUnaryByteMaxVectorTests(IntFunction<byte[]> fa) {
        byte[] a = fa.apply(SPECIES.length());
        byte[] r = new byte[a.length];
        int origin = (new java.util.Random()).nextInt(SPECIES.length());
        for (int ic = 0; ic < INVOC_COUNT; ic++) {
            for (int i = 0; i < a.length; i += SPECIES.length()) {
                ByteVector av = ByteVector.fromArray(SPECIES, a, i);
                av.unslice(origin).intoArray(r, i);
            }
        }

        assertArraysEquals(a, r, origin, ByteMaxVectorTests::unsliceUnary);
    }
    static byte[] unsliceBinary(byte[] a, byte[] b, int origin, int part, int idx) {
        byte[] res = new byte[SPECIES.length()];
        for (int i = 0, j = 0; i < SPECIES.length(); i++){
            if (part == 0) {
                if (i < origin)
                    res[i] = b[idx+i];
                else {
                    res[i] = a[idx+j];
                    j++;
                }
            } else if (part == 1) {
                if (i < origin)
                    res[i] = a[idx+SPECIES.length()-origin+i];
                else {
                    res[i] = b[idx+origin+j];
                    j++;
                }
            }
        }
        return res;
    }

    @Test(dataProvider = "byteBinaryOpProvider")
    static void unsliceBinaryByteMaxVectorTestsBinary(IntFunction<byte[]> fa, IntFunction<byte[]> fb) {
        byte[] a = fa.apply(SPECIES.length());
        byte[] b = fb.apply(SPECIES.length());
        byte[] r = new byte[a.length];
        int origin = (new java.util.Random()).nextInt(SPECIES.length());
        int part = (new java.util.Random()).nextInt(2);
        for (int ic = 0; ic < INVOC_COUNT; ic++) {
            for (int i = 0; i < a.length; i += SPECIES.length()) {
                ByteVector av = ByteVector.fromArray(SPECIES, a, i);
                ByteVector bv = ByteVector.fromArray(SPECIES, b, i);
                av.unslice(origin, bv, part).intoArray(r, i);
            }
        }

        assertArraysEquals(a, b, r, origin, part, ByteMaxVectorTests::unsliceBinary);
    }
    static byte[] unslice(byte[] a, byte[] b, int origin, int part, boolean[] mask, int idx) {
        byte[] res = new byte[SPECIES.length()];
        for (int i = 0, j = 0; i < SPECIES.length(); i++){
            if(i+origin < SPECIES.length())
                res[i] = b[idx+i+origin];
            else {
                res[i] = b[idx+j];
                j++;
            }
        }
        for (int i = 0; i < SPECIES.length(); i++){
            res[i] = mask[i] ? a[idx+i] : res[i];
        }
        byte[] res1 = new byte[SPECIES.length()];
        if (part == 0) {
            for (int i = 0, j = 0; i < SPECIES.length(); i++){
                if (i < origin)
                    res1[i] = b[idx+i];
                else {
                   res1[i] = res[j];
                   j++;
                }
            }
        } else if (part == 1) {
            for (int i = 0, j = 0; i < SPECIES.length(); i++){
                if (i < origin)
                    res1[i] = res[SPECIES.length()-origin+i];
                else {
                    res1[i] = b[idx+origin+j];
                    j++;
                }
            }
        }
        return res1;
    }

    @Test(dataProvider = "byteBinaryOpMaskProvider")
    static void unsliceByteMaxVectorTestsMasked(IntFunction<byte[]> fa, IntFunction<byte[]> fb,
    IntFunction<boolean[]> fm) {
        byte[] a = fa.apply(SPECIES.length());
        byte[] b = fb.apply(SPECIES.length());
        boolean[] mask = fm.apply(SPECIES.length());
        VectorMask<Byte> vmask = VectorMask.fromArray(SPECIES, mask, 0);
        byte[] r = new byte[a.length];
        int origin = (new java.util.Random()).nextInt(SPECIES.length());
        int part = (new java.util.Random()).nextInt(2);
        for (int ic = 0; ic < INVOC_COUNT; ic++) {
            for (int i = 0; i < a.length; i += SPECIES.length()) {
                ByteVector av = ByteVector.fromArray(SPECIES, a, i);
                ByteVector bv = ByteVector.fromArray(SPECIES, b, i);
                av.unslice(origin, bv, part, vmask).intoArray(r, i);
            }
        }

        assertArraysEquals(a, b, r, origin, part, mask, ByteMaxVectorTests::unslice);
    }























    static byte BITWISE_BLEND(byte a, byte b, byte c) {
        return (byte)((a&~(c))|(b&c));
    }
    static byte bitwiseBlend(byte a, byte b, byte c) {
        return (byte)((a&~(c))|(b&c));
    }


    @Test(dataProvider = "byteTernaryOpProvider")
    static void BITWISE_BLENDByteMaxVectorTests(IntFunction<byte[]> fa, IntFunction<byte[]> fb, IntFunction<byte[]> fc) {
        byte[] a = fa.apply(SPECIES.length());
        byte[] b = fb.apply(SPECIES.length());
        byte[] c = fc.apply(SPECIES.length());
        byte[] r = fr.apply(SPECIES.length());

        for (int ic = 0; ic < INVOC_COUNT; ic++) {
            for (int i = 0; i < a.length; i += SPECIES.length()) {
                ByteVector av = ByteVector.fromArray(SPECIES, a, i);
                ByteVector bv = ByteVector.fromArray(SPECIES, b, i);
                ByteVector cv = ByteVector.fromArray(SPECIES, c, i);
                av.lanewise(VectorOperators.BITWISE_BLEND, bv, cv).intoArray(r, i);
            }
        }

        assertArraysEquals(a, b, c, r, ByteMaxVectorTests::BITWISE_BLEND);
    }
    @Test(dataProvider = "byteTernaryOpProvider")
    static void bitwiseBlendByteMaxVectorTests(IntFunction<byte[]> fa, IntFunction<byte[]> fb, IntFunction<byte[]> fc) {
        byte[] a = fa.apply(SPECIES.length());
        byte[] b = fb.apply(SPECIES.length());
        byte[] c = fc.apply(SPECIES.length());
        byte[] r = fr.apply(SPECIES.length());

        for (int i = 0; i < a.length; i += SPECIES.length()) {
            ByteVector av = ByteVector.fromArray(SPECIES, a, i);
            ByteVector bv = ByteVector.fromArray(SPECIES, b, i);
            ByteVector cv = ByteVector.fromArray(SPECIES, c, i);
            av.bitwiseBlend(bv, cv).intoArray(r, i);
        }

        assertArraysEquals(a, b, c, r, ByteMaxVectorTests::bitwiseBlend);
    }


    @Test(dataProvider = "byteTernaryOpMaskProvider")
    static void BITWISE_BLENDByteMaxVectorTestsMasked(IntFunction<byte[]> fa, IntFunction<byte[]> fb,
                                          IntFunction<byte[]> fc, IntFunction<boolean[]> fm) {
        byte[] a = fa.apply(SPECIES.length());
        byte[] b = fb.apply(SPECIES.length());
        byte[] c = fc.apply(SPECIES.length());
        byte[] r = fr.apply(SPECIES.length());
        boolean[] mask = fm.apply(SPECIES.length());
        VectorMask<Byte> vmask = VectorMask.fromArray(SPECIES, mask, 0);

        for (int ic = 0; ic < INVOC_COUNT; ic++) {
            for (int i = 0; i < a.length; i += SPECIES.length()) {
                ByteVector av = ByteVector.fromArray(SPECIES, a, i);
                ByteVector bv = ByteVector.fromArray(SPECIES, b, i);
                ByteVector cv = ByteVector.fromArray(SPECIES, c, i);
                av.lanewise(VectorOperators.BITWISE_BLEND, bv, cv, vmask).intoArray(r, i);
            }
        }

        assertArraysEquals(a, b, c, r, mask, ByteMaxVectorTests::BITWISE_BLEND);
    }




    @Test(dataProvider = "byteTernaryOpProvider")
    static void BITWISE_BLENDByteMaxVectorTestsBroadcastSmokeTest(IntFunction<byte[]> fa, IntFunction<byte[]> fb, IntFunction<byte[]> fc) {
        byte[] a = fa.apply(SPECIES.length());
        byte[] b = fb.apply(SPECIES.length());
        byte[] c = fc.apply(SPECIES.length());
        byte[] r = fr.apply(SPECIES.length());

        for (int i = 0; i < a.length; i += SPECIES.length()) {
            ByteVector av = ByteVector.fromArray(SPECIES, a, i);
            ByteVector bv = ByteVector.fromArray(SPECIES, b, i);
            av.lanewise(VectorOperators.BITWISE_BLEND, bv, c[i]).intoArray(r, i);
        }
        assertBroadcastArraysEquals(a, b, c, r, ByteMaxVectorTests::BITWISE_BLEND);
    }

    @Test(dataProvider = "byteTernaryOpProvider")
    static void BITWISE_BLENDByteMaxVectorTestsAltBroadcastSmokeTest(IntFunction<byte[]> fa, IntFunction<byte[]> fb, IntFunction<byte[]> fc) {
        byte[] a = fa.apply(SPECIES.length());
        byte[] b = fb.apply(SPECIES.length());
        byte[] c = fc.apply(SPECIES.length());
        byte[] r = fr.apply(SPECIES.length());

        for (int i = 0; i < a.length; i += SPECIES.length()) {
            ByteVector av = ByteVector.fromArray(SPECIES, a, i);
            ByteVector cv = ByteVector.fromArray(SPECIES, c, i);
            av.lanewise(VectorOperators.BITWISE_BLEND, b[i], cv).intoArray(r, i);
        }
        assertAltBroadcastArraysEquals(a, b, c, r, ByteMaxVectorTests::BITWISE_BLEND);
    }
    @Test(dataProvider = "byteTernaryOpProvider")
    static void bitwiseBlendByteMaxVectorTestsBroadcastSmokeTest(IntFunction<byte[]> fa, IntFunction<byte[]> fb, IntFunction<byte[]> fc) {
        byte[] a = fa.apply(SPECIES.length());
        byte[] b = fb.apply(SPECIES.length());
        byte[] c = fc.apply(SPECIES.length());
        byte[] r = fr.apply(SPECIES.length());

        for (int i = 0; i < a.length; i += SPECIES.length()) {
            ByteVector av = ByteVector.fromArray(SPECIES, a, i);
            ByteVector bv = ByteVector.fromArray(SPECIES, b, i);
            av.bitwiseBlend(bv, c[i]).intoArray(r, i);
        }
        assertBroadcastArraysEquals(a, b, c, r, ByteMaxVectorTests::bitwiseBlend);
    }

    @Test(dataProvider = "byteTernaryOpProvider")
    static void bitwiseBlendByteMaxVectorTestsAltBroadcastSmokeTest(IntFunction<byte[]> fa, IntFunction<byte[]> fb, IntFunction<byte[]> fc) {
        byte[] a = fa.apply(SPECIES.length());
        byte[] b = fb.apply(SPECIES.length());
        byte[] c = fc.apply(SPECIES.length());
        byte[] r = fr.apply(SPECIES.length());

        for (int i = 0; i < a.length; i += SPECIES.length()) {
            ByteVector av = ByteVector.fromArray(SPECIES, a, i);
            ByteVector cv = ByteVector.fromArray(SPECIES, c, i);
            av.bitwiseBlend(b[i], cv).intoArray(r, i);
        }
        assertAltBroadcastArraysEquals(a, b, c, r, ByteMaxVectorTests::bitwiseBlend);
    }


    @Test(dataProvider = "byteTernaryOpMaskProvider")
    static void BITWISE_BLENDByteMaxVectorTestsBroadcastMaskedSmokeTest(IntFunction<byte[]> fa, IntFunction<byte[]> fb,
                                          IntFunction<byte[]> fc, IntFunction<boolean[]> fm) {
        byte[] a = fa.apply(SPECIES.length());
        byte[] b = fb.apply(SPECIES.length());
        byte[] c = fc.apply(SPECIES.length());
        byte[] r = fr.apply(SPECIES.length());
        boolean[] mask = fm.apply(SPECIES.length());
        VectorMask<Byte> vmask = VectorMask.fromArray(SPECIES, mask, 0);

        for (int i = 0; i < a.length; i += SPECIES.length()) {
            ByteVector av = ByteVector.fromArray(SPECIES, a, i);
            ByteVector bv = ByteVector.fromArray(SPECIES, b, i);
            av.lanewise(VectorOperators.BITWISE_BLEND, bv, c[i], vmask).intoArray(r, i);
        }

        assertBroadcastArraysEquals(a, b, c, r, mask, ByteMaxVectorTests::BITWISE_BLEND);
    }

    @Test(dataProvider = "byteTernaryOpMaskProvider")
    static void BITWISE_BLENDByteMaxVectorTestsAltBroadcastMaskedSmokeTest(IntFunction<byte[]> fa, IntFunction<byte[]> fb,
                                          IntFunction<byte[]> fc, IntFunction<boolean[]> fm) {
        byte[] a = fa.apply(SPECIES.length());
        byte[] b = fb.apply(SPECIES.length());
        byte[] c = fc.apply(SPECIES.length());
        byte[] r = fr.apply(SPECIES.length());
        boolean[] mask = fm.apply(SPECIES.length());
        VectorMask<Byte> vmask = VectorMask.fromArray(SPECIES, mask, 0);

        for (int i = 0; i < a.length; i += SPECIES.length()) {
            ByteVector av = ByteVector.fromArray(SPECIES, a, i);
            ByteVector cv = ByteVector.fromArray(SPECIES, c, i);
            av.lanewise(VectorOperators.BITWISE_BLEND, b[i], cv, vmask).intoArray(r, i);
        }

        assertAltBroadcastArraysEquals(a, b, c, r, mask, ByteMaxVectorTests::BITWISE_BLEND);
    }




    @Test(dataProvider = "byteTernaryOpProvider")
    static void BITWISE_BLENDByteMaxVectorTestsDoubleBroadcastSmokeTest(IntFunction<byte[]> fa, IntFunction<byte[]> fb, IntFunction<byte[]> fc) {
        byte[] a = fa.apply(SPECIES.length());
        byte[] b = fb.apply(SPECIES.length());
        byte[] c = fc.apply(SPECIES.length());
        byte[] r = fr.apply(SPECIES.length());

        for (int i = 0; i < a.length; i += SPECIES.length()) {
            ByteVector av = ByteVector.fromArray(SPECIES, a, i);
            av.lanewise(VectorOperators.BITWISE_BLEND, b[i], c[i]).intoArray(r, i);
        }

        assertDoubleBroadcastArraysEquals(a, b, c, r, ByteMaxVectorTests::BITWISE_BLEND);
    }
    @Test(dataProvider = "byteTernaryOpProvider")
    static void bitwiseBlendByteMaxVectorTestsDoubleBroadcastSmokeTest(IntFunction<byte[]> fa, IntFunction<byte[]> fb, IntFunction<byte[]> fc) {
        byte[] a = fa.apply(SPECIES.length());
        byte[] b = fb.apply(SPECIES.length());
        byte[] c = fc.apply(SPECIES.length());
        byte[] r = fr.apply(SPECIES.length());

        for (int i = 0; i < a.length; i += SPECIES.length()) {
            ByteVector av = ByteVector.fromArray(SPECIES, a, i);
            av.bitwiseBlend(b[i], c[i]).intoArray(r, i);
        }

        assertDoubleBroadcastArraysEquals(a, b, c, r, ByteMaxVectorTests::bitwiseBlend);
    }


    @Test(dataProvider = "byteTernaryOpMaskProvider")
    static void BITWISE_BLENDByteMaxVectorTestsDoubleBroadcastMaskedSmokeTest(IntFunction<byte[]> fa, IntFunction<byte[]> fb,
                                          IntFunction<byte[]> fc, IntFunction<boolean[]> fm) {
        byte[] a = fa.apply(SPECIES.length());
        byte[] b = fb.apply(SPECIES.length());
        byte[] c = fc.apply(SPECIES.length());
        byte[] r = fr.apply(SPECIES.length());
        boolean[] mask = fm.apply(SPECIES.length());
        VectorMask<Byte> vmask = VectorMask.fromArray(SPECIES, mask, 0);

        for (int i = 0; i < a.length; i += SPECIES.length()) {
            ByteVector av = ByteVector.fromArray(SPECIES, a, i);
            av.lanewise(VectorOperators.BITWISE_BLEND, b[i], c[i], vmask).intoArray(r, i);
        }

        assertDoubleBroadcastArraysEquals(a, b, c, r, mask, ByteMaxVectorTests::BITWISE_BLEND);
    }


    static byte NEG(byte a) {
        return (byte)(-((byte)a));
    }

    static byte neg(byte a) {
        return (byte)(-((byte)a));
    }

    @Test(dataProvider = "byteUnaryOpProvider")
    static void NEGByteMaxVectorTests(IntFunction<byte[]> fa) {
        byte[] a = fa.apply(SPECIES.length());
        byte[] r = fr.apply(SPECIES.length());

        for (int ic = 0; ic < INVOC_COUNT; ic++) {
            for (int i = 0; i < a.length; i += SPECIES.length()) {
                ByteVector av = ByteVector.fromArray(SPECIES, a, i);
                av.lanewise(VectorOperators.NEG).intoArray(r, i);
            }
        }

        assertArraysEquals(a, r, ByteMaxVectorTests::NEG);
    }

    @Test(dataProvider = "byteUnaryOpProvider")
    static void negByteMaxVectorTests(IntFunction<byte[]> fa) {
        byte[] a = fa.apply(SPECIES.length());
        byte[] r = fr.apply(SPECIES.length());

        for (int ic = 0; ic < INVOC_COUNT; ic++) {
            for (int i = 0; i < a.length; i += SPECIES.length()) {
                ByteVector av = ByteVector.fromArray(SPECIES, a, i);
                av.neg().intoArray(r, i);
            }
        }

        assertArraysEquals(a, r, ByteMaxVectorTests::neg);
    }

    @Test(dataProvider = "byteUnaryOpMaskProvider")
    static void NEGMaskedByteMaxVectorTests(IntFunction<byte[]> fa,
                                                IntFunction<boolean[]> fm) {
        byte[] a = fa.apply(SPECIES.length());
        byte[] r = fr.apply(SPECIES.length());
        boolean[] mask = fm.apply(SPECIES.length());
        VectorMask<Byte> vmask = VectorMask.fromArray(SPECIES, mask, 0);

        for (int ic = 0; ic < INVOC_COUNT; ic++) {
            for (int i = 0; i < a.length; i += SPECIES.length()) {
                ByteVector av = ByteVector.fromArray(SPECIES, a, i);
                av.lanewise(VectorOperators.NEG, vmask).intoArray(r, i);
            }
        }

        assertArraysEquals(a, r, mask, ByteMaxVectorTests::NEG);
    }

    static byte ABS(byte a) {
        return (byte)(Math.abs((byte)a));
    }

    static byte abs(byte a) {
        return (byte)(Math.abs((byte)a));
    }

    @Test(dataProvider = "byteUnaryOpProvider")
    static void ABSByteMaxVectorTests(IntFunction<byte[]> fa) {
        byte[] a = fa.apply(SPECIES.length());
        byte[] r = fr.apply(SPECIES.length());

        for (int ic = 0; ic < INVOC_COUNT; ic++) {
            for (int i = 0; i < a.length; i += SPECIES.length()) {
                ByteVector av = ByteVector.fromArray(SPECIES, a, i);
                av.lanewise(VectorOperators.ABS).intoArray(r, i);
            }
        }

        assertArraysEquals(a, r, ByteMaxVectorTests::ABS);
    }

    @Test(dataProvider = "byteUnaryOpProvider")
    static void absByteMaxVectorTests(IntFunction<byte[]> fa) {
        byte[] a = fa.apply(SPECIES.length());
        byte[] r = fr.apply(SPECIES.length());

        for (int ic = 0; ic < INVOC_COUNT; ic++) {
            for (int i = 0; i < a.length; i += SPECIES.length()) {
                ByteVector av = ByteVector.fromArray(SPECIES, a, i);
                av.abs().intoArray(r, i);
            }
        }

        assertArraysEquals(a, r, ByteMaxVectorTests::abs);
    }

    @Test(dataProvider = "byteUnaryOpMaskProvider")
    static void ABSMaskedByteMaxVectorTests(IntFunction<byte[]> fa,
                                                IntFunction<boolean[]> fm) {
        byte[] a = fa.apply(SPECIES.length());
        byte[] r = fr.apply(SPECIES.length());
        boolean[] mask = fm.apply(SPECIES.length());
        VectorMask<Byte> vmask = VectorMask.fromArray(SPECIES, mask, 0);

        for (int ic = 0; ic < INVOC_COUNT; ic++) {
            for (int i = 0; i < a.length; i += SPECIES.length()) {
                ByteVector av = ByteVector.fromArray(SPECIES, a, i);
                av.lanewise(VectorOperators.ABS, vmask).intoArray(r, i);
            }
        }

        assertArraysEquals(a, r, mask, ByteMaxVectorTests::ABS);
    }


    static byte NOT(byte a) {
        return (byte)(~((byte)a));
    }

    static byte not(byte a) {
        return (byte)(~((byte)a));
    }



    @Test(dataProvider = "byteUnaryOpProvider")
    static void NOTByteMaxVectorTests(IntFunction<byte[]> fa) {
        byte[] a = fa.apply(SPECIES.length());
        byte[] r = fr.apply(SPECIES.length());

        for (int ic = 0; ic < INVOC_COUNT; ic++) {
            for (int i = 0; i < a.length; i += SPECIES.length()) {
                ByteVector av = ByteVector.fromArray(SPECIES, a, i);
                av.lanewise(VectorOperators.NOT).intoArray(r, i);
            }
        }

        assertArraysEquals(a, r, ByteMaxVectorTests::NOT);
    }

    @Test(dataProvider = "byteUnaryOpProvider")
    static void notByteMaxVectorTests(IntFunction<byte[]> fa) {
        byte[] a = fa.apply(SPECIES.length());
        byte[] r = fr.apply(SPECIES.length());

        for (int ic = 0; ic < INVOC_COUNT; ic++) {
            for (int i = 0; i < a.length; i += SPECIES.length()) {
                ByteVector av = ByteVector.fromArray(SPECIES, a, i);
                av.not().intoArray(r, i);
            }
        }

        assertArraysEquals(a, r, ByteMaxVectorTests::not);
    }



    @Test(dataProvider = "byteUnaryOpMaskProvider")
    static void NOTMaskedByteMaxVectorTests(IntFunction<byte[]> fa,
                                                IntFunction<boolean[]> fm) {
        byte[] a = fa.apply(SPECIES.length());
        byte[] r = fr.apply(SPECIES.length());
        boolean[] mask = fm.apply(SPECIES.length());
        VectorMask<Byte> vmask = VectorMask.fromArray(SPECIES, mask, 0);

        for (int ic = 0; ic < INVOC_COUNT; ic++) {
            for (int i = 0; i < a.length; i += SPECIES.length()) {
                ByteVector av = ByteVector.fromArray(SPECIES, a, i);
                av.lanewise(VectorOperators.NOT, vmask).intoArray(r, i);
            }
        }

        assertArraysEquals(a, r, mask, ByteMaxVectorTests::NOT);
    }



    static byte ZOMO(byte a) {
        return (byte)((a==0?0:-1));
    }



    @Test(dataProvider = "byteUnaryOpProvider")
    static void ZOMOByteMaxVectorTests(IntFunction<byte[]> fa) {
        byte[] a = fa.apply(SPECIES.length());
        byte[] r = fr.apply(SPECIES.length());

        for (int ic = 0; ic < INVOC_COUNT; ic++) {
            for (int i = 0; i < a.length; i += SPECIES.length()) {
                ByteVector av = ByteVector.fromArray(SPECIES, a, i);
                av.lanewise(VectorOperators.ZOMO).intoArray(r, i);
            }
        }

        assertArraysEquals(a, r, ByteMaxVectorTests::ZOMO);
    }



    @Test(dataProvider = "byteUnaryOpMaskProvider")
    static void ZOMOMaskedByteMaxVectorTests(IntFunction<byte[]> fa,
                                                IntFunction<boolean[]> fm) {
        byte[] a = fa.apply(SPECIES.length());
        byte[] r = fr.apply(SPECIES.length());
        boolean[] mask = fm.apply(SPECIES.length());
        VectorMask<Byte> vmask = VectorMask.fromArray(SPECIES, mask, 0);

        for (int ic = 0; ic < INVOC_COUNT; ic++) {
            for (int i = 0; i < a.length; i += SPECIES.length()) {
                ByteVector av = ByteVector.fromArray(SPECIES, a, i);
                av.lanewise(VectorOperators.ZOMO, vmask).intoArray(r, i);
            }
        }

        assertArraysEquals(a, r, mask, ByteMaxVectorTests::ZOMO);
    }




    static byte[] gather(byte a[], int ix, int[] b, int iy) {
        byte[] res = new byte[SPECIES.length()];
        for (int i = 0; i < SPECIES.length(); i++) {
            int bi = iy + i;
            res[i] = a[b[bi] + ix];
        }
        return res;
    }

    @Test(dataProvider = "byteUnaryOpIndexProvider")
    static void gatherByteMaxVectorTests(IntFunction<byte[]> fa, BiFunction<Integer,Integer,int[]> fs) {
        byte[] a = fa.apply(SPECIES.length());
        int[] b    = fs.apply(a.length, SPECIES.length());
        byte[] r = new byte[a.length];

        for (int ic = 0; ic < INVOC_COUNT; ic++) {
            for (int i = 0; i < a.length; i += SPECIES.length()) {
                ByteVector av = ByteVector.fromArray(SPECIES, a, i, b, i);
                av.intoArray(r, i);
            }
        }

        assertArraysEquals(a, b, r, ByteMaxVectorTests::gather);
    }
    static byte[] gatherMasked(byte a[], int ix, boolean[] mask, int[] b, int iy) {
        byte[] res = new byte[SPECIES.length()];
        for (int i = 0; i < SPECIES.length(); i++) {
            int bi = iy + i;
            if (mask[i]) {
              res[i] = a[b[bi] + ix];
            }
        }
        return res;
    }

    @Test(dataProvider = "byteUnaryMaskedOpIndexProvider")
    static void gatherMaskedByteMaxVectorTests(IntFunction<byte[]> fa, BiFunction<Integer,Integer,int[]> fs, IntFunction<boolean[]> fm) {
        byte[] a = fa.apply(SPECIES.length());
        int[] b    = fs.apply(a.length, SPECIES.length());
        byte[] r = new byte[a.length];
        boolean[] mask = fm.apply(SPECIES.length());
        VectorMask<Byte> vmask = VectorMask.fromArray(SPECIES, mask, 0);

        for (int ic = 0; ic < INVOC_COUNT; ic++) {
            for (int i = 0; i < a.length; i += SPECIES.length()) {
                ByteVector av = ByteVector.fromArray(SPECIES, a, i, b, i, vmask);
                av.intoArray(r, i);
            }
        }

        assertArraysEquals(a, b, r, mask, ByteMaxVectorTests::gatherMasked);
    }

    static byte[] scatter(byte a[], int ix, int[] b, int iy) {
      byte[] res = new byte[SPECIES.length()];
      for (int i = 0; i < SPECIES.length(); i++) {
        int bi = iy + i;
        res[b[bi]] = a[i + ix];
      }
      return res;
    }

    @Test(dataProvider = "byteUnaryOpIndexProvider")
    static void scatterByteMaxVectorTests(IntFunction<byte[]> fa, BiFunction<Integer,Integer,int[]> fs) {
        byte[] a = fa.apply(SPECIES.length());
        int[] b = fs.apply(a.length, SPECIES.length());
        byte[] r = new byte[a.length];

        for (int ic = 0; ic < INVOC_COUNT; ic++) {
            for (int i = 0; i < a.length; i += SPECIES.length()) {
                ByteVector av = ByteVector.fromArray(SPECIES, a, i);
                av.intoArray(r, i, b, i);
            }
        }

        assertArraysEquals(a, b, r, ByteMaxVectorTests::scatter);
    }

    static byte[] scatterMasked(byte r[], byte a[], int ix, boolean[] mask, int[] b, int iy) {
      // First, gather r.
      byte[] oldVal = gather(r, ix, b, iy);
      byte[] newVal = new byte[SPECIES.length()];

      // Second, blending it with a.
      for (int i = 0; i < SPECIES.length(); i++) {
        newVal[i] = blend(oldVal[i], a[i+ix], mask[i]);
      }

      // Third, scatter: copy old value of r, and scatter it manually.
      byte[] res = Arrays.copyOfRange(r, ix, ix+SPECIES.length());
      for (int i = 0; i < SPECIES.length(); i++) {
        int bi = iy + i;
        res[b[bi]] = newVal[i];
      }

      return res;
    }

    @Test(dataProvider = "scatterMaskedOpIndexProvider")
    static void scatterMaskedByteMaxVectorTests(IntFunction<byte[]> fa, IntFunction<byte[]> fb, BiFunction<Integer,Integer,int[]> fs, IntFunction<boolean[]> fm) {
        byte[] a = fa.apply(SPECIES.length());
        int[] b = fs.apply(a.length, SPECIES.length());
        byte[] r = fb.apply(SPECIES.length());
        boolean[] mask = fm.apply(SPECIES.length());
        VectorMask<Byte> vmask = VectorMask.fromArray(SPECIES, mask, 0);

        for (int ic = 0; ic < INVOC_COUNT; ic++) {
            for (int i = 0; i < a.length; i += SPECIES.length()) {
                ByteVector av = ByteVector.fromArray(SPECIES, a, i);
                av.intoArray(r, i, b, i, vmask);
            }
        }

        assertArraysEquals(a, b, r, mask, ByteMaxVectorTests::scatterMasked);
    }


    @Test(dataProvider = "byteCompareOpProvider")
    static void ltByteMaxVectorTestsBroadcastSmokeTest(IntFunction<byte[]> fa, IntFunction<byte[]> fb) {
        byte[] a = fa.apply(SPECIES.length());
        byte[] b = fb.apply(SPECIES.length());

        for (int i = 0; i < a.length; i += SPECIES.length()) {
            ByteVector av = ByteVector.fromArray(SPECIES, a, i);
            VectorMask<Byte> mv = av.lt(b[i]);

            // Check results as part of computation.
            for (int j = 0; j < SPECIES.length(); j++) {
                Assert.assertEquals(mv.laneIsSet(j), a[i + j] < b[i]);
            }
        }
    }

    @Test(dataProvider = "byteCompareOpProvider")
    static void eqByteMaxVectorTestsBroadcastMaskedSmokeTest(IntFunction<byte[]> fa, IntFunction<byte[]> fb) {
        byte[] a = fa.apply(SPECIES.length());
        byte[] b = fb.apply(SPECIES.length());

        for (int i = 0; i < a.length; i += SPECIES.length()) {
            ByteVector av = ByteVector.fromArray(SPECIES, a, i);
            VectorMask<Byte> mv = av.eq(b[i]);

            // Check results as part of computation.
            for (int j = 0; j < SPECIES.length(); j++) {
                Assert.assertEquals(mv.laneIsSet(j), a[i + j] == b[i]);
            }
        }
    }

    @Test(dataProvider = "byteUnaryOpProvider")
    static void toIntArrayByteMaxVectorTestsSmokeTest(IntFunction<byte[]> fa) {
        byte[] a = fa.apply(SPECIES.length());

        for (int i = 0; i < a.length; i += SPECIES.length()) {
            ByteVector av = ByteVector.fromArray(SPECIES, a, i);
            int [] r = av.toIntArray();
            assertArraysEquals(a, r, i);
        }
    }

    @Test(dataProvider = "byteUnaryOpProvider")
    static void toLongArrayByteMaxVectorTestsSmokeTest(IntFunction<byte[]> fa) {
        byte[] a = fa.apply(SPECIES.length());

        for (int i = 0; i < a.length; i += SPECIES.length()) {
            ByteVector av = ByteVector.fromArray(SPECIES, a, i);
            long [] r = av.toLongArray();
            assertArraysEquals(a, r, i);
        }
    }

    @Test(dataProvider = "byteUnaryOpProvider")
    static void toDoubleArrayByteMaxVectorTestsSmokeTest(IntFunction<byte[]> fa) {
        byte[] a = fa.apply(SPECIES.length());

        for (int i = 0; i < a.length; i += SPECIES.length()) {
            ByteVector av = ByteVector.fromArray(SPECIES, a, i);
            double [] r = av.toDoubleArray();
            assertArraysEquals(a, r, i);
        }
    }

    @Test(dataProvider = "byteUnaryOpProvider")
    static void toStringByteMaxVectorTestsSmokeTest(IntFunction<byte[]> fa) {
        byte[] a = fa.apply(SPECIES.length());

        for (int i = 0; i < a.length; i += SPECIES.length()) {
            ByteVector av = ByteVector.fromArray(SPECIES, a, i);
            String str = av.toString();

            byte subarr[] = Arrays.copyOfRange(a, i, i + SPECIES.length());
            Assert.assertTrue(str.equals(Arrays.toString(subarr)), "at index " + i + ", string should be = " + Arrays.toString(subarr) + ", but is = " + str);
        }
    }

    @Test(dataProvider = "byteUnaryOpProvider")
    static void hashCodeByteMaxVectorTestsSmokeTest(IntFunction<byte[]> fa) {
        byte[] a = fa.apply(SPECIES.length());

        for (int i = 0; i < a.length; i += SPECIES.length()) {
            ByteVector av = ByteVector.fromArray(SPECIES, a, i);
            int hash = av.hashCode();

            byte subarr[] = Arrays.copyOfRange(a, i, i + SPECIES.length());
            int expectedHash = Objects.hash(SPECIES, Arrays.hashCode(subarr));
            Assert.assertTrue(hash == expectedHash, "at index " + i + ", hash should be = " + expectedHash + ", but is = " + hash);
        }
    }

    @Test(dataProvider = "byteUnaryOpProvider")
    static void reinterpretAsBytesByteMaxVectorTestsSmokeTest(IntFunction<byte[]> fa) {
        byte[] a = fa.apply(SPECIES.length());
        byte[] r = new byte[a.length];

        for (int i = 0; i < a.length; i += SPECIES.length()) {
            ByteVector av = ByteVector.fromArray(SPECIES, a, i);
            av.reinterpretAsBytes().intoArray(r, i);
        }
        assertArraysEquals(a, r, 0);
    }

    static long ADDReduceLong(byte[] a, int idx) {
        byte res = 0;
        for (int i = idx; i < (idx + SPECIES.length()); i++) {
            res += a[i];
        }

        return (long)res;
    }

    static long ADDReduceAllLong(byte[] a) {
        long res = 0;
        for (int i = 0; i < a.length; i += SPECIES.length()) {
            res += ADDReduceLong(a, i);
        }

        return res;
    }

    @Test(dataProvider = "byteUnaryOpProvider")
    static void ADDReduceLongByteMaxVectorTests(IntFunction<byte[]> fa) {
        byte[] a = fa.apply(SPECIES.length());
        long[] r = lfr.apply(SPECIES.length());
        long ra = 0;

        for (int i = 0; i < a.length; i += SPECIES.length()) {
            ByteVector av = ByteVector.fromArray(SPECIES, a, i);
            r[i] = av.reduceLanesToLong(VectorOperators.ADD);
        }

        ra = 0;
        for (int i = 0; i < a.length; i ++) {
            ra += r[i];
        }

        assertReductionLongArraysEquals(a, r, ra,
                ByteMaxVectorTests::ADDReduceLong, ByteMaxVectorTests::ADDReduceAllLong);
    }

    static long ADDReduceLongMasked(byte[] a, int idx, boolean[] mask) {
        byte res = 0;
        for (int i = idx; i < (idx + SPECIES.length()); i++) {
            if(mask[i % SPECIES.length()])
                res += a[i];
        }

        return (long)res;
    }

    static long ADDReduceAllLongMasked(byte[] a, boolean[] mask) {
        long res = 0;
        for (int i = 0; i < a.length; i += SPECIES.length()) {
            res += ADDReduceLongMasked(a, i, mask);
        }

        return res;
    }

    @Test(dataProvider = "byteUnaryOpMaskProvider")
    static void ADDReduceLongByteMaxVectorTestsMasked(IntFunction<byte[]> fa, IntFunction<boolean[]> fm) {
        byte[] a = fa.apply(SPECIES.length());
        long[] r = lfr.apply(SPECIES.length());
        boolean[] mask = fm.apply(SPECIES.length());
        VectorMask<Byte> vmask = VectorMask.fromArray(SPECIES, mask, 0);
        long ra = 0;

        for (int i = 0; i < a.length; i += SPECIES.length()) {
            ByteVector av = ByteVector.fromArray(SPECIES, a, i);
            r[i] = av.reduceLanesToLong(VectorOperators.ADD, vmask);
        }

        ra = 0;
        for (int i = 0; i < a.length; i ++) {
            ra += r[i];
        }

        assertReductionLongArraysEqualsMasked(a, r, ra, mask,
                ByteMaxVectorTests::ADDReduceLongMasked, ByteMaxVectorTests::ADDReduceAllLongMasked);
    }

    @Test(dataProvider = "byteUnaryOpProvider")
    static void BroadcastLongByteMaxVectorTestsSmokeTest(IntFunction<byte[]> fa) {
        byte[] a = fa.apply(SPECIES.length());
        byte[] r = new byte[a.length];

        for (int i = 0; i < a.length; i += SPECIES.length()) {
            ByteVector.broadcast(SPECIES, (long)a[i]).intoArray(r, i);
        }
        assertBroadcastArraysEquals(a, r);
    }

    @Test(dataProvider = "byteBinaryOpMaskProvider")
    static void blendByteMaxVectorTestsBroadcastLongSmokeTest(IntFunction<byte[]> fa, IntFunction<byte[]> fb,
                                          IntFunction<boolean[]> fm) {
        byte[] a = fa.apply(SPECIES.length());
        byte[] b = fb.apply(SPECIES.length());
        byte[] r = fr.apply(SPECIES.length());
        boolean[] mask = fm.apply(SPECIES.length());
        VectorMask<Byte> vmask = VectorMask.fromArray(SPECIES, mask, 0);

        for (int ic = 0; ic < INVOC_COUNT; ic++) {
            for (int i = 0; i < a.length; i += SPECIES.length()) {
                ByteVector av = ByteVector.fromArray(SPECIES, a, i);
                av.blend((long)b[i], vmask).intoArray(r, i);
            }
        }
        assertBroadcastLongArraysEquals(a, b, r, mask, ByteMaxVectorTests::blend);
    }


    @Test(dataProvider = "byteUnaryOpSelectFromProvider")
    static void SelectFromByteMaxVectorTests(IntFunction<byte[]> fa,
                                           BiFunction<Integer,Integer,byte[]> fs) {
        byte[] a = fa.apply(SPECIES.length());
        byte[] order = fs.apply(a.length, SPECIES.length());
        byte[] r = fr.apply(SPECIES.length());

        for (int i = 0; i < a.length; i += SPECIES.length()) {
            ByteVector av = ByteVector.fromArray(SPECIES, a, i);
            ByteVector bv = ByteVector.fromArray(SPECIES, order, i);
            bv.selectFrom(av).intoArray(r, i);
        }

        assertSelectFromArraysEquals(a, r, order, SPECIES.length());
    }

    @Test(dataProvider = "byteUnaryOpSelectFromMaskProvider")
    static void SelectFromByteMaxVectorTestsMaskedSmokeTest(IntFunction<byte[]> fa,
                                                           BiFunction<Integer,Integer,byte[]> fs,
                                                           IntFunction<boolean[]> fm) {
        byte[] a = fa.apply(SPECIES.length());
        byte[] order = fs.apply(a.length, SPECIES.length());
        byte[] r = fr.apply(SPECIES.length());
        boolean[] mask = fm.apply(SPECIES.length());
        VectorMask<Byte> vmask = VectorMask.fromArray(SPECIES, mask, 0);

        for (int i = 0; i < a.length; i += SPECIES.length()) {
            ByteVector av = ByteVector.fromArray(SPECIES, a, i);
            ByteVector bv = ByteVector.fromArray(SPECIES, order, i);
            bv.selectFrom(av, vmask).intoArray(r, i);
        }

        assertSelectFromArraysEquals(a, r, order, mask, SPECIES.length());
    }

    @Test(dataProvider = "shuffleProvider")
    static void shuffleMiscellaneousByteMaxVectorTestsSmokeTest(BiFunction<Integer,Integer,int[]> fs) {
        int[] a = fs.apply(SPECIES.length() * BUFFER_REPS, SPECIES.length());

        for (int i = 0; i < a.length; i += SPECIES.length()) {
            var shuffle = VectorShuffle.fromArray(SPECIES, a, i);
            int hash = shuffle.hashCode();
            int length = shuffle.length();

            int subarr[] = Arrays.copyOfRange(a, i, i + SPECIES.length());
            int expectedHash = Objects.hash(SPECIES, Arrays.hashCode(subarr));
            Assert.assertTrue(hash == expectedHash, "at index " + i + ", hash should be = " + expectedHash + ", but is = " + hash);
            Assert.assertEquals(length, SPECIES.length());
        }
    }

    @Test(dataProvider = "shuffleProvider")
    static void shuffleToStringByteMaxVectorTestsSmokeTest(BiFunction<Integer,Integer,int[]> fs) {
        int[] a = fs.apply(SPECIES.length() * BUFFER_REPS, SPECIES.length());

        for (int i = 0; i < a.length; i += SPECIES.length()) {
            var shuffle = VectorShuffle.fromArray(SPECIES, a, i);
            String str = shuffle.toString();

            int subarr[] = Arrays.copyOfRange(a, i, i + SPECIES.length());
            Assert.assertTrue(str.equals("Shuffle" + Arrays.toString(subarr)), "at index " +
                i + ", string should be = " + Arrays.toString(subarr) + ", but is = " + str);
        }
    }

    @Test(dataProvider = "shuffleCompareOpProvider")
    static void shuffleEqualsByteMaxVectorTestsSmokeTest(BiFunction<Integer,Integer,int[]> fa, BiFunction<Integer,Integer,int[]> fb) {
        int[] a = fa.apply(SPECIES.length() * BUFFER_REPS, SPECIES.length());
        int[] b = fb.apply(SPECIES.length() * BUFFER_REPS, SPECIES.length());

        for (int i = 0; i < a.length; i += SPECIES.length()) {
            var av = VectorShuffle.fromArray(SPECIES, a, i);
            var bv = VectorShuffle.fromArray(SPECIES, b, i);
            boolean eq = av.equals(bv);
            int to = i + SPECIES.length();
            Assert.assertEquals(eq, Arrays.equals(a, i, to, b, i, to));
        }
    }

    @Test(dataProvider = "maskCompareOpProvider")
    static void maskEqualsByteMaxVectorTestsSmokeTest(IntFunction<boolean[]> fa, IntFunction<boolean[]> fb) {
        boolean[] a = fa.apply(SPECIES.length());
        boolean[] b = fb.apply(SPECIES.length());

        for (int i = 0; i < a.length; i += SPECIES.length()) {
            var av = SPECIES.loadMask(a, i);
            var bv = SPECIES.loadMask(b, i);
            boolean equals = av.equals(bv);
            int to = i + SPECIES.length();
            Assert.assertEquals(equals, Arrays.equals(a, i, to, b, i, to));
        }
    }

    static boolean beq(boolean a, boolean b) {
        return (a == b);
    }

    @Test(dataProvider = "maskCompareOpProvider")
    static void maskEqByteMaxVectorTestsSmokeTest(IntFunction<boolean[]> fa, IntFunction<boolean[]> fb) {
        boolean[] a = fa.apply(SPECIES.length());
        boolean[] b = fb.apply(SPECIES.length());
        boolean[] r = new boolean[a.length];

        for (int i = 0; i < a.length; i += SPECIES.length()) {
            var av = SPECIES.loadMask(a, i);
            var bv = SPECIES.loadMask(b, i);
            var cv = av.eq(bv);
            cv.intoArray(r, i);
        }
        assertArraysEquals(a, b, r, ByteMaxVectorTests::beq);
    }

    @Test(dataProvider = "maskProvider")
    static void maskHashCodeByteMaxVectorTestsSmokeTest(IntFunction<boolean[]> fa) {
        boolean[] a = fa.apply(SPECIES.length());

        for (int i = 0; i < a.length; i += SPECIES.length()) {
            var vmask = SPECIES.loadMask(a, i);
            int hash = vmask.hashCode();

            boolean subarr[] = Arrays.copyOfRange(a, i, i + SPECIES.length());
            int expectedHash = Objects.hash(SPECIES, Arrays.hashCode(subarr));
            Assert.assertTrue(hash == expectedHash, "at index " + i + ", hash should be = " + expectedHash + ", but is = " + hash);
        }
    }

    @Test(dataProvider = "maskProvider")
    static void maskTrueCountByteMaxVectorTestsSmokeTest(IntFunction<boolean[]> fa) {
        boolean[] a = fa.apply(SPECIES.length());

        for (int i = 0; i < a.length; i += SPECIES.length()) {
            var vmask = SPECIES.loadMask(a, i);
            int tcount = vmask.trueCount();
            int expectedTcount = 0;
            for (int j = i; j < i + SPECIES.length(); j++) {
                expectedTcount += a[j] ? 1 : 0;
            }
            Assert.assertTrue(tcount == expectedTcount, "at index " + i + ", trueCount should be = " + expectedTcount + ", but is = " + tcount);
        }
    }

    @Test(dataProvider = "maskProvider")
    static void maskLastTrueByteMaxVectorTestsSmokeTest(IntFunction<boolean[]> fa) {
        boolean[] a = fa.apply(SPECIES.length());

        for (int i = 0; i < a.length; i += SPECIES.length()) {
            var vmask = SPECIES.loadMask(a, i);
            int ltrue = vmask.lastTrue();
            int j = i + SPECIES.length() - 1;
            for (; j >= i; j--) {
                if (a[j]) break;
            }
            int expectedLtrue = j - i;

            Assert.assertTrue(ltrue == expectedLtrue, "at index " + i +
                ", lastTrue should be = " + expectedLtrue + ", but is = " + ltrue);
        }
    }


    @DataProvider
    public static Object[][] offsetProvider() {
        return new Object[][]{
                {0},
                {-1},
                {+1},
                {+2},
                {-2},
        };
    }

    @Test(dataProvider = "offsetProvider")
    static void indexInRangeByteMaxVectorTestsSmokeTest(int offset) {
        int limit = SPECIES.length() * BUFFER_REPS;
        for (int i = 0; i < limit; i += SPECIES.length()) {
            var actualMask = SPECIES.indexInRange(i + offset, limit);
            var expectedMask = SPECIES.maskAll(true).indexInRange(i + offset, limit);
            assert(actualMask.equals(expectedMask));
            for (int j = 0; j < SPECIES.length(); j++)  {
                int index = i + j + offset;
                Assert.assertEquals(actualMask.laneIsSet(j), index >= 0 && index < limit);
            }
        }
    }

    @DataProvider
    public static Object[][] lengthProvider() {
        return new Object[][]{
                {0},
                {1},
                {32},
                {37},
                {1024},
                {1024+1},
                {1024+5},
        };
    }

    @Test(dataProvider = "lengthProvider")
    static void loopBoundByteMaxVectorTestsSmokeTest(int length) {
        int actualLoopBound = SPECIES.loopBound(length);
        int expectedLoopBound = length - Math.floorMod(length, SPECIES.length());
        Assert.assertEquals(actualLoopBound, expectedLoopBound);
    }

    @Test
    static void ElementSizeByteMaxVectorTestsSmokeTest() {
        ByteVector av = ByteVector.zero(SPECIES);
        int elsize = av.elementSize();
        Assert.assertEquals(elsize, Byte.SIZE);
    }

    @Test
    static void VectorShapeByteMaxVectorTestsSmokeTest() {
        ByteVector av = ByteVector.zero(SPECIES);
        VectorShape vsh = av.shape();
        assert(vsh.equals(VectorShape.S_Max_BIT));
    }

    @Test
    static void ShapeWithLanesByteMaxVectorTestsSmokeTest() {
        ByteVector av = ByteVector.zero(SPECIES);
        VectorShape vsh = av.shape();
        VectorSpecies species = vsh.withLanes(byte.class);
        assert(species.equals(SPECIES));
    }

    @Test
    static void ElementTypeByteMaxVectorTestsSmokeTest() {
        ByteVector av = ByteVector.zero(SPECIES);
        assert(av.species().elementType() == byte.class);
    }

    @Test
    static void SpeciesElementSizeByteMaxVectorTestsSmokeTest() {
        ByteVector av = ByteVector.zero(SPECIES);
        assert(av.species().elementSize() == Byte.SIZE);
    }

    @Test
    static void VectorTypeByteMaxVectorTestsSmokeTest() {
        ByteVector av = ByteVector.zero(SPECIES);
        assert(av.species().vectorType() == av.getClass());
    }

    @Test
    static void WithLanesByteMaxVectorTestsSmokeTest() {
        ByteVector av = ByteVector.zero(SPECIES);
        VectorSpecies species = av.species().withLanes(byte.class);
        assert(species.equals(SPECIES));
    }

    @Test
    static void WithShapeByteMaxVectorTestsSmokeTest() {
        ByteVector av = ByteVector.zero(SPECIES);
        VectorShape vsh = av.shape();
        VectorSpecies species = av.species().withShape(vsh);
        assert(species.equals(SPECIES));
    }
}
<|MERGE_RESOLUTION|>--- conflicted
+++ resolved
@@ -3287,10 +3287,6 @@
             }
         }
     }
-<<<<<<< HEAD
-
-=======
->>>>>>> 8afdcaee
     static boolean testIS_NEGATIVE(byte a) {
         return bits(a)<0;
     }
@@ -3329,10 +3325,6 @@
             }
         }
     }
-<<<<<<< HEAD
-
-=======
->>>>>>> 8afdcaee
 
 
 
