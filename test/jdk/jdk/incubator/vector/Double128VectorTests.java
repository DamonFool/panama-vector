--- conflicted
+++ resolved
@@ -2482,10 +2482,6 @@
             }
         }
     }
-<<<<<<< HEAD
-
-=======
->>>>>>> 8afdcaee
     static boolean testIS_NEGATIVE(double a) {
         return bits(a)<0;
     }
@@ -2524,10 +2520,6 @@
             }
         }
     }
-<<<<<<< HEAD
-
-=======
->>>>>>> 8afdcaee
 
     static boolean testIS_FINITE(double a) {
         return Double.isFinite(a);
@@ -2567,10 +2559,6 @@
             }
         }
     }
-<<<<<<< HEAD
-
-=======
->>>>>>> 8afdcaee
 
 
     static boolean testIS_NAN(double a) {
@@ -2611,10 +2599,6 @@
             }
         }
     }
-<<<<<<< HEAD
-
-=======
->>>>>>> 8afdcaee
 
 
     static boolean testIS_INFINITE(double a) {
@@ -2655,10 +2639,6 @@
             }
         }
     }
-<<<<<<< HEAD
-
-=======
->>>>>>> 8afdcaee
 
 
     @Test(dataProvider = "doubleCompareOpProvider")
