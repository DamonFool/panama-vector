--- conflicted
+++ resolved
@@ -522,8 +522,6 @@
     }
 
 
-<<<<<<< HEAD
-=======
     @Test(dataProvider = "doubleMaskProvider")
     static void loadStoreMask(IntFunction<double[]> fa,
                               IntFunction<boolean[]> fm) {
@@ -540,7 +538,6 @@
     }
 
 
->>>>>>> 07851474
     @Test(dataProvider = "doubleByteBufferProvider")
     static void loadStoreByteBuffer(IntFunction<double[]> fa,
                                     IntFunction<ByteBuffer> fb,
