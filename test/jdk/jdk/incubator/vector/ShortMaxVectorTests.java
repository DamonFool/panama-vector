--- conflicted
+++ resolved
@@ -3277,10 +3277,6 @@
             }
         }
     }
-<<<<<<< HEAD
-
-=======
->>>>>>> 8afdcaee
     static boolean testIS_NEGATIVE(short a) {
         return bits(a)<0;
     }
@@ -3319,10 +3315,6 @@
             }
         }
     }
-<<<<<<< HEAD
-
-=======
->>>>>>> 8afdcaee
 
 
 
