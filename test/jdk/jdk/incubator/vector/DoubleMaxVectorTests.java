/*
 * Copyright (c) 2018, 2020, Oracle and/or its affiliates. All rights reserved.
 * DO NOT ALTER OR REMOVE COPYRIGHT NOTICES OR THIS FILE HEADER.
 *
 * This code is free software; you can redistribute it and/or modify it
 * under the terms of the GNU General Public License version 2 only, as
 * published by the Free Software Foundation.
 *
 * This code is distributed in the hope that it will be useful, but WITHOUT
 * ANY WARRANTY; without even the implied warranty of MERCHANTABILITY or
 * FITNESS FOR A PARTICULAR PURPOSE.  See the GNU General Public License
 * version 2 for more details (a copy is included in the LICENSE file that
 * accompanied this code).
 *
 * You should have received a copy of the GNU General Public License version
 * 2 along with this work; if not, write to the Free Software Foundation,
 * Inc., 51 Franklin St, Fifth Floor, Boston, MA 02110-1301 USA.
 *
 * Please contact Oracle, 500 Oracle Parkway, Redwood Shores, CA 94065 USA
 * or visit www.oracle.com if you need additional information or have any
 * questions.
 */

/*
 * @test
 * @modules jdk.incubator.vector
 * @run testng/othervm -ea -esa -Xbatch DoubleMaxVectorTests
 */

// -- This file was mechanically generated: Do not edit! -- //

import jdk.incubator.vector.VectorShape;
import jdk.incubator.vector.VectorSpecies;
import jdk.incubator.vector.VectorShuffle;
import jdk.incubator.vector.VectorMask;
import jdk.incubator.vector.VectorOperators;
import jdk.incubator.vector.Vector;

import jdk.incubator.vector.DoubleVector;

import org.testng.Assert;
import org.testng.annotations.DataProvider;
import org.testng.annotations.Test;

import java.lang.Integer;
import java.util.List;
import java.util.Arrays;
import java.util.function.BiFunction;
import java.util.function.IntFunction;
import java.util.Objects;
import java.util.stream.Collectors;
import java.util.stream.Stream;

@Test
public class DoubleMaxVectorTests extends AbstractVectorTest {

    static final VectorSpecies<Double> SPECIES =
                DoubleVector.SPECIES_MAX;

    static final int INVOC_COUNT = Integer.getInteger("jdk.incubator.vector.test.loop-iterations", 100);

    static VectorShape getMaxBit() {
        return VectorShape.S_Max_BIT;
    }

    private static final int Max = 256;  // juts so we can do N/Max

    static final int BUFFER_REPS = Integer.getInteger("jdk.incubator.vector.test.buffer-vectors", 25000 / Max);

    static final int BUFFER_SIZE = Integer.getInteger("jdk.incubator.vector.test.buffer-size", BUFFER_REPS * (Max / 8));

    interface FUnOp {
        double apply(double a);
    }

    static void assertArraysEquals(double[] a, double[] r, FUnOp f) {
        int i = 0;
        try {
            for (; i < a.length; i++) {
                Assert.assertEquals(r[i], f.apply(a[i]));
            }
        } catch (AssertionError e) {
            Assert.assertEquals(r[i], f.apply(a[i]), "at index #" + i + ", input = " + a[i]);
        }
    }

    interface FUnArrayOp {
        double[] apply(double a);
    }

    static void assertArraysEquals(double[] a, double[] r, FUnArrayOp f) {
        int i = 0;
        try {
            for (; i < a.length; i += SPECIES.length()) {
                Assert.assertEquals(Arrays.copyOfRange(r, i, i+SPECIES.length()),
                  f.apply(a[i]));
            }
        } catch (AssertionError e) {
            double[] ref = f.apply(a[i]);
            double[] res = Arrays.copyOfRange(r, i, i+SPECIES.length());
            Assert.assertEquals(ref, res, "(ref: " + Arrays.toString(ref)
              + ", res: " + Arrays.toString(res)
              + "), at index #" + i);
        }
    }

    static void assertArraysEquals(double[] a, double[] r, boolean[] mask, FUnOp f) {
        int i = 0;
        try {
            for (; i < a.length; i++) {
                Assert.assertEquals(r[i], mask[i % SPECIES.length()] ? f.apply(a[i]) : a[i]);
            }
        } catch (AssertionError e) {
            Assert.assertEquals(r[i], mask[i % SPECIES.length()] ? f.apply(a[i]) : a[i], "at index #" + i + ", input = " + a[i] + ", mask = " + mask[i % SPECIES.length()]);
        }
    }

    interface FReductionOp {
        double apply(double[] a, int idx);
    }

    interface FReductionAllOp {
        double apply(double[] a);
    }

    static void assertReductionArraysEquals(double[] a, double[] b, double c,
                                            FReductionOp f, FReductionAllOp fa) {
        int i = 0;
        try {
            Assert.assertEquals(c, fa.apply(a));
            for (; i < a.length; i += SPECIES.length()) {
                Assert.assertEquals(b[i], f.apply(a, i));
            }
        } catch (AssertionError e) {
            Assert.assertEquals(c, fa.apply(a), "Final result is incorrect!");
            Assert.assertEquals(b[i], f.apply(a, i), "at index #" + i);
        }
    }

    interface FReductionMaskedOp {
        double apply(double[] a, int idx, boolean[] mask);
    }

    interface FReductionAllMaskedOp {
        double apply(double[] a, boolean[] mask);
    }

    static void assertReductionArraysEqualsMasked(double[] a, double[] b, double c, boolean[] mask,
                                            FReductionMaskedOp f, FReductionAllMaskedOp fa) {
        int i = 0;
        try {
            Assert.assertEquals(c, fa.apply(a, mask));
            for (; i < a.length; i += SPECIES.length()) {
                Assert.assertEquals(b[i], f.apply(a, i, mask));
            }
        } catch (AssertionError e) {
            Assert.assertEquals(c, fa.apply(a, mask), "Final result is incorrect!");
            Assert.assertEquals(b[i], f.apply(a, i, mask), "at index #" + i);
        }
    }

    interface FReductionOpLong {
        long apply(double[] a, int idx);
    }

    interface FReductionAllOpLong {
        long apply(double[] a);
    }

    static void assertReductionLongArraysEquals(double[] a, long[] b, long c,
                                            FReductionOpLong f, FReductionAllOpLong fa) {
        int i = 0;
        try {
            Assert.assertEquals(c, fa.apply(a));
            for (; i < a.length; i += SPECIES.length()) {
                Assert.assertEquals(b[i], f.apply(a, i));
            }
        } catch (AssertionError e) {
            Assert.assertEquals(c, fa.apply(a), "Final result is incorrect!");
            Assert.assertEquals(b[i], f.apply(a, i), "at index #" + i);
        }
    }

    interface FReductionMaskedOpLong {
        long apply(double[] a, int idx, boolean[] mask);
    }

    interface FReductionAllMaskedOpLong {
        long apply(double[] a, boolean[] mask);
    }

    static void assertReductionLongArraysEqualsMasked(double[] a, long[] b, long c, boolean[] mask,
                                            FReductionMaskedOpLong f, FReductionAllMaskedOpLong fa) {
        int i = 0;
        try {
            Assert.assertEquals(c, fa.apply(a, mask));
            for (; i < a.length; i += SPECIES.length()) {
                Assert.assertEquals(b[i], f.apply(a, i, mask));
            }
        } catch (AssertionError e) {
            Assert.assertEquals(c, fa.apply(a, mask), "Final result is incorrect!");
            Assert.assertEquals(b[i], f.apply(a, i, mask), "at index #" + i);
        }
    }

    interface FBoolReductionOp {
        boolean apply(boolean[] a, int idx);
    }

    static void assertReductionBoolArraysEquals(boolean[] a, boolean[] b, FBoolReductionOp f) {
        int i = 0;
        try {
            for (; i < a.length; i += SPECIES.length()) {
                Assert.assertEquals(b[i], f.apply(a, i));
            }
        } catch (AssertionError e) {
            Assert.assertEquals(b[i], f.apply(a, i), "at index #" + i);
        }
    }

    static void assertInsertArraysEquals(double[] a, double[] b, double element, int index) {
        int i = 0;
        try {
            for (; i < a.length; i += 1) {
                if(i%SPECIES.length() == index) {
                    Assert.assertEquals(b[i], element);
                } else {
                    Assert.assertEquals(b[i], a[i]);
                }
            }
        } catch (AssertionError e) {
            if (i%SPECIES.length() == index) {
                Assert.assertEquals(b[i], element, "at index #" + i);
            } else {
                Assert.assertEquals(b[i], a[i], "at index #" + i);
            }
        }
    }

    static void assertRearrangeArraysEquals(double[] a, double[] r, int[] order, int vector_len) {
        int i = 0, j = 0;
        try {
            for (; i < a.length; i += vector_len) {
                for (j = 0; j < vector_len; j++) {
                    Assert.assertEquals(r[i+j], a[i+order[i+j]]);
                }
            }
        } catch (AssertionError e) {
            int idx = i + j;
            Assert.assertEquals(r[i+j], a[i+order[i+j]], "at index #" + idx + ", input = " + a[i+order[i+j]]);
        }
    }

    static void assertSelectFromArraysEquals(double[] a, double[] r, double[] order, int vector_len) {
        int i = 0, j = 0;
        try {
            for (; i < a.length; i += vector_len) {
                for (j = 0; j < vector_len; j++) {
                    Assert.assertEquals(r[i+j], a[i+(int)order[i+j]]);
                }
            }
        } catch (AssertionError e) {
            int idx = i + j;
            Assert.assertEquals(r[i+j], a[i+(int)order[i+j]], "at index #" + idx + ", input = " + a[i+(int)order[i+j]]);
        }
    }

    static void assertRearrangeArraysEquals(double[] a, double[] r, int[] order, boolean[] mask, int vector_len) {
        int i = 0, j = 0;
        try {
            for (; i < a.length; i += vector_len) {
                for (j = 0; j < vector_len; j++) {
                    if (mask[j % SPECIES.length()])
                         Assert.assertEquals(r[i+j], a[i+order[i+j]]);
                    else
                         Assert.assertEquals(r[i+j], (double)0);
                }
            }
        } catch (AssertionError e) {
            int idx = i + j;
            if (mask[j % SPECIES.length()])
                Assert.assertEquals(r[i+j], a[i+order[i+j]], "at index #" + idx + ", input = " + a[i+order[i+j]] + ", mask = " + mask[j % SPECIES.length()]);
            else
                Assert.assertEquals(r[i+j], (double)0, "at index #" + idx + ", input = " + a[i+order[i+j]] + ", mask = " + mask[j % SPECIES.length()]);
        }
    }

    static void assertSelectFromArraysEquals(double[] a, double[] r, double[] order, boolean[] mask, int vector_len) {
        int i = 0, j = 0;
        try {
            for (; i < a.length; i += vector_len) {
                for (j = 0; j < vector_len; j++) {
                    if (mask[j % SPECIES.length()])
                         Assert.assertEquals(r[i+j], a[i+(int)order[i+j]]);
                    else
                         Assert.assertEquals(r[i+j], (double)0);
                }
            }
        } catch (AssertionError e) {
            int idx = i + j;
            if (mask[j % SPECIES.length()])
                Assert.assertEquals(r[i+j], a[i+(int)order[i+j]], "at index #" + idx + ", input = " + a[i+(int)order[i+j]] + ", mask = " + mask[j % SPECIES.length()]);
            else
                Assert.assertEquals(r[i+j], (double)0, "at index #" + idx + ", input = " + a[i+(int)order[i+j]] + ", mask = " + mask[j % SPECIES.length()]);
        }
    }

    static void assertBroadcastArraysEquals(double[]a, double[]r) {
        int i = 0;
        for (; i < a.length; i += SPECIES.length()) {
            int idx = i;
            for (int j = idx; j < (idx + SPECIES.length()); j++)
                a[j]=a[idx];
        }

        try {
            for (i = 0; i < a.length; i++) {
                Assert.assertEquals(r[i], a[i]);
            }
        } catch (AssertionError e) {
            Assert.assertEquals(r[i], a[i], "at index #" + i + ", input = " + a[i]);
        }
    }

    interface FBinOp {
        double apply(double a, double b);
    }

    interface FBinMaskOp {
        double apply(double a, double b, boolean m);

        static FBinMaskOp lift(FBinOp f) {
            return (a, b, m) -> m ? f.apply(a, b) : a;
        }
    }

    static void assertArraysEquals(double[] a, double[] b, double[] r, FBinOp f) {
        int i = 0;
        try {
            for (; i < a.length; i++) {
                Assert.assertEquals(r[i], f.apply(a[i], b[i]));
            }
        } catch (AssertionError e) {
            Assert.assertEquals(r[i], f.apply(a[i], b[i]), "(" + a[i] + ", " + b[i] + ") at index #" + i);
        }
    }

    static void assertBroadcastArraysEquals(double[] a, double[] b, double[] r, FBinOp f) {
        int i = 0;
        try {
            for (; i < a.length; i++) {
                Assert.assertEquals(r[i], f.apply(a[i], b[(i / SPECIES.length()) * SPECIES.length()]));
            }
        } catch (AssertionError e) {
            Assert.assertEquals(r[i], f.apply(a[i], b[(i / SPECIES.length()) * SPECIES.length()]),
                                "(" + a[i] + ", " + b[(i / SPECIES.length()) * SPECIES.length()] + ") at index #" + i);
        }
    }

    static void assertBroadcastLongArraysEquals(double[] a, double[] b, double[] r, FBinOp f) {
        int i = 0;
        try {
            for (; i < a.length; i++) {
                Assert.assertEquals(r[i], f.apply(a[i], (double)((long)b[(i / SPECIES.length()) * SPECIES.length()])));
            }
        } catch (AssertionError e) {
            Assert.assertEquals(r[i], f.apply(a[i], (double)((long)b[(i / SPECIES.length()) * SPECIES.length()])),
                                "(" + a[i] + ", " + b[(i / SPECIES.length()) * SPECIES.length()] + ") at index #" + i);
        }
    }

    static void assertArraysEquals(double[] a, double[] b, double[] r, boolean[] mask, FBinOp f) {
        assertArraysEquals(a, b, r, mask, FBinMaskOp.lift(f));
    }

    static void assertArraysEquals(double[] a, double[] b, double[] r, boolean[] mask, FBinMaskOp f) {
        int i = 0;
        try {
            for (; i < a.length; i++) {
                Assert.assertEquals(r[i], f.apply(a[i], b[i], mask[i % SPECIES.length()]));
            }
        } catch (AssertionError err) {
            Assert.assertEquals(r[i], f.apply(a[i], b[i], mask[i % SPECIES.length()]), "at index #" + i + ", input1 = " + a[i] + ", input2 = " + b[i] + ", mask = " + mask[i % SPECIES.length()]);
        }
    }

    static void assertBroadcastArraysEquals(double[] a, double[] b, double[] r, boolean[] mask, FBinOp f) {
        assertBroadcastArraysEquals(a, b, r, mask, FBinMaskOp.lift(f));
    }

    static void assertBroadcastArraysEquals(double[] a, double[] b, double[] r, boolean[] mask, FBinMaskOp f) {
        int i = 0;
        try {
            for (; i < a.length; i++) {
                Assert.assertEquals(r[i], f.apply(a[i], b[(i / SPECIES.length()) * SPECIES.length()], mask[i % SPECIES.length()]));
            }
        } catch (AssertionError err) {
            Assert.assertEquals(r[i], f.apply(a[i], b[(i / SPECIES.length()) * SPECIES.length()],
                                mask[i % SPECIES.length()]), "at index #" + i + ", input1 = " + a[i] +
                                ", input2 = " + b[(i / SPECIES.length()) * SPECIES.length()] + ", mask = " +
                                mask[i % SPECIES.length()]);
        }
    }

    static void assertBroadcastLongArraysEquals(double[] a, double[] b, double[] r, boolean[] mask, FBinOp f) {
        assertBroadcastLongArraysEquals(a, b, r, mask, FBinMaskOp.lift(f));
    }

    static void assertBroadcastLongArraysEquals(double[] a, double[] b, double[] r, boolean[] mask, FBinMaskOp f) {
        int i = 0;
        try {
            for (; i < a.length; i++) {
                Assert.assertEquals(r[i], f.apply(a[i], (double)((long)b[(i / SPECIES.length()) * SPECIES.length()]), mask[i % SPECIES.length()]));
            }
        } catch (AssertionError err) {
            Assert.assertEquals(r[i], f.apply(a[i], (double)((long)b[(i / SPECIES.length()) * SPECIES.length()]),
                                mask[i % SPECIES.length()]), "at index #" + i + ", input1 = " + a[i] +
                                ", input2 = " + b[(i / SPECIES.length()) * SPECIES.length()] + ", mask = " +
                                mask[i % SPECIES.length()]);
        }
    }

    static void assertShiftArraysEquals(double[] a, double[] b, double[] r, FBinOp f) {
        int i = 0;
        int j = 0;
        try {
            for (; j < a.length; j += SPECIES.length()) {
                for (i = 0; i < SPECIES.length(); i++) {
                    Assert.assertEquals(r[i+j], f.apply(a[i+j], b[j]));
                }
            }
        } catch (AssertionError e) {
            Assert.assertEquals(r[i+j], f.apply(a[i+j], b[j]), "at index #" + i + ", " + j);
        }
    }

    static void assertShiftArraysEquals(double[] a, double[] b, double[] r, boolean[] mask, FBinOp f) {
        assertShiftArraysEquals(a, b, r, mask, FBinMaskOp.lift(f));
    }

    static void assertShiftArraysEquals(double[] a, double[] b, double[] r, boolean[] mask, FBinMaskOp f) {
        int i = 0;
        int j = 0;
        try {
            for (; j < a.length; j += SPECIES.length()) {
                for (i = 0; i < SPECIES.length(); i++) {
                    Assert.assertEquals(r[i+j], f.apply(a[i+j], b[j], mask[i]));
                }
            }
        } catch (AssertionError err) {
            Assert.assertEquals(r[i+j], f.apply(a[i+j], b[j], mask[i]), "at index #" + i + ", input1 = " + a[i+j] + ", input2 = " + b[j] + ", mask = " + mask[i]);
        }
    }

    interface FTernOp {
        double apply(double a, double b, double c);
    }

    interface FTernMaskOp {
        double apply(double a, double b, double c, boolean m);

        static FTernMaskOp lift(FTernOp f) {
            return (a, b, c, m) -> m ? f.apply(a, b, c) : a;
        }
    }

    static void assertArraysEquals(double[] a, double[] b, double[] c, double[] r, FTernOp f) {
        int i = 0;
        try {
            for (; i < a.length; i++) {
                Assert.assertEquals(r[i], f.apply(a[i], b[i], c[i]));
            }
        } catch (AssertionError e) {
            Assert.assertEquals(r[i], f.apply(a[i], b[i], c[i]), "at index #" + i + ", input1 = " + a[i] + ", input2 = " + b[i] + ", input3 = " + c[i]);
        }
    }

    static void assertArraysEquals(double[] a, double[] b, double[] c, double[] r, boolean[] mask, FTernOp f) {
        assertArraysEquals(a, b, c, r, mask, FTernMaskOp.lift(f));
    }

    static void assertArraysEquals(double[] a, double[] b, double[] c, double[] r, boolean[] mask, FTernMaskOp f) {
        int i = 0;
        try {
            for (; i < a.length; i++) {
                Assert.assertEquals(r[i], f.apply(a[i], b[i], c[i], mask[i % SPECIES.length()]));
            }
        } catch (AssertionError err) {
            Assert.assertEquals(r[i], f.apply(a[i], b[i], c[i], mask[i % SPECIES.length()]), "at index #" + i + ", input1 = " + a[i] + ", input2 = "
              + b[i] + ", input3 = " + c[i] + ", mask = " + mask[i % SPECIES.length()]);
        }
    }

    static void assertBroadcastArraysEquals(double[] a, double[] b, double[] c, double[] r, FTernOp f) {
        int i = 0;
        try {
            for (; i < a.length; i++) {
                Assert.assertEquals(r[i], f.apply(a[i], b[i], c[(i / SPECIES.length()) * SPECIES.length()]));
            }
        } catch (AssertionError e) {
            Assert.assertEquals(r[i], f.apply(a[i], b[i], c[(i / SPECIES.length()) * SPECIES.length()]), "at index #" +
                                i + ", input1 = " + a[i] + ", input2 = " + b[i] + ", input3 = " +
                                c[(i / SPECIES.length()) * SPECIES.length()]);
        }
    }

    static void assertAltBroadcastArraysEquals(double[] a, double[] b, double[] c, double[] r, FTernOp f) {
        int i = 0;
        try {
            for (; i < a.length; i++) {
                Assert.assertEquals(r[i], f.apply(a[i], b[(i / SPECIES.length()) * SPECIES.length()], c[i]));
            }
        } catch (AssertionError e) {
            Assert.assertEquals(r[i], f.apply(a[i], b[(i / SPECIES.length()) * SPECIES.length()], c[i]), "at index #" +
                                i + ", input1 = " + a[i] + ", input2 = " +
                                b[(i / SPECIES.length()) * SPECIES.length()] + ",  input3 = " + c[i]);
        }
    }

    static void assertBroadcastArraysEquals(double[] a, double[] b, double[] c, double[] r, boolean[] mask,
                                            FTernOp f) {
        assertBroadcastArraysEquals(a, b, c, r, mask, FTernMaskOp.lift(f));
    }

    static void assertBroadcastArraysEquals(double[] a, double[] b, double[] c, double[] r, boolean[] mask,
                                            FTernMaskOp f) {
        int i = 0;
        try {
            for (; i < a.length; i++) {
                Assert.assertEquals(r[i], f.apply(a[i], b[i], c[(i / SPECIES.length()) * SPECIES.length()],
                                    mask[i % SPECIES.length()]));
            }
        } catch (AssertionError err) {
            Assert.assertEquals(r[i], f.apply(a[i], b[i], c[(i / SPECIES.length()) * SPECIES.length()],
                                mask[i % SPECIES.length()]), "at index #" + i + ", input1 = " + a[i] + ", input2 = " +
                                b[i] + ", input3 = " + c[(i / SPECIES.length()) * SPECIES.length()] + ", mask = " +
                                mask[i % SPECIES.length()]);
        }
    }

    static void assertAltBroadcastArraysEquals(double[] a, double[] b, double[] c, double[] r, boolean[] mask,
                                            FTernOp f) {
        assertAltBroadcastArraysEquals(a, b, c, r, mask, FTernMaskOp.lift(f));
    }

    static void assertAltBroadcastArraysEquals(double[] a, double[] b, double[] c, double[] r, boolean[] mask,
                                            FTernMaskOp f) {
        int i = 0;
        try {
            for (; i < a.length; i++) {
                Assert.assertEquals(r[i], f.apply(a[i], b[(i / SPECIES.length()) * SPECIES.length()], c[i],
                                    mask[i % SPECIES.length()]));
            }
        } catch (AssertionError err) {
            Assert.assertEquals(r[i], f.apply(a[i], b[(i / SPECIES.length()) * SPECIES.length()], c[i],
                                mask[i % SPECIES.length()]), "at index #" + i + ", input1 = " + a[i] +
                                ", input2 = " + b[(i / SPECIES.length()) * SPECIES.length()] +
                                ", input3 = " + c[i] + ", mask = " + mask[i % SPECIES.length()]);
        }
    }

    static void assertDoubleBroadcastArraysEquals(double[] a, double[] b, double[] c, double[] r, FTernOp f) {
        int i = 0;
        try {
            for (; i < a.length; i++) {
                Assert.assertEquals(r[i], f.apply(a[i], b[(i / SPECIES.length()) * SPECIES.length()],
                                    c[(i / SPECIES.length()) * SPECIES.length()]));
            }
        } catch (AssertionError e) {
            Assert.assertEquals(r[i], f.apply(a[i], b[(i / SPECIES.length()) * SPECIES.length()],
                                c[(i / SPECIES.length()) * SPECIES.length()]), "at index #" + i + ", input1 = " + a[i]
                                + ", input2 = " + b[(i / SPECIES.length()) * SPECIES.length()] + ", input3 = " +
                                c[(i / SPECIES.length()) * SPECIES.length()]);
        }
    }

    static void assertDoubleBroadcastArraysEquals(double[] a, double[] b, double[] c, double[] r, boolean[] mask,
                                                  FTernOp f) {
        assertDoubleBroadcastArraysEquals(a, b, c, r, mask, FTernMaskOp.lift(f));
    }

    static void assertDoubleBroadcastArraysEquals(double[] a, double[] b, double[] c, double[] r, boolean[] mask,
                                                  FTernMaskOp f) {
        int i = 0;
        try {
            for (; i < a.length; i++) {
                Assert.assertEquals(r[i], f.apply(a[i], b[(i / SPECIES.length()) * SPECIES.length()],
                                    c[(i / SPECIES.length()) * SPECIES.length()], mask[i % SPECIES.length()]));
            }
        } catch (AssertionError err) {
            Assert.assertEquals(r[i], f.apply(a[i], b[(i / SPECIES.length()) * SPECIES.length()],
                                c[(i / SPECIES.length()) * SPECIES.length()], mask[i % SPECIES.length()]), "at index #"
                                + i + ", input1 = " + a[i] + ", input2 = " + b[(i / SPECIES.length()) * SPECIES.length()] +
                                ", input3 = " + c[(i / SPECIES.length()) * SPECIES.length()] + ", mask = " +
                                mask[i % SPECIES.length()]);
        }
    }


    static boolean isWithin1Ulp(double actual, double expected) {
        if (Double.isNaN(expected) && !Double.isNaN(actual)) {
            return false;
        } else if (!Double.isNaN(expected) && Double.isNaN(actual)) {
            return false;
        }

        double low = Math.nextDown(expected);
        double high = Math.nextUp(expected);

        if (Double.compare(low, expected) > 0) {
            return false;
        }

        if (Double.compare(high, expected) < 0) {
            return false;
        }

        return true;
    }

    static void assertArraysEqualsWithinOneUlp(double[] a, double[] r, FUnOp mathf, FUnOp strictmathf) {
        int i = 0;
        try {
            // Check that result is within 1 ulp of strict math or equivalent to math implementation.
            for (; i < a.length; i++) {
                Assert.assertTrue(Double.compare(r[i], mathf.apply(a[i])) == 0 ||
                                    isWithin1Ulp(r[i], strictmathf.apply(a[i])));
            }
        } catch (AssertionError e) {
            Assert.assertTrue(Double.compare(r[i], mathf.apply(a[i])) == 0, "at index #" + i + ", input = " + a[i] + ", actual = " + r[i] + ", expected = " + mathf.apply(a[i]));
            Assert.assertTrue(isWithin1Ulp(r[i], strictmathf.apply(a[i])), "at index #" + i + ", input = " + a[i] + ", actual = " + r[i] + ", expected (within 1 ulp) = " + strictmathf.apply(a[i]));
        }
    }

    static void assertArraysEqualsWithinOneUlp(double[] a, double[] b, double[] r, FBinOp mathf, FBinOp strictmathf) {
        int i = 0;
        try {
            // Check that result is within 1 ulp of strict math or equivalent to math implementation.
            for (; i < a.length; i++) {
                Assert.assertTrue(Double.compare(r[i], mathf.apply(a[i], b[i])) == 0 ||
                                    isWithin1Ulp(r[i], strictmathf.apply(a[i], b[i])));
            }
        } catch (AssertionError e) {
            Assert.assertTrue(Double.compare(r[i], mathf.apply(a[i], b[i])) == 0, "at index #" + i + ", input1 = " + a[i] + ", input2 = " + b[i] + ", actual = " + r[i] + ", expected = " + mathf.apply(a[i], b[i]));
            Assert.assertTrue(isWithin1Ulp(r[i], strictmathf.apply(a[i], b[i])), "at index #" + i + ", input1 = " + a[i] + ", input2 = " + b[i] + ", actual = " + r[i] + ", expected (within 1 ulp) = " + strictmathf.apply(a[i], b[i]));
        }
    }

    static void assertBroadcastArraysEqualsWithinOneUlp(double[] a, double[] b, double[] r,
                                                        FBinOp mathf, FBinOp strictmathf) {
        int i = 0;
        try {
            // Check that result is within 1 ulp of strict math or equivalent to math implementation.
            for (; i < a.length; i++) {
                Assert.assertTrue(Double.compare(r[i],
                                  mathf.apply(a[i], b[(i / SPECIES.length()) * SPECIES.length()])) == 0 ||
                                  isWithin1Ulp(r[i],
                                  strictmathf.apply(a[i], b[(i / SPECIES.length()) * SPECIES.length()])));
            }
        } catch (AssertionError e) {
            Assert.assertTrue(Double.compare(r[i],
                              mathf.apply(a[i], b[(i / SPECIES.length()) * SPECIES.length()])) == 0,
                              "at index #" + i + ", input1 = " + a[i] + ", input2 = " +
                              b[(i / SPECIES.length()) * SPECIES.length()] + ", actual = " + r[i] +
                              ", expected = " + mathf.apply(a[i], b[(i / SPECIES.length()) * SPECIES.length()]));
            Assert.assertTrue(isWithin1Ulp(r[i],
                              strictmathf.apply(a[i], b[(i / SPECIES.length()) * SPECIES.length()])),
                             "at index #" + i + ", input1 = " + a[i] + ", input2 = " +
                             b[(i / SPECIES.length()) * SPECIES.length()] + ", actual = " + r[i] +
                             ", expected (within 1 ulp) = " + strictmathf.apply(a[i],
                             b[(i / SPECIES.length()) * SPECIES.length()]));
        }
    }

    interface FBinArrayOp {
        double apply(double[] a, int b);
    }

    static void assertArraysEquals(double[] a, double[] r, FBinArrayOp f) {
        int i = 0;
        try {
            for (; i < a.length; i++) {
                Assert.assertEquals(r[i], f.apply(a, i));
            }
        } catch (AssertionError e) {
            Assert.assertEquals(r[i], f.apply(a,i), "at index #" + i);
        }
    }

    interface FGatherScatterOp {
        double[] apply(double[] a, int ix, int[] b, int iy);
    }

    static void assertArraysEquals(double[] a, int[] b, double[] r, FGatherScatterOp f) {
        int i = 0;
        try {
            for (; i < a.length; i += SPECIES.length()) {
                Assert.assertEquals(Arrays.copyOfRange(r, i, i+SPECIES.length()),
                  f.apply(a, i, b, i));
            }
        } catch (AssertionError e) {
            double[] ref = f.apply(a, i, b, i);
            double[] res = Arrays.copyOfRange(r, i, i+SPECIES.length());
            Assert.assertEquals(res, ref,
              "(ref: " + Arrays.toString(ref) + ", res: " + Arrays.toString(res) + ", a: "
              + Arrays.toString(Arrays.copyOfRange(a, i, i+SPECIES.length()))
              + ", b: "
              + Arrays.toString(Arrays.copyOfRange(b, i, i+SPECIES.length()))
              + " at index #" + i);
        }
    }

    interface FGatherMaskedOp {
        double[] apply(double[] a, int ix, boolean[] mask, int[] b, int iy);
    }

    interface FScatterMaskedOp {
        double[] apply(double[] r, double[] a, int ix, boolean[] mask, int[] b, int iy);
    }

    static void assertArraysEquals(double[] a, int[] b, double[] r, boolean[] mask, FGatherMaskedOp f) {
        int i = 0;
        try {
            for (; i < a.length; i += SPECIES.length()) {
                Assert.assertEquals(Arrays.copyOfRange(r, i, i+SPECIES.length()),
                  f.apply(a, i, mask, b, i));
            }
        } catch (AssertionError e) {
            double[] ref = f.apply(a, i, mask, b, i);
            double[] res = Arrays.copyOfRange(r, i, i+SPECIES.length());
            Assert.assertEquals(ref, res,
              "(ref: " + Arrays.toString(ref) + ", res: " + Arrays.toString(res) + ", a: "
              + Arrays.toString(Arrays.copyOfRange(a, i, i+SPECIES.length()))
              + ", b: "
              + Arrays.toString(Arrays.copyOfRange(b, i, i+SPECIES.length()))
              + ", mask: "
              + Arrays.toString(mask)
              + " at index #" + i);
        }
    }

    static void assertArraysEquals(double[] a, int[] b, double[] r, boolean[] mask, FScatterMaskedOp f) {
        int i = 0;
        try {
            for (; i < a.length; i += SPECIES.length()) {
                Assert.assertEquals(Arrays.copyOfRange(r, i, i+SPECIES.length()),
                  f.apply(r, a, i, mask, b, i));
            }
        } catch (AssertionError e) {
            double[] ref = f.apply(r, a, i, mask, b, i);
            double[] res = Arrays.copyOfRange(r, i, i+SPECIES.length());
            Assert.assertEquals(ref, res,
              "(ref: " + Arrays.toString(ref) + ", res: " + Arrays.toString(res) + ", a: "
              + Arrays.toString(Arrays.copyOfRange(a, i, i+SPECIES.length()))
              + ", b: "
              + Arrays.toString(Arrays.copyOfRange(b, i, i+SPECIES.length()))
              + ", r: "
              + Arrays.toString(Arrays.copyOfRange(r, i, i+SPECIES.length()))
              + ", mask: "
              + Arrays.toString(mask)
              + " at index #" + i);
        }
    }

    interface FLaneOp {
        double[] apply(double[] a, int origin, int idx);
    }

    static void assertArraysEquals(double[] a, double[] r, int origin, FLaneOp f) {
        int i = 0;
        try {
            for (; i < a.length; i += SPECIES.length()) {
                Assert.assertEquals(Arrays.copyOfRange(r, i, i+SPECIES.length()),
                  f.apply(a, origin, i));
            }
        } catch (AssertionError e) {
            double[] ref = f.apply(a, origin, i);
            double[] res = Arrays.copyOfRange(r, i, i+SPECIES.length());
            Assert.assertEquals(ref, res, "(ref: " + Arrays.toString(ref)
              + ", res: " + Arrays.toString(res)
              + "), at index #" + i);
        }
    }

    interface FLaneBop {
        double[] apply(double[] a, double[] b, int origin, int idx);
    }

    static void assertArraysEquals(double[] a, double[] b, double[] r, int origin, FLaneBop f) {
        int i = 0;
        try {
            for (; i < a.length; i += SPECIES.length()) {
                Assert.assertEquals(Arrays.copyOfRange(r, i, i+SPECIES.length()),
                  f.apply(a, b, origin, i));
            }
        } catch (AssertionError e) {
            double[] ref = f.apply(a, b, origin, i);
            double[] res = Arrays.copyOfRange(r, i, i+SPECIES.length());
            Assert.assertEquals(ref, res, "(ref: " + Arrays.toString(ref)
              + ", res: " + Arrays.toString(res)
              + "), at index #" + i
              + ", at origin #" + origin);
        }
    }

    interface FLaneMaskedBop {
        double[] apply(double[] a, double[] b, int origin, boolean[] mask, int idx);
    }

    static void assertArraysEquals(double[] a, double[] b, double[] r, int origin, boolean[] mask, FLaneMaskedBop f) {
        int i = 0;
        try {
            for (; i < a.length; i += SPECIES.length()) {
                Assert.assertEquals(Arrays.copyOfRange(r, i, i+SPECIES.length()),
                  f.apply(a, b, origin, mask, i));
            }
        } catch (AssertionError e) {
            double[] ref = f.apply(a, b, origin, mask, i);
            double[] res = Arrays.copyOfRange(r, i, i+SPECIES.length());
            Assert.assertEquals(ref, res, "(ref: " + Arrays.toString(ref)
              + ", res: " + Arrays.toString(res)
              + "), at index #" + i
              + ", at origin #" + origin);
        }
    }

    interface FLanePartBop {
        double[] apply(double[] a, double[] b, int origin, int part, int idx);
    }

    static void assertArraysEquals(double[] a, double[] b, double[] r, int origin, int part, FLanePartBop f) {
        int i = 0;
        try {
            for (; i < a.length; i += SPECIES.length()) {
                Assert.assertEquals(Arrays.copyOfRange(r, i, i+SPECIES.length()),
                  f.apply(a, b, origin, part, i));
            }
        } catch (AssertionError e) {
            double[] ref = f.apply(a, b, origin, part, i);
            double[] res = Arrays.copyOfRange(r, i, i+SPECIES.length());
            Assert.assertEquals(ref, res, "(ref: " + Arrays.toString(ref)
              + ", res: " + Arrays.toString(res)
              + "), at index #" + i
              + ", at origin #" + origin
              + ", with part #" + part);
        }
    }

    interface FLanePartMaskedBop {
        double[] apply(double[] a, double[] b, int origin, int part, boolean[] mask, int idx);
    }

    static void assertArraysEquals(double[] a, double[] b, double[] r, int origin, int part, boolean[] mask, FLanePartMaskedBop f) {
        int i = 0;
        try {
            for (; i < a.length; i += SPECIES.length()) {
                Assert.assertEquals(Arrays.copyOfRange(r, i, i+SPECIES.length()),
                  f.apply(a, b, origin, part, mask, i));
            }
        } catch (AssertionError e) {
            double[] ref = f.apply(a, b, origin, part, mask, i);
            double[] res = Arrays.copyOfRange(r, i, i+SPECIES.length());
            Assert.assertEquals(ref, res, "(ref: " + Arrays.toString(ref)
              + ", res: " + Arrays.toString(res)
              + "), at index #" + i
              + ", at origin #" + origin
              + ", with part #" + part);
        }
    }

    static int intCornerCaseValue(int i) {
        switch(i % 5) {
            case 0:
                return Integer.MAX_VALUE;
            case 1:
                return Integer.MIN_VALUE;
            case 2:
                return Integer.MIN_VALUE;
            case 3:
                return Integer.MAX_VALUE;
            default:
                return (int)0;
        }
    }

    static final List<IntFunction<double[]>> INT_DOUBLE_GENERATORS = List.of(
            withToString("double[-i * 5]", (int s) -> {
                return fill(s * BUFFER_REPS,
                            i -> (double)(-i * 5));
            }),
            withToString("double[i * 5]", (int s) -> {
                return fill(s * BUFFER_REPS,
                            i -> (double)(i * 5));
            }),
            withToString("double[i + 1]", (int s) -> {
                return fill(s * BUFFER_REPS,
                            i -> (((double)(i + 1) == 0) ? 1 : (double)(i + 1)));
            }),
            withToString("double[intCornerCaseValue(i)]", (int s) -> {
                return fill(s * BUFFER_REPS,
                            i -> (double)intCornerCaseValue(i));
            })
    );

    static void assertArraysEquals(double[] a, int[] r, int offs) {
        int i = 0;
        try {
            for (; i < r.length; i++) {
                Assert.assertEquals(r[i], (int)(a[i+offs]));
            }
        } catch (AssertionError e) {
            Assert.assertEquals(r[i], (int)(a[i+offs]), "at index #" + i + ", input = " + a[i+offs]);
        }
    }

    static long longCornerCaseValue(int i) {
        switch(i % 5) {
            case 0:
                return Long.MAX_VALUE;
            case 1:
                return Long.MIN_VALUE;
            case 2:
                return Long.MIN_VALUE;
            case 3:
                return Long.MAX_VALUE;
            default:
                return (long)0;
        }
    }

    static final List<IntFunction<double[]>> LONG_DOUBLE_GENERATORS = List.of(
            withToString("double[-i * 5]", (int s) -> {
                return fill(s * BUFFER_REPS,
                            i -> (double)(-i * 5));
            }),
            withToString("double[i * 5]", (int s) -> {
                return fill(s * BUFFER_REPS,
                            i -> (double)(i * 5));
            }),
            withToString("double[i + 1]", (int s) -> {
                return fill(s * BUFFER_REPS,
                            i -> (((double)(i + 1) == 0) ? 1 : (double)(i + 1)));
            }),
            withToString("double[cornerCaseValue(i)]", (int s) -> {
                return fill(s * BUFFER_REPS,
                            i -> (double)longCornerCaseValue(i));
            })
    );


    static void assertArraysEquals(double[] a, long[] r, int offs) {
        int i = 0;
        try {
            for (; i < r.length; i++) {
                Assert.assertEquals(r[i], (long)(a[i+offs]));
            }
        } catch (AssertionError e) {
            Assert.assertEquals(r[i], (long)(a[i+offs]), "at index #" + i + ", input = " + a[i+offs]);
        }
    }



    static long bits(double e) {
        return  Double.doubleToLongBits(e);
    }

    static final List<IntFunction<double[]>> DOUBLE_GENERATORS = List.of(
            withToString("double[-i * 5]", (int s) -> {
                return fill(s * BUFFER_REPS,
                            i -> (double)(-i * 5));
            }),
            withToString("double[i * 5]", (int s) -> {
                return fill(s * BUFFER_REPS,
                            i -> (double)(i * 5));
            }),
            withToString("double[i + 1]", (int s) -> {
                return fill(s * BUFFER_REPS,
                            i -> (((double)(i + 1) == 0) ? 1 : (double)(i + 1)));
            }),
            withToString("double[cornerCaseValue(i)]", (int s) -> {
                return fill(s * BUFFER_REPS,
                            i -> cornerCaseValue(i));
            })
    );

    // Create combinations of pairs
    // @@@ Might be sensitive to order e.g. div by 0
    static final List<List<IntFunction<double[]>>> DOUBLE_GENERATOR_PAIRS =
        Stream.of(DOUBLE_GENERATORS.get(0)).
                flatMap(fa -> DOUBLE_GENERATORS.stream().skip(1).map(fb -> List.of(fa, fb))).
                collect(Collectors.toList());

    @DataProvider
    public Object[][] boolUnaryOpProvider() {
        return BOOL_ARRAY_GENERATORS.stream().
                map(f -> new Object[]{f}).
                toArray(Object[][]::new);
    }

    static final List<List<IntFunction<double[]>>> DOUBLE_GENERATOR_TRIPLES =
        DOUBLE_GENERATOR_PAIRS.stream().
                flatMap(pair -> DOUBLE_GENERATORS.stream().map(f -> List.of(pair.get(0), pair.get(1), f))).
                collect(Collectors.toList());

    @DataProvider
    public Object[][] doubleBinaryOpProvider() {
        return DOUBLE_GENERATOR_PAIRS.stream().map(List::toArray).
                toArray(Object[][]::new);
    }

    @DataProvider
    public Object[][] doubleIndexedOpProvider() {
        return DOUBLE_GENERATOR_PAIRS.stream().map(List::toArray).
                toArray(Object[][]::new);
    }

    @DataProvider
    public Object[][] doubleBinaryOpMaskProvider() {
        return BOOLEAN_MASK_GENERATORS.stream().
                flatMap(fm -> DOUBLE_GENERATOR_PAIRS.stream().map(lfa -> {
                    return Stream.concat(lfa.stream(), Stream.of(fm)).toArray();
                })).
                toArray(Object[][]::new);
    }

    @DataProvider
    public Object[][] doubleTernaryOpProvider() {
        return DOUBLE_GENERATOR_TRIPLES.stream().map(List::toArray).
                toArray(Object[][]::new);
    }

    @DataProvider
    public Object[][] doubleTernaryOpMaskProvider() {
        return BOOLEAN_MASK_GENERATORS.stream().
                flatMap(fm -> DOUBLE_GENERATOR_TRIPLES.stream().map(lfa -> {
                    return Stream.concat(lfa.stream(), Stream.of(fm)).toArray();
                })).
                toArray(Object[][]::new);
    }

    @DataProvider
    public Object[][] doubleUnaryOpProvider() {
        return DOUBLE_GENERATORS.stream().
                map(f -> new Object[]{f}).
                toArray(Object[][]::new);
    }

    @DataProvider
    public Object[][] doubleUnaryOpMaskProvider() {
        return BOOLEAN_MASK_GENERATORS.stream().
                flatMap(fm -> DOUBLE_GENERATORS.stream().map(fa -> {
                    return new Object[] {fa, fm};
                })).
                toArray(Object[][]::new);
    }

    @DataProvider
    public Object[][] doubletoIntUnaryOpProvider() {
        return INT_DOUBLE_GENERATORS.stream().
                map(f -> new Object[]{f}).
                toArray(Object[][]::new);
    }

    @DataProvider
    public Object[][] doubletoLongUnaryOpProvider() {
        return LONG_DOUBLE_GENERATORS.stream().
                map(f -> new Object[]{f}).
                toArray(Object[][]::new);
    }

    @DataProvider
    public Object[][] maskProvider() {
        return BOOLEAN_MASK_GENERATORS.stream().
                map(f -> new Object[]{f}).
                toArray(Object[][]::new);
    }

    @DataProvider
    public Object[][] maskCompareOpProvider() {
        return BOOLEAN_MASK_COMPARE_GENERATOR_PAIRS.stream().map(List::toArray).
                toArray(Object[][]::new);
    }

    @DataProvider
    public Object[][] shuffleProvider() {
        return INT_SHUFFLE_GENERATORS.stream().
                map(f -> new Object[]{f}).
                toArray(Object[][]::new);
    }

    @DataProvider
    public Object[][] shuffleCompareOpProvider() {
        return INT_SHUFFLE_COMPARE_GENERATOR_PAIRS.stream().map(List::toArray).
                toArray(Object[][]::new);
    }

    @DataProvider
    public Object[][] doubleUnaryOpShuffleProvider() {
        return INT_SHUFFLE_GENERATORS.stream().
                flatMap(fs -> DOUBLE_GENERATORS.stream().map(fa -> {
                    return new Object[] {fa, fs};
                })).
                toArray(Object[][]::new);
    }

    @DataProvider
    public Object[][] doubleUnaryOpShuffleMaskProvider() {
        return BOOLEAN_MASK_GENERATORS.stream().
                flatMap(fm -> INT_SHUFFLE_GENERATORS.stream().
                    flatMap(fs -> DOUBLE_GENERATORS.stream().map(fa -> {
                        return new Object[] {fa, fs, fm};
                }))).
                toArray(Object[][]::new);
    }

    static final List<BiFunction<Integer,Integer,double[]>> DOUBLE_SHUFFLE_GENERATORS = List.of(
            withToStringBi("shuffle[random]", (Integer l, Integer m) -> {
                double[] a = new double[l];
                for (int i = 0; i < 1; i++) {
                    a[i] = (double)RAND.nextInt(m);
                }
                return a;
            })
    );

    @DataProvider
    public Object[][] doubleUnaryOpSelectFromProvider() {
        return DOUBLE_SHUFFLE_GENERATORS.stream().
                flatMap(fs -> DOUBLE_GENERATORS.stream().map(fa -> {
                    return new Object[] {fa, fs};
                })).
                toArray(Object[][]::new);
    }

    @DataProvider
    public Object[][] doubleUnaryOpSelectFromMaskProvider() {
        return BOOLEAN_MASK_GENERATORS.stream().
                flatMap(fm -> DOUBLE_SHUFFLE_GENERATORS.stream().
                    flatMap(fs -> DOUBLE_GENERATORS.stream().map(fa -> {
                        return new Object[] {fa, fs, fm};
                }))).
                toArray(Object[][]::new);
    }


    @DataProvider
    public Object[][] doubleUnaryOpIndexProvider() {
        return INT_INDEX_GENERATORS.stream().
                flatMap(fs -> DOUBLE_GENERATORS.stream().map(fa -> {
                    return new Object[] {fa, fs};
                })).
                toArray(Object[][]::new);
    }

    @DataProvider
    public Object[][] doubleUnaryMaskedOpIndexProvider() {
        return BOOLEAN_MASK_GENERATORS.stream().
          flatMap(fs -> INT_INDEX_GENERATORS.stream().flatMap(fm ->
            DOUBLE_GENERATORS.stream().map(fa -> {
                    return new Object[] {fa, fm, fs};
            }))).
            toArray(Object[][]::new);
    }

    @DataProvider
    public Object[][] scatterMaskedOpIndexProvider() {
        return BOOLEAN_MASK_GENERATORS.stream().
          flatMap(fs -> INT_INDEX_GENERATORS.stream().flatMap(fm ->
            DOUBLE_GENERATORS.stream().flatMap(fn ->
              DOUBLE_GENERATORS.stream().map(fa -> {
                    return new Object[] {fa, fn, fm, fs};
            })))).
            toArray(Object[][]::new);
    }

    static final List<IntFunction<double[]>> DOUBLE_COMPARE_GENERATORS = List.of(
            withToString("double[i]", (int s) -> {
                return fill(s * BUFFER_REPS,
                            i -> (double)i);
            }),
            withToString("double[i + 1]", (int s) -> {
                return fill(s * BUFFER_REPS,
                            i -> (double)(i + 1));
            }),
            withToString("double[i - 2]", (int s) -> {
                return fill(s * BUFFER_REPS,
                            i -> (double)(i - 2));
            }),
            withToString("double[zigZag(i)]", (int s) -> {
                return fill(s * BUFFER_REPS,
                            i -> i%3 == 0 ? (double)i : (i%3 == 1 ? (double)(i + 1) : (double)(i - 2)));
            }),
            withToString("double[cornerCaseValue(i)]", (int s) -> {
                return fill(s * BUFFER_REPS,
                            i -> cornerCaseValue(i));
            })
    );

    static final List<List<IntFunction<double[]>>> DOUBLE_TEST_GENERATOR_ARGS =
        DOUBLE_COMPARE_GENERATORS.stream().
                map(fa -> List.of(fa)).
                collect(Collectors.toList());

    @DataProvider
    public Object[][] doubleTestOpProvider() {
        return DOUBLE_TEST_GENERATOR_ARGS.stream().map(List::toArray).
                toArray(Object[][]::new);
    }

    @DataProvider
    public Object[][] doubleTestOpMaskProvider() {
        return BOOLEAN_MASK_GENERATORS.stream().
                flatMap(fm -> DOUBLE_TEST_GENERATOR_ARGS.stream().map(lfa -> {
                    return Stream.concat(lfa.stream(), Stream.of(fm)).toArray();
                })).
                toArray(Object[][]::new);
    }

    static final List<List<IntFunction<double[]>>> DOUBLE_COMPARE_GENERATOR_PAIRS =
        DOUBLE_COMPARE_GENERATORS.stream().
                flatMap(fa -> DOUBLE_COMPARE_GENERATORS.stream().map(fb -> List.of(fa, fb))).
                collect(Collectors.toList());

    @DataProvider
    public Object[][] doubleCompareOpProvider() {
        return DOUBLE_COMPARE_GENERATOR_PAIRS.stream().map(List::toArray).
                toArray(Object[][]::new);
    }

    @DataProvider
    public Object[][] doubleCompareOpMaskProvider() {
        return BOOLEAN_MASK_GENERATORS.stream().
                flatMap(fm -> DOUBLE_COMPARE_GENERATOR_PAIRS.stream().map(lfa -> {
                    return Stream.concat(lfa.stream(), Stream.of(fm)).toArray();
                })).
                toArray(Object[][]::new);
    }

    interface ToDoubleF {
        double apply(int i);
    }

    static double[] fill(int s , ToDoubleF f) {
        return fill(new double[s], f);
    }

    static double[] fill(double[] a, ToDoubleF f) {
        for (int i = 0; i < a.length; i++) {
            a[i] = f.apply(i);
        }
        return a;
    }

    static double cornerCaseValue(int i) {
        switch(i % 7) {
            case 0:
                return Double.MAX_VALUE;
            case 1:
                return Double.MIN_VALUE;
            case 2:
                return Double.NEGATIVE_INFINITY;
            case 3:
                return Double.POSITIVE_INFINITY;
            case 4:
                return Double.NaN;
            case 5:
                return (double)0.0;
            default:
                return (double)-0.0;
        }
    }

    static double get(double[] a, int i) {
        return (double) a[i];
    }

    static final IntFunction<double[]> fr = (vl) -> {
        int length = BUFFER_REPS * vl;
        return new double[length];
    };

    static final IntFunction<boolean[]> fmr = (vl) -> {
        int length = BUFFER_REPS * vl;
        return new boolean[length];
    };

    static final IntFunction<long[]> lfr = (vl) -> {
        int length = BUFFER_REPS * vl;
        return new long[length];
    };


    @Test
    static void smokeTest1() {
        DoubleVector three = DoubleVector.broadcast(SPECIES, (byte)-3);
        DoubleVector three2 = (DoubleVector) SPECIES.broadcast(-3);
        assert(three.eq(three2).allTrue());
        DoubleVector three3 = three2.broadcast(1).broadcast(-3);
        assert(three.eq(three3).allTrue());
        int scale = 2;
        Class<?> ETYPE = double.class;
        if (ETYPE == double.class || ETYPE == long.class)
            scale = 1000000;
        else if (ETYPE == byte.class && SPECIES.length() >= 64)
            scale = 1;
        DoubleVector higher = three.addIndex(scale);
        VectorMask<Double> m = three.compare(VectorOperators.LE, higher);
        assert(m.allTrue());
        m = higher.min((double)-1).test(VectorOperators.IS_NEGATIVE);
        assert(m.allTrue());
        m = higher.test(VectorOperators.IS_FINITE);
        assert(m.allTrue());
        double max = higher.reduceLanes(VectorOperators.MAX);
        assert(max == -3 + scale * (SPECIES.length()-1));
    }

    private static double[]
    bothToArray(DoubleVector a, DoubleVector b) {
        double[] r = new double[a.length() + b.length()];
        a.intoArray(r, 0);
        b.intoArray(r, a.length());
        return r;
    }

    @Test
    static void smokeTest2() {
        // Do some zipping and shuffling.
        DoubleVector io = (DoubleVector) SPECIES.broadcast(0).addIndex(1);
        DoubleVector io2 = (DoubleVector) VectorShuffle.iota(SPECIES,0,1,false).toVector();
        Assert.assertEquals(io, io2);
        DoubleVector a = io.add((double)1); //[1,2]
        DoubleVector b = a.neg();  //[-1,-2]
        double[] abValues = bothToArray(a,b); //[1,2,-1,-2]
        VectorShuffle<Double> zip0 = VectorShuffle.makeZip(SPECIES, 0);
        VectorShuffle<Double> zip1 = VectorShuffle.makeZip(SPECIES, 1);
        DoubleVector zab0 = a.rearrange(zip0,b); //[1,-1]
        DoubleVector zab1 = a.rearrange(zip1,b); //[2,-2]
        double[] zabValues = bothToArray(zab0, zab1); //[1,-1,2,-2]
        // manually zip
        double[] manual = new double[zabValues.length];
        for (int i = 0; i < manual.length; i += 2) {
            manual[i+0] = abValues[i/2];
            manual[i+1] = abValues[a.length() + i/2];
        }
        Assert.assertEquals(Arrays.toString(zabValues), Arrays.toString(manual));
        VectorShuffle<Double> unz0 = VectorShuffle.makeUnzip(SPECIES, 0);
        VectorShuffle<Double> unz1 = VectorShuffle.makeUnzip(SPECIES, 1);
        DoubleVector uab0 = zab0.rearrange(unz0,zab1);
        DoubleVector uab1 = zab0.rearrange(unz1,zab1);
        double[] abValues1 = bothToArray(uab0, uab1);
        Assert.assertEquals(Arrays.toString(abValues), Arrays.toString(abValues1));
    }

    static void iotaShuffle() {
        DoubleVector io = (DoubleVector) SPECIES.broadcast(0).addIndex(1);
        DoubleVector io2 = (DoubleVector) VectorShuffle.iota(SPECIES, 0 , 1, false).toVector();
        Assert.assertEquals(io, io2);
    }

    @Test
    // Test all shuffle related operations.
    static void shuffleTest() {
        // To test backend instructions, make sure that C2 is used.
        for (int loop = 0; loop < INVOC_COUNT * INVOC_COUNT; loop++) {
            iotaShuffle();
        }
    }

    @Test
    void viewAsIntegeralLanesTest() {
        Vector<?> asIntegral = SPECIES.zero().viewAsIntegralLanes();
        VectorSpecies<?> asIntegralSpecies = asIntegral.species();
        Assert.assertNotEquals(asIntegralSpecies.elementType(), SPECIES.elementType());
        Assert.assertEquals(asIntegralSpecies.vectorShape(), SPECIES.vectorShape());
        Assert.assertEquals(asIntegralSpecies.length(), SPECIES.length());
        Assert.assertEquals(asIntegral.viewAsFloatingLanes().species(), SPECIES);
    }

    @Test
    void viewAsFloatingLanesTest() {
        Vector<?> asFloating = SPECIES.zero().viewAsFloatingLanes();
        Assert.assertEquals(asFloating.species(), SPECIES);
    }

    static double ADD(double a, double b) {
        return (double)(a + b);
    }

    @Test(dataProvider = "doubleBinaryOpProvider")
    static void ADDDoubleMaxVectorTests(IntFunction<double[]> fa, IntFunction<double[]> fb) {
        double[] a = fa.apply(SPECIES.length());
        double[] b = fb.apply(SPECIES.length());
        double[] r = fr.apply(SPECIES.length());

        for (int ic = 0; ic < INVOC_COUNT; ic++) {
            for (int i = 0; i < a.length; i += SPECIES.length()) {
                DoubleVector av = DoubleVector.fromArray(SPECIES, a, i);
                DoubleVector bv = DoubleVector.fromArray(SPECIES, b, i);
                av.lanewise(VectorOperators.ADD, bv).intoArray(r, i);
            }
        }

        assertArraysEquals(a, b, r, DoubleMaxVectorTests::ADD);
    }
    static double add(double a, double b) {
        return (double)(a + b);
    }

    @Test(dataProvider = "doubleBinaryOpProvider")
    static void addDoubleMaxVectorTests(IntFunction<double[]> fa, IntFunction<double[]> fb) {
        double[] a = fa.apply(SPECIES.length());
        double[] b = fb.apply(SPECIES.length());
        double[] r = fr.apply(SPECIES.length());

        for (int i = 0; i < a.length; i += SPECIES.length()) {
            DoubleVector av = DoubleVector.fromArray(SPECIES, a, i);
            DoubleVector bv = DoubleVector.fromArray(SPECIES, b, i);
            av.add(bv).intoArray(r, i);
        }

        assertArraysEquals(a, b, r, DoubleMaxVectorTests::add);
    }

    @Test(dataProvider = "doubleBinaryOpMaskProvider")
    static void ADDDoubleMaxVectorTestsMasked(IntFunction<double[]> fa, IntFunction<double[]> fb,
                                          IntFunction<boolean[]> fm) {
        double[] a = fa.apply(SPECIES.length());
        double[] b = fb.apply(SPECIES.length());
        double[] r = fr.apply(SPECIES.length());
        boolean[] mask = fm.apply(SPECIES.length());
        VectorMask<Double> vmask = VectorMask.fromArray(SPECIES, mask, 0);

        for (int ic = 0; ic < INVOC_COUNT; ic++) {
            for (int i = 0; i < a.length; i += SPECIES.length()) {
                DoubleVector av = DoubleVector.fromArray(SPECIES, a, i);
                DoubleVector bv = DoubleVector.fromArray(SPECIES, b, i);
                av.lanewise(VectorOperators.ADD, bv, vmask).intoArray(r, i);
            }
        }

        assertArraysEquals(a, b, r, mask, DoubleMaxVectorTests::ADD);
    }

    @Test(dataProvider = "doubleBinaryOpMaskProvider")
    static void addDoubleMaxVectorTestsMasked(IntFunction<double[]> fa, IntFunction<double[]> fb,
                                          IntFunction<boolean[]> fm) {
        double[] a = fa.apply(SPECIES.length());
        double[] b = fb.apply(SPECIES.length());
        double[] r = fr.apply(SPECIES.length());
        boolean[] mask = fm.apply(SPECIES.length());
        VectorMask<Double> vmask = VectorMask.fromArray(SPECIES, mask, 0);

        for (int i = 0; i < a.length; i += SPECIES.length()) {
            DoubleVector av = DoubleVector.fromArray(SPECIES, a, i);
            DoubleVector bv = DoubleVector.fromArray(SPECIES, b, i);
            av.add(bv, vmask).intoArray(r, i);
        }

        assertArraysEquals(a, b, r, mask, DoubleMaxVectorTests::add);
    }
    static double SUB(double a, double b) {
        return (double)(a - b);
    }

    @Test(dataProvider = "doubleBinaryOpProvider")
    static void SUBDoubleMaxVectorTests(IntFunction<double[]> fa, IntFunction<double[]> fb) {
        double[] a = fa.apply(SPECIES.length());
        double[] b = fb.apply(SPECIES.length());
        double[] r = fr.apply(SPECIES.length());

        for (int ic = 0; ic < INVOC_COUNT; ic++) {
            for (int i = 0; i < a.length; i += SPECIES.length()) {
                DoubleVector av = DoubleVector.fromArray(SPECIES, a, i);
                DoubleVector bv = DoubleVector.fromArray(SPECIES, b, i);
                av.lanewise(VectorOperators.SUB, bv).intoArray(r, i);
            }
        }

        assertArraysEquals(a, b, r, DoubleMaxVectorTests::SUB);
    }
    static double sub(double a, double b) {
        return (double)(a - b);
    }

    @Test(dataProvider = "doubleBinaryOpProvider")
    static void subDoubleMaxVectorTests(IntFunction<double[]> fa, IntFunction<double[]> fb) {
        double[] a = fa.apply(SPECIES.length());
        double[] b = fb.apply(SPECIES.length());
        double[] r = fr.apply(SPECIES.length());

        for (int i = 0; i < a.length; i += SPECIES.length()) {
            DoubleVector av = DoubleVector.fromArray(SPECIES, a, i);
            DoubleVector bv = DoubleVector.fromArray(SPECIES, b, i);
            av.sub(bv).intoArray(r, i);
        }

        assertArraysEquals(a, b, r, DoubleMaxVectorTests::sub);
    }

    @Test(dataProvider = "doubleBinaryOpMaskProvider")
    static void SUBDoubleMaxVectorTestsMasked(IntFunction<double[]> fa, IntFunction<double[]> fb,
                                          IntFunction<boolean[]> fm) {
        double[] a = fa.apply(SPECIES.length());
        double[] b = fb.apply(SPECIES.length());
        double[] r = fr.apply(SPECIES.length());
        boolean[] mask = fm.apply(SPECIES.length());
        VectorMask<Double> vmask = VectorMask.fromArray(SPECIES, mask, 0);

        for (int ic = 0; ic < INVOC_COUNT; ic++) {
            for (int i = 0; i < a.length; i += SPECIES.length()) {
                DoubleVector av = DoubleVector.fromArray(SPECIES, a, i);
                DoubleVector bv = DoubleVector.fromArray(SPECIES, b, i);
                av.lanewise(VectorOperators.SUB, bv, vmask).intoArray(r, i);
            }
        }

        assertArraysEquals(a, b, r, mask, DoubleMaxVectorTests::SUB);
    }

    @Test(dataProvider = "doubleBinaryOpMaskProvider")
    static void subDoubleMaxVectorTestsMasked(IntFunction<double[]> fa, IntFunction<double[]> fb,
                                          IntFunction<boolean[]> fm) {
        double[] a = fa.apply(SPECIES.length());
        double[] b = fb.apply(SPECIES.length());
        double[] r = fr.apply(SPECIES.length());
        boolean[] mask = fm.apply(SPECIES.length());
        VectorMask<Double> vmask = VectorMask.fromArray(SPECIES, mask, 0);

        for (int i = 0; i < a.length; i += SPECIES.length()) {
            DoubleVector av = DoubleVector.fromArray(SPECIES, a, i);
            DoubleVector bv = DoubleVector.fromArray(SPECIES, b, i);
            av.sub(bv, vmask).intoArray(r, i);
        }

        assertArraysEquals(a, b, r, mask, DoubleMaxVectorTests::sub);
    }
    static double MUL(double a, double b) {
        return (double)(a * b);
    }

    @Test(dataProvider = "doubleBinaryOpProvider")
    static void MULDoubleMaxVectorTests(IntFunction<double[]> fa, IntFunction<double[]> fb) {
        double[] a = fa.apply(SPECIES.length());
        double[] b = fb.apply(SPECIES.length());
        double[] r = fr.apply(SPECIES.length());

        for (int ic = 0; ic < INVOC_COUNT; ic++) {
            for (int i = 0; i < a.length; i += SPECIES.length()) {
                DoubleVector av = DoubleVector.fromArray(SPECIES, a, i);
                DoubleVector bv = DoubleVector.fromArray(SPECIES, b, i);
                av.lanewise(VectorOperators.MUL, bv).intoArray(r, i);
            }
        }

        assertArraysEquals(a, b, r, DoubleMaxVectorTests::MUL);
    }
    static double mul(double a, double b) {
        return (double)(a * b);
    }

    @Test(dataProvider = "doubleBinaryOpProvider")
    static void mulDoubleMaxVectorTests(IntFunction<double[]> fa, IntFunction<double[]> fb) {
        double[] a = fa.apply(SPECIES.length());
        double[] b = fb.apply(SPECIES.length());
        double[] r = fr.apply(SPECIES.length());

        for (int i = 0; i < a.length; i += SPECIES.length()) {
            DoubleVector av = DoubleVector.fromArray(SPECIES, a, i);
            DoubleVector bv = DoubleVector.fromArray(SPECIES, b, i);
            av.mul(bv).intoArray(r, i);
        }

        assertArraysEquals(a, b, r, DoubleMaxVectorTests::mul);
    }

    @Test(dataProvider = "doubleBinaryOpMaskProvider")
    static void MULDoubleMaxVectorTestsMasked(IntFunction<double[]> fa, IntFunction<double[]> fb,
                                          IntFunction<boolean[]> fm) {
        double[] a = fa.apply(SPECIES.length());
        double[] b = fb.apply(SPECIES.length());
        double[] r = fr.apply(SPECIES.length());
        boolean[] mask = fm.apply(SPECIES.length());
        VectorMask<Double> vmask = VectorMask.fromArray(SPECIES, mask, 0);

        for (int ic = 0; ic < INVOC_COUNT; ic++) {
            for (int i = 0; i < a.length; i += SPECIES.length()) {
                DoubleVector av = DoubleVector.fromArray(SPECIES, a, i);
                DoubleVector bv = DoubleVector.fromArray(SPECIES, b, i);
                av.lanewise(VectorOperators.MUL, bv, vmask).intoArray(r, i);
            }
        }

        assertArraysEquals(a, b, r, mask, DoubleMaxVectorTests::MUL);
    }

    @Test(dataProvider = "doubleBinaryOpMaskProvider")
    static void mulDoubleMaxVectorTestsMasked(IntFunction<double[]> fa, IntFunction<double[]> fb,
                                          IntFunction<boolean[]> fm) {
        double[] a = fa.apply(SPECIES.length());
        double[] b = fb.apply(SPECIES.length());
        double[] r = fr.apply(SPECIES.length());
        boolean[] mask = fm.apply(SPECIES.length());
        VectorMask<Double> vmask = VectorMask.fromArray(SPECIES, mask, 0);

        for (int i = 0; i < a.length; i += SPECIES.length()) {
            DoubleVector av = DoubleVector.fromArray(SPECIES, a, i);
            DoubleVector bv = DoubleVector.fromArray(SPECIES, b, i);
            av.mul(bv, vmask).intoArray(r, i);
        }

        assertArraysEquals(a, b, r, mask, DoubleMaxVectorTests::mul);
    }

    static double DIV(double a, double b) {
        return (double)(a / b);
    }

    @Test(dataProvider = "doubleBinaryOpProvider")
    static void DIVDoubleMaxVectorTests(IntFunction<double[]> fa, IntFunction<double[]> fb) {
        double[] a = fa.apply(SPECIES.length());
        double[] b = fb.apply(SPECIES.length());
        double[] r = fr.apply(SPECIES.length());

        for (int ic = 0; ic < INVOC_COUNT; ic++) {
            for (int i = 0; i < a.length; i += SPECIES.length()) {
                DoubleVector av = DoubleVector.fromArray(SPECIES, a, i);
                DoubleVector bv = DoubleVector.fromArray(SPECIES, b, i);
                av.lanewise(VectorOperators.DIV, bv).intoArray(r, i);
            }
        }

        assertArraysEquals(a, b, r, DoubleMaxVectorTests::DIV);
    }
    static double div(double a, double b) {
        return (double)(a / b);
    }

    @Test(dataProvider = "doubleBinaryOpProvider")
    static void divDoubleMaxVectorTests(IntFunction<double[]> fa, IntFunction<double[]> fb) {
        double[] a = fa.apply(SPECIES.length());
        double[] b = fb.apply(SPECIES.length());
        double[] r = fr.apply(SPECIES.length());

        for (int i = 0; i < a.length; i += SPECIES.length()) {
            DoubleVector av = DoubleVector.fromArray(SPECIES, a, i);
            DoubleVector bv = DoubleVector.fromArray(SPECIES, b, i);
            av.div(bv).intoArray(r, i);
        }

        assertArraysEquals(a, b, r, DoubleMaxVectorTests::div);
    }



    @Test(dataProvider = "doubleBinaryOpMaskProvider")
    static void DIVDoubleMaxVectorTestsMasked(IntFunction<double[]> fa, IntFunction<double[]> fb,
                                          IntFunction<boolean[]> fm) {
        double[] a = fa.apply(SPECIES.length());
        double[] b = fb.apply(SPECIES.length());
        double[] r = fr.apply(SPECIES.length());
        boolean[] mask = fm.apply(SPECIES.length());
        VectorMask<Double> vmask = VectorMask.fromArray(SPECIES, mask, 0);

        for (int ic = 0; ic < INVOC_COUNT; ic++) {
            for (int i = 0; i < a.length; i += SPECIES.length()) {
                DoubleVector av = DoubleVector.fromArray(SPECIES, a, i);
                DoubleVector bv = DoubleVector.fromArray(SPECIES, b, i);
                av.lanewise(VectorOperators.DIV, bv, vmask).intoArray(r, i);
            }
        }

        assertArraysEquals(a, b, r, mask, DoubleMaxVectorTests::DIV);
    }

    @Test(dataProvider = "doubleBinaryOpMaskProvider")
    static void divDoubleMaxVectorTestsMasked(IntFunction<double[]> fa, IntFunction<double[]> fb,
                                          IntFunction<boolean[]> fm) {
        double[] a = fa.apply(SPECIES.length());
        double[] b = fb.apply(SPECIES.length());
        double[] r = fr.apply(SPECIES.length());
        boolean[] mask = fm.apply(SPECIES.length());
        VectorMask<Double> vmask = VectorMask.fromArray(SPECIES, mask, 0);

        for (int i = 0; i < a.length; i += SPECIES.length()) {
            DoubleVector av = DoubleVector.fromArray(SPECIES, a, i);
            DoubleVector bv = DoubleVector.fromArray(SPECIES, b, i);
            av.div(bv, vmask).intoArray(r, i);
        }

        assertArraysEquals(a, b, r, mask, DoubleMaxVectorTests::div);
    }



    static double FIRST_NONZERO(double a, double b) {
        return (double)(Double.doubleToLongBits(a)!=0?a:b);
    }

    @Test(dataProvider = "doubleBinaryOpProvider")
    static void FIRST_NONZERODoubleMaxVectorTests(IntFunction<double[]> fa, IntFunction<double[]> fb) {
        double[] a = fa.apply(SPECIES.length());
        double[] b = fb.apply(SPECIES.length());
        double[] r = fr.apply(SPECIES.length());

        for (int ic = 0; ic < INVOC_COUNT; ic++) {
            for (int i = 0; i < a.length; i += SPECIES.length()) {
                DoubleVector av = DoubleVector.fromArray(SPECIES, a, i);
                DoubleVector bv = DoubleVector.fromArray(SPECIES, b, i);
                av.lanewise(VectorOperators.FIRST_NONZERO, bv).intoArray(r, i);
            }
        }

        assertArraysEquals(a, b, r, DoubleMaxVectorTests::FIRST_NONZERO);
    }

    @Test(dataProvider = "doubleBinaryOpMaskProvider")
    static void FIRST_NONZERODoubleMaxVectorTestsMasked(IntFunction<double[]> fa, IntFunction<double[]> fb,
                                          IntFunction<boolean[]> fm) {
        double[] a = fa.apply(SPECIES.length());
        double[] b = fb.apply(SPECIES.length());
        double[] r = fr.apply(SPECIES.length());
        boolean[] mask = fm.apply(SPECIES.length());
        VectorMask<Double> vmask = VectorMask.fromArray(SPECIES, mask, 0);

        for (int ic = 0; ic < INVOC_COUNT; ic++) {
            for (int i = 0; i < a.length; i += SPECIES.length()) {
                DoubleVector av = DoubleVector.fromArray(SPECIES, a, i);
                DoubleVector bv = DoubleVector.fromArray(SPECIES, b, i);
                av.lanewise(VectorOperators.FIRST_NONZERO, bv, vmask).intoArray(r, i);
            }
        }

        assertArraysEquals(a, b, r, mask, DoubleMaxVectorTests::FIRST_NONZERO);
    }









    @Test(dataProvider = "doubleBinaryOpProvider")
    static void addDoubleMaxVectorTestsBroadcastSmokeTest(IntFunction<double[]> fa, IntFunction<double[]> fb) {
        double[] a = fa.apply(SPECIES.length());
        double[] b = fb.apply(SPECIES.length());
        double[] r = fr.apply(SPECIES.length());

        for (int i = 0; i < a.length; i += SPECIES.length()) {
            DoubleVector av = DoubleVector.fromArray(SPECIES, a, i);
            av.add(b[i]).intoArray(r, i);
        }

        assertBroadcastArraysEquals(a, b, r, DoubleMaxVectorTests::add);
    }

    @Test(dataProvider = "doubleBinaryOpMaskProvider")
    static void addDoubleMaxVectorTestsBroadcastMaskedSmokeTest(IntFunction<double[]> fa, IntFunction<double[]> fb,
                                          IntFunction<boolean[]> fm) {
        double[] a = fa.apply(SPECIES.length());
        double[] b = fb.apply(SPECIES.length());
        double[] r = fr.apply(SPECIES.length());
        boolean[] mask = fm.apply(SPECIES.length());
        VectorMask<Double> vmask = VectorMask.fromArray(SPECIES, mask, 0);

        for (int i = 0; i < a.length; i += SPECIES.length()) {
            DoubleVector av = DoubleVector.fromArray(SPECIES, a, i);
            av.add(b[i], vmask).intoArray(r, i);
        }

        assertBroadcastArraysEquals(a, b, r, mask, DoubleMaxVectorTests::add);
    }

    @Test(dataProvider = "doubleBinaryOpProvider")
    static void subDoubleMaxVectorTestsBroadcastSmokeTest(IntFunction<double[]> fa, IntFunction<double[]> fb) {
        double[] a = fa.apply(SPECIES.length());
        double[] b = fb.apply(SPECIES.length());
        double[] r = fr.apply(SPECIES.length());

        for (int i = 0; i < a.length; i += SPECIES.length()) {
            DoubleVector av = DoubleVector.fromArray(SPECIES, a, i);
            av.sub(b[i]).intoArray(r, i);
        }

        assertBroadcastArraysEquals(a, b, r, DoubleMaxVectorTests::sub);
    }

    @Test(dataProvider = "doubleBinaryOpMaskProvider")
    static void subDoubleMaxVectorTestsBroadcastMaskedSmokeTest(IntFunction<double[]> fa, IntFunction<double[]> fb,
                                          IntFunction<boolean[]> fm) {
        double[] a = fa.apply(SPECIES.length());
        double[] b = fb.apply(SPECIES.length());
        double[] r = fr.apply(SPECIES.length());
        boolean[] mask = fm.apply(SPECIES.length());
        VectorMask<Double> vmask = VectorMask.fromArray(SPECIES, mask, 0);

        for (int i = 0; i < a.length; i += SPECIES.length()) {
            DoubleVector av = DoubleVector.fromArray(SPECIES, a, i);
            av.sub(b[i], vmask).intoArray(r, i);
        }

        assertBroadcastArraysEquals(a, b, r, mask, DoubleMaxVectorTests::sub);
    }

    @Test(dataProvider = "doubleBinaryOpProvider")
    static void mulDoubleMaxVectorTestsBroadcastSmokeTest(IntFunction<double[]> fa, IntFunction<double[]> fb) {
        double[] a = fa.apply(SPECIES.length());
        double[] b = fb.apply(SPECIES.length());
        double[] r = fr.apply(SPECIES.length());

        for (int i = 0; i < a.length; i += SPECIES.length()) {
            DoubleVector av = DoubleVector.fromArray(SPECIES, a, i);
            av.mul(b[i]).intoArray(r, i);
        }

        assertBroadcastArraysEquals(a, b, r, DoubleMaxVectorTests::mul);
    }

    @Test(dataProvider = "doubleBinaryOpMaskProvider")
    static void mulDoubleMaxVectorTestsBroadcastMaskedSmokeTest(IntFunction<double[]> fa, IntFunction<double[]> fb,
                                          IntFunction<boolean[]> fm) {
        double[] a = fa.apply(SPECIES.length());
        double[] b = fb.apply(SPECIES.length());
        double[] r = fr.apply(SPECIES.length());
        boolean[] mask = fm.apply(SPECIES.length());
        VectorMask<Double> vmask = VectorMask.fromArray(SPECIES, mask, 0);

        for (int i = 0; i < a.length; i += SPECIES.length()) {
            DoubleVector av = DoubleVector.fromArray(SPECIES, a, i);
            av.mul(b[i], vmask).intoArray(r, i);
        }

        assertBroadcastArraysEquals(a, b, r, mask, DoubleMaxVectorTests::mul);
    }


    @Test(dataProvider = "doubleBinaryOpProvider")
    static void divDoubleMaxVectorTestsBroadcastSmokeTest(IntFunction<double[]> fa, IntFunction<double[]> fb) {
        double[] a = fa.apply(SPECIES.length());
        double[] b = fb.apply(SPECIES.length());
        double[] r = fr.apply(SPECIES.length());

        for (int i = 0; i < a.length; i += SPECIES.length()) {
            DoubleVector av = DoubleVector.fromArray(SPECIES, a, i);
            av.div(b[i]).intoArray(r, i);
        }

        assertBroadcastArraysEquals(a, b, r, DoubleMaxVectorTests::div);
    }



    @Test(dataProvider = "doubleBinaryOpMaskProvider")
    static void divDoubleMaxVectorTestsBroadcastMaskedSmokeTest(IntFunction<double[]> fa, IntFunction<double[]> fb,
                                          IntFunction<boolean[]> fm) {
        double[] a = fa.apply(SPECIES.length());
        double[] b = fb.apply(SPECIES.length());
        double[] r = fr.apply(SPECIES.length());
        boolean[] mask = fm.apply(SPECIES.length());
        VectorMask<Double> vmask = VectorMask.fromArray(SPECIES, mask, 0);

        for (int i = 0; i < a.length; i += SPECIES.length()) {
            DoubleVector av = DoubleVector.fromArray(SPECIES, a, i);
            av.div(b[i], vmask).intoArray(r, i);
        }

        assertBroadcastArraysEquals(a, b, r, mask, DoubleMaxVectorTests::div);
    }










    @Test(dataProvider = "doubleBinaryOpProvider")
    static void ADDDoubleMaxVectorTestsBroadcastLongSmokeTest(IntFunction<double[]> fa, IntFunction<double[]> fb) {
        double[] a = fa.apply(SPECIES.length());
        double[] b = fb.apply(SPECIES.length());
        double[] r = fr.apply(SPECIES.length());

        for (int i = 0; i < a.length; i += SPECIES.length()) {
            DoubleVector av = DoubleVector.fromArray(SPECIES, a, i);
            av.lanewise(VectorOperators.ADD, (long)b[i]).intoArray(r, i);
        }

        assertBroadcastLongArraysEquals(a, b, r, DoubleMaxVectorTests::ADD);
    }

    @Test(dataProvider = "doubleBinaryOpMaskProvider")
    static void ADDDoubleMaxVectorTestsBroadcastMaskedLongSmokeTest(IntFunction<double[]> fa, IntFunction<double[]> fb,
                                          IntFunction<boolean[]> fm) {
        double[] a = fa.apply(SPECIES.length());
        double[] b = fb.apply(SPECIES.length());
        double[] r = fr.apply(SPECIES.length());
        boolean[] mask = fm.apply(SPECIES.length());
        VectorMask<Double> vmask = VectorMask.fromArray(SPECIES, mask, 0);

        for (int i = 0; i < a.length; i += SPECIES.length()) {
            DoubleVector av = DoubleVector.fromArray(SPECIES, a, i);
            av.lanewise(VectorOperators.ADD, (long)b[i], vmask).intoArray(r, i);
        }

        assertBroadcastLongArraysEquals(a, b, r, mask, DoubleMaxVectorTests::ADD);
    }




































    static double MIN(double a, double b) {
        return (double)(Math.min(a, b));
    }

    @Test(dataProvider = "doubleBinaryOpProvider")
    static void MINDoubleMaxVectorTests(IntFunction<double[]> fa, IntFunction<double[]> fb) {
        double[] a = fa.apply(SPECIES.length());
        double[] b = fb.apply(SPECIES.length());
        double[] r = fr.apply(SPECIES.length());

        for (int ic = 0; ic < INVOC_COUNT; ic++) {
            for (int i = 0; i < a.length; i += SPECIES.length()) {
                DoubleVector av = DoubleVector.fromArray(SPECIES, a, i);
                DoubleVector bv = DoubleVector.fromArray(SPECIES, b, i);
                av.lanewise(VectorOperators.MIN, bv).intoArray(r, i);
            }
        }

        assertArraysEquals(a, b, r, DoubleMaxVectorTests::MIN);
    }
    static double min(double a, double b) {
        return (double)(Math.min(a, b));
    }

    @Test(dataProvider = "doubleBinaryOpProvider")
    static void minDoubleMaxVectorTests(IntFunction<double[]> fa, IntFunction<double[]> fb) {
        double[] a = fa.apply(SPECIES.length());
        double[] b = fb.apply(SPECIES.length());
        double[] r = fr.apply(SPECIES.length());

        for (int i = 0; i < a.length; i += SPECIES.length()) {
            DoubleVector av = DoubleVector.fromArray(SPECIES, a, i);
            DoubleVector bv = DoubleVector.fromArray(SPECIES, b, i);
            av.min(bv).intoArray(r, i);
        }

        assertArraysEquals(a, b, r, DoubleMaxVectorTests::min);
    }
    static double MAX(double a, double b) {
        return (double)(Math.max(a, b));
    }

    @Test(dataProvider = "doubleBinaryOpProvider")
    static void MAXDoubleMaxVectorTests(IntFunction<double[]> fa, IntFunction<double[]> fb) {
        double[] a = fa.apply(SPECIES.length());
        double[] b = fb.apply(SPECIES.length());
        double[] r = fr.apply(SPECIES.length());

        for (int ic = 0; ic < INVOC_COUNT; ic++) {
            for (int i = 0; i < a.length; i += SPECIES.length()) {
                DoubleVector av = DoubleVector.fromArray(SPECIES, a, i);
                DoubleVector bv = DoubleVector.fromArray(SPECIES, b, i);
                av.lanewise(VectorOperators.MAX, bv).intoArray(r, i);
            }
        }

        assertArraysEquals(a, b, r, DoubleMaxVectorTests::MAX);
    }
    static double max(double a, double b) {
        return (double)(Math.max(a, b));
    }

    @Test(dataProvider = "doubleBinaryOpProvider")
    static void maxDoubleMaxVectorTests(IntFunction<double[]> fa, IntFunction<double[]> fb) {
        double[] a = fa.apply(SPECIES.length());
        double[] b = fb.apply(SPECIES.length());
        double[] r = fr.apply(SPECIES.length());

        for (int i = 0; i < a.length; i += SPECIES.length()) {
            DoubleVector av = DoubleVector.fromArray(SPECIES, a, i);
            DoubleVector bv = DoubleVector.fromArray(SPECIES, b, i);
            av.max(bv).intoArray(r, i);
        }

        assertArraysEquals(a, b, r, DoubleMaxVectorTests::max);
    }

    @Test(dataProvider = "doubleBinaryOpProvider")
    static void MINDoubleMaxVectorTestsBroadcastSmokeTest(IntFunction<double[]> fa, IntFunction<double[]> fb) {
        double[] a = fa.apply(SPECIES.length());
        double[] b = fb.apply(SPECIES.length());
        double[] r = fr.apply(SPECIES.length());

        for (int i = 0; i < a.length; i += SPECIES.length()) {
            DoubleVector av = DoubleVector.fromArray(SPECIES, a, i);
            av.lanewise(VectorOperators.MIN, b[i]).intoArray(r, i);
        }

        assertBroadcastArraysEquals(a, b, r, DoubleMaxVectorTests::MIN);
    }

    @Test(dataProvider = "doubleBinaryOpProvider")
    static void minDoubleMaxVectorTestsBroadcastSmokeTest(IntFunction<double[]> fa, IntFunction<double[]> fb) {
        double[] a = fa.apply(SPECIES.length());
        double[] b = fb.apply(SPECIES.length());
        double[] r = fr.apply(SPECIES.length());

        for (int i = 0; i < a.length; i += SPECIES.length()) {
            DoubleVector av = DoubleVector.fromArray(SPECIES, a, i);
            av.min(b[i]).intoArray(r, i);
        }

        assertBroadcastArraysEquals(a, b, r, DoubleMaxVectorTests::min);
    }

    @Test(dataProvider = "doubleBinaryOpProvider")
    static void MAXDoubleMaxVectorTestsBroadcastSmokeTest(IntFunction<double[]> fa, IntFunction<double[]> fb) {
        double[] a = fa.apply(SPECIES.length());
        double[] b = fb.apply(SPECIES.length());
        double[] r = fr.apply(SPECIES.length());

        for (int i = 0; i < a.length; i += SPECIES.length()) {
            DoubleVector av = DoubleVector.fromArray(SPECIES, a, i);
            av.lanewise(VectorOperators.MAX, b[i]).intoArray(r, i);
        }

        assertBroadcastArraysEquals(a, b, r, DoubleMaxVectorTests::MAX);
    }

    @Test(dataProvider = "doubleBinaryOpProvider")
    static void maxDoubleMaxVectorTestsBroadcastSmokeTest(IntFunction<double[]> fa, IntFunction<double[]> fb) {
        double[] a = fa.apply(SPECIES.length());
        double[] b = fb.apply(SPECIES.length());
        double[] r = fr.apply(SPECIES.length());

        for (int i = 0; i < a.length; i += SPECIES.length()) {
            DoubleVector av = DoubleVector.fromArray(SPECIES, a, i);
            av.max(b[i]).intoArray(r, i);
        }

        assertBroadcastArraysEquals(a, b, r, DoubleMaxVectorTests::max);
    }












    static double ADDReduce(double[] a, int idx) {
        double res = 0;
        for (int i = idx; i < (idx + SPECIES.length()); i++) {
            res += a[i];
        }

        return res;
    }

    static double ADDReduceAll(double[] a) {
        double res = 0;
        for (int i = 0; i < a.length; i += SPECIES.length()) {
            res += ADDReduce(a, i);
        }

        return res;
    }
    @Test(dataProvider = "doubleUnaryOpProvider")
    static void ADDReduceDoubleMaxVectorTests(IntFunction<double[]> fa) {
        double[] a = fa.apply(SPECIES.length());
        double[] r = fr.apply(SPECIES.length());
        double ra = 0;

        for (int ic = 0; ic < INVOC_COUNT; ic++) {
            for (int i = 0; i < a.length; i += SPECIES.length()) {
                DoubleVector av = DoubleVector.fromArray(SPECIES, a, i);
                r[i] = av.reduceLanes(VectorOperators.ADD);
            }
        }

        for (int ic = 0; ic < INVOC_COUNT; ic++) {
            ra = 0;
            for (int i = 0; i < a.length; i += SPECIES.length()) {
                DoubleVector av = DoubleVector.fromArray(SPECIES, a, i);
                ra += av.reduceLanes(VectorOperators.ADD);
            }
        }

        assertReductionArraysEquals(a, r, ra,
                DoubleMaxVectorTests::ADDReduce, DoubleMaxVectorTests::ADDReduceAll);
    }
    static double ADDReduceMasked(double[] a, int idx, boolean[] mask) {
        double res = 0;
        for (int i = idx; i < (idx + SPECIES.length()); i++) {
            if (mask[i % SPECIES.length()])
                res += a[i];
        }

        return res;
    }

    static double ADDReduceAllMasked(double[] a, boolean[] mask) {
        double res = 0;
        for (int i = 0; i < a.length; i += SPECIES.length()) {
            res += ADDReduceMasked(a, i, mask);
        }

        return res;
    }
    @Test(dataProvider = "doubleUnaryOpMaskProvider")
    static void ADDReduceDoubleMaxVectorTestsMasked(IntFunction<double[]> fa, IntFunction<boolean[]> fm) {
        double[] a = fa.apply(SPECIES.length());
        double[] r = fr.apply(SPECIES.length());
        boolean[] mask = fm.apply(SPECIES.length());
        VectorMask<Double> vmask = VectorMask.fromArray(SPECIES, mask, 0);
        double ra = 0;

        for (int ic = 0; ic < INVOC_COUNT; ic++) {
            for (int i = 0; i < a.length; i += SPECIES.length()) {
                DoubleVector av = DoubleVector.fromArray(SPECIES, a, i);
                r[i] = av.reduceLanes(VectorOperators.ADD, vmask);
            }
        }

        for (int ic = 0; ic < INVOC_COUNT; ic++) {
            ra = 0;
            for (int i = 0; i < a.length; i += SPECIES.length()) {
                DoubleVector av = DoubleVector.fromArray(SPECIES, a, i);
                ra += av.reduceLanes(VectorOperators.ADD, vmask);
            }
        }

        assertReductionArraysEqualsMasked(a, r, ra, mask,
                DoubleMaxVectorTests::ADDReduceMasked, DoubleMaxVectorTests::ADDReduceAllMasked);
    }
    static double MULReduce(double[] a, int idx) {
        double res = 1;
        for (int i = idx; i < (idx + SPECIES.length()); i++) {
            res *= a[i];
        }

        return res;
    }

    static double MULReduceAll(double[] a) {
        double res = 1;
        for (int i = 0; i < a.length; i += SPECIES.length()) {
            res *= MULReduce(a, i);
        }

        return res;
    }
    @Test(dataProvider = "doubleUnaryOpProvider")
    static void MULReduceDoubleMaxVectorTests(IntFunction<double[]> fa) {
        double[] a = fa.apply(SPECIES.length());
        double[] r = fr.apply(SPECIES.length());
        double ra = 1;

        for (int ic = 0; ic < INVOC_COUNT; ic++) {
            for (int i = 0; i < a.length; i += SPECIES.length()) {
                DoubleVector av = DoubleVector.fromArray(SPECIES, a, i);
                r[i] = av.reduceLanes(VectorOperators.MUL);
            }
        }

        for (int ic = 0; ic < INVOC_COUNT; ic++) {
            ra = 1;
            for (int i = 0; i < a.length; i += SPECIES.length()) {
                DoubleVector av = DoubleVector.fromArray(SPECIES, a, i);
                ra *= av.reduceLanes(VectorOperators.MUL);
            }
        }

        assertReductionArraysEquals(a, r, ra,
                DoubleMaxVectorTests::MULReduce, DoubleMaxVectorTests::MULReduceAll);
    }
    static double MULReduceMasked(double[] a, int idx, boolean[] mask) {
        double res = 1;
        for (int i = idx; i < (idx + SPECIES.length()); i++) {
            if (mask[i % SPECIES.length()])
                res *= a[i];
        }

        return res;
    }

    static double MULReduceAllMasked(double[] a, boolean[] mask) {
        double res = 1;
        for (int i = 0; i < a.length; i += SPECIES.length()) {
            res *= MULReduceMasked(a, i, mask);
        }

        return res;
    }
    @Test(dataProvider = "doubleUnaryOpMaskProvider")
    static void MULReduceDoubleMaxVectorTestsMasked(IntFunction<double[]> fa, IntFunction<boolean[]> fm) {
        double[] a = fa.apply(SPECIES.length());
        double[] r = fr.apply(SPECIES.length());
        boolean[] mask = fm.apply(SPECIES.length());
        VectorMask<Double> vmask = VectorMask.fromArray(SPECIES, mask, 0);
        double ra = 1;

        for (int ic = 0; ic < INVOC_COUNT; ic++) {
            for (int i = 0; i < a.length; i += SPECIES.length()) {
                DoubleVector av = DoubleVector.fromArray(SPECIES, a, i);
                r[i] = av.reduceLanes(VectorOperators.MUL, vmask);
            }
        }

        for (int ic = 0; ic < INVOC_COUNT; ic++) {
            ra = 1;
            for (int i = 0; i < a.length; i += SPECIES.length()) {
                DoubleVector av = DoubleVector.fromArray(SPECIES, a, i);
                ra *= av.reduceLanes(VectorOperators.MUL, vmask);
            }
        }

        assertReductionArraysEqualsMasked(a, r, ra, mask,
                DoubleMaxVectorTests::MULReduceMasked, DoubleMaxVectorTests::MULReduceAllMasked);
    }
    static double MINReduce(double[] a, int idx) {
        double res = Double.POSITIVE_INFINITY;
        for (int i = idx; i < (idx + SPECIES.length()); i++) {
            res = (double)Math.min(res, a[i]);
        }

        return res;
    }

    static double MINReduceAll(double[] a) {
        double res = Double.POSITIVE_INFINITY;
        for (int i = 0; i < a.length; i++) {
            res = (double)Math.min(res, a[i]);
        }

        return res;
    }
    @Test(dataProvider = "doubleUnaryOpProvider")
    static void MINReduceDoubleMaxVectorTests(IntFunction<double[]> fa) {
        double[] a = fa.apply(SPECIES.length());
        double[] r = fr.apply(SPECIES.length());
        double ra = Double.POSITIVE_INFINITY;

        for (int ic = 0; ic < INVOC_COUNT; ic++) {
            for (int i = 0; i < a.length; i += SPECIES.length()) {
                DoubleVector av = DoubleVector.fromArray(SPECIES, a, i);
                r[i] = av.reduceLanes(VectorOperators.MIN);
            }
        }

        for (int ic = 0; ic < INVOC_COUNT; ic++) {
            ra = Double.POSITIVE_INFINITY;
            for (int i = 0; i < a.length; i += SPECIES.length()) {
                DoubleVector av = DoubleVector.fromArray(SPECIES, a, i);
                ra = (double)Math.min(ra, av.reduceLanes(VectorOperators.MIN));
            }
        }

        assertReductionArraysEquals(a, r, ra,
                DoubleMaxVectorTests::MINReduce, DoubleMaxVectorTests::MINReduceAll);
    }
    static double MINReduceMasked(double[] a, int idx, boolean[] mask) {
        double res = Double.POSITIVE_INFINITY;
        for (int i = idx; i < (idx + SPECIES.length()); i++) {
            if(mask[i % SPECIES.length()])
                res = (double)Math.min(res, a[i]);
        }

        return res;
    }

    static double MINReduceAllMasked(double[] a, boolean[] mask) {
        double res = Double.POSITIVE_INFINITY;
        for (int i = 0; i < a.length; i++) {
            if(mask[i % SPECIES.length()])
                res = (double)Math.min(res, a[i]);
        }

        return res;
    }
    @Test(dataProvider = "doubleUnaryOpMaskProvider")
    static void MINReduceDoubleMaxVectorTestsMasked(IntFunction<double[]> fa, IntFunction<boolean[]> fm) {
        double[] a = fa.apply(SPECIES.length());
        double[] r = fr.apply(SPECIES.length());
        boolean[] mask = fm.apply(SPECIES.length());
        VectorMask<Double> vmask = VectorMask.fromArray(SPECIES, mask, 0);
        double ra = Double.POSITIVE_INFINITY;

        for (int ic = 0; ic < INVOC_COUNT; ic++) {
            for (int i = 0; i < a.length; i += SPECIES.length()) {
                DoubleVector av = DoubleVector.fromArray(SPECIES, a, i);
                r[i] = av.reduceLanes(VectorOperators.MIN, vmask);
            }
        }

        for (int ic = 0; ic < INVOC_COUNT; ic++) {
            ra = Double.POSITIVE_INFINITY;
            for (int i = 0; i < a.length; i += SPECIES.length()) {
                DoubleVector av = DoubleVector.fromArray(SPECIES, a, i);
                ra = (double)Math.min(ra, av.reduceLanes(VectorOperators.MIN, vmask));
            }
        }

        assertReductionArraysEqualsMasked(a, r, ra, mask,
                DoubleMaxVectorTests::MINReduceMasked, DoubleMaxVectorTests::MINReduceAllMasked);
    }
    static double MAXReduce(double[] a, int idx) {
        double res = Double.NEGATIVE_INFINITY;
        for (int i = idx; i < (idx + SPECIES.length()); i++) {
            res = (double)Math.max(res, a[i]);
        }

        return res;
    }

    static double MAXReduceAll(double[] a) {
        double res = Double.NEGATIVE_INFINITY;
        for (int i = 0; i < a.length; i++) {
            res = (double)Math.max(res, a[i]);
        }

        return res;
    }
    @Test(dataProvider = "doubleUnaryOpProvider")
    static void MAXReduceDoubleMaxVectorTests(IntFunction<double[]> fa) {
        double[] a = fa.apply(SPECIES.length());
        double[] r = fr.apply(SPECIES.length());
        double ra = Double.NEGATIVE_INFINITY;

        for (int ic = 0; ic < INVOC_COUNT; ic++) {
            for (int i = 0; i < a.length; i += SPECIES.length()) {
                DoubleVector av = DoubleVector.fromArray(SPECIES, a, i);
                r[i] = av.reduceLanes(VectorOperators.MAX);
            }
        }

        for (int ic = 0; ic < INVOC_COUNT; ic++) {
            ra = Double.NEGATIVE_INFINITY;
            for (int i = 0; i < a.length; i += SPECIES.length()) {
                DoubleVector av = DoubleVector.fromArray(SPECIES, a, i);
                ra = (double)Math.max(ra, av.reduceLanes(VectorOperators.MAX));
            }
        }

        assertReductionArraysEquals(a, r, ra,
                DoubleMaxVectorTests::MAXReduce, DoubleMaxVectorTests::MAXReduceAll);
    }
    static double MAXReduceMasked(double[] a, int idx, boolean[] mask) {
        double res = Double.NEGATIVE_INFINITY;
        for (int i = idx; i < (idx + SPECIES.length()); i++) {
            if(mask[i % SPECIES.length()])
                res = (double)Math.max(res, a[i]);
        }

        return res;
    }

    static double MAXReduceAllMasked(double[] a, boolean[] mask) {
        double res = Double.NEGATIVE_INFINITY;
        for (int i = 0; i < a.length; i++) {
            if(mask[i % SPECIES.length()])
                res = (double)Math.max(res, a[i]);
        }

        return res;
    }
    @Test(dataProvider = "doubleUnaryOpMaskProvider")
    static void MAXReduceDoubleMaxVectorTestsMasked(IntFunction<double[]> fa, IntFunction<boolean[]> fm) {
        double[] a = fa.apply(SPECIES.length());
        double[] r = fr.apply(SPECIES.length());
        boolean[] mask = fm.apply(SPECIES.length());
        VectorMask<Double> vmask = VectorMask.fromArray(SPECIES, mask, 0);
        double ra = Double.NEGATIVE_INFINITY;

        for (int ic = 0; ic < INVOC_COUNT; ic++) {
            for (int i = 0; i < a.length; i += SPECIES.length()) {
                DoubleVector av = DoubleVector.fromArray(SPECIES, a, i);
                r[i] = av.reduceLanes(VectorOperators.MAX, vmask);
            }
        }

        for (int ic = 0; ic < INVOC_COUNT; ic++) {
            ra = Double.NEGATIVE_INFINITY;
            for (int i = 0; i < a.length; i += SPECIES.length()) {
                DoubleVector av = DoubleVector.fromArray(SPECIES, a, i);
                ra = (double)Math.max(ra, av.reduceLanes(VectorOperators.MAX, vmask));
            }
        }

        assertReductionArraysEqualsMasked(a, r, ra, mask,
                DoubleMaxVectorTests::MAXReduceMasked, DoubleMaxVectorTests::MAXReduceAllMasked);
    }





    @Test(dataProvider = "doubleUnaryOpProvider")
    static void withDoubleMaxVectorTests(IntFunction<double []> fa) {
        double[] a = fa.apply(SPECIES.length());
        double[] r = fr.apply(SPECIES.length());

        for (int ic = 0; ic < INVOC_COUNT; ic++) {
            for (int i = 0; i < a.length; i += SPECIES.length()) {
                DoubleVector av = DoubleVector.fromArray(SPECIES, a, i);
                av.withLane(0, (double)4).intoArray(r, i);
            }
        }

        assertInsertArraysEquals(a, r, (double)4, 0);
    }
    static boolean testIS_DEFAULT(double a) {
        return bits(a)==0;
    }

    @Test(dataProvider = "doubleTestOpProvider")
    static void IS_DEFAULTDoubleMaxVectorTests(IntFunction<double[]> fa) {
        double[] a = fa.apply(SPECIES.length());

        for (int ic = 0; ic < INVOC_COUNT; ic++) {
            for (int i = 0; i < a.length; i += SPECIES.length()) {
                DoubleVector av = DoubleVector.fromArray(SPECIES, a, i);
                VectorMask<Double> mv = av.test(VectorOperators.IS_DEFAULT);

                // Check results as part of computation.
                for (int j = 0; j < SPECIES.length(); j++) {
                    Assert.assertEquals(mv.laneIsSet(j), testIS_DEFAULT(a[i + j]));
                }
            }
        }
    }

    @Test(dataProvider = "doubleTestOpMaskProvider")
    static void IS_DEFAULTMaskedDoubleMaxVectorTestsSmokeTest(IntFunction<double[]> fa,
                                          IntFunction<boolean[]> fm) {
        double[] a = fa.apply(SPECIES.length());
        boolean[] mask = fm.apply(SPECIES.length());
        VectorMask<Double> vmask = VectorMask.fromArray(SPECIES, mask, 0);

        for (int i = 0; i < a.length; i += SPECIES.length()) {
            DoubleVector av = DoubleVector.fromArray(SPECIES, a, i);
            VectorMask<Double> mv = av.test(VectorOperators.IS_DEFAULT, vmask);

            // Check results as part of computation.
            for (int j = 0; j < SPECIES.length(); j++) {
                Assert.assertEquals(mv.laneIsSet(j),  vmask.laneIsSet(j) && testIS_DEFAULT(a[i + j]));
            }
        }
    }
<<<<<<< HEAD

=======
>>>>>>> 8afdcaee
    static boolean testIS_NEGATIVE(double a) {
        return bits(a)<0;
    }

    @Test(dataProvider = "doubleTestOpProvider")
    static void IS_NEGATIVEDoubleMaxVectorTests(IntFunction<double[]> fa) {
        double[] a = fa.apply(SPECIES.length());

        for (int ic = 0; ic < INVOC_COUNT; ic++) {
            for (int i = 0; i < a.length; i += SPECIES.length()) {
                DoubleVector av = DoubleVector.fromArray(SPECIES, a, i);
                VectorMask<Double> mv = av.test(VectorOperators.IS_NEGATIVE);

                // Check results as part of computation.
                for (int j = 0; j < SPECIES.length(); j++) {
                    Assert.assertEquals(mv.laneIsSet(j), testIS_NEGATIVE(a[i + j]));
                }
            }
        }
    }

    @Test(dataProvider = "doubleTestOpMaskProvider")
    static void IS_NEGATIVEMaskedDoubleMaxVectorTestsSmokeTest(IntFunction<double[]> fa,
                                          IntFunction<boolean[]> fm) {
        double[] a = fa.apply(SPECIES.length());
        boolean[] mask = fm.apply(SPECIES.length());
        VectorMask<Double> vmask = VectorMask.fromArray(SPECIES, mask, 0);

        for (int i = 0; i < a.length; i += SPECIES.length()) {
            DoubleVector av = DoubleVector.fromArray(SPECIES, a, i);
            VectorMask<Double> mv = av.test(VectorOperators.IS_NEGATIVE, vmask);

            // Check results as part of computation.
            for (int j = 0; j < SPECIES.length(); j++) {
                Assert.assertEquals(mv.laneIsSet(j),  vmask.laneIsSet(j) && testIS_NEGATIVE(a[i + j]));
            }
        }
    }
<<<<<<< HEAD

=======
>>>>>>> 8afdcaee

    static boolean testIS_FINITE(double a) {
        return Double.isFinite(a);
    }

    @Test(dataProvider = "doubleTestOpProvider")
    static void IS_FINITEDoubleMaxVectorTests(IntFunction<double[]> fa) {
        double[] a = fa.apply(SPECIES.length());

        for (int ic = 0; ic < INVOC_COUNT; ic++) {
            for (int i = 0; i < a.length; i += SPECIES.length()) {
                DoubleVector av = DoubleVector.fromArray(SPECIES, a, i);
                VectorMask<Double> mv = av.test(VectorOperators.IS_FINITE);

                // Check results as part of computation.
                for (int j = 0; j < SPECIES.length(); j++) {
                    Assert.assertEquals(mv.laneIsSet(j), testIS_FINITE(a[i + j]));
                }
            }
        }
    }

    @Test(dataProvider = "doubleTestOpMaskProvider")
    static void IS_FINITEMaskedDoubleMaxVectorTestsSmokeTest(IntFunction<double[]> fa,
                                          IntFunction<boolean[]> fm) {
        double[] a = fa.apply(SPECIES.length());
        boolean[] mask = fm.apply(SPECIES.length());
        VectorMask<Double> vmask = VectorMask.fromArray(SPECIES, mask, 0);

        for (int i = 0; i < a.length; i += SPECIES.length()) {
            DoubleVector av = DoubleVector.fromArray(SPECIES, a, i);
            VectorMask<Double> mv = av.test(VectorOperators.IS_FINITE, vmask);

            // Check results as part of computation.
            for (int j = 0; j < SPECIES.length(); j++) {
                Assert.assertEquals(mv.laneIsSet(j),  vmask.laneIsSet(j) && testIS_FINITE(a[i + j]));
            }
        }
    }
<<<<<<< HEAD

=======
>>>>>>> 8afdcaee


    static boolean testIS_NAN(double a) {
        return Double.isNaN(a);
    }

    @Test(dataProvider = "doubleTestOpProvider")
    static void IS_NANDoubleMaxVectorTests(IntFunction<double[]> fa) {
        double[] a = fa.apply(SPECIES.length());

        for (int ic = 0; ic < INVOC_COUNT; ic++) {
            for (int i = 0; i < a.length; i += SPECIES.length()) {
                DoubleVector av = DoubleVector.fromArray(SPECIES, a, i);
                VectorMask<Double> mv = av.test(VectorOperators.IS_NAN);

                // Check results as part of computation.
                for (int j = 0; j < SPECIES.length(); j++) {
                    Assert.assertEquals(mv.laneIsSet(j), testIS_NAN(a[i + j]));
                }
            }
        }
    }

    @Test(dataProvider = "doubleTestOpMaskProvider")
    static void IS_NANMaskedDoubleMaxVectorTestsSmokeTest(IntFunction<double[]> fa,
                                          IntFunction<boolean[]> fm) {
        double[] a = fa.apply(SPECIES.length());
        boolean[] mask = fm.apply(SPECIES.length());
        VectorMask<Double> vmask = VectorMask.fromArray(SPECIES, mask, 0);

        for (int i = 0; i < a.length; i += SPECIES.length()) {
            DoubleVector av = DoubleVector.fromArray(SPECIES, a, i);
            VectorMask<Double> mv = av.test(VectorOperators.IS_NAN, vmask);

            // Check results as part of computation.
            for (int j = 0; j < SPECIES.length(); j++) {
                Assert.assertEquals(mv.laneIsSet(j),  vmask.laneIsSet(j) && testIS_NAN(a[i + j]));
            }
        }
    }
<<<<<<< HEAD

=======
>>>>>>> 8afdcaee


    static boolean testIS_INFINITE(double a) {
        return Double.isInfinite(a);
    }

    @Test(dataProvider = "doubleTestOpProvider")
    static void IS_INFINITEDoubleMaxVectorTests(IntFunction<double[]> fa) {
        double[] a = fa.apply(SPECIES.length());

        for (int ic = 0; ic < INVOC_COUNT; ic++) {
            for (int i = 0; i < a.length; i += SPECIES.length()) {
                DoubleVector av = DoubleVector.fromArray(SPECIES, a, i);
                VectorMask<Double> mv = av.test(VectorOperators.IS_INFINITE);

                // Check results as part of computation.
                for (int j = 0; j < SPECIES.length(); j++) {
                    Assert.assertEquals(mv.laneIsSet(j), testIS_INFINITE(a[i + j]));
                }
            }
        }
    }

    @Test(dataProvider = "doubleTestOpMaskProvider")
    static void IS_INFINITEMaskedDoubleMaxVectorTestsSmokeTest(IntFunction<double[]> fa,
                                          IntFunction<boolean[]> fm) {
        double[] a = fa.apply(SPECIES.length());
        boolean[] mask = fm.apply(SPECIES.length());
        VectorMask<Double> vmask = VectorMask.fromArray(SPECIES, mask, 0);

        for (int i = 0; i < a.length; i += SPECIES.length()) {
            DoubleVector av = DoubleVector.fromArray(SPECIES, a, i);
            VectorMask<Double> mv = av.test(VectorOperators.IS_INFINITE, vmask);

            // Check results as part of computation.
            for (int j = 0; j < SPECIES.length(); j++) {
                Assert.assertEquals(mv.laneIsSet(j),  vmask.laneIsSet(j) && testIS_INFINITE(a[i + j]));
            }
        }
    }
<<<<<<< HEAD

=======
>>>>>>> 8afdcaee


    @Test(dataProvider = "doubleCompareOpProvider")
    static void LTDoubleMaxVectorTests(IntFunction<double[]> fa, IntFunction<double[]> fb) {
        double[] a = fa.apply(SPECIES.length());
        double[] b = fb.apply(SPECIES.length());

        for (int ic = 0; ic < INVOC_COUNT; ic++) {
            for (int i = 0; i < a.length; i += SPECIES.length()) {
                DoubleVector av = DoubleVector.fromArray(SPECIES, a, i);
                DoubleVector bv = DoubleVector.fromArray(SPECIES, b, i);
                VectorMask<Double> mv = av.compare(VectorOperators.LT, bv);

                // Check results as part of computation.
                for (int j = 0; j < SPECIES.length(); j++) {
                    Assert.assertEquals(mv.laneIsSet(j), a[i + j] < b[i + j]);
                }
            }
        }
    }


    @Test(dataProvider = "doubleCompareOpProvider")
    static void ltDoubleMaxVectorTests(IntFunction<double[]> fa, IntFunction<double[]> fb) {
        double[] a = fa.apply(SPECIES.length());
        double[] b = fb.apply(SPECIES.length());

        for (int ic = 0; ic < INVOC_COUNT; ic++) {
            for (int i = 0; i < a.length; i += SPECIES.length()) {
                DoubleVector av = DoubleVector.fromArray(SPECIES, a, i);
                DoubleVector bv = DoubleVector.fromArray(SPECIES, b, i);
                VectorMask<Double> mv = av.lt(bv);

                // Check results as part of computation.
                for (int j = 0; j < SPECIES.length(); j++) {
                    Assert.assertEquals(mv.laneIsSet(j), a[i + j] < b[i + j]);
                }
            }
        }
    }

    @Test(dataProvider = "doubleCompareOpMaskProvider")
    static void LTDoubleMaxVectorTestsMasked(IntFunction<double[]> fa, IntFunction<double[]> fb,
                                                IntFunction<boolean[]> fm) {
        double[] a = fa.apply(SPECIES.length());
        double[] b = fb.apply(SPECIES.length());
        boolean[] mask = fm.apply(SPECIES.length());

        VectorMask<Double> vmask = VectorMask.fromArray(SPECIES, mask, 0);

        for (int ic = 0; ic < INVOC_COUNT; ic++) {
            for (int i = 0; i < a.length; i += SPECIES.length()) {
                DoubleVector av = DoubleVector.fromArray(SPECIES, a, i);
                DoubleVector bv = DoubleVector.fromArray(SPECIES, b, i);
                VectorMask<Double> mv = av.compare(VectorOperators.LT, bv, vmask);

                // Check results as part of computation.
                for (int j = 0; j < SPECIES.length(); j++) {
                    Assert.assertEquals(mv.laneIsSet(j), mask[j] && (a[i + j] < b[i + j]));
                }
            }
        }
    }


    @Test(dataProvider = "doubleCompareOpProvider")
    static void GTDoubleMaxVectorTests(IntFunction<double[]> fa, IntFunction<double[]> fb) {
        double[] a = fa.apply(SPECIES.length());
        double[] b = fb.apply(SPECIES.length());

        for (int ic = 0; ic < INVOC_COUNT; ic++) {
            for (int i = 0; i < a.length; i += SPECIES.length()) {
                DoubleVector av = DoubleVector.fromArray(SPECIES, a, i);
                DoubleVector bv = DoubleVector.fromArray(SPECIES, b, i);
                VectorMask<Double> mv = av.compare(VectorOperators.GT, bv);

                // Check results as part of computation.
                for (int j = 0; j < SPECIES.length(); j++) {
                    Assert.assertEquals(mv.laneIsSet(j), a[i + j] > b[i + j]);
                }
            }
        }
    }

    @Test(dataProvider = "doubleCompareOpMaskProvider")
    static void GTDoubleMaxVectorTestsMasked(IntFunction<double[]> fa, IntFunction<double[]> fb,
                                                IntFunction<boolean[]> fm) {
        double[] a = fa.apply(SPECIES.length());
        double[] b = fb.apply(SPECIES.length());
        boolean[] mask = fm.apply(SPECIES.length());

        VectorMask<Double> vmask = VectorMask.fromArray(SPECIES, mask, 0);

        for (int ic = 0; ic < INVOC_COUNT; ic++) {
            for (int i = 0; i < a.length; i += SPECIES.length()) {
                DoubleVector av = DoubleVector.fromArray(SPECIES, a, i);
                DoubleVector bv = DoubleVector.fromArray(SPECIES, b, i);
                VectorMask<Double> mv = av.compare(VectorOperators.GT, bv, vmask);

                // Check results as part of computation.
                for (int j = 0; j < SPECIES.length(); j++) {
                    Assert.assertEquals(mv.laneIsSet(j), mask[j] && (a[i + j] > b[i + j]));
                }
            }
        }
    }


    @Test(dataProvider = "doubleCompareOpProvider")
    static void EQDoubleMaxVectorTests(IntFunction<double[]> fa, IntFunction<double[]> fb) {
        double[] a = fa.apply(SPECIES.length());
        double[] b = fb.apply(SPECIES.length());

        for (int ic = 0; ic < INVOC_COUNT; ic++) {
            for (int i = 0; i < a.length; i += SPECIES.length()) {
                DoubleVector av = DoubleVector.fromArray(SPECIES, a, i);
                DoubleVector bv = DoubleVector.fromArray(SPECIES, b, i);
                VectorMask<Double> mv = av.compare(VectorOperators.EQ, bv);

                // Check results as part of computation.
                for (int j = 0; j < SPECIES.length(); j++) {
                    Assert.assertEquals(mv.laneIsSet(j), a[i + j] == b[i + j]);
                }
            }
        }
    }


    @Test(dataProvider = "doubleCompareOpProvider")
    static void eqDoubleMaxVectorTests(IntFunction<double[]> fa, IntFunction<double[]> fb) {
        double[] a = fa.apply(SPECIES.length());
        double[] b = fb.apply(SPECIES.length());

        for (int ic = 0; ic < INVOC_COUNT; ic++) {
            for (int i = 0; i < a.length; i += SPECIES.length()) {
                DoubleVector av = DoubleVector.fromArray(SPECIES, a, i);
                DoubleVector bv = DoubleVector.fromArray(SPECIES, b, i);
                VectorMask<Double> mv = av.eq(bv);

                // Check results as part of computation.
                for (int j = 0; j < SPECIES.length(); j++) {
                    Assert.assertEquals(mv.laneIsSet(j), a[i + j] == b[i + j]);
                }
            }
        }
    }

    @Test(dataProvider = "doubleCompareOpMaskProvider")
    static void EQDoubleMaxVectorTestsMasked(IntFunction<double[]> fa, IntFunction<double[]> fb,
                                                IntFunction<boolean[]> fm) {
        double[] a = fa.apply(SPECIES.length());
        double[] b = fb.apply(SPECIES.length());
        boolean[] mask = fm.apply(SPECIES.length());

        VectorMask<Double> vmask = VectorMask.fromArray(SPECIES, mask, 0);

        for (int ic = 0; ic < INVOC_COUNT; ic++) {
            for (int i = 0; i < a.length; i += SPECIES.length()) {
                DoubleVector av = DoubleVector.fromArray(SPECIES, a, i);
                DoubleVector bv = DoubleVector.fromArray(SPECIES, b, i);
                VectorMask<Double> mv = av.compare(VectorOperators.EQ, bv, vmask);

                // Check results as part of computation.
                for (int j = 0; j < SPECIES.length(); j++) {
                    Assert.assertEquals(mv.laneIsSet(j), mask[j] && (a[i + j] == b[i + j]));
                }
            }
        }
    }


    @Test(dataProvider = "doubleCompareOpProvider")
    static void NEDoubleMaxVectorTests(IntFunction<double[]> fa, IntFunction<double[]> fb) {
        double[] a = fa.apply(SPECIES.length());
        double[] b = fb.apply(SPECIES.length());

        for (int ic = 0; ic < INVOC_COUNT; ic++) {
            for (int i = 0; i < a.length; i += SPECIES.length()) {
                DoubleVector av = DoubleVector.fromArray(SPECIES, a, i);
                DoubleVector bv = DoubleVector.fromArray(SPECIES, b, i);
                VectorMask<Double> mv = av.compare(VectorOperators.NE, bv);

                // Check results as part of computation.
                for (int j = 0; j < SPECIES.length(); j++) {
                    Assert.assertEquals(mv.laneIsSet(j), a[i + j] != b[i + j]);
                }
            }
        }
    }

    @Test(dataProvider = "doubleCompareOpMaskProvider")
    static void NEDoubleMaxVectorTestsMasked(IntFunction<double[]> fa, IntFunction<double[]> fb,
                                                IntFunction<boolean[]> fm) {
        double[] a = fa.apply(SPECIES.length());
        double[] b = fb.apply(SPECIES.length());
        boolean[] mask = fm.apply(SPECIES.length());

        VectorMask<Double> vmask = VectorMask.fromArray(SPECIES, mask, 0);

        for (int ic = 0; ic < INVOC_COUNT; ic++) {
            for (int i = 0; i < a.length; i += SPECIES.length()) {
                DoubleVector av = DoubleVector.fromArray(SPECIES, a, i);
                DoubleVector bv = DoubleVector.fromArray(SPECIES, b, i);
                VectorMask<Double> mv = av.compare(VectorOperators.NE, bv, vmask);

                // Check results as part of computation.
                for (int j = 0; j < SPECIES.length(); j++) {
                    Assert.assertEquals(mv.laneIsSet(j), mask[j] && (a[i + j] != b[i + j]));
                }
            }
        }
    }


    @Test(dataProvider = "doubleCompareOpProvider")
    static void LEDoubleMaxVectorTests(IntFunction<double[]> fa, IntFunction<double[]> fb) {
        double[] a = fa.apply(SPECIES.length());
        double[] b = fb.apply(SPECIES.length());

        for (int ic = 0; ic < INVOC_COUNT; ic++) {
            for (int i = 0; i < a.length; i += SPECIES.length()) {
                DoubleVector av = DoubleVector.fromArray(SPECIES, a, i);
                DoubleVector bv = DoubleVector.fromArray(SPECIES, b, i);
                VectorMask<Double> mv = av.compare(VectorOperators.LE, bv);

                // Check results as part of computation.
                for (int j = 0; j < SPECIES.length(); j++) {
                    Assert.assertEquals(mv.laneIsSet(j), a[i + j] <= b[i + j]);
                }
            }
        }
    }

    @Test(dataProvider = "doubleCompareOpMaskProvider")
    static void LEDoubleMaxVectorTestsMasked(IntFunction<double[]> fa, IntFunction<double[]> fb,
                                                IntFunction<boolean[]> fm) {
        double[] a = fa.apply(SPECIES.length());
        double[] b = fb.apply(SPECIES.length());
        boolean[] mask = fm.apply(SPECIES.length());

        VectorMask<Double> vmask = VectorMask.fromArray(SPECIES, mask, 0);

        for (int ic = 0; ic < INVOC_COUNT; ic++) {
            for (int i = 0; i < a.length; i += SPECIES.length()) {
                DoubleVector av = DoubleVector.fromArray(SPECIES, a, i);
                DoubleVector bv = DoubleVector.fromArray(SPECIES, b, i);
                VectorMask<Double> mv = av.compare(VectorOperators.LE, bv, vmask);

                // Check results as part of computation.
                for (int j = 0; j < SPECIES.length(); j++) {
                    Assert.assertEquals(mv.laneIsSet(j), mask[j] && (a[i + j] <= b[i + j]));
                }
            }
        }
    }


    @Test(dataProvider = "doubleCompareOpProvider")
    static void GEDoubleMaxVectorTests(IntFunction<double[]> fa, IntFunction<double[]> fb) {
        double[] a = fa.apply(SPECIES.length());
        double[] b = fb.apply(SPECIES.length());

        for (int ic = 0; ic < INVOC_COUNT; ic++) {
            for (int i = 0; i < a.length; i += SPECIES.length()) {
                DoubleVector av = DoubleVector.fromArray(SPECIES, a, i);
                DoubleVector bv = DoubleVector.fromArray(SPECIES, b, i);
                VectorMask<Double> mv = av.compare(VectorOperators.GE, bv);

                // Check results as part of computation.
                for (int j = 0; j < SPECIES.length(); j++) {
                    Assert.assertEquals(mv.laneIsSet(j), a[i + j] >= b[i + j]);
                }
            }
        }
    }

    @Test(dataProvider = "doubleCompareOpMaskProvider")
    static void GEDoubleMaxVectorTestsMasked(IntFunction<double[]> fa, IntFunction<double[]> fb,
                                                IntFunction<boolean[]> fm) {
        double[] a = fa.apply(SPECIES.length());
        double[] b = fb.apply(SPECIES.length());
        boolean[] mask = fm.apply(SPECIES.length());

        VectorMask<Double> vmask = VectorMask.fromArray(SPECIES, mask, 0);

        for (int ic = 0; ic < INVOC_COUNT; ic++) {
            for (int i = 0; i < a.length; i += SPECIES.length()) {
                DoubleVector av = DoubleVector.fromArray(SPECIES, a, i);
                DoubleVector bv = DoubleVector.fromArray(SPECIES, b, i);
                VectorMask<Double> mv = av.compare(VectorOperators.GE, bv, vmask);

                // Check results as part of computation.
                for (int j = 0; j < SPECIES.length(); j++) {
                    Assert.assertEquals(mv.laneIsSet(j), mask[j] && (a[i + j] >= b[i + j]));
                }
            }
        }
    }


    @Test(dataProvider = "doubleCompareOpProvider")
    static void LTDoubleMaxVectorTestsBroadcastSmokeTest(IntFunction<double[]> fa, IntFunction<double[]> fb) {
        double[] a = fa.apply(SPECIES.length());
        double[] b = fb.apply(SPECIES.length());

        for (int i = 0; i < a.length; i += SPECIES.length()) {
            DoubleVector av = DoubleVector.fromArray(SPECIES, a, i);
            VectorMask<Double> mv = av.compare(VectorOperators.LT, b[i]);

            // Check results as part of computation.
            for (int j = 0; j < SPECIES.length(); j++) {
                Assert.assertEquals(mv.laneIsSet(j), a[i + j] < b[i]);
            }
        }
    }


    @Test(dataProvider = "doubleCompareOpMaskProvider")
    static void LTDoubleMaxVectorTestsBroadcastMaskedSmokeTest(IntFunction<double[]> fa,
                                IntFunction<double[]> fb, IntFunction<boolean[]> fm) {
        double[] a = fa.apply(SPECIES.length());
        double[] b = fb.apply(SPECIES.length());
        boolean[] mask = fm.apply(SPECIES.length());

        VectorMask<Double> vmask = VectorMask.fromArray(SPECIES, mask, 0);

        for (int i = 0; i < a.length; i += SPECIES.length()) {
            DoubleVector av = DoubleVector.fromArray(SPECIES, a, i);
            VectorMask<Double> mv = av.compare(VectorOperators.LT, b[i], vmask);

            // Check results as part of computation.
            for (int j = 0; j < SPECIES.length(); j++) {
                Assert.assertEquals(mv.laneIsSet(j), mask[j] && (a[i + j] < b[i]));
            }
        }
    }

    @Test(dataProvider = "doubleCompareOpProvider")
    static void LTDoubleMaxVectorTestsBroadcastLongSmokeTest(IntFunction<double[]> fa, IntFunction<double[]> fb) {
        double[] a = fa.apply(SPECIES.length());
        double[] b = fb.apply(SPECIES.length());

        for (int i = 0; i < a.length; i += SPECIES.length()) {
            DoubleVector av = DoubleVector.fromArray(SPECIES, a, i);
            VectorMask<Double> mv = av.compare(VectorOperators.LT, (long)b[i]);

            // Check results as part of computation.
            for (int j = 0; j < SPECIES.length(); j++) {
                Assert.assertEquals(mv.laneIsSet(j), a[i + j] < (double)((long)b[i]));
            }
        }
    }


    @Test(dataProvider = "doubleCompareOpMaskProvider")
    static void LTDoubleMaxVectorTestsBroadcastLongMaskedSmokeTest(IntFunction<double[]> fa,
                                IntFunction<double[]> fb, IntFunction<boolean[]> fm) {
        double[] a = fa.apply(SPECIES.length());
        double[] b = fb.apply(SPECIES.length());
        boolean[] mask = fm.apply(SPECIES.length());

        VectorMask<Double> vmask = VectorMask.fromArray(SPECIES, mask, 0);

        for (int i = 0; i < a.length; i += SPECIES.length()) {
            DoubleVector av = DoubleVector.fromArray(SPECIES, a, i);
            VectorMask<Double> mv = av.compare(VectorOperators.LT, (long)b[i], vmask);

            // Check results as part of computation.
            for (int j = 0; j < SPECIES.length(); j++) {
                Assert.assertEquals(mv.laneIsSet(j), mask[j] && (a[i + j] < (double)((long)b[i])));
            }
        }
    }

    @Test(dataProvider = "doubleCompareOpProvider")
    static void EQDoubleMaxVectorTestsBroadcastSmokeTest(IntFunction<double[]> fa, IntFunction<double[]> fb) {
        double[] a = fa.apply(SPECIES.length());
        double[] b = fb.apply(SPECIES.length());

        for (int i = 0; i < a.length; i += SPECIES.length()) {
            DoubleVector av = DoubleVector.fromArray(SPECIES, a, i);
            VectorMask<Double> mv = av.compare(VectorOperators.EQ, b[i]);

            // Check results as part of computation.
            for (int j = 0; j < SPECIES.length(); j++) {
                Assert.assertEquals(mv.laneIsSet(j), a[i + j] == b[i]);
            }
        }
    }


    @Test(dataProvider = "doubleCompareOpMaskProvider")
    static void EQDoubleMaxVectorTestsBroadcastMaskedSmokeTest(IntFunction<double[]> fa,
                                IntFunction<double[]> fb, IntFunction<boolean[]> fm) {
        double[] a = fa.apply(SPECIES.length());
        double[] b = fb.apply(SPECIES.length());
        boolean[] mask = fm.apply(SPECIES.length());

        VectorMask<Double> vmask = VectorMask.fromArray(SPECIES, mask, 0);

        for (int i = 0; i < a.length; i += SPECIES.length()) {
            DoubleVector av = DoubleVector.fromArray(SPECIES, a, i);
            VectorMask<Double> mv = av.compare(VectorOperators.EQ, b[i], vmask);

            // Check results as part of computation.
            for (int j = 0; j < SPECIES.length(); j++) {
                Assert.assertEquals(mv.laneIsSet(j), mask[j] && (a[i + j] == b[i]));
            }
        }
    }

    @Test(dataProvider = "doubleCompareOpProvider")
    static void EQDoubleMaxVectorTestsBroadcastLongSmokeTest(IntFunction<double[]> fa, IntFunction<double[]> fb) {
        double[] a = fa.apply(SPECIES.length());
        double[] b = fb.apply(SPECIES.length());

        for (int i = 0; i < a.length; i += SPECIES.length()) {
            DoubleVector av = DoubleVector.fromArray(SPECIES, a, i);
            VectorMask<Double> mv = av.compare(VectorOperators.EQ, (long)b[i]);

            // Check results as part of computation.
            for (int j = 0; j < SPECIES.length(); j++) {
                Assert.assertEquals(mv.laneIsSet(j), a[i + j] == (double)((long)b[i]));
            }
        }
    }


    @Test(dataProvider = "doubleCompareOpMaskProvider")
    static void EQDoubleMaxVectorTestsBroadcastLongMaskedSmokeTest(IntFunction<double[]> fa,
                                IntFunction<double[]> fb, IntFunction<boolean[]> fm) {
        double[] a = fa.apply(SPECIES.length());
        double[] b = fb.apply(SPECIES.length());
        boolean[] mask = fm.apply(SPECIES.length());

        VectorMask<Double> vmask = VectorMask.fromArray(SPECIES, mask, 0);

        for (int i = 0; i < a.length; i += SPECIES.length()) {
            DoubleVector av = DoubleVector.fromArray(SPECIES, a, i);
            VectorMask<Double> mv = av.compare(VectorOperators.EQ, (long)b[i], vmask);

            // Check results as part of computation.
            for (int j = 0; j < SPECIES.length(); j++) {
                Assert.assertEquals(mv.laneIsSet(j), mask[j] && (a[i + j] == (double)((long)b[i])));
            }
        }
    }

    static double blend(double a, double b, boolean mask) {
        return mask ? b : a;
    }

    @Test(dataProvider = "doubleBinaryOpMaskProvider")
    static void blendDoubleMaxVectorTests(IntFunction<double[]> fa, IntFunction<double[]> fb,
                                          IntFunction<boolean[]> fm) {
        double[] a = fa.apply(SPECIES.length());
        double[] b = fb.apply(SPECIES.length());
        double[] r = fr.apply(SPECIES.length());
        boolean[] mask = fm.apply(SPECIES.length());
        VectorMask<Double> vmask = VectorMask.fromArray(SPECIES, mask, 0);

        for (int ic = 0; ic < INVOC_COUNT; ic++) {
            for (int i = 0; i < a.length; i += SPECIES.length()) {
                DoubleVector av = DoubleVector.fromArray(SPECIES, a, i);
                DoubleVector bv = DoubleVector.fromArray(SPECIES, b, i);
                av.blend(bv, vmask).intoArray(r, i);
            }
        }

        assertArraysEquals(a, b, r, mask, DoubleMaxVectorTests::blend);
    }

    @Test(dataProvider = "doubleUnaryOpShuffleProvider")
    static void RearrangeDoubleMaxVectorTests(IntFunction<double[]> fa,
                                           BiFunction<Integer,Integer,int[]> fs) {
        double[] a = fa.apply(SPECIES.length());
        int[] order = fs.apply(a.length, SPECIES.length());
        double[] r = fr.apply(SPECIES.length());

        for (int ic = 0; ic < INVOC_COUNT; ic++) {
            for (int i = 0; i < a.length; i += SPECIES.length()) {
                DoubleVector av = DoubleVector.fromArray(SPECIES, a, i);
                av.rearrange(VectorShuffle.fromArray(SPECIES, order, i)).intoArray(r, i);
            }
        }

        assertRearrangeArraysEquals(a, r, order, SPECIES.length());
    }

    @Test(dataProvider = "doubleUnaryOpShuffleMaskProvider")
    static void RearrangeDoubleMaxVectorTestsMaskedSmokeTest(IntFunction<double[]> fa,
                                                          BiFunction<Integer,Integer,int[]> fs,
                                                          IntFunction<boolean[]> fm) {
        double[] a = fa.apply(SPECIES.length());
        int[] order = fs.apply(a.length, SPECIES.length());
        double[] r = fr.apply(SPECIES.length());
        boolean[] mask = fm.apply(SPECIES.length());
        VectorMask<Double> vmask = VectorMask.fromArray(SPECIES, mask, 0);

        for (int i = 0; i < a.length; i += SPECIES.length()) {
            DoubleVector av = DoubleVector.fromArray(SPECIES, a, i);
            av.rearrange(VectorShuffle.fromArray(SPECIES, order, i), vmask).intoArray(r, i);
        }

        assertRearrangeArraysEquals(a, r, order, mask, SPECIES.length());
    }
    @Test(dataProvider = "doubleUnaryOpProvider")
    static void getDoubleMaxVectorTests(IntFunction<double[]> fa) {
        double[] a = fa.apply(SPECIES.length());
        double[] r = fr.apply(SPECIES.length());

        for (int ic = 0; ic < INVOC_COUNT; ic++) {
            for (int i = 0; i < a.length; i += SPECIES.length()) {
                DoubleVector av = DoubleVector.fromArray(SPECIES, a, i);
                int num_lanes = SPECIES.length();
                // Manually unroll because full unroll happens after intrinsification.
                // Unroll is needed because get intrinsic requires for index to be a known constant.
                if (num_lanes == 1) {
                    r[i]=av.lane(0);
                } else if (num_lanes == 2) {
                    r[i]=av.lane(0);
                    r[i+1]=av.lane(1);
                } else if (num_lanes == 4) {
                    r[i]=av.lane(0);
                    r[i+1]=av.lane(1);
                    r[i+2]=av.lane(2);
                    r[i+3]=av.lane(3);
                } else if (num_lanes == 8) {
                    r[i]=av.lane(0);
                    r[i+1]=av.lane(1);
                    r[i+2]=av.lane(2);
                    r[i+3]=av.lane(3);
                    r[i+4]=av.lane(4);
                    r[i+5]=av.lane(5);
                    r[i+6]=av.lane(6);
                    r[i+7]=av.lane(7);
                } else if (num_lanes == 16) {
                    r[i]=av.lane(0);
                    r[i+1]=av.lane(1);
                    r[i+2]=av.lane(2);
                    r[i+3]=av.lane(3);
                    r[i+4]=av.lane(4);
                    r[i+5]=av.lane(5);
                    r[i+6]=av.lane(6);
                    r[i+7]=av.lane(7);
                    r[i+8]=av.lane(8);
                    r[i+9]=av.lane(9);
                    r[i+10]=av.lane(10);
                    r[i+11]=av.lane(11);
                    r[i+12]=av.lane(12);
                    r[i+13]=av.lane(13);
                    r[i+14]=av.lane(14);
                    r[i+15]=av.lane(15);
                } else if (num_lanes == 32) {
                    r[i]=av.lane(0);
                    r[i+1]=av.lane(1);
                    r[i+2]=av.lane(2);
                    r[i+3]=av.lane(3);
                    r[i+4]=av.lane(4);
                    r[i+5]=av.lane(5);
                    r[i+6]=av.lane(6);
                    r[i+7]=av.lane(7);
                    r[i+8]=av.lane(8);
                    r[i+9]=av.lane(9);
                    r[i+10]=av.lane(10);
                    r[i+11]=av.lane(11);
                    r[i+12]=av.lane(12);
                    r[i+13]=av.lane(13);
                    r[i+14]=av.lane(14);
                    r[i+15]=av.lane(15);
                    r[i+16]=av.lane(16);
                    r[i+17]=av.lane(17);
                    r[i+18]=av.lane(18);
                    r[i+19]=av.lane(19);
                    r[i+20]=av.lane(20);
                    r[i+21]=av.lane(21);
                    r[i+22]=av.lane(22);
                    r[i+23]=av.lane(23);
                    r[i+24]=av.lane(24);
                    r[i+25]=av.lane(25);
                    r[i+26]=av.lane(26);
                    r[i+27]=av.lane(27);
                    r[i+28]=av.lane(28);
                    r[i+29]=av.lane(29);
                    r[i+30]=av.lane(30);
                    r[i+31]=av.lane(31);
                } else if (num_lanes == 64) {
                    r[i]=av.lane(0);
                    r[i+1]=av.lane(1);
                    r[i+2]=av.lane(2);
                    r[i+3]=av.lane(3);
                    r[i+4]=av.lane(4);
                    r[i+5]=av.lane(5);
                    r[i+6]=av.lane(6);
                    r[i+7]=av.lane(7);
                    r[i+8]=av.lane(8);
                    r[i+9]=av.lane(9);
                    r[i+10]=av.lane(10);
                    r[i+11]=av.lane(11);
                    r[i+12]=av.lane(12);
                    r[i+13]=av.lane(13);
                    r[i+14]=av.lane(14);
                    r[i+15]=av.lane(15);
                    r[i+16]=av.lane(16);
                    r[i+17]=av.lane(17);
                    r[i+18]=av.lane(18);
                    r[i+19]=av.lane(19);
                    r[i+20]=av.lane(20);
                    r[i+21]=av.lane(21);
                    r[i+22]=av.lane(22);
                    r[i+23]=av.lane(23);
                    r[i+24]=av.lane(24);
                    r[i+25]=av.lane(25);
                    r[i+26]=av.lane(26);
                    r[i+27]=av.lane(27);
                    r[i+28]=av.lane(28);
                    r[i+29]=av.lane(29);
                    r[i+30]=av.lane(30);
                    r[i+31]=av.lane(31);
                    r[i+32]=av.lane(32);
                    r[i+33]=av.lane(33);
                    r[i+34]=av.lane(34);
                    r[i+35]=av.lane(35);
                    r[i+36]=av.lane(36);
                    r[i+37]=av.lane(37);
                    r[i+38]=av.lane(38);
                    r[i+39]=av.lane(39);
                    r[i+40]=av.lane(40);
                    r[i+41]=av.lane(41);
                    r[i+42]=av.lane(42);
                    r[i+43]=av.lane(43);
                    r[i+44]=av.lane(44);
                    r[i+45]=av.lane(45);
                    r[i+46]=av.lane(46);
                    r[i+47]=av.lane(47);
                    r[i+48]=av.lane(48);
                    r[i+49]=av.lane(49);
                    r[i+50]=av.lane(50);
                    r[i+51]=av.lane(51);
                    r[i+52]=av.lane(52);
                    r[i+53]=av.lane(53);
                    r[i+54]=av.lane(54);
                    r[i+55]=av.lane(55);
                    r[i+56]=av.lane(56);
                    r[i+57]=av.lane(57);
                    r[i+58]=av.lane(58);
                    r[i+59]=av.lane(59);
                    r[i+60]=av.lane(60);
                    r[i+61]=av.lane(61);
                    r[i+62]=av.lane(62);
                    r[i+63]=av.lane(63);
                } else {
                    for (int j = 0; j < SPECIES.length(); j++) {
                        r[i+j]=av.lane(j);
                    }
                }
            }
        }

        assertArraysEquals(a, r, DoubleMaxVectorTests::get);
    }

    @Test(dataProvider = "doubleUnaryOpProvider")
    static void BroadcastDoubleMaxVectorTests(IntFunction<double[]> fa) {
        double[] a = fa.apply(SPECIES.length());
        double[] r = new double[a.length];

        for (int ic = 0; ic < INVOC_COUNT; ic++) {
            for (int i = 0; i < a.length; i += SPECIES.length()) {
                DoubleVector.broadcast(SPECIES, a[i]).intoArray(r, i);
            }
        }

        assertBroadcastArraysEquals(a, r);
    }





    @Test(dataProvider = "doubleUnaryOpProvider")
    static void ZeroDoubleMaxVectorTests(IntFunction<double[]> fa) {
        double[] a = fa.apply(SPECIES.length());
        double[] r = new double[a.length];

        for (int ic = 0; ic < INVOC_COUNT; ic++) {
            for (int i = 0; i < a.length; i += SPECIES.length()) {
                DoubleVector.zero(SPECIES).intoArray(a, i);
            }
        }

        Assert.assertEquals(a, r);
    }




    static double[] sliceUnary(double[] a, int origin, int idx) {
        double[] res = new double[SPECIES.length()];
        for (int i = 0; i < SPECIES.length(); i++){
            if(i+origin < SPECIES.length())
                res[i] = a[idx+i+origin];
            else
                res[i] = (double)0;
        }
        return res;
    }

    @Test(dataProvider = "doubleUnaryOpProvider")
    static void sliceUnaryDoubleMaxVectorTests(IntFunction<double[]> fa) {
        double[] a = fa.apply(SPECIES.length());
        double[] r = new double[a.length];
        int origin = (new java.util.Random()).nextInt(SPECIES.length());
        for (int ic = 0; ic < INVOC_COUNT; ic++) {
            for (int i = 0; i < a.length; i += SPECIES.length()) {
                DoubleVector av = DoubleVector.fromArray(SPECIES, a, i);
                av.slice(origin).intoArray(r, i);
            }
        }

        assertArraysEquals(a, r, origin, DoubleMaxVectorTests::sliceUnary);
    }
    static double[] sliceBinary(double[] a, double[] b, int origin, int idx) {
        double[] res = new double[SPECIES.length()];
        for (int i = 0, j = 0; i < SPECIES.length(); i++){
            if(i+origin < SPECIES.length())
                res[i] = a[idx+i+origin];
            else {
                res[i] = b[idx+j];
                j++;
            }
        }
        return res;
    }

    @Test(dataProvider = "doubleBinaryOpProvider")
    static void sliceBinaryDoubleMaxVectorTestsBinary(IntFunction<double[]> fa, IntFunction<double[]> fb) {
        double[] a = fa.apply(SPECIES.length());
        double[] b = fb.apply(SPECIES.length());
        double[] r = new double[a.length];
        int origin = (new java.util.Random()).nextInt(SPECIES.length());
        for (int ic = 0; ic < INVOC_COUNT; ic++) {
            for (int i = 0; i < a.length; i += SPECIES.length()) {
                DoubleVector av = DoubleVector.fromArray(SPECIES, a, i);
                DoubleVector bv = DoubleVector.fromArray(SPECIES, b, i);
                av.slice(origin, bv).intoArray(r, i);
            }
        }

        assertArraysEquals(a, b, r, origin, DoubleMaxVectorTests::sliceBinary);
    }
    static double[] slice(double[] a, double[] b, int origin, boolean[] mask, int idx) {
        double[] res = new double[SPECIES.length()];
        for (int i = 0, j = 0; i < SPECIES.length(); i++){
            if(i+origin < SPECIES.length())
                res[i] = mask[i] ? a[idx+i+origin] : (double)0;
            else {
                res[i] = mask[i] ? b[idx+j] : (double)0;
                j++;
            }
        }
        return res;
    }

    @Test(dataProvider = "doubleBinaryOpMaskProvider")
    static void sliceDoubleMaxVectorTestsMasked(IntFunction<double[]> fa, IntFunction<double[]> fb,
    IntFunction<boolean[]> fm) {
        double[] a = fa.apply(SPECIES.length());
        double[] b = fb.apply(SPECIES.length());
        boolean[] mask = fm.apply(SPECIES.length());
        VectorMask<Double> vmask = VectorMask.fromArray(SPECIES, mask, 0);

        double[] r = new double[a.length];
        int origin = (new java.util.Random()).nextInt(SPECIES.length());
        for (int ic = 0; ic < INVOC_COUNT; ic++) {
            for (int i = 0; i < a.length; i += SPECIES.length()) {
                DoubleVector av = DoubleVector.fromArray(SPECIES, a, i);
                DoubleVector bv = DoubleVector.fromArray(SPECIES, b, i);
                av.slice(origin, bv, vmask).intoArray(r, i);
            }
        }

        assertArraysEquals(a, b, r, origin, mask, DoubleMaxVectorTests::slice);
    }
    static double[] unsliceUnary(double[] a, int origin, int idx) {
        double[] res = new double[SPECIES.length()];
        for (int i = 0, j = 0; i < SPECIES.length(); i++){
            if(i < origin)
                res[i] = (double)0;
            else {
                res[i] = a[idx+j];
                j++;
            }
        }
        return res;
    }

    @Test(dataProvider = "doubleUnaryOpProvider")
    static void unsliceUnaryDoubleMaxVectorTests(IntFunction<double[]> fa) {
        double[] a = fa.apply(SPECIES.length());
        double[] r = new double[a.length];
        int origin = (new java.util.Random()).nextInt(SPECIES.length());
        for (int ic = 0; ic < INVOC_COUNT; ic++) {
            for (int i = 0; i < a.length; i += SPECIES.length()) {
                DoubleVector av = DoubleVector.fromArray(SPECIES, a, i);
                av.unslice(origin).intoArray(r, i);
            }
        }

        assertArraysEquals(a, r, origin, DoubleMaxVectorTests::unsliceUnary);
    }
    static double[] unsliceBinary(double[] a, double[] b, int origin, int part, int idx) {
        double[] res = new double[SPECIES.length()];
        for (int i = 0, j = 0; i < SPECIES.length(); i++){
            if (part == 0) {
                if (i < origin)
                    res[i] = b[idx+i];
                else {
                    res[i] = a[idx+j];
                    j++;
                }
            } else if (part == 1) {
                if (i < origin)
                    res[i] = a[idx+SPECIES.length()-origin+i];
                else {
                    res[i] = b[idx+origin+j];
                    j++;
                }
            }
        }
        return res;
    }

    @Test(dataProvider = "doubleBinaryOpProvider")
    static void unsliceBinaryDoubleMaxVectorTestsBinary(IntFunction<double[]> fa, IntFunction<double[]> fb) {
        double[] a = fa.apply(SPECIES.length());
        double[] b = fb.apply(SPECIES.length());
        double[] r = new double[a.length];
        int origin = (new java.util.Random()).nextInt(SPECIES.length());
        int part = (new java.util.Random()).nextInt(2);
        for (int ic = 0; ic < INVOC_COUNT; ic++) {
            for (int i = 0; i < a.length; i += SPECIES.length()) {
                DoubleVector av = DoubleVector.fromArray(SPECIES, a, i);
                DoubleVector bv = DoubleVector.fromArray(SPECIES, b, i);
                av.unslice(origin, bv, part).intoArray(r, i);
            }
        }

        assertArraysEquals(a, b, r, origin, part, DoubleMaxVectorTests::unsliceBinary);
    }
    static double[] unslice(double[] a, double[] b, int origin, int part, boolean[] mask, int idx) {
        double[] res = new double[SPECIES.length()];
        for (int i = 0, j = 0; i < SPECIES.length(); i++){
            if(i+origin < SPECIES.length())
                res[i] = b[idx+i+origin];
            else {
                res[i] = b[idx+j];
                j++;
            }
        }
        for (int i = 0; i < SPECIES.length(); i++){
            res[i] = mask[i] ? a[idx+i] : res[i];
        }
        double[] res1 = new double[SPECIES.length()];
        if (part == 0) {
            for (int i = 0, j = 0; i < SPECIES.length(); i++){
                if (i < origin)
                    res1[i] = b[idx+i];
                else {
                   res1[i] = res[j];
                   j++;
                }
            }
        } else if (part == 1) {
            for (int i = 0, j = 0; i < SPECIES.length(); i++){
                if (i < origin)
                    res1[i] = res[SPECIES.length()-origin+i];
                else {
                    res1[i] = b[idx+origin+j];
                    j++;
                }
            }
        }
        return res1;
    }

    @Test(dataProvider = "doubleBinaryOpMaskProvider")
    static void unsliceDoubleMaxVectorTestsMasked(IntFunction<double[]> fa, IntFunction<double[]> fb,
    IntFunction<boolean[]> fm) {
        double[] a = fa.apply(SPECIES.length());
        double[] b = fb.apply(SPECIES.length());
        boolean[] mask = fm.apply(SPECIES.length());
        VectorMask<Double> vmask = VectorMask.fromArray(SPECIES, mask, 0);
        double[] r = new double[a.length];
        int origin = (new java.util.Random()).nextInt(SPECIES.length());
        int part = (new java.util.Random()).nextInt(2);
        for (int ic = 0; ic < INVOC_COUNT; ic++) {
            for (int i = 0; i < a.length; i += SPECIES.length()) {
                DoubleVector av = DoubleVector.fromArray(SPECIES, a, i);
                DoubleVector bv = DoubleVector.fromArray(SPECIES, b, i);
                av.unslice(origin, bv, part, vmask).intoArray(r, i);
            }
        }

        assertArraysEquals(a, b, r, origin, part, mask, DoubleMaxVectorTests::unslice);
    }

    static double SIN(double a) {
        return (double)(Math.sin((double)a));
    }

    static double strictSIN(double a) {
        return (double)(StrictMath.sin((double)a));
    }

    @Test(dataProvider = "doubleUnaryOpProvider")
    static void SINDoubleMaxVectorTests(IntFunction<double[]> fa) {
        double[] a = fa.apply(SPECIES.length());
        double[] r = fr.apply(SPECIES.length());

        for (int ic = 0; ic < INVOC_COUNT; ic++) {
            for (int i = 0; i < a.length; i += SPECIES.length()) {
                DoubleVector av = DoubleVector.fromArray(SPECIES, a, i);
                av.lanewise(VectorOperators.SIN).intoArray(r, i);
            }
        }

        assertArraysEqualsWithinOneUlp(a, r, DoubleMaxVectorTests::SIN, DoubleMaxVectorTests::strictSIN);
    }


    static double EXP(double a) {
        return (double)(Math.exp((double)a));
    }

    static double strictEXP(double a) {
        return (double)(StrictMath.exp((double)a));
    }

    @Test(dataProvider = "doubleUnaryOpProvider")
    static void EXPDoubleMaxVectorTests(IntFunction<double[]> fa) {
        double[] a = fa.apply(SPECIES.length());
        double[] r = fr.apply(SPECIES.length());

        for (int ic = 0; ic < INVOC_COUNT; ic++) {
            for (int i = 0; i < a.length; i += SPECIES.length()) {
                DoubleVector av = DoubleVector.fromArray(SPECIES, a, i);
                av.lanewise(VectorOperators.EXP).intoArray(r, i);
            }
        }

        assertArraysEqualsWithinOneUlp(a, r, DoubleMaxVectorTests::EXP, DoubleMaxVectorTests::strictEXP);
    }


    static double LOG1P(double a) {
        return (double)(Math.log1p((double)a));
    }

    static double strictLOG1P(double a) {
        return (double)(StrictMath.log1p((double)a));
    }

    @Test(dataProvider = "doubleUnaryOpProvider")
    static void LOG1PDoubleMaxVectorTests(IntFunction<double[]> fa) {
        double[] a = fa.apply(SPECIES.length());
        double[] r = fr.apply(SPECIES.length());

        for (int ic = 0; ic < INVOC_COUNT; ic++) {
            for (int i = 0; i < a.length; i += SPECIES.length()) {
                DoubleVector av = DoubleVector.fromArray(SPECIES, a, i);
                av.lanewise(VectorOperators.LOG1P).intoArray(r, i);
            }
        }

        assertArraysEqualsWithinOneUlp(a, r, DoubleMaxVectorTests::LOG1P, DoubleMaxVectorTests::strictLOG1P);
    }


    static double LOG(double a) {
        return (double)(Math.log((double)a));
    }

    static double strictLOG(double a) {
        return (double)(StrictMath.log((double)a));
    }

    @Test(dataProvider = "doubleUnaryOpProvider")
    static void LOGDoubleMaxVectorTests(IntFunction<double[]> fa) {
        double[] a = fa.apply(SPECIES.length());
        double[] r = fr.apply(SPECIES.length());

        for (int ic = 0; ic < INVOC_COUNT; ic++) {
            for (int i = 0; i < a.length; i += SPECIES.length()) {
                DoubleVector av = DoubleVector.fromArray(SPECIES, a, i);
                av.lanewise(VectorOperators.LOG).intoArray(r, i);
            }
        }

        assertArraysEqualsWithinOneUlp(a, r, DoubleMaxVectorTests::LOG, DoubleMaxVectorTests::strictLOG);
    }


    static double LOG10(double a) {
        return (double)(Math.log10((double)a));
    }

    static double strictLOG10(double a) {
        return (double)(StrictMath.log10((double)a));
    }

    @Test(dataProvider = "doubleUnaryOpProvider")
    static void LOG10DoubleMaxVectorTests(IntFunction<double[]> fa) {
        double[] a = fa.apply(SPECIES.length());
        double[] r = fr.apply(SPECIES.length());

        for (int ic = 0; ic < INVOC_COUNT; ic++) {
            for (int i = 0; i < a.length; i += SPECIES.length()) {
                DoubleVector av = DoubleVector.fromArray(SPECIES, a, i);
                av.lanewise(VectorOperators.LOG10).intoArray(r, i);
            }
        }

        assertArraysEqualsWithinOneUlp(a, r, DoubleMaxVectorTests::LOG10, DoubleMaxVectorTests::strictLOG10);
    }


    static double EXPM1(double a) {
        return (double)(Math.expm1((double)a));
    }

    static double strictEXPM1(double a) {
        return (double)(StrictMath.expm1((double)a));
    }

    @Test(dataProvider = "doubleUnaryOpProvider")
    static void EXPM1DoubleMaxVectorTests(IntFunction<double[]> fa) {
        double[] a = fa.apply(SPECIES.length());
        double[] r = fr.apply(SPECIES.length());

        for (int ic = 0; ic < INVOC_COUNT; ic++) {
            for (int i = 0; i < a.length; i += SPECIES.length()) {
                DoubleVector av = DoubleVector.fromArray(SPECIES, a, i);
                av.lanewise(VectorOperators.EXPM1).intoArray(r, i);
            }
        }

        assertArraysEqualsWithinOneUlp(a, r, DoubleMaxVectorTests::EXPM1, DoubleMaxVectorTests::strictEXPM1);
    }


    static double COS(double a) {
        return (double)(Math.cos((double)a));
    }

    static double strictCOS(double a) {
        return (double)(StrictMath.cos((double)a));
    }

    @Test(dataProvider = "doubleUnaryOpProvider")
    static void COSDoubleMaxVectorTests(IntFunction<double[]> fa) {
        double[] a = fa.apply(SPECIES.length());
        double[] r = fr.apply(SPECIES.length());

        for (int ic = 0; ic < INVOC_COUNT; ic++) {
            for (int i = 0; i < a.length; i += SPECIES.length()) {
                DoubleVector av = DoubleVector.fromArray(SPECIES, a, i);
                av.lanewise(VectorOperators.COS).intoArray(r, i);
            }
        }

        assertArraysEqualsWithinOneUlp(a, r, DoubleMaxVectorTests::COS, DoubleMaxVectorTests::strictCOS);
    }


    static double TAN(double a) {
        return (double)(Math.tan((double)a));
    }

    static double strictTAN(double a) {
        return (double)(StrictMath.tan((double)a));
    }

    @Test(dataProvider = "doubleUnaryOpProvider")
    static void TANDoubleMaxVectorTests(IntFunction<double[]> fa) {
        double[] a = fa.apply(SPECIES.length());
        double[] r = fr.apply(SPECIES.length());

        for (int ic = 0; ic < INVOC_COUNT; ic++) {
            for (int i = 0; i < a.length; i += SPECIES.length()) {
                DoubleVector av = DoubleVector.fromArray(SPECIES, a, i);
                av.lanewise(VectorOperators.TAN).intoArray(r, i);
            }
        }

        assertArraysEqualsWithinOneUlp(a, r, DoubleMaxVectorTests::TAN, DoubleMaxVectorTests::strictTAN);
    }


    static double SINH(double a) {
        return (double)(Math.sinh((double)a));
    }

    static double strictSINH(double a) {
        return (double)(StrictMath.sinh((double)a));
    }

    @Test(dataProvider = "doubleUnaryOpProvider")
    static void SINHDoubleMaxVectorTests(IntFunction<double[]> fa) {
        double[] a = fa.apply(SPECIES.length());
        double[] r = fr.apply(SPECIES.length());

        for (int ic = 0; ic < INVOC_COUNT; ic++) {
            for (int i = 0; i < a.length; i += SPECIES.length()) {
                DoubleVector av = DoubleVector.fromArray(SPECIES, a, i);
                av.lanewise(VectorOperators.SINH).intoArray(r, i);
            }
        }

        assertArraysEqualsWithinOneUlp(a, r, DoubleMaxVectorTests::SINH, DoubleMaxVectorTests::strictSINH);
    }


    static double COSH(double a) {
        return (double)(Math.cosh((double)a));
    }

    static double strictCOSH(double a) {
        return (double)(StrictMath.cosh((double)a));
    }

    @Test(dataProvider = "doubleUnaryOpProvider")
    static void COSHDoubleMaxVectorTests(IntFunction<double[]> fa) {
        double[] a = fa.apply(SPECIES.length());
        double[] r = fr.apply(SPECIES.length());

        for (int ic = 0; ic < INVOC_COUNT; ic++) {
            for (int i = 0; i < a.length; i += SPECIES.length()) {
                DoubleVector av = DoubleVector.fromArray(SPECIES, a, i);
                av.lanewise(VectorOperators.COSH).intoArray(r, i);
            }
        }

        assertArraysEqualsWithinOneUlp(a, r, DoubleMaxVectorTests::COSH, DoubleMaxVectorTests::strictCOSH);
    }


    static double TANH(double a) {
        return (double)(Math.tanh((double)a));
    }

    static double strictTANH(double a) {
        return (double)(StrictMath.tanh((double)a));
    }

    @Test(dataProvider = "doubleUnaryOpProvider")
    static void TANHDoubleMaxVectorTests(IntFunction<double[]> fa) {
        double[] a = fa.apply(SPECIES.length());
        double[] r = fr.apply(SPECIES.length());

        for (int ic = 0; ic < INVOC_COUNT; ic++) {
            for (int i = 0; i < a.length; i += SPECIES.length()) {
                DoubleVector av = DoubleVector.fromArray(SPECIES, a, i);
                av.lanewise(VectorOperators.TANH).intoArray(r, i);
            }
        }

        assertArraysEqualsWithinOneUlp(a, r, DoubleMaxVectorTests::TANH, DoubleMaxVectorTests::strictTANH);
    }


    static double ASIN(double a) {
        return (double)(Math.asin((double)a));
    }

    static double strictASIN(double a) {
        return (double)(StrictMath.asin((double)a));
    }

    @Test(dataProvider = "doubleUnaryOpProvider")
    static void ASINDoubleMaxVectorTests(IntFunction<double[]> fa) {
        double[] a = fa.apply(SPECIES.length());
        double[] r = fr.apply(SPECIES.length());

        for (int ic = 0; ic < INVOC_COUNT; ic++) {
            for (int i = 0; i < a.length; i += SPECIES.length()) {
                DoubleVector av = DoubleVector.fromArray(SPECIES, a, i);
                av.lanewise(VectorOperators.ASIN).intoArray(r, i);
            }
        }

        assertArraysEqualsWithinOneUlp(a, r, DoubleMaxVectorTests::ASIN, DoubleMaxVectorTests::strictASIN);
    }


    static double ACOS(double a) {
        return (double)(Math.acos((double)a));
    }

    static double strictACOS(double a) {
        return (double)(StrictMath.acos((double)a));
    }

    @Test(dataProvider = "doubleUnaryOpProvider")
    static void ACOSDoubleMaxVectorTests(IntFunction<double[]> fa) {
        double[] a = fa.apply(SPECIES.length());
        double[] r = fr.apply(SPECIES.length());

        for (int ic = 0; ic < INVOC_COUNT; ic++) {
            for (int i = 0; i < a.length; i += SPECIES.length()) {
                DoubleVector av = DoubleVector.fromArray(SPECIES, a, i);
                av.lanewise(VectorOperators.ACOS).intoArray(r, i);
            }
        }

        assertArraysEqualsWithinOneUlp(a, r, DoubleMaxVectorTests::ACOS, DoubleMaxVectorTests::strictACOS);
    }


    static double ATAN(double a) {
        return (double)(Math.atan((double)a));
    }

    static double strictATAN(double a) {
        return (double)(StrictMath.atan((double)a));
    }

    @Test(dataProvider = "doubleUnaryOpProvider")
    static void ATANDoubleMaxVectorTests(IntFunction<double[]> fa) {
        double[] a = fa.apply(SPECIES.length());
        double[] r = fr.apply(SPECIES.length());

        for (int ic = 0; ic < INVOC_COUNT; ic++) {
            for (int i = 0; i < a.length; i += SPECIES.length()) {
                DoubleVector av = DoubleVector.fromArray(SPECIES, a, i);
                av.lanewise(VectorOperators.ATAN).intoArray(r, i);
            }
        }

        assertArraysEqualsWithinOneUlp(a, r, DoubleMaxVectorTests::ATAN, DoubleMaxVectorTests::strictATAN);
    }


    static double CBRT(double a) {
        return (double)(Math.cbrt((double)a));
    }

    static double strictCBRT(double a) {
        return (double)(StrictMath.cbrt((double)a));
    }

    @Test(dataProvider = "doubleUnaryOpProvider")
    static void CBRTDoubleMaxVectorTests(IntFunction<double[]> fa) {
        double[] a = fa.apply(SPECIES.length());
        double[] r = fr.apply(SPECIES.length());

        for (int ic = 0; ic < INVOC_COUNT; ic++) {
            for (int i = 0; i < a.length; i += SPECIES.length()) {
                DoubleVector av = DoubleVector.fromArray(SPECIES, a, i);
                av.lanewise(VectorOperators.CBRT).intoArray(r, i);
            }
        }

        assertArraysEqualsWithinOneUlp(a, r, DoubleMaxVectorTests::CBRT, DoubleMaxVectorTests::strictCBRT);
    }


    static double HYPOT(double a, double b) {
        return (double)(Math.hypot((double)a, (double)b));
    }

    static double strictHYPOT(double a, double b) {
        return (double)(StrictMath.hypot((double)a, (double)b));
    }

    @Test(dataProvider = "doubleBinaryOpProvider")
    static void HYPOTDoubleMaxVectorTests(IntFunction<double[]> fa, IntFunction<double[]> fb) {
        double[] a = fa.apply(SPECIES.length());
        double[] b = fb.apply(SPECIES.length());
        double[] r = fr.apply(SPECIES.length());

        for (int ic = 0; ic < INVOC_COUNT; ic++) {
            for (int i = 0; i < a.length; i += SPECIES.length()) {
                DoubleVector av = DoubleVector.fromArray(SPECIES, a, i);
                DoubleVector bv = DoubleVector.fromArray(SPECIES, b, i);
                av.lanewise(VectorOperators.HYPOT, bv).intoArray(r, i);
            }
        }

        assertArraysEqualsWithinOneUlp(a, b, r, DoubleMaxVectorTests::HYPOT, DoubleMaxVectorTests::strictHYPOT);
    }



    static double POW(double a, double b) {
        return (double)(Math.pow((double)a, (double)b));
    }

    static double strictPOW(double a, double b) {
        return (double)(StrictMath.pow((double)a, (double)b));
    }

    @Test(dataProvider = "doubleBinaryOpProvider")
    static void POWDoubleMaxVectorTests(IntFunction<double[]> fa, IntFunction<double[]> fb) {
        double[] a = fa.apply(SPECIES.length());
        double[] b = fb.apply(SPECIES.length());
        double[] r = fr.apply(SPECIES.length());

        for (int ic = 0; ic < INVOC_COUNT; ic++) {
            for (int i = 0; i < a.length; i += SPECIES.length()) {
                DoubleVector av = DoubleVector.fromArray(SPECIES, a, i);
                DoubleVector bv = DoubleVector.fromArray(SPECIES, b, i);
                av.lanewise(VectorOperators.POW, bv).intoArray(r, i);
            }
        }

        assertArraysEqualsWithinOneUlp(a, b, r, DoubleMaxVectorTests::POW, DoubleMaxVectorTests::strictPOW);
    }

    static double pow(double a, double b) {
        return (double)(Math.pow((double)a, (double)b));
    }

    static double strictpow(double a, double b) {
        return (double)(StrictMath.pow((double)a, (double)b));
    }

    @Test(dataProvider = "doubleBinaryOpProvider")
    static void powDoubleMaxVectorTests(IntFunction<double[]> fa, IntFunction<double[]> fb) {
        double[] a = fa.apply(SPECIES.length());
        double[] b = fb.apply(SPECIES.length());
        double[] r = fr.apply(SPECIES.length());

        for (int ic = 0; ic < INVOC_COUNT; ic++) {
            for (int i = 0; i < a.length; i += SPECIES.length()) {
                DoubleVector av = DoubleVector.fromArray(SPECIES, a, i);
                DoubleVector bv = DoubleVector.fromArray(SPECIES, b, i);
                av.pow(bv).intoArray(r, i);
            }
        }

        assertArraysEqualsWithinOneUlp(a, b, r, DoubleMaxVectorTests::pow, DoubleMaxVectorTests::strictpow);
    }



    static double ATAN2(double a, double b) {
        return (double)(Math.atan2((double)a, (double)b));
    }

    static double strictATAN2(double a, double b) {
        return (double)(StrictMath.atan2((double)a, (double)b));
    }

    @Test(dataProvider = "doubleBinaryOpProvider")
    static void ATAN2DoubleMaxVectorTests(IntFunction<double[]> fa, IntFunction<double[]> fb) {
        double[] a = fa.apply(SPECIES.length());
        double[] b = fb.apply(SPECIES.length());
        double[] r = fr.apply(SPECIES.length());

        for (int ic = 0; ic < INVOC_COUNT; ic++) {
            for (int i = 0; i < a.length; i += SPECIES.length()) {
                DoubleVector av = DoubleVector.fromArray(SPECIES, a, i);
                DoubleVector bv = DoubleVector.fromArray(SPECIES, b, i);
                av.lanewise(VectorOperators.ATAN2, bv).intoArray(r, i);
            }
        }

        assertArraysEqualsWithinOneUlp(a, b, r, DoubleMaxVectorTests::ATAN2, DoubleMaxVectorTests::strictATAN2);
    }



    @Test(dataProvider = "doubleBinaryOpProvider")
    static void POWDoubleMaxVectorTestsBroadcastSmokeTest(IntFunction<double[]> fa, IntFunction<double[]> fb) {
        double[] a = fa.apply(SPECIES.length());
        double[] b = fb.apply(SPECIES.length());
        double[] r = fr.apply(SPECIES.length());

        for (int i = 0; i < a.length; i += SPECIES.length()) {
            DoubleVector av = DoubleVector.fromArray(SPECIES, a, i);
            av.lanewise(VectorOperators.POW, b[i]).intoArray(r, i);
        }

        assertBroadcastArraysEqualsWithinOneUlp(a, b, r, DoubleMaxVectorTests::POW, DoubleMaxVectorTests::strictPOW);
    }

    @Test(dataProvider = "doubleBinaryOpProvider")
    static void powDoubleMaxVectorTestsBroadcastSmokeTest(IntFunction<double[]> fa, IntFunction<double[]> fb) {
        double[] a = fa.apply(SPECIES.length());
        double[] b = fb.apply(SPECIES.length());
        double[] r = fr.apply(SPECIES.length());

        for (int i = 0; i < a.length; i += SPECIES.length()) {
            DoubleVector av = DoubleVector.fromArray(SPECIES, a, i);
            av.pow(b[i]).intoArray(r, i);
        }

        assertBroadcastArraysEqualsWithinOneUlp(a, b, r, DoubleMaxVectorTests::pow, DoubleMaxVectorTests::strictpow);
    }



    static double FMA(double a, double b, double c) {
        return (double)(Math.fma(a, b, c));
    }
    static double fma(double a, double b, double c) {
        return (double)(Math.fma(a, b, c));
    }


    @Test(dataProvider = "doubleTernaryOpProvider")
    static void FMADoubleMaxVectorTests(IntFunction<double[]> fa, IntFunction<double[]> fb, IntFunction<double[]> fc) {
        int count = INVOC_COUNT;
        switch ("FMA") {
        case "fma": case "lanewise_FMA":
           // Math.fma uses BigDecimal
           count = Math.max(5, count/20); break;
        }
        final int INVOC_COUNT = count;
        double[] a = fa.apply(SPECIES.length());
        double[] b = fb.apply(SPECIES.length());
        double[] c = fc.apply(SPECIES.length());
        double[] r = fr.apply(SPECIES.length());

        for (int ic = 0; ic < INVOC_COUNT; ic++) {
            for (int i = 0; i < a.length; i += SPECIES.length()) {
                DoubleVector av = DoubleVector.fromArray(SPECIES, a, i);
                DoubleVector bv = DoubleVector.fromArray(SPECIES, b, i);
                DoubleVector cv = DoubleVector.fromArray(SPECIES, c, i);
                av.lanewise(VectorOperators.FMA, bv, cv).intoArray(r, i);
            }
        }

        assertArraysEquals(a, b, c, r, DoubleMaxVectorTests::FMA);
    }
    @Test(dataProvider = "doubleTernaryOpProvider")
    static void fmaDoubleMaxVectorTests(IntFunction<double[]> fa, IntFunction<double[]> fb, IntFunction<double[]> fc) {
        int count = INVOC_COUNT;
        switch ("fma") {
        case "fma": case "lanewise_FMA":
           // Math.fma uses BigDecimal
           count = Math.max(5, count/20); break;
        }
        final int INVOC_COUNT = count;
        double[] a = fa.apply(SPECIES.length());
        double[] b = fb.apply(SPECIES.length());
        double[] c = fc.apply(SPECIES.length());
        double[] r = fr.apply(SPECIES.length());

        for (int i = 0; i < a.length; i += SPECIES.length()) {
            DoubleVector av = DoubleVector.fromArray(SPECIES, a, i);
            DoubleVector bv = DoubleVector.fromArray(SPECIES, b, i);
            DoubleVector cv = DoubleVector.fromArray(SPECIES, c, i);
            av.fma(bv, cv).intoArray(r, i);
        }

        assertArraysEquals(a, b, c, r, DoubleMaxVectorTests::fma);
    }


    @Test(dataProvider = "doubleTernaryOpMaskProvider")
    static void FMADoubleMaxVectorTestsMasked(IntFunction<double[]> fa, IntFunction<double[]> fb,
                                          IntFunction<double[]> fc, IntFunction<boolean[]> fm) {
        int count = INVOC_COUNT;
        switch ("FMA") {
        case "fma": case "lanewise_FMA":
           // Math.fma uses BigDecimal
           count = Math.max(5, count/20); break;
        }
        final int INVOC_COUNT = count;
        double[] a = fa.apply(SPECIES.length());
        double[] b = fb.apply(SPECIES.length());
        double[] c = fc.apply(SPECIES.length());
        double[] r = fr.apply(SPECIES.length());
        boolean[] mask = fm.apply(SPECIES.length());
        VectorMask<Double> vmask = VectorMask.fromArray(SPECIES, mask, 0);

        for (int ic = 0; ic < INVOC_COUNT; ic++) {
            for (int i = 0; i < a.length; i += SPECIES.length()) {
                DoubleVector av = DoubleVector.fromArray(SPECIES, a, i);
                DoubleVector bv = DoubleVector.fromArray(SPECIES, b, i);
                DoubleVector cv = DoubleVector.fromArray(SPECIES, c, i);
                av.lanewise(VectorOperators.FMA, bv, cv, vmask).intoArray(r, i);
            }
        }

        assertArraysEquals(a, b, c, r, mask, DoubleMaxVectorTests::FMA);
    }





    @Test(dataProvider = "doubleTernaryOpProvider")
    static void FMADoubleMaxVectorTestsBroadcastSmokeTest(IntFunction<double[]> fa, IntFunction<double[]> fb, IntFunction<double[]> fc) {
        double[] a = fa.apply(SPECIES.length());
        double[] b = fb.apply(SPECIES.length());
        double[] c = fc.apply(SPECIES.length());
        double[] r = fr.apply(SPECIES.length());

        for (int i = 0; i < a.length; i += SPECIES.length()) {
            DoubleVector av = DoubleVector.fromArray(SPECIES, a, i);
            DoubleVector bv = DoubleVector.fromArray(SPECIES, b, i);
            av.lanewise(VectorOperators.FMA, bv, c[i]).intoArray(r, i);
        }
        assertBroadcastArraysEquals(a, b, c, r, DoubleMaxVectorTests::FMA);
    }

    @Test(dataProvider = "doubleTernaryOpProvider")
    static void FMADoubleMaxVectorTestsAltBroadcastSmokeTest(IntFunction<double[]> fa, IntFunction<double[]> fb, IntFunction<double[]> fc) {
        double[] a = fa.apply(SPECIES.length());
        double[] b = fb.apply(SPECIES.length());
        double[] c = fc.apply(SPECIES.length());
        double[] r = fr.apply(SPECIES.length());

        for (int i = 0; i < a.length; i += SPECIES.length()) {
            DoubleVector av = DoubleVector.fromArray(SPECIES, a, i);
            DoubleVector cv = DoubleVector.fromArray(SPECIES, c, i);
            av.lanewise(VectorOperators.FMA, b[i], cv).intoArray(r, i);
        }
        assertAltBroadcastArraysEquals(a, b, c, r, DoubleMaxVectorTests::FMA);
    }


    @Test(dataProvider = "doubleTernaryOpMaskProvider")
    static void FMADoubleMaxVectorTestsBroadcastMaskedSmokeTest(IntFunction<double[]> fa, IntFunction<double[]> fb,
                                          IntFunction<double[]> fc, IntFunction<boolean[]> fm) {
        double[] a = fa.apply(SPECIES.length());
        double[] b = fb.apply(SPECIES.length());
        double[] c = fc.apply(SPECIES.length());
        double[] r = fr.apply(SPECIES.length());
        boolean[] mask = fm.apply(SPECIES.length());
        VectorMask<Double> vmask = VectorMask.fromArray(SPECIES, mask, 0);

        for (int i = 0; i < a.length; i += SPECIES.length()) {
            DoubleVector av = DoubleVector.fromArray(SPECIES, a, i);
            DoubleVector bv = DoubleVector.fromArray(SPECIES, b, i);
            av.lanewise(VectorOperators.FMA, bv, c[i], vmask).intoArray(r, i);
        }

        assertBroadcastArraysEquals(a, b, c, r, mask, DoubleMaxVectorTests::FMA);
    }

    @Test(dataProvider = "doubleTernaryOpMaskProvider")
    static void FMADoubleMaxVectorTestsAltBroadcastMaskedSmokeTest(IntFunction<double[]> fa, IntFunction<double[]> fb,
                                          IntFunction<double[]> fc, IntFunction<boolean[]> fm) {
        double[] a = fa.apply(SPECIES.length());
        double[] b = fb.apply(SPECIES.length());
        double[] c = fc.apply(SPECIES.length());
        double[] r = fr.apply(SPECIES.length());
        boolean[] mask = fm.apply(SPECIES.length());
        VectorMask<Double> vmask = VectorMask.fromArray(SPECIES, mask, 0);

        for (int i = 0; i < a.length; i += SPECIES.length()) {
            DoubleVector av = DoubleVector.fromArray(SPECIES, a, i);
            DoubleVector cv = DoubleVector.fromArray(SPECIES, c, i);
            av.lanewise(VectorOperators.FMA, b[i], cv, vmask).intoArray(r, i);
        }

        assertAltBroadcastArraysEquals(a, b, c, r, mask, DoubleMaxVectorTests::FMA);
    }




    @Test(dataProvider = "doubleTernaryOpProvider")
    static void FMADoubleMaxVectorTestsDoubleBroadcastSmokeTest(IntFunction<double[]> fa, IntFunction<double[]> fb, IntFunction<double[]> fc) {
        int count = INVOC_COUNT;
        switch ("FMA") {
        case "fma": case "lanewise_FMA":
           // Math.fma uses BigDecimal
           count = Math.max(5, count/20); break;
        }
        final int INVOC_COUNT = count;
        double[] a = fa.apply(SPECIES.length());
        double[] b = fb.apply(SPECIES.length());
        double[] c = fc.apply(SPECIES.length());
        double[] r = fr.apply(SPECIES.length());

        for (int i = 0; i < a.length; i += SPECIES.length()) {
            DoubleVector av = DoubleVector.fromArray(SPECIES, a, i);
            av.lanewise(VectorOperators.FMA, b[i], c[i]).intoArray(r, i);
        }

        assertDoubleBroadcastArraysEquals(a, b, c, r, DoubleMaxVectorTests::FMA);
    }
    @Test(dataProvider = "doubleTernaryOpProvider")
    static void fmaDoubleMaxVectorTestsDoubleBroadcastSmokeTest(IntFunction<double[]> fa, IntFunction<double[]> fb, IntFunction<double[]> fc) {
        int count = INVOC_COUNT;
        switch ("fma") {
        case "fma": case "lanewise_FMA":
           // Math.fma uses BigDecimal
           count = Math.max(5, count/20); break;
        }
        final int INVOC_COUNT = count;
        double[] a = fa.apply(SPECIES.length());
        double[] b = fb.apply(SPECIES.length());
        double[] c = fc.apply(SPECIES.length());
        double[] r = fr.apply(SPECIES.length());

        for (int i = 0; i < a.length; i += SPECIES.length()) {
            DoubleVector av = DoubleVector.fromArray(SPECIES, a, i);
            av.fma(b[i], c[i]).intoArray(r, i);
        }

        assertDoubleBroadcastArraysEquals(a, b, c, r, DoubleMaxVectorTests::fma);
    }


    @Test(dataProvider = "doubleTernaryOpMaskProvider")
    static void FMADoubleMaxVectorTestsDoubleBroadcastMaskedSmokeTest(IntFunction<double[]> fa, IntFunction<double[]> fb,
                                          IntFunction<double[]> fc, IntFunction<boolean[]> fm) {
        int count = INVOC_COUNT;
        switch ("FMA") {
        case "fma": case "lanewise_FMA":
           // Math.fma uses BigDecimal
           count = Math.max(5, count/20); break;
        }
        final int INVOC_COUNT = count;
        double[] a = fa.apply(SPECIES.length());
        double[] b = fb.apply(SPECIES.length());
        double[] c = fc.apply(SPECIES.length());
        double[] r = fr.apply(SPECIES.length());
        boolean[] mask = fm.apply(SPECIES.length());
        VectorMask<Double> vmask = VectorMask.fromArray(SPECIES, mask, 0);

        for (int i = 0; i < a.length; i += SPECIES.length()) {
            DoubleVector av = DoubleVector.fromArray(SPECIES, a, i);
            av.lanewise(VectorOperators.FMA, b[i], c[i], vmask).intoArray(r, i);
        }

        assertDoubleBroadcastArraysEquals(a, b, c, r, mask, DoubleMaxVectorTests::FMA);
    }




    static double NEG(double a) {
        return (double)(-((double)a));
    }

    static double neg(double a) {
        return (double)(-((double)a));
    }

    @Test(dataProvider = "doubleUnaryOpProvider")
    static void NEGDoubleMaxVectorTests(IntFunction<double[]> fa) {
        double[] a = fa.apply(SPECIES.length());
        double[] r = fr.apply(SPECIES.length());

        for (int ic = 0; ic < INVOC_COUNT; ic++) {
            for (int i = 0; i < a.length; i += SPECIES.length()) {
                DoubleVector av = DoubleVector.fromArray(SPECIES, a, i);
                av.lanewise(VectorOperators.NEG).intoArray(r, i);
            }
        }

        assertArraysEquals(a, r, DoubleMaxVectorTests::NEG);
    }

    @Test(dataProvider = "doubleUnaryOpProvider")
    static void negDoubleMaxVectorTests(IntFunction<double[]> fa) {
        double[] a = fa.apply(SPECIES.length());
        double[] r = fr.apply(SPECIES.length());

        for (int ic = 0; ic < INVOC_COUNT; ic++) {
            for (int i = 0; i < a.length; i += SPECIES.length()) {
                DoubleVector av = DoubleVector.fromArray(SPECIES, a, i);
                av.neg().intoArray(r, i);
            }
        }

        assertArraysEquals(a, r, DoubleMaxVectorTests::neg);
    }

    @Test(dataProvider = "doubleUnaryOpMaskProvider")
    static void NEGMaskedDoubleMaxVectorTests(IntFunction<double[]> fa,
                                                IntFunction<boolean[]> fm) {
        double[] a = fa.apply(SPECIES.length());
        double[] r = fr.apply(SPECIES.length());
        boolean[] mask = fm.apply(SPECIES.length());
        VectorMask<Double> vmask = VectorMask.fromArray(SPECIES, mask, 0);

        for (int ic = 0; ic < INVOC_COUNT; ic++) {
            for (int i = 0; i < a.length; i += SPECIES.length()) {
                DoubleVector av = DoubleVector.fromArray(SPECIES, a, i);
                av.lanewise(VectorOperators.NEG, vmask).intoArray(r, i);
            }
        }

        assertArraysEquals(a, r, mask, DoubleMaxVectorTests::NEG);
    }

    static double ABS(double a) {
        return (double)(Math.abs((double)a));
    }

    static double abs(double a) {
        return (double)(Math.abs((double)a));
    }

    @Test(dataProvider = "doubleUnaryOpProvider")
    static void ABSDoubleMaxVectorTests(IntFunction<double[]> fa) {
        double[] a = fa.apply(SPECIES.length());
        double[] r = fr.apply(SPECIES.length());

        for (int ic = 0; ic < INVOC_COUNT; ic++) {
            for (int i = 0; i < a.length; i += SPECIES.length()) {
                DoubleVector av = DoubleVector.fromArray(SPECIES, a, i);
                av.lanewise(VectorOperators.ABS).intoArray(r, i);
            }
        }

        assertArraysEquals(a, r, DoubleMaxVectorTests::ABS);
    }

    @Test(dataProvider = "doubleUnaryOpProvider")
    static void absDoubleMaxVectorTests(IntFunction<double[]> fa) {
        double[] a = fa.apply(SPECIES.length());
        double[] r = fr.apply(SPECIES.length());

        for (int ic = 0; ic < INVOC_COUNT; ic++) {
            for (int i = 0; i < a.length; i += SPECIES.length()) {
                DoubleVector av = DoubleVector.fromArray(SPECIES, a, i);
                av.abs().intoArray(r, i);
            }
        }

        assertArraysEquals(a, r, DoubleMaxVectorTests::abs);
    }

    @Test(dataProvider = "doubleUnaryOpMaskProvider")
    static void ABSMaskedDoubleMaxVectorTests(IntFunction<double[]> fa,
                                                IntFunction<boolean[]> fm) {
        double[] a = fa.apply(SPECIES.length());
        double[] r = fr.apply(SPECIES.length());
        boolean[] mask = fm.apply(SPECIES.length());
        VectorMask<Double> vmask = VectorMask.fromArray(SPECIES, mask, 0);

        for (int ic = 0; ic < INVOC_COUNT; ic++) {
            for (int i = 0; i < a.length; i += SPECIES.length()) {
                DoubleVector av = DoubleVector.fromArray(SPECIES, a, i);
                av.lanewise(VectorOperators.ABS, vmask).intoArray(r, i);
            }
        }

        assertArraysEquals(a, r, mask, DoubleMaxVectorTests::ABS);
    }








    static double SQRT(double a) {
        return (double)(Math.sqrt((double)a));
    }

    static double sqrt(double a) {
        return (double)(Math.sqrt((double)a));
    }



    @Test(dataProvider = "doubleUnaryOpProvider")
    static void SQRTDoubleMaxVectorTests(IntFunction<double[]> fa) {
        double[] a = fa.apply(SPECIES.length());
        double[] r = fr.apply(SPECIES.length());

        for (int ic = 0; ic < INVOC_COUNT; ic++) {
            for (int i = 0; i < a.length; i += SPECIES.length()) {
                DoubleVector av = DoubleVector.fromArray(SPECIES, a, i);
                av.lanewise(VectorOperators.SQRT).intoArray(r, i);
            }
        }

        assertArraysEquals(a, r, DoubleMaxVectorTests::SQRT);
    }

    @Test(dataProvider = "doubleUnaryOpProvider")
    static void sqrtDoubleMaxVectorTests(IntFunction<double[]> fa) {
        double[] a = fa.apply(SPECIES.length());
        double[] r = fr.apply(SPECIES.length());

        for (int ic = 0; ic < INVOC_COUNT; ic++) {
            for (int i = 0; i < a.length; i += SPECIES.length()) {
                DoubleVector av = DoubleVector.fromArray(SPECIES, a, i);
                av.sqrt().intoArray(r, i);
            }
        }

        assertArraysEquals(a, r, DoubleMaxVectorTests::sqrt);
    }



    @Test(dataProvider = "doubleUnaryOpMaskProvider")
    static void SQRTMaskedDoubleMaxVectorTests(IntFunction<double[]> fa,
                                                IntFunction<boolean[]> fm) {
        double[] a = fa.apply(SPECIES.length());
        double[] r = fr.apply(SPECIES.length());
        boolean[] mask = fm.apply(SPECIES.length());
        VectorMask<Double> vmask = VectorMask.fromArray(SPECIES, mask, 0);

        for (int ic = 0; ic < INVOC_COUNT; ic++) {
            for (int i = 0; i < a.length; i += SPECIES.length()) {
                DoubleVector av = DoubleVector.fromArray(SPECIES, a, i);
                av.lanewise(VectorOperators.SQRT, vmask).intoArray(r, i);
            }
        }

        assertArraysEquals(a, r, mask, DoubleMaxVectorTests::SQRT);
    }

    static double[] gather(double a[], int ix, int[] b, int iy) {
        double[] res = new double[SPECIES.length()];
        for (int i = 0; i < SPECIES.length(); i++) {
            int bi = iy + i;
            res[i] = a[b[bi] + ix];
        }
        return res;
    }

    @Test(dataProvider = "doubleUnaryOpIndexProvider")
    static void gatherDoubleMaxVectorTests(IntFunction<double[]> fa, BiFunction<Integer,Integer,int[]> fs) {
        double[] a = fa.apply(SPECIES.length());
        int[] b    = fs.apply(a.length, SPECIES.length());
        double[] r = new double[a.length];

        for (int ic = 0; ic < INVOC_COUNT; ic++) {
            for (int i = 0; i < a.length; i += SPECIES.length()) {
                DoubleVector av = DoubleVector.fromArray(SPECIES, a, i, b, i);
                av.intoArray(r, i);
            }
        }

        assertArraysEquals(a, b, r, DoubleMaxVectorTests::gather);
    }
    static double[] gatherMasked(double a[], int ix, boolean[] mask, int[] b, int iy) {
        double[] res = new double[SPECIES.length()];
        for (int i = 0; i < SPECIES.length(); i++) {
            int bi = iy + i;
            if (mask[i]) {
              res[i] = a[b[bi] + ix];
            }
        }
        return res;
    }

    @Test(dataProvider = "doubleUnaryMaskedOpIndexProvider")
    static void gatherMaskedDoubleMaxVectorTests(IntFunction<double[]> fa, BiFunction<Integer,Integer,int[]> fs, IntFunction<boolean[]> fm) {
        double[] a = fa.apply(SPECIES.length());
        int[] b    = fs.apply(a.length, SPECIES.length());
        double[] r = new double[a.length];
        boolean[] mask = fm.apply(SPECIES.length());
        VectorMask<Double> vmask = VectorMask.fromArray(SPECIES, mask, 0);

        for (int ic = 0; ic < INVOC_COUNT; ic++) {
            for (int i = 0; i < a.length; i += SPECIES.length()) {
                DoubleVector av = DoubleVector.fromArray(SPECIES, a, i, b, i, vmask);
                av.intoArray(r, i);
            }
        }

        assertArraysEquals(a, b, r, mask, DoubleMaxVectorTests::gatherMasked);
    }

    static double[] scatter(double a[], int ix, int[] b, int iy) {
      double[] res = new double[SPECIES.length()];
      for (int i = 0; i < SPECIES.length(); i++) {
        int bi = iy + i;
        res[b[bi]] = a[i + ix];
      }
      return res;
    }

    @Test(dataProvider = "doubleUnaryOpIndexProvider")
    static void scatterDoubleMaxVectorTests(IntFunction<double[]> fa, BiFunction<Integer,Integer,int[]> fs) {
        double[] a = fa.apply(SPECIES.length());
        int[] b = fs.apply(a.length, SPECIES.length());
        double[] r = new double[a.length];

        for (int ic = 0; ic < INVOC_COUNT; ic++) {
            for (int i = 0; i < a.length; i += SPECIES.length()) {
                DoubleVector av = DoubleVector.fromArray(SPECIES, a, i);
                av.intoArray(r, i, b, i);
            }
        }

        assertArraysEquals(a, b, r, DoubleMaxVectorTests::scatter);
    }

    static double[] scatterMasked(double r[], double a[], int ix, boolean[] mask, int[] b, int iy) {
      // First, gather r.
      double[] oldVal = gather(r, ix, b, iy);
      double[] newVal = new double[SPECIES.length()];

      // Second, blending it with a.
      for (int i = 0; i < SPECIES.length(); i++) {
        newVal[i] = blend(oldVal[i], a[i+ix], mask[i]);
      }

      // Third, scatter: copy old value of r, and scatter it manually.
      double[] res = Arrays.copyOfRange(r, ix, ix+SPECIES.length());
      for (int i = 0; i < SPECIES.length(); i++) {
        int bi = iy + i;
        res[b[bi]] = newVal[i];
      }

      return res;
    }

    @Test(dataProvider = "scatterMaskedOpIndexProvider")
    static void scatterMaskedDoubleMaxVectorTests(IntFunction<double[]> fa, IntFunction<double[]> fb, BiFunction<Integer,Integer,int[]> fs, IntFunction<boolean[]> fm) {
        double[] a = fa.apply(SPECIES.length());
        int[] b = fs.apply(a.length, SPECIES.length());
        double[] r = fb.apply(SPECIES.length());
        boolean[] mask = fm.apply(SPECIES.length());
        VectorMask<Double> vmask = VectorMask.fromArray(SPECIES, mask, 0);

        for (int ic = 0; ic < INVOC_COUNT; ic++) {
            for (int i = 0; i < a.length; i += SPECIES.length()) {
                DoubleVector av = DoubleVector.fromArray(SPECIES, a, i);
                av.intoArray(r, i, b, i, vmask);
            }
        }

        assertArraysEquals(a, b, r, mask, DoubleMaxVectorTests::scatterMasked);
    }


    @Test(dataProvider = "doubleCompareOpProvider")
    static void ltDoubleMaxVectorTestsBroadcastSmokeTest(IntFunction<double[]> fa, IntFunction<double[]> fb) {
        double[] a = fa.apply(SPECIES.length());
        double[] b = fb.apply(SPECIES.length());

        for (int i = 0; i < a.length; i += SPECIES.length()) {
            DoubleVector av = DoubleVector.fromArray(SPECIES, a, i);
            VectorMask<Double> mv = av.lt(b[i]);

            // Check results as part of computation.
            for (int j = 0; j < SPECIES.length(); j++) {
                Assert.assertEquals(mv.laneIsSet(j), a[i + j] < b[i]);
            }
        }
    }

    @Test(dataProvider = "doubleCompareOpProvider")
    static void eqDoubleMaxVectorTestsBroadcastMaskedSmokeTest(IntFunction<double[]> fa, IntFunction<double[]> fb) {
        double[] a = fa.apply(SPECIES.length());
        double[] b = fb.apply(SPECIES.length());

        for (int i = 0; i < a.length; i += SPECIES.length()) {
            DoubleVector av = DoubleVector.fromArray(SPECIES, a, i);
            VectorMask<Double> mv = av.eq(b[i]);

            // Check results as part of computation.
            for (int j = 0; j < SPECIES.length(); j++) {
                Assert.assertEquals(mv.laneIsSet(j), a[i + j] == b[i]);
            }
        }
    }

    @Test(dataProvider = "doubletoIntUnaryOpProvider")
    static void toIntArrayDoubleMaxVectorTestsSmokeTest(IntFunction<double[]> fa) {
        double[] a = fa.apply(SPECIES.length());

        for (int i = 0; i < a.length; i += SPECIES.length()) {
            DoubleVector av = DoubleVector.fromArray(SPECIES, a, i);
            int [] r = av.toIntArray();
            assertArraysEquals(a, r, i);
        }
    }

    @Test(dataProvider = "doubletoLongUnaryOpProvider")
    static void toLongArrayDoubleMaxVectorTestsSmokeTest(IntFunction<double[]> fa) {
        double[] a = fa.apply(SPECIES.length());

        for (int i = 0; i < a.length; i += SPECIES.length()) {
            DoubleVector av = DoubleVector.fromArray(SPECIES, a, i);
            long [] r = av.toLongArray();
            assertArraysEquals(a, r, i);
        }
    }


    @Test(dataProvider = "doubleUnaryOpProvider")
    static void toStringDoubleMaxVectorTestsSmokeTest(IntFunction<double[]> fa) {
        double[] a = fa.apply(SPECIES.length());

        for (int i = 0; i < a.length; i += SPECIES.length()) {
            DoubleVector av = DoubleVector.fromArray(SPECIES, a, i);
            String str = av.toString();

            double subarr[] = Arrays.copyOfRange(a, i, i + SPECIES.length());
            Assert.assertTrue(str.equals(Arrays.toString(subarr)), "at index " + i + ", string should be = " + Arrays.toString(subarr) + ", but is = " + str);
        }
    }

    @Test(dataProvider = "doubleUnaryOpProvider")
    static void hashCodeDoubleMaxVectorTestsSmokeTest(IntFunction<double[]> fa) {
        double[] a = fa.apply(SPECIES.length());

        for (int i = 0; i < a.length; i += SPECIES.length()) {
            DoubleVector av = DoubleVector.fromArray(SPECIES, a, i);
            int hash = av.hashCode();

            double subarr[] = Arrays.copyOfRange(a, i, i + SPECIES.length());
            int expectedHash = Objects.hash(SPECIES, Arrays.hashCode(subarr));
            Assert.assertTrue(hash == expectedHash, "at index " + i + ", hash should be = " + expectedHash + ", but is = " + hash);
        }
    }


    static long ADDReduceLong(double[] a, int idx) {
        double res = 0;
        for (int i = idx; i < (idx + SPECIES.length()); i++) {
            res += a[i];
        }

        return (long)res;
    }

    static long ADDReduceAllLong(double[] a) {
        long res = 0;
        for (int i = 0; i < a.length; i += SPECIES.length()) {
            res += ADDReduceLong(a, i);
        }

        return res;
    }

    @Test(dataProvider = "doubleUnaryOpProvider")
    static void ADDReduceLongDoubleMaxVectorTests(IntFunction<double[]> fa) {
        double[] a = fa.apply(SPECIES.length());
        long[] r = lfr.apply(SPECIES.length());
        long ra = 0;

        for (int i = 0; i < a.length; i += SPECIES.length()) {
            DoubleVector av = DoubleVector.fromArray(SPECIES, a, i);
            r[i] = av.reduceLanesToLong(VectorOperators.ADD);
        }

        ra = 0;
        for (int i = 0; i < a.length; i ++) {
            ra += r[i];
        }

        assertReductionLongArraysEquals(a, r, ra,
                DoubleMaxVectorTests::ADDReduceLong, DoubleMaxVectorTests::ADDReduceAllLong);
    }

    static long ADDReduceLongMasked(double[] a, int idx, boolean[] mask) {
        double res = 0;
        for (int i = idx; i < (idx + SPECIES.length()); i++) {
            if(mask[i % SPECIES.length()])
                res += a[i];
        }

        return (long)res;
    }

    static long ADDReduceAllLongMasked(double[] a, boolean[] mask) {
        long res = 0;
        for (int i = 0; i < a.length; i += SPECIES.length()) {
            res += ADDReduceLongMasked(a, i, mask);
        }

        return res;
    }

    @Test(dataProvider = "doubleUnaryOpMaskProvider")
    static void ADDReduceLongDoubleMaxVectorTestsMasked(IntFunction<double[]> fa, IntFunction<boolean[]> fm) {
        double[] a = fa.apply(SPECIES.length());
        long[] r = lfr.apply(SPECIES.length());
        boolean[] mask = fm.apply(SPECIES.length());
        VectorMask<Double> vmask = VectorMask.fromArray(SPECIES, mask, 0);
        long ra = 0;

        for (int i = 0; i < a.length; i += SPECIES.length()) {
            DoubleVector av = DoubleVector.fromArray(SPECIES, a, i);
            r[i] = av.reduceLanesToLong(VectorOperators.ADD, vmask);
        }

        ra = 0;
        for (int i = 0; i < a.length; i ++) {
            ra += r[i];
        }

        assertReductionLongArraysEqualsMasked(a, r, ra, mask,
                DoubleMaxVectorTests::ADDReduceLongMasked, DoubleMaxVectorTests::ADDReduceAllLongMasked);
    }

    @Test(dataProvider = "doubletoLongUnaryOpProvider")
    static void BroadcastLongDoubleMaxVectorTestsSmokeTest(IntFunction<double[]> fa) {
        double[] a = fa.apply(SPECIES.length());
        double[] r = new double[a.length];

        for (int i = 0; i < a.length; i += SPECIES.length()) {
            DoubleVector.broadcast(SPECIES, (long)a[i]).intoArray(r, i);
        }
        assertBroadcastArraysEquals(a, r);
    }

    @Test(dataProvider = "doubleBinaryOpMaskProvider")
    static void blendDoubleMaxVectorTestsBroadcastLongSmokeTest(IntFunction<double[]> fa, IntFunction<double[]> fb,
                                          IntFunction<boolean[]> fm) {
        double[] a = fa.apply(SPECIES.length());
        double[] b = fb.apply(SPECIES.length());
        double[] r = fr.apply(SPECIES.length());
        boolean[] mask = fm.apply(SPECIES.length());
        VectorMask<Double> vmask = VectorMask.fromArray(SPECIES, mask, 0);

        for (int ic = 0; ic < INVOC_COUNT; ic++) {
            for (int i = 0; i < a.length; i += SPECIES.length()) {
                DoubleVector av = DoubleVector.fromArray(SPECIES, a, i);
                av.blend((long)b[i], vmask).intoArray(r, i);
            }
        }
        assertBroadcastLongArraysEquals(a, b, r, mask, DoubleMaxVectorTests::blend);
    }


    @Test(dataProvider = "doubleUnaryOpSelectFromProvider")
    static void SelectFromDoubleMaxVectorTests(IntFunction<double[]> fa,
                                           BiFunction<Integer,Integer,double[]> fs) {
        double[] a = fa.apply(SPECIES.length());
        double[] order = fs.apply(a.length, SPECIES.length());
        double[] r = fr.apply(SPECIES.length());

        for (int i = 0; i < a.length; i += SPECIES.length()) {
            DoubleVector av = DoubleVector.fromArray(SPECIES, a, i);
            DoubleVector bv = DoubleVector.fromArray(SPECIES, order, i);
            bv.selectFrom(av).intoArray(r, i);
        }

        assertSelectFromArraysEquals(a, r, order, SPECIES.length());
    }

    @Test(dataProvider = "doubleUnaryOpSelectFromMaskProvider")
    static void SelectFromDoubleMaxVectorTestsMaskedSmokeTest(IntFunction<double[]> fa,
                                                           BiFunction<Integer,Integer,double[]> fs,
                                                           IntFunction<boolean[]> fm) {
        double[] a = fa.apply(SPECIES.length());
        double[] order = fs.apply(a.length, SPECIES.length());
        double[] r = fr.apply(SPECIES.length());
        boolean[] mask = fm.apply(SPECIES.length());
        VectorMask<Double> vmask = VectorMask.fromArray(SPECIES, mask, 0);

        for (int i = 0; i < a.length; i += SPECIES.length()) {
            DoubleVector av = DoubleVector.fromArray(SPECIES, a, i);
            DoubleVector bv = DoubleVector.fromArray(SPECIES, order, i);
            bv.selectFrom(av, vmask).intoArray(r, i);
        }

        assertSelectFromArraysEquals(a, r, order, mask, SPECIES.length());
    }

    @Test(dataProvider = "shuffleProvider")
    static void shuffleMiscellaneousDoubleMaxVectorTestsSmokeTest(BiFunction<Integer,Integer,int[]> fs) {
        int[] a = fs.apply(SPECIES.length() * BUFFER_REPS, SPECIES.length());

        for (int i = 0; i < a.length; i += SPECIES.length()) {
            var shuffle = VectorShuffle.fromArray(SPECIES, a, i);
            int hash = shuffle.hashCode();
            int length = shuffle.length();

            int subarr[] = Arrays.copyOfRange(a, i, i + SPECIES.length());
            int expectedHash = Objects.hash(SPECIES, Arrays.hashCode(subarr));
            Assert.assertTrue(hash == expectedHash, "at index " + i + ", hash should be = " + expectedHash + ", but is = " + hash);
            Assert.assertEquals(length, SPECIES.length());
        }
    }

    @Test(dataProvider = "shuffleProvider")
    static void shuffleToStringDoubleMaxVectorTestsSmokeTest(BiFunction<Integer,Integer,int[]> fs) {
        int[] a = fs.apply(SPECIES.length() * BUFFER_REPS, SPECIES.length());

        for (int i = 0; i < a.length; i += SPECIES.length()) {
            var shuffle = VectorShuffle.fromArray(SPECIES, a, i);
            String str = shuffle.toString();

            int subarr[] = Arrays.copyOfRange(a, i, i + SPECIES.length());
            Assert.assertTrue(str.equals("Shuffle" + Arrays.toString(subarr)), "at index " +
                i + ", string should be = " + Arrays.toString(subarr) + ", but is = " + str);
        }
    }

    @Test(dataProvider = "shuffleCompareOpProvider")
    static void shuffleEqualsDoubleMaxVectorTestsSmokeTest(BiFunction<Integer,Integer,int[]> fa, BiFunction<Integer,Integer,int[]> fb) {
        int[] a = fa.apply(SPECIES.length() * BUFFER_REPS, SPECIES.length());
        int[] b = fb.apply(SPECIES.length() * BUFFER_REPS, SPECIES.length());

        for (int i = 0; i < a.length; i += SPECIES.length()) {
            var av = VectorShuffle.fromArray(SPECIES, a, i);
            var bv = VectorShuffle.fromArray(SPECIES, b, i);
            boolean eq = av.equals(bv);
            int to = i + SPECIES.length();
            Assert.assertEquals(eq, Arrays.equals(a, i, to, b, i, to));
        }
    }

    @Test(dataProvider = "maskCompareOpProvider")
    static void maskEqualsDoubleMaxVectorTestsSmokeTest(IntFunction<boolean[]> fa, IntFunction<boolean[]> fb) {
        boolean[] a = fa.apply(SPECIES.length());
        boolean[] b = fb.apply(SPECIES.length());

        for (int i = 0; i < a.length; i += SPECIES.length()) {
            var av = SPECIES.loadMask(a, i);
            var bv = SPECIES.loadMask(b, i);
            boolean equals = av.equals(bv);
            int to = i + SPECIES.length();
            Assert.assertEquals(equals, Arrays.equals(a, i, to, b, i, to));
        }
    }

    static boolean beq(boolean a, boolean b) {
        return (a == b);
    }

    @Test(dataProvider = "maskCompareOpProvider")
    static void maskEqDoubleMaxVectorTestsSmokeTest(IntFunction<boolean[]> fa, IntFunction<boolean[]> fb) {
        boolean[] a = fa.apply(SPECIES.length());
        boolean[] b = fb.apply(SPECIES.length());
        boolean[] r = new boolean[a.length];

        for (int i = 0; i < a.length; i += SPECIES.length()) {
            var av = SPECIES.loadMask(a, i);
            var bv = SPECIES.loadMask(b, i);
            var cv = av.eq(bv);
            cv.intoArray(r, i);
        }
        assertArraysEquals(a, b, r, DoubleMaxVectorTests::beq);
    }

    @Test(dataProvider = "maskProvider")
    static void maskHashCodeDoubleMaxVectorTestsSmokeTest(IntFunction<boolean[]> fa) {
        boolean[] a = fa.apply(SPECIES.length());

        for (int i = 0; i < a.length; i += SPECIES.length()) {
            var vmask = SPECIES.loadMask(a, i);
            int hash = vmask.hashCode();

            boolean subarr[] = Arrays.copyOfRange(a, i, i + SPECIES.length());
            int expectedHash = Objects.hash(SPECIES, Arrays.hashCode(subarr));
            Assert.assertTrue(hash == expectedHash, "at index " + i + ", hash should be = " + expectedHash + ", but is = " + hash);
        }
    }

    @Test(dataProvider = "maskProvider")
    static void maskTrueCountDoubleMaxVectorTestsSmokeTest(IntFunction<boolean[]> fa) {
        boolean[] a = fa.apply(SPECIES.length());

        for (int i = 0; i < a.length; i += SPECIES.length()) {
            var vmask = SPECIES.loadMask(a, i);
            int tcount = vmask.trueCount();
            int expectedTcount = 0;
            for (int j = i; j < i + SPECIES.length(); j++) {
                expectedTcount += a[j] ? 1 : 0;
            }
            Assert.assertTrue(tcount == expectedTcount, "at index " + i + ", trueCount should be = " + expectedTcount + ", but is = " + tcount);
        }
    }

    @Test(dataProvider = "maskProvider")
    static void maskLastTrueDoubleMaxVectorTestsSmokeTest(IntFunction<boolean[]> fa) {
        boolean[] a = fa.apply(SPECIES.length());

        for (int i = 0; i < a.length; i += SPECIES.length()) {
            var vmask = SPECIES.loadMask(a, i);
            int ltrue = vmask.lastTrue();
            int j = i + SPECIES.length() - 1;
            for (; j >= i; j--) {
                if (a[j]) break;
            }
            int expectedLtrue = j - i;

            Assert.assertTrue(ltrue == expectedLtrue, "at index " + i +
                ", lastTrue should be = " + expectedLtrue + ", but is = " + ltrue);
        }
    }


    @DataProvider
    public static Object[][] offsetProvider() {
        return new Object[][]{
                {0},
                {-1},
                {+1},
                {+2},
                {-2},
        };
    }

    @Test(dataProvider = "offsetProvider")
    static void indexInRangeDoubleMaxVectorTestsSmokeTest(int offset) {
        int limit = SPECIES.length() * BUFFER_REPS;
        for (int i = 0; i < limit; i += SPECIES.length()) {
            var actualMask = SPECIES.indexInRange(i + offset, limit);
            var expectedMask = SPECIES.maskAll(true).indexInRange(i + offset, limit);
            assert(actualMask.equals(expectedMask));
            for (int j = 0; j < SPECIES.length(); j++)  {
                int index = i + j + offset;
                Assert.assertEquals(actualMask.laneIsSet(j), index >= 0 && index < limit);
            }
        }
    }

    @DataProvider
    public static Object[][] lengthProvider() {
        return new Object[][]{
                {0},
                {1},
                {32},
                {37},
                {1024},
                {1024+1},
                {1024+5},
        };
    }

    @Test(dataProvider = "lengthProvider")
    static void loopBoundDoubleMaxVectorTestsSmokeTest(int length) {
        int actualLoopBound = SPECIES.loopBound(length);
        int expectedLoopBound = length - Math.floorMod(length, SPECIES.length());
        Assert.assertEquals(actualLoopBound, expectedLoopBound);
    }

    @Test
    static void ElementSizeDoubleMaxVectorTestsSmokeTest() {
        DoubleVector av = DoubleVector.zero(SPECIES);
        int elsize = av.elementSize();
        Assert.assertEquals(elsize, Double.SIZE);
    }

    @Test
    static void VectorShapeDoubleMaxVectorTestsSmokeTest() {
        DoubleVector av = DoubleVector.zero(SPECIES);
        VectorShape vsh = av.shape();
        assert(vsh.equals(VectorShape.S_Max_BIT));
    }

    @Test
    static void ShapeWithLanesDoubleMaxVectorTestsSmokeTest() {
        DoubleVector av = DoubleVector.zero(SPECIES);
        VectorShape vsh = av.shape();
        VectorSpecies species = vsh.withLanes(double.class);
        assert(species.equals(SPECIES));
    }

    @Test
    static void ElementTypeDoubleMaxVectorTestsSmokeTest() {
        DoubleVector av = DoubleVector.zero(SPECIES);
        assert(av.species().elementType() == double.class);
    }

    @Test
    static void SpeciesElementSizeDoubleMaxVectorTestsSmokeTest() {
        DoubleVector av = DoubleVector.zero(SPECIES);
        assert(av.species().elementSize() == Double.SIZE);
    }

    @Test
    static void VectorTypeDoubleMaxVectorTestsSmokeTest() {
        DoubleVector av = DoubleVector.zero(SPECIES);
        assert(av.species().vectorType() == av.getClass());
    }

    @Test
    static void WithLanesDoubleMaxVectorTestsSmokeTest() {
        DoubleVector av = DoubleVector.zero(SPECIES);
        VectorSpecies species = av.species().withLanes(double.class);
        assert(species.equals(SPECIES));
    }

    @Test
    static void WithShapeDoubleMaxVectorTestsSmokeTest() {
        DoubleVector av = DoubleVector.zero(SPECIES);
        VectorShape vsh = av.shape();
        VectorSpecies species = av.species().withShape(vsh);
        assert(species.equals(SPECIES));
    }
}
<|MERGE_RESOLUTION|>--- conflicted
+++ resolved
@@ -2487,10 +2487,6 @@
             }
         }
     }
-<<<<<<< HEAD
-
-=======
->>>>>>> 8afdcaee
     static boolean testIS_NEGATIVE(double a) {
         return bits(a)<0;
     }
@@ -2529,10 +2525,6 @@
             }
         }
     }
-<<<<<<< HEAD
-
-=======
->>>>>>> 8afdcaee
 
     static boolean testIS_FINITE(double a) {
         return Double.isFinite(a);
@@ -2572,10 +2564,6 @@
             }
         }
     }
-<<<<<<< HEAD
-
-=======
->>>>>>> 8afdcaee
 
 
     static boolean testIS_NAN(double a) {
@@ -2616,10 +2604,6 @@
             }
         }
     }
-<<<<<<< HEAD
-
-=======
->>>>>>> 8afdcaee
 
 
     static boolean testIS_INFINITE(double a) {
@@ -2660,10 +2644,6 @@
             }
         }
     }
-<<<<<<< HEAD
-
-=======
->>>>>>> 8afdcaee
 
 
     @Test(dataProvider = "doubleCompareOpProvider")
