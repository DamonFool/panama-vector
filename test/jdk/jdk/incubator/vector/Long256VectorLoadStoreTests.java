/*
 * Copyright (c) 2018, 2021, Oracle and/or its affiliates. All rights reserved.
 * DO NOT ALTER OR REMOVE COPYRIGHT NOTICES OR THIS FILE HEADER.
 *
 * This code is free software; you can redistribute it and/or modify it
 * under the terms of the GNU General Public License version 2 only, as
 * published by the Free Software Foundation.
 *
 * This code is distributed in the hope that it will be useful, but WITHOUT
 * ANY WARRANTY; without even the implied warranty of MERCHANTABILITY or
 * FITNESS FOR A PARTICULAR PURPOSE.  See the GNU General Public License
 * version 2 for more details (a copy is included in the LICENSE file that
 * accompanied this code).
 *
 * You should have received a copy of the GNU General Public License version
 * 2 along with this work; if not, write to the Free Software Foundation,
 * Inc., 51 Franklin St, Fifth Floor, Boston, MA 02110-1301 USA.
 *
 * Please contact Oracle, 500 Oracle Parkway, Redwood Shores, CA 94065 USA
 * or visit www.oracle.com if you need additional information or have any
 * questions.
 */

/*
 * @test
 * @modules jdk.incubator.vector java.base/jdk.internal.vm.annotation
 * @run testng/othervm -XX:-TieredCompilation Long256VectorLoadStoreTests
 *
 */

// -- This file was mechanically generated: Do not edit! -- //

import jdk.incubator.vector.LongVector;
import jdk.incubator.vector.VectorMask;
import jdk.incubator.vector.VectorSpecies;
import jdk.incubator.vector.VectorShuffle;
import jdk.internal.vm.annotation.DontInline;
import org.testng.Assert;
import org.testng.annotations.DataProvider;
import org.testng.annotations.Test;

import java.nio.ByteBuffer;
import java.nio.LongBuffer;
import java.nio.ByteOrder;
import java.nio.ReadOnlyBufferException;
import java.util.List;
import java.util.function.*;

@Test
public class Long256VectorLoadStoreTests extends AbstractVectorTest {
    static final VectorSpecies<Long> SPECIES =
                LongVector.SPECIES_256;

    static final int INVOC_COUNT = Integer.getInteger("jdk.incubator.vector.test.loop-iterations", 10);


    static final int BUFFER_REPS = Integer.getInteger("jdk.incubator.vector.test.buffer-vectors", 25000 / 256);

    static final int BUFFER_SIZE = Integer.getInteger("jdk.incubator.vector.test.buffer-size", BUFFER_REPS * (256 / 8));

    static void assertArraysEquals(long[] r, long[] a, boolean[] mask) {
        int i = 0;
        try {
            for (; i < a.length; i++) {
                Assert.assertEquals(r[i], mask[i % SPECIES.length()] ? a[i] : (long) 0);
            }
        } catch (AssertionError e) {
            Assert.assertEquals(r[i], mask[i % SPECIES.length()] ? a[i] : (long) 0, "at index #" + i);
        }
    }

    static void assertArraysEquals(byte[] r, byte[] a, boolean[] mask) {
        int i = 0;
        try {
            for (; i < a.length; i++) {
                Assert.assertEquals(r[i], mask[(i*8/SPECIES.elementSize()) % SPECIES.length()] ? a[i] : (byte) 0);
            }
        } catch (AssertionError e) {
            Assert.assertEquals(r[i], mask[(i*8/SPECIES.elementSize()) % SPECIES.length()] ? a[i] : (byte) 0, "at index #" + i);
        }
    }

    static final List<IntFunction<long[]>> LONG_GENERATORS = List.of(
            withToString("long[i * 5]", (int s) -> {
                return fill(s * BUFFER_REPS,
                            i -> (long)(i * 5));
            }),
            withToString("long[i + 1]", (int s) -> {
                return fill(s * BUFFER_REPS,
                            i -> (((long)(i + 1) == 0) ? 1 : (long)(i + 1)));
            })
    );

    // Relative to array.length
    static final List<IntFunction<Integer>> INDEX_GENERATORS = List.of(
            withToString("-1", (int l) -> {
                return -1;
            }),
            withToString("l", (int l) -> {
                return l;
            }),
            withToString("l - 1", (int l) -> {
                return l - 1;
            }),
            withToString("l + 1", (int l) -> {
                return l + 1;
            }),
            withToString("l - speciesl + 1", (int l) -> {
                return l - SPECIES.length() + 1;
            }),
            withToString("l + speciesl - 1", (int l) -> {
                return l + SPECIES.length() - 1;
            }),
            withToString("l + speciesl", (int l) -> {
                return l + SPECIES.length();
            }),
            withToString("l + speciesl + 1", (int l) -> {
                return l + SPECIES.length() + 1;
            })
    );

    // Relative to byte[] array.length or ByteBuffer.limit()
    static final List<IntFunction<Integer>> BYTE_INDEX_GENERATORS = List.of(
            withToString("-1", (int l) -> {
                return -1;
            }),
            withToString("l", (int l) -> {
                return l;
            }),
            withToString("l - 1", (int l) -> {
                return l - 1;
            }),
            withToString("l + 1", (int l) -> {
                return l + 1;
            }),
            withToString("l - speciesl*ebsize + 1", (int l) -> {
                return l - SPECIES.vectorByteSize() + 1;
            }),
            withToString("l + speciesl*ebsize - 1", (int l) -> {
                return l + SPECIES.vectorByteSize() - 1;
            }),
            withToString("l + speciesl*ebsize", (int l) -> {
                return l + SPECIES.vectorByteSize();
            }),
            withToString("l + speciesl*ebsize + 1", (int l) -> {
                return l + SPECIES.vectorByteSize() + 1;
            })
    );

    @DataProvider
    public Object[][] longProvider() {
        return LONG_GENERATORS.stream().
                map(f -> new Object[]{f}).
                toArray(Object[][]::new);
    }

    @DataProvider
    public Object[][] maskProvider() {
        return BOOLEAN_MASK_GENERATORS.stream().
                map(f -> new Object[]{f}).
                toArray(Object[][]::new);
    }

    @DataProvider
    public Object[][] longProviderForIOOBE() {
        var f = LONG_GENERATORS.get(0);
        return INDEX_GENERATORS.stream().map(fi -> {
                    return new Object[] {f, fi};
                }).
                toArray(Object[][]::new);
    }

    @DataProvider
    public Object[][] longMaskProvider() {
        return BOOLEAN_MASK_GENERATORS.stream().
                flatMap(fm -> LONG_GENERATORS.stream().map(fa -> {
                    return new Object[] {fa, fm};
                })).
                toArray(Object[][]::new);
    }

    @DataProvider
    public Object[][] longMaskProviderForIOOBE() {
        var f = LONG_GENERATORS.get(0);
        return BOOLEAN_MASK_GENERATORS.stream().
                flatMap(fm -> INDEX_GENERATORS.stream().map(fi -> {
                    return new Object[] {f, fi, fm};
                })).
                toArray(Object[][]::new);
    }

    @DataProvider
    public Object[][] longIndexMapProvider() {
        return INDEX_GENERATORS.stream().
                flatMap(fim -> LONG_GENERATORS.stream().map(fa -> {
                    return new Object[] {fa, fim};
                })).
                toArray(Object[][]::new);
    }

    @DataProvider
    public Object[][] longIndexMapMaskProvider() {
        return BOOLEAN_MASK_GENERATORS.stream().
                flatMap(fm -> INDEX_GENERATORS.stream().
                    flatMap(fim -> LONG_GENERATORS.stream().map(fa -> {
                        return new Object[] {fa, fim, fm};
                    }))).
                toArray(Object[][]::new);
    }

    @DataProvider
    public Object[][] longByteBufferProvider() {
        return LONG_GENERATORS.stream().
                flatMap(fa -> BYTE_BUFFER_GENERATORS.stream().
                        flatMap(fb -> BYTE_ORDER_VALUES.stream().map(bo -> {
                            return new Object[]{fa, fb, bo};
                        }))).
                toArray(Object[][]::new);
    }

    @DataProvider
    public Object[][] longByteBufferMaskProvider() {
        return BOOLEAN_MASK_GENERATORS.stream().
                flatMap(fm -> LONG_GENERATORS.stream().
                        flatMap(fa -> BYTE_BUFFER_GENERATORS.stream().
                                flatMap(fb -> BYTE_ORDER_VALUES.stream().map(bo -> {
                            return new Object[]{fa, fb, fm, bo};
                        })))).
                toArray(Object[][]::new);
    }

    @DataProvider
    public Object[][] longByteArrayProvider() {
        return LONG_GENERATORS.stream().
                flatMap(fa -> BYTE_ORDER_VALUES.stream().map(bo -> {
                    return new Object[]{fa, bo};
                })).
                toArray(Object[][]::new);
    }

    @DataProvider
    public Object[][] longByteArrayMaskProvider() {
        return BOOLEAN_MASK_GENERATORS.stream().
                flatMap(fm -> LONG_GENERATORS.stream().
                    flatMap(fa -> BYTE_ORDER_VALUES.stream().map(bo -> {
                        return new Object[]{fa, fm, bo};
                    }))).
                toArray(Object[][]::new);
    }

    @DataProvider
    public Object[][] longByteProviderForIOOBE() {
        var f = LONG_GENERATORS.get(0);
        return BYTE_INDEX_GENERATORS.stream().map(fi -> {
                    return new Object[] {f, fi};
                }).
                toArray(Object[][]::new);
    }

    @DataProvider
    public Object[][] longByteMaskProviderForIOOBE() {
        var f = LONG_GENERATORS.get(0);
        return BOOLEAN_MASK_GENERATORS.stream().
                flatMap(fm -> BYTE_INDEX_GENERATORS.stream().map(fi -> {
                    return new Object[] {f, fi, fm};
                })).
                toArray(Object[][]::new);
    }

    static ByteBuffer toBuffer(long[] a, IntFunction<ByteBuffer> fb) {
        ByteBuffer bb = fb.apply(a.length * SPECIES.elementSize() / 8);
        for (long v : a) {
            bb.putLong(v);
        }
        return bb.clear();
    }

    static long[] bufferToArray(ByteBuffer bb) {
        LongBuffer db = bb.asLongBuffer();
        long[] d = new long[db.capacity()];
        db.get(0, d);
        return d;
    }

    static byte[] toByteArray(long[] a, IntFunction<byte[]> fb, ByteOrder bo) {
        byte[] b = fb.apply(a.length * SPECIES.elementSize() / 8);
        LongBuffer bb = ByteBuffer.wrap(b, 0, b.length).order(bo).asLongBuffer();
        for (long v : a) {
            bb.put(v);
        }
        return b;
    }


    interface ToLongF {
        long apply(int i);
    }

    static long[] fill(int s , ToLongF f) {
        return fill(new long[s], f);
    }

    static long[] fill(long[] a, ToLongF f) {
        for (int i = 0; i < a.length; i++) {
            a[i] = f.apply(i);
        }
        return a;
    }

    @DontInline
    static LongVector fromArray(long[] a, int i) {
        return LongVector.fromArray(SPECIES, a, i);
    }

    @DontInline
    static LongVector fromArray(long[] a, int i, VectorMask<Long> m) {
        return LongVector.fromArray(SPECIES, a, i, m);
    }

    @DontInline
    static void intoArray(LongVector v, long[] a, int i) {
        v.intoArray(a, i);
    }

    @DontInline
    static void intoArray(LongVector v, long[] a, int i, VectorMask<Long> m) {
        v.intoArray(a, i, m);
    }

    @DontInline
    static LongVector fromByteArray(byte[] a, int i, ByteOrder bo) {
        return LongVector.fromByteArray(SPECIES, a, i, bo);
    }

    @DontInline
    static LongVector fromByteArray(byte[] a, int i, ByteOrder bo, VectorMask<Long> m) {
        return LongVector.fromByteArray(SPECIES, a, i, bo, m);
    }

    @DontInline
    static void intoByteArray(LongVector v, byte[] a, int i, ByteOrder bo) {
        v.intoByteArray(a, i, bo);
    }

    @DontInline
    static void intoByteArray(LongVector v, byte[] a, int i, ByteOrder bo, VectorMask<Long> m) {
        v.intoByteArray(a, i, bo, m);
    }

    @DontInline
    static LongVector fromByteBuffer(ByteBuffer a, int i, ByteOrder bo) {
        return LongVector.fromByteBuffer(SPECIES, a, i, bo);
    }

    @DontInline
    static LongVector fromByteBuffer(ByteBuffer a, int i, ByteOrder bo, VectorMask<Long> m) {
        return LongVector.fromByteBuffer(SPECIES, a, i, bo, m);
    }

    @DontInline
    static void intoByteBuffer(LongVector v, ByteBuffer a, int i, ByteOrder bo) {
        v.intoByteBuffer(a, i, bo);
    }

    @DontInline
    static void intoByteBuffer(LongVector v, ByteBuffer a, int i, ByteOrder bo, VectorMask<Long> m) {
        v.intoByteBuffer(a, i, bo, m);
    }


    @Test(dataProvider = "longProvider")
    static void loadStoreArray(IntFunction<long[]> fa) {
        long[] a = fa.apply(SPECIES.length());
        long[] r = new long[a.length];

        for (int ic = 0; ic < INVOC_COUNT; ic++) {
            for (int i = 0; i < a.length; i += SPECIES.length()) {
                LongVector av = LongVector.fromArray(SPECIES, a, i);
                av.intoArray(r, i);
            }
        }
        Assert.assertEquals(r, a);
    }

    @Test(dataProvider = "longProviderForIOOBE")
    static void loadArrayIOOBE(IntFunction<long[]> fa, IntFunction<Integer> fi) {
        long[] a = fa.apply(SPECIES.length());
        long[] r = new long[a.length];

        for (int ic = 0; ic < INVOC_COUNT; ic++) {
            for (int i = 0; i < a.length; i += SPECIES.length()) {
                LongVector av = fromArray(a, i);
                av.intoArray(r, i);
            }
        }

        int index = fi.apply(a.length);
        boolean shouldFail = isIndexOutOfBounds(SPECIES.length(), index, a.length);
        try {
            fromArray(a, index);
            if (shouldFail) {
                Assert.fail("Failed to throw IndexOutOfBoundsException");
            }
        } catch (IndexOutOfBoundsException e) {
            if (!shouldFail) {
                Assert.fail("Unexpected IndexOutOfBoundsException");
            }
        }
    }

    @Test(dataProvider = "longProviderForIOOBE")
    static void storeArrayIOOBE(IntFunction<long[]> fa, IntFunction<Integer> fi) {
        long[] a = fa.apply(SPECIES.length());
        long[] r = new long[a.length];

        for (int ic = 0; ic < INVOC_COUNT; ic++) {
            for (int i = 0; i < a.length; i += SPECIES.length()) {
                LongVector av = LongVector.fromArray(SPECIES, a, i);
                intoArray(av, r, i);
            }
        }

        int index = fi.apply(a.length);
        boolean shouldFail = isIndexOutOfBounds(SPECIES.length(), index, a.length);
        try {
            LongVector av = LongVector.fromArray(SPECIES, a, 0);
            intoArray(av, r, index);
            if (shouldFail) {
                Assert.fail("Failed to throw IndexOutOfBoundsException");
            }
        } catch (IndexOutOfBoundsException e) {
            if (!shouldFail) {
                Assert.fail("Unexpected IndexOutOfBoundsException");
            }
        }
    }


    @Test(dataProvider = "longMaskProvider")
    static void loadStoreMaskArray(IntFunction<long[]> fa,
                                   IntFunction<boolean[]> fm) {
        long[] a = fa.apply(SPECIES.length());
        long[] r = new long[a.length];
        boolean[] mask = fm.apply(SPECIES.length());
        VectorMask<Long> vmask = VectorMask.fromValues(SPECIES, mask);

        for (int ic = 0; ic < INVOC_COUNT; ic++) {
            for (int i = 0; i < a.length; i += SPECIES.length()) {
                LongVector av = LongVector.fromArray(SPECIES, a, i, vmask);
                av.intoArray(r, i);
            }
        }
        assertArraysEquals(r, a, mask);


        r = new long[a.length];

        for (int ic = 0; ic < INVOC_COUNT; ic++) {
            for (int i = 0; i < a.length; i += SPECIES.length()) {
                LongVector av = LongVector.fromArray(SPECIES, a, i);
                av.intoArray(r, i, vmask);
            }
        }
        assertArraysEquals(r, a, mask);
    }

    @Test(dataProvider = "longMaskProviderForIOOBE")
    static void loadArrayMaskIOOBE(IntFunction<long[]> fa, IntFunction<Integer> fi, IntFunction<boolean[]> fm) {
        long[] a = fa.apply(SPECIES.length());
        long[] r = new long[a.length];
        boolean[] mask = fm.apply(SPECIES.length());
        VectorMask<Long> vmask = VectorMask.fromValues(SPECIES, mask);

        for (int ic = 0; ic < INVOC_COUNT; ic++) {
            for (int i = 0; i < a.length; i += SPECIES.length()) {
                LongVector av = fromArray(a, i, vmask);
                av.intoArray(r, i);
            }
        }

        int index = fi.apply(a.length);
        boolean shouldFail = isIndexOutOfBoundsForMask(mask, index, a.length);
        try {
            fromArray(a, index, vmask);
            if (shouldFail) {
                Assert.fail("Failed to throw IndexOutOfBoundsException");
            }
        } catch (IndexOutOfBoundsException e) {
            if (!shouldFail) {
                Assert.fail("Unexpected IndexOutOfBoundsException");
            }
        }
    }

    @Test(dataProvider = "longMaskProviderForIOOBE")
    static void storeArrayMaskIOOBE(IntFunction<long[]> fa, IntFunction<Integer> fi, IntFunction<boolean[]> fm) {
        long[] a = fa.apply(SPECIES.length());
        long[] r = new long[a.length];
        boolean[] mask = fm.apply(SPECIES.length());
        VectorMask<Long> vmask = VectorMask.fromValues(SPECIES, mask);

        for (int ic = 0; ic < INVOC_COUNT; ic++) {
            for (int i = 0; i < a.length; i += SPECIES.length()) {
                LongVector av = LongVector.fromArray(SPECIES, a, i);
                intoArray(av, r, i, vmask);
            }
        }

        int index = fi.apply(a.length);
        boolean shouldFail = isIndexOutOfBoundsForMask(mask, index, a.length);
        try {
            LongVector av = LongVector.fromArray(SPECIES, a, 0);
            intoArray(av, a, index, vmask);
            if (shouldFail) {
                Assert.fail("Failed to throw IndexOutOfBoundsException");
            }
        } catch (IndexOutOfBoundsException e) {
            if (!shouldFail) {
                Assert.fail("Unexpected IndexOutOfBoundsException");
            }
        }
    }


<<<<<<< HEAD
=======
    @Test(dataProvider = "longMaskProvider")
    static void loadStoreMask(IntFunction<long[]> fa,
                              IntFunction<boolean[]> fm) {
        boolean[] mask = fm.apply(SPECIES.length());
        boolean[] r = new boolean[mask.length];

        for (int ic = 0; ic < INVOC_COUNT; ic++) {
            for (int i = 0; i < mask.length; i += SPECIES.length()) {
                VectorMask<Long> vmask = VectorMask.fromArray(SPECIES, mask, i);
                vmask.intoArray(r, i);
            }
        }
        Assert.assertEquals(r, mask);
    }


>>>>>>> 07851474
    @Test(dataProvider = "longByteBufferProvider")
    static void loadStoreByteBuffer(IntFunction<long[]> fa,
                                    IntFunction<ByteBuffer> fb,
                                    ByteOrder bo) {
        ByteBuffer a = toBuffer(fa.apply(SPECIES.length()), fb);
        ByteBuffer r = fb.apply(a.limit());

        int l = a.limit();
        int s = SPECIES.vectorByteSize();

        for (int ic = 0; ic < INVOC_COUNT; ic++) {
            for (int i = 0; i < l; i += s) {
                LongVector av = LongVector.fromByteBuffer(SPECIES, a, i, bo);
                av.intoByteBuffer(r, i, bo);
            }
        }
        Assert.assertEquals(a.position(), 0, "Input buffer position changed");
        Assert.assertEquals(a.limit(), l, "Input buffer limit changed");
        Assert.assertEquals(r.position(), 0, "Result buffer position changed");
        Assert.assertEquals(r.limit(), l, "Result buffer limit changed");
        Assert.assertEquals(r, a, "Buffers not equal");
    }

    @Test(dataProvider = "longByteProviderForIOOBE")
    static void loadByteBufferIOOBE(IntFunction<long[]> fa, IntFunction<Integer> fi) {
        ByteBuffer a = toBuffer(fa.apply(SPECIES.length()), ByteBuffer::allocateDirect);
        ByteBuffer r = ByteBuffer.allocateDirect(a.limit());

        int l = a.limit();
        int s = SPECIES.vectorByteSize();

        for (int ic = 0; ic < INVOC_COUNT; ic++) {
            for (int i = 0; i < l; i += s) {
                LongVector av = fromByteBuffer(a, i, ByteOrder.nativeOrder());
                av.intoByteBuffer(r, i, ByteOrder.nativeOrder());
            }
        }

        int index = fi.apply(a.limit());
        boolean shouldFail = isIndexOutOfBounds(SPECIES.vectorByteSize(), index, a.limit());
        try {
            fromByteBuffer(a, index, ByteOrder.nativeOrder());
            if (shouldFail) {
                Assert.fail("Failed to throw IndexOutOfBoundsException");
            }
        } catch (IndexOutOfBoundsException e) {
            if (!shouldFail) {
                Assert.fail("Unexpected IndexOutOfBoundsException");
            }
        }
    }

    @Test(dataProvider = "longByteProviderForIOOBE")
    static void storeByteBufferIOOBE(IntFunction<long[]> fa, IntFunction<Integer> fi) {
        ByteBuffer a = toBuffer(fa.apply(SPECIES.length()), ByteBuffer::allocateDirect);
        ByteBuffer r = ByteBuffer.allocateDirect(a.limit());

        int l = a.limit();
        int s = SPECIES.vectorByteSize();

        for (int ic = 0; ic < INVOC_COUNT; ic++) {
            for (int i = 0; i < l; i += s) {
                LongVector av = LongVector.fromByteBuffer(SPECIES, a, i, ByteOrder.nativeOrder());
                intoByteBuffer(av, r, i, ByteOrder.nativeOrder());
            }
        }

        int index = fi.apply(a.limit());
        boolean shouldFail = isIndexOutOfBounds(SPECIES.vectorByteSize(), index, a.limit());
        try {
            LongVector av = LongVector.fromByteBuffer(SPECIES, a, 0, ByteOrder.nativeOrder());
            intoByteBuffer(av, r, index, ByteOrder.nativeOrder());
            if (shouldFail) {
                Assert.fail("Failed to throw IndexOutOfBoundsException");
            }
        } catch (IndexOutOfBoundsException e) {
            if (!shouldFail) {
                Assert.fail("Unexpected IndexOutOfBoundsException");
            }
        }
    }


    @Test(dataProvider = "longByteBufferMaskProvider")
    static void loadStoreByteBufferMask(IntFunction<long[]> fa,
                                        IntFunction<ByteBuffer> fb,
                                        IntFunction<boolean[]> fm,
                                        ByteOrder bo) {
        long[] _a = fa.apply(SPECIES.length());
        ByteBuffer a = toBuffer(_a, fb);
        ByteBuffer r = fb.apply(a.limit());
        boolean[] mask = fm.apply(SPECIES.length());
        VectorMask<Long> vmask = VectorMask.fromValues(SPECIES, mask);

        int l = a.limit();
        int s = SPECIES.vectorByteSize();

        for (int ic = 0; ic < INVOC_COUNT; ic++) {
            for (int i = 0; i < l; i += s) {
                LongVector av = LongVector.fromByteBuffer(SPECIES, a, i, bo, vmask);
                av.intoByteBuffer(r, i, bo);
            }
        }
        Assert.assertEquals(a.position(), 0, "Input buffer position changed");
        Assert.assertEquals(a.limit(), l, "Input buffer limit changed");
        Assert.assertEquals(r.position(), 0, "Result buffer position changed");
        Assert.assertEquals(r.limit(), l, "Result buffer limit changed");
        assertArraysEquals(bufferToArray(r), _a, mask);


        r = fb.apply(a.limit());

        for (int ic = 0; ic < INVOC_COUNT; ic++) {
            for (int i = 0; i < l; i += s) {
                LongVector av = LongVector.fromByteBuffer(SPECIES, a, i, bo);
                av.intoByteBuffer(r, i, bo, vmask);
            }
        }
        Assert.assertEquals(a.position(), 0, "Input buffer position changed");
        Assert.assertEquals(a.limit(), l, "Input buffer limit changed");
        Assert.assertEquals(r.position(), 0, "Result buffer position changed");
        Assert.assertEquals(r.limit(), l, "Result buffer limit changed");
        assertArraysEquals(bufferToArray(r), _a, mask);
    }

    @Test(dataProvider = "longByteMaskProviderForIOOBE")
    static void loadByteBufferMaskIOOBE(IntFunction<long[]> fa, IntFunction<Integer> fi, IntFunction<boolean[]> fm) {
        ByteBuffer a = toBuffer(fa.apply(SPECIES.length()), ByteBuffer::allocateDirect);
        ByteBuffer r = ByteBuffer.allocateDirect(a.limit());
        boolean[] mask = fm.apply(SPECIES.length());
        VectorMask<Long> vmask = VectorMask.fromValues(SPECIES, mask);

        int l = a.limit();
        int s = SPECIES.vectorByteSize();

        for (int ic = 0; ic < INVOC_COUNT; ic++) {
            for (int i = 0; i < l; i += s) {
                LongVector av = fromByteBuffer(a, i, ByteOrder.nativeOrder(), vmask);
                av.intoByteBuffer(r, i, ByteOrder.nativeOrder());
            }
        }

        int index = fi.apply(a.limit());
        boolean shouldFail = isIndexOutOfBoundsForMask(mask, index, a.limit(), SPECIES.elementSize() / 8);
        try {
            fromByteBuffer(a, index, ByteOrder.nativeOrder(), vmask);
            if (shouldFail) {
                Assert.fail("Failed to throw IndexOutOfBoundsException");
            }
        } catch (IndexOutOfBoundsException e) {
            if (!shouldFail) {
                Assert.fail("Unexpected IndexOutOfBoundsException");
            }
        }
    }

    @Test(dataProvider = "longByteMaskProviderForIOOBE")
    static void storeByteBufferMaskIOOBE(IntFunction<long[]> fa, IntFunction<Integer> fi, IntFunction<boolean[]> fm) {
        ByteBuffer a = toBuffer(fa.apply(SPECIES.length()), ByteBuffer::allocateDirect);
        ByteBuffer r = ByteBuffer.allocateDirect(a.limit());
        boolean[] mask = fm.apply(SPECIES.length());
        VectorMask<Long> vmask = VectorMask.fromValues(SPECIES, mask);

        int l = a.limit();
        int s = SPECIES.vectorByteSize();

        for (int ic = 0; ic < INVOC_COUNT; ic++) {
            for (int i = 0; i < l; i += s) {
                LongVector av = LongVector.fromByteBuffer(SPECIES, a, i, ByteOrder.nativeOrder());
                intoByteBuffer(av, r, i, ByteOrder.nativeOrder(), vmask);
            }
        }

        int index = fi.apply(a.limit());
        boolean shouldFail = isIndexOutOfBoundsForMask(mask, index, a.limit(), SPECIES.elementSize() / 8);
        try {
            LongVector av = LongVector.fromByteBuffer(SPECIES, a, 0, ByteOrder.nativeOrder());
            intoByteBuffer(av, a, index, ByteOrder.nativeOrder(), vmask);
            if (shouldFail) {
                Assert.fail("Failed to throw IndexOutOfBoundsException");
            }
        } catch (IndexOutOfBoundsException e) {
            if (!shouldFail) {
                Assert.fail("Unexpected IndexOutOfBoundsException");
            }
        }
    }


    @Test(dataProvider = "longByteBufferProvider")
    static void loadStoreReadonlyByteBuffer(IntFunction<long[]> fa,
                                    IntFunction<ByteBuffer> fb,
                                    ByteOrder bo) {
        ByteBuffer a = toBuffer(fa.apply(SPECIES.length()), fb).asReadOnlyBuffer();

        try {
            SPECIES.zero().intoByteBuffer(a, 0, bo);
            Assert.fail("ReadOnlyBufferException expected");
        } catch (ReadOnlyBufferException e) {
        }

        try {
            SPECIES.zero().intoByteBuffer(a, 0, bo, SPECIES.maskAll(true));
            Assert.fail("ReadOnlyBufferException expected");
        } catch (ReadOnlyBufferException e) {
        }

        try {
            SPECIES.zero().intoByteBuffer(a, 0, bo, SPECIES.maskAll(false));
            Assert.fail("ReadOnlyBufferException expected");
        } catch (ReadOnlyBufferException e) {
        }

        try {
            VectorMask<Long> m = SPECIES.shuffleFromOp(i -> i % 2 == 0 ? 1 : -1)
                    .laneIsValid();
            SPECIES.zero().intoByteBuffer(a, 0, bo, m);
            Assert.fail("ReadOnlyBufferException expected");
        } catch (ReadOnlyBufferException e) {
        }
    }


    @Test(dataProvider = "longByteArrayProvider")
    static void loadStoreByteArray(IntFunction<long[]> fa,
                                    ByteOrder bo) {
        byte[] a = toByteArray(fa.apply(SPECIES.length()), byte[]::new, bo);
        byte[] r = new byte[a.length];

        int s = SPECIES.vectorByteSize();
        int l = a.length;

        for (int ic = 0; ic < INVOC_COUNT; ic++) {
            for (int i = 0; i < l; i += s) {
                LongVector av = LongVector.fromByteArray(SPECIES, a, i, bo);
                av.intoByteArray(r, i, bo);
            }
        }
        Assert.assertEquals(r, a, "Byte arrays not equal");
    }

    @Test(dataProvider = "longByteProviderForIOOBE")
    static void loadByteArrayIOOBE(IntFunction<long[]> fa, IntFunction<Integer> fi) {
        byte[] a = toByteArray(fa.apply(SPECIES.length()), byte[]::new, ByteOrder.nativeOrder());
        byte[] r = new byte[a.length];

        int s = SPECIES.vectorByteSize();
        int l = a.length;

        for (int ic = 0; ic < INVOC_COUNT; ic++) {
            for (int i = 0; i < l; i += s) {
                LongVector av = fromByteArray(a, i, ByteOrder.nativeOrder());
                av.intoByteArray(r, i, ByteOrder.nativeOrder());
            }
        }

        int index = fi.apply(a.length);
        boolean shouldFail = isIndexOutOfBounds(SPECIES.vectorByteSize(), index, a.length);
        try {
            fromByteArray(a, index, ByteOrder.nativeOrder());
            if (shouldFail) {
                Assert.fail("Failed to throw IndexOutOfBoundsException");
            }
        } catch (IndexOutOfBoundsException e) {
            if (!shouldFail) {
                Assert.fail("Unexpected IndexOutOfBoundsException");
            }
        }
    }

    @Test(dataProvider = "longByteProviderForIOOBE")
    static void storeByteArrayIOOBE(IntFunction<long[]> fa, IntFunction<Integer> fi) {
        byte[] a = toByteArray(fa.apply(SPECIES.length()), byte[]::new, ByteOrder.nativeOrder());
        byte[] r = new byte[a.length];

        int s = SPECIES.vectorByteSize();
        int l = a.length;

        for (int ic = 0; ic < INVOC_COUNT; ic++) {
            for (int i = 0; i < l; i += s) {
                LongVector av = LongVector.fromByteArray(SPECIES, a, i, ByteOrder.nativeOrder());
                intoByteArray(av, r, i, ByteOrder.nativeOrder());
            }
        }

        int index = fi.apply(a.length);
        boolean shouldFail = isIndexOutOfBounds(SPECIES.vectorByteSize(), index, a.length);
        try {
            LongVector av = LongVector.fromByteArray(SPECIES, a, 0, ByteOrder.nativeOrder());
            intoByteArray(av, r, index, ByteOrder.nativeOrder());
            if (shouldFail) {
                Assert.fail("Failed to throw IndexOutOfBoundsException");
            }
        } catch (IndexOutOfBoundsException e) {
            if (!shouldFail) {
                Assert.fail("Unexpected IndexOutOfBoundsException");
            }
        }
    }


    @Test(dataProvider = "longByteArrayMaskProvider")
    static void loadStoreByteArrayMask(IntFunction<long[]> fa,
                                  IntFunction<boolean[]> fm,
                                  ByteOrder bo) {
        byte[] a = toByteArray(fa.apply(SPECIES.length()), byte[]::new, bo);
        byte[] r = new byte[a.length];
        boolean[] mask = fm.apply(SPECIES.length());
        VectorMask<Long> vmask = VectorMask.fromValues(SPECIES, mask);

        int s = SPECIES.vectorByteSize();
        int l = a.length;

        for (int ic = 0; ic < INVOC_COUNT; ic++) {
          for (int i = 0; i < l; i += s) {
              LongVector av = LongVector.fromByteArray(SPECIES, a, i, bo, vmask);
              av.intoByteArray(r, i, bo);
          }
        }
        assertArraysEquals(r, a, mask);


        r = new byte[a.length];

        for (int ic = 0; ic < INVOC_COUNT; ic++) {
            for (int i = 0; i < l; i += s) {
                LongVector av = LongVector.fromByteArray(SPECIES, a, i, bo);
                av.intoByteArray(r, i, bo, vmask);
            }
        }
        assertArraysEquals(r, a, mask);
    }

    @Test(dataProvider = "longByteMaskProviderForIOOBE")
    static void loadByteArrayMaskIOOBE(IntFunction<long[]> fa, IntFunction<Integer> fi, IntFunction<boolean[]> fm) {
        byte[] a = toByteArray(fa.apply(SPECIES.length()), byte[]::new, ByteOrder.nativeOrder());
        byte[] r = new byte[a.length];
        boolean[] mask = fm.apply(SPECIES.length());
        VectorMask<Long> vmask = VectorMask.fromValues(SPECIES, mask);

        int s = SPECIES.vectorByteSize();
        int l = a.length;

        for (int ic = 0; ic < INVOC_COUNT; ic++) {
            for (int i = 0; i < l; i += s) {
                LongVector av = fromByteArray(a, i, ByteOrder.nativeOrder(), vmask);
                av.intoByteArray(r, i, ByteOrder.nativeOrder());
            }
        }

        int index = fi.apply(a.length);
        boolean shouldFail = isIndexOutOfBoundsForMask(mask, index, a.length, SPECIES.elementSize() / 8);
        try {
            fromByteArray(a, index, ByteOrder.nativeOrder(), vmask);
            if (shouldFail) {
                Assert.fail("Failed to throw IndexOutOfBoundsException");
            }
        } catch (IndexOutOfBoundsException e) {
            if (!shouldFail) {
                Assert.fail("Unexpected IndexOutOfBoundsException");
            }
        }
    }

    @Test(dataProvider = "longByteMaskProviderForIOOBE")
    static void storeByteArrayMaskIOOBE(IntFunction<long[]> fa, IntFunction<Integer> fi, IntFunction<boolean[]> fm) {
        byte[] a = toByteArray(fa.apply(SPECIES.length()), byte[]::new, ByteOrder.nativeOrder());
        byte[] r = new byte[a.length];
        boolean[] mask = fm.apply(SPECIES.length());
        VectorMask<Long> vmask = VectorMask.fromValues(SPECIES, mask);

        int s = SPECIES.vectorByteSize();
        int l = a.length;

        for (int ic = 0; ic < INVOC_COUNT; ic++) {
            for (int i = 0; i < l; i += s) {
                LongVector av = LongVector.fromByteArray(SPECIES, a, i, ByteOrder.nativeOrder());
                intoByteArray(av, r, i, ByteOrder.nativeOrder(), vmask);
            }
        }

        int index = fi.apply(a.length);
        boolean shouldFail = isIndexOutOfBoundsForMask(mask, index, a.length, SPECIES.elementSize() / 8);
        try {
            LongVector av = LongVector.fromByteArray(SPECIES, a, 0, ByteOrder.nativeOrder());
            intoByteArray(av, a, index, ByteOrder.nativeOrder(), vmask);
            if (shouldFail) {
                Assert.fail("Failed to throw IndexOutOfBoundsException");
            }
        } catch (IndexOutOfBoundsException e) {
            if (!shouldFail) {
                Assert.fail("Unexpected IndexOutOfBoundsException");
            }
        }
    }

    @Test(dataProvider = "maskProvider")
    static void loadStoreMask(IntFunction<boolean[]> fm) {
        boolean[] a = fm.apply(SPECIES.length());
        boolean[] r = new boolean[a.length];

        for (int ic = 0; ic < INVOC_COUNT; ic++) {
            for (int i = 0; i < a.length; i += SPECIES.length()) {
                VectorMask<Long> vmask = SPECIES.loadMask(a, i);
                vmask.intoArray(r, i);
            }
        }
        Assert.assertEquals(r, a);
    }

    @Test
    static void loadStoreShuffle() {
        IntUnaryOperator fn = a -> a + 5;
        for (int ic = 0; ic < INVOC_COUNT; ic++) {
            var shuffle = VectorShuffle.fromOp(SPECIES, fn);
            int [] r = shuffle.toArray();

            int [] a = expectedShuffle(SPECIES.length(), fn);
            Assert.assertEquals(r, a);
       }
    }


}<|MERGE_RESOLUTION|>--- conflicted
+++ resolved
@@ -522,8 +522,6 @@
     }
 
 
-<<<<<<< HEAD
-=======
     @Test(dataProvider = "longMaskProvider")
     static void loadStoreMask(IntFunction<long[]> fa,
                               IntFunction<boolean[]> fm) {
@@ -540,7 +538,6 @@
     }
 
 
->>>>>>> 07851474
     @Test(dataProvider = "longByteBufferProvider")
     static void loadStoreByteBuffer(IntFunction<long[]> fa,
                                     IntFunction<ByteBuffer> fb,
