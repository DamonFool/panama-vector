--- conflicted
+++ resolved
@@ -25,12 +25,9 @@
 
 package jdk.internal.access;
 
-<<<<<<< HEAD
-=======
 import jdk.internal.access.foreign.MemorySegmentProxy;
 
 import java.nio.Buffer;
->>>>>>> 010ac540
 import java.nio.ByteBuffer;
 
 public interface JavaNioAccess {
@@ -50,10 +47,6 @@
      * at the given memory address and extending {@code cap} bytes.
      * The {@code ob} parameter is an arbitrary object that is attached
      * to the resulting buffer.
-<<<<<<< HEAD
-     */
-    ByteBuffer newDirectByteBuffer(long addr, int cap, Object ob);
-=======
      * Used by {@code jdk.internal.foreignMemorySegmentImpl}.
      */
     ByteBuffer newDirectByteBuffer(long addr, int cap, Object obj, MemorySegmentProxy segment);
@@ -78,5 +71,4 @@
      * Used by byte buffer var handle views.
      */
     void checkSegment(Buffer buffer);
->>>>>>> 010ac540
 }