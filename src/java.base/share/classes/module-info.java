--- conflicted
+++ resolved
@@ -231,17 +231,13 @@
         jdk.management.agent;
     exports jdk.internal.vm.annotation to
         jdk.internal.vm.ci,
-<<<<<<< HEAD
         jdk.incubator.vector,
+        jdk.incubator.foreign,
         jdk.unsupported;
     exports jdk.internal.vm.vector to
         jdk.incubator.vector;
-=======
-        jdk.incubator.foreign,
-        jdk.unsupported;
     exports jdk.internal.util to
             jdk.incubator.foreign;
->>>>>>> ac37a299
     exports jdk.internal.util.jar to
         jdk.jartool;
     exports jdk.internal.util.xml to
