/*
 *  Copyright (c) 2019, Oracle and/or its affiliates. All rights reserved.
 *  DO NOT ALTER OR REMOVE COPYRIGHT NOTICES OR THIS FILE HEADER.
 *
 *  This code is free software; you can redistribute it and/or modify it
 *  under the terms of the GNU General Public License version 2 only, as
 *  published by the Free Software Foundation.  Oracle designates this
 *  particular file as subject to the "Classpath" exception as provided
 *  by Oracle in the LICENSE file that accompanied this code.
 *
 *  This code is distributed in the hope that it will be useful, but WITHOUT
 *  ANY WARRANTY; without even the implied warranty of MERCHANTABILITY or
 *  FITNESS FOR A PARTICULAR PURPOSE.  See the GNU General Public License
 *  version 2 for more details (a copy is included in the LICENSE file that
 *  accompanied this code).
 *
 *  You should have received a copy of the GNU General Public License version
 *  2 along with this work; if not, write to the Free Software Foundation,
 *  Inc., 51 Franklin St, Fifth Floor, Boston, MA 02110-1301 USA.
 *
 *   Please contact Oracle, 500 Oracle Parkway, Redwood Shores, CA 94065 USA
 *  or visit www.oracle.com if you need additional information or have any
 *  questions.
 *
 */
package jdk.incubator.foreign;

import java.lang.constant.Constable;
import java.lang.constant.ConstantDesc;
import java.lang.constant.ConstantDescs;
import java.lang.constant.DynamicConstantDesc;
import java.lang.constant.MethodHandleDesc;
import java.util.Collections;
import java.util.List;
import java.util.Map;
import java.util.Optional;
import java.util.OptionalLong;
import java.util.function.ToLongFunction;
import java.util.stream.Collectors;
import java.util.stream.LongStream;

/**
 * A group layout is used to combine together multiple <em>member layouts</em>. There are two ways in which member layouts
 * can be combined: if member layouts are laid out one after the other, the resulting group layout is said to be a <em>struct</em>
 * (see {@link MemoryLayout#ofStruct(MemoryLayout...)}); conversely, if all member layouts are laid out at the same starting offset,
 * the resulting group layout is said to be a <em>union</em> (see {@link MemoryLayout#ofUnion(MemoryLayout...)}).
 * <p>
 * This is a <a href="{@docRoot}/java.base/java/lang/doc-files/ValueBased.html">value-based</a>
 * class; use of identity-sensitive operations (including reference equality
 * ({@code ==}), identity hash code, or synchronization) on instances of
 * {@code GroupLayout} may have unpredictable results and should be avoided.
 * The {@code equals} method should be used for comparisons.
 *
 * @implSpec
 * This class is immutable and thread-safe.
 */
public class GroupLayout extends AbstractLayout {

    /**
     * The group kind.
     */
    enum Kind {
        /**
         * A 'struct' kind.
         */
        STRUCT(LongStream::sum, Kind::max, "", MH_STRUCT),
        /**
         * A 'union' kind.
         */
        UNION(Kind::max, Kind::max, "|", MH_UNION);

        final ToLongFunction<LongStream> sizeFunc;
        final ToLongFunction<LongStream> alignFunc;
        final String delimTag;
        final MethodHandleDesc mhDesc;

        Kind(ToLongFunction<LongStream> sizeFunc, ToLongFunction<LongStream> alignFunc,
             String delimTag, MethodHandleDesc mhDesc) {
            this.sizeFunc = sizeFunc;
            this.alignFunc = alignFunc;
            this.delimTag = delimTag;
            this.mhDesc = mhDesc;
        }

        static long max(LongStream ls) {
            return ls.max().getAsLong();
        }

        long sizeof(List<MemoryLayout> elems) {
            return sizeFunc.applyAsLong(elems.stream().mapToLong(MemoryLayout::bitSize));
        }

        long alignof(List<MemoryLayout> elems) {
            return alignFunc.applyAsLong(elems.stream().mapToLong(MemoryLayout::bitAlignment));
        }
    }

    private final Kind kind;
    private final List<MemoryLayout> elements;

<<<<<<< HEAD
    GroupLayout(Kind kind, List<MemoryLayout> elements, OptionalLong alignment, Map<String, Constable> annotations) {
        super(alignment, annotations);
=======
    GroupLayout(Kind kind, List<MemoryLayout> elements) {
        this(kind, elements, kind.alignof(elements), Optional.empty());
    }

    GroupLayout(Kind kind, List<MemoryLayout> elements, long alignment, Optional<String> name) {
        super(kind.sizeof(elements), alignment, name);
>>>>>>> be6d55c1
        this.kind = kind;
        this.elements = elements;
    }

    /**
     * Returns the member layouts associated with this group.
     * @return the member layouts associated with this group.
     *
     * @apiNote the order in which member layouts are returned is the same order in which member layouts have
     * been passed to one of the group layout factory methods (see {@link MemoryLayout#ofStruct(MemoryLayout...)},
     * {@link MemoryLayout#ofUnion(MemoryLayout...)}).
     */
    public List<MemoryLayout> memberLayouts() {
        return Collections.unmodifiableList(elements);
    }

    @Override
    public String toString() {
        return decorateLayoutString(elements.stream()
                .map(Object::toString)
                .collect(Collectors.joining(kind.delimTag, "[", "]")));
    }

    /**
     * Is this group layout a <em>struct</em>?
     * @return true, if this group layout is a <em>struct</em>.
     */
    public boolean isStruct() {
        return kind == Kind.STRUCT;
    }

    /**
     * Is this group layout a <em>union</em>?
     * @return true, if this group layout is a <em>union</em>.
     */
    public boolean isUnion() {
        return kind == Kind.UNION;
    }

    @Override
    public boolean equals(Object other) {
        if (this == other) {
            return true;
        }
        if (!super.equals(other)) {
            return false;
        }
        if (!(other instanceof GroupLayout)) {
            return false;
        }
        GroupLayout g = (GroupLayout)other;
        return kind.equals(g.kind) && elements.equals(g.elements);
    }

    @Override
    public int hashCode() {
        return super.hashCode() ^ kind.hashCode() ^ elements.hashCode();
    }

    @Override
<<<<<<< HEAD
    public long bitSize() {
        if (size == -1L) {
            size = kind.sizeFunc.applyAsLong(elements.stream().mapToLong(MemoryLayout::bitSize));
        }
        return size;
    }

    @Override
    long naturalAlignmentBits() {
        if (alignment == -1L) {
            alignment = Kind.UNION.sizeFunc.applyAsLong(elements.stream().mapToLong(MemoryLayout::bitAlignment));
        }
        return alignment;
    }

    @Override
    GroupLayout dup(OptionalLong alignment, Map<String, Constable> annotations) {
        return new GroupLayout(kind, elements, alignment, annotations);
=======
    GroupLayout dup(long alignment, Optional<String> name) {
        return new GroupLayout(kind, elements, alignment, name);
>>>>>>> be6d55c1
    }

    @Override
    public Optional<DynamicConstantDesc<GroupLayout>> describeConstable() {
        ConstantDesc[] constants = new ConstantDesc[1 + elements.size()];
        constants[0] = kind.mhDesc;
        for (int i = 0 ; i < elements.size() ; i++) {
            constants[i + 1] = elements.get(i).describeConstable().get();
        }
        return Optional.of(DynamicConstantDesc.ofNamed(
                    ConstantDescs.BSM_INVOKE, kind.name().toLowerCase(),
                CD_GROUP_LAYOUT, constants));
    }

    //hack: the declarations below are to make javadoc happy; we could have used generics in AbstractLayout
    //but that causes issues with javadoc, see JDK-8224052

    /**
     * {@inheritDoc}
     */
    @Override
    public GroupLayout withName(String name) {
        return (GroupLayout)super.withName(name);
    }

    /**
     * {@inheritDoc}
     */
    @Override
    public GroupLayout withBitAlignment(long alignmentBits) throws IllegalArgumentException {
        return (GroupLayout)super.withBitAlignment(alignmentBits);
    }
}<|MERGE_RESOLUTION|>--- conflicted
+++ resolved
@@ -98,17 +98,12 @@
     private final Kind kind;
     private final List<MemoryLayout> elements;
 
-<<<<<<< HEAD
-    GroupLayout(Kind kind, List<MemoryLayout> elements, OptionalLong alignment, Map<String, Constable> annotations) {
-        super(alignment, annotations);
-=======
     GroupLayout(Kind kind, List<MemoryLayout> elements) {
-        this(kind, elements, kind.alignof(elements), Optional.empty());
-    }
-
-    GroupLayout(Kind kind, List<MemoryLayout> elements, long alignment, Optional<String> name) {
-        super(kind.sizeof(elements), alignment, name);
->>>>>>> be6d55c1
+        this(kind, elements, kind.alignof(elements), Map.of());
+    }
+
+    GroupLayout(Kind kind, List<MemoryLayout> elements, long alignment, Map<String, Constable> annotations) {
+        super(kind.sizeof(elements), alignment, annotations);
         this.kind = kind;
         this.elements = elements;
     }
@@ -169,29 +164,8 @@
     }
 
     @Override
-<<<<<<< HEAD
-    public long bitSize() {
-        if (size == -1L) {
-            size = kind.sizeFunc.applyAsLong(elements.stream().mapToLong(MemoryLayout::bitSize));
-        }
-        return size;
-    }
-
-    @Override
-    long naturalAlignmentBits() {
-        if (alignment == -1L) {
-            alignment = Kind.UNION.sizeFunc.applyAsLong(elements.stream().mapToLong(MemoryLayout::bitAlignment));
-        }
-        return alignment;
-    }
-
-    @Override
-    GroupLayout dup(OptionalLong alignment, Map<String, Constable> annotations) {
+    GroupLayout dup(long alignment, Map<String, Constable> annotations) {
         return new GroupLayout(kind, elements, alignment, annotations);
-=======
-    GroupLayout dup(long alignment, Optional<String> name) {
-        return new GroupLayout(kind, elements, alignment, name);
->>>>>>> be6d55c1
     }
 
     @Override
