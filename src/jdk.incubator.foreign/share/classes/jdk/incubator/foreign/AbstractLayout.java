--- conflicted
+++ resolved
@@ -39,28 +39,16 @@
 import java.util.Map;
 import java.util.Objects;
 import java.util.Optional;
-import java.util.OptionalLong;
 
 abstract class AbstractLayout implements MemoryLayout {
-<<<<<<< HEAD
-    private final OptionalLong alignment;
-    private final Map<String, Constable> annotations;
-
-    public AbstractLayout(OptionalLong alignment, Map<String, Constable> annotations) {
-=======
     protected final long size;
     protected final long alignment;
-    private final Optional<String> name;
+    protected final Map<String, Constable> annotations;
 
-    public AbstractLayout(long size, long alignment, Optional<String> name) {
+    public AbstractLayout(long size, long alignment, Map<String, Constable> annotations) {
         this.size = size;
->>>>>>> be6d55c1
         this.alignment = alignment;
         this.annotations = Collections.unmodifiableMap(annotations);
-    }
-
-    Map<String, Constable> annotations() {
-        return annotations;
     }
 
     Optional<String> optName() {
@@ -84,22 +72,12 @@
         return optName();
     }
 
-<<<<<<< HEAD
-    abstract AbstractLayout dup(OptionalLong alignment, Map<String, Constable> name);
-
-    abstract long naturalAlignmentBits();
-=======
-    abstract AbstractLayout dup(long alignment, Optional<String> name);
->>>>>>> be6d55c1
+    abstract AbstractLayout dup(long alignment, Map<String, Constable> annos);
 
     @Override
     public AbstractLayout withBitAlignment(long alignmentBits) throws IllegalArgumentException {
         checkAlignment(alignmentBits);
-<<<<<<< HEAD
-        return dup(OptionalLong.of(alignmentBits), annotations);
-=======
-        return dup(alignmentBits, name);
->>>>>>> be6d55c1
+        return dup(alignmentBits, annotations);
     }
 
     void checkAlignment(long alignmentBitCount) {
@@ -140,11 +118,7 @@
 
     @Override
     public int hashCode() {
-<<<<<<< HEAD
-        return optName().hashCode() << alignment.orElse(0L);
-=======
-        return name.hashCode() << Long.hashCode(alignment);
->>>>>>> be6d55c1
+        return annotations.hashCode() << Long.hashCode(alignment);
     }
 
     @Override
@@ -157,8 +131,8 @@
             return false;
         }
 
-        return Objects.equals(alignment, ((AbstractLayout)other).alignment) &&
-                Objects.equals(annotations, ((AbstractLayout)other).annotations);
+        return Objects.equals(annotations, ((AbstractLayout)other).annotations) &&
+                Objects.equals(alignment, ((AbstractLayout)other).alignment);
     }
 
     static final String NAME = "name";
