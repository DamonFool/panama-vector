/*
 * Copyright (c) 2017, 2019, Oracle and/or its affiliates. All rights reserved.
 * DO NOT ALTER OR REMOVE COPYRIGHT NOTICES OR THIS FILE HEADER.
 *
 * This code is free software; you can redistribute it and/or modify it
 * under the terms of the GNU General Public License version 2 only, as
 * published by the Free Software Foundation.  Oracle designates this
 * particular file as subject to the "Classpath" exception as provided
 * by Oracle in the LICENSE file that accompanied this code.
 *
 * This code is distributed in the hope that it will be useful, but WITHOUT
 * ANY WARRANTY; without even the implied warranty of MERCHANTABILITY or
 * FITNESS FOR A PARTICULAR PURPOSE.  See the GNU General Public License
 * version 2 for more details (a copy is included in the LICENSE file that
 * accompanied this code).
 *
 * You should have received a copy of the GNU General Public License version
 * 2 along with this work; if not, write to the Free Software Foundation,
 * Inc., 51 Franklin St, Fifth Floor, Boston, MA 02110-1301 USA.
 *
 * Please contact Oracle, 500 Oracle Parkway, Redwood Shores, CA 94065 USA
 * or visit www.oracle.com if you need additional information or have
 * questions.
 */
package jdk.incubator.vector;

import java.nio.ByteBuffer;
import java.nio.ByteOrder;
import java.nio.ShortBuffer;
import java.nio.ReadOnlyBufferException;
import java.util.Arrays;
import java.util.Objects;
import java.util.function.IntUnaryOperator;

import jdk.internal.misc.Unsafe;
import jdk.internal.vm.annotation.ForceInline;
import jdk.internal.vm.annotation.Stable;

import static jdk.incubator.vector.VectorIntrinsics.*;
import static jdk.incubator.vector.VectorOperators.*;

// -- This file was mechanically generated: Do not edit! -- //

@SuppressWarnings("cast")  // warning: redundant cast
final class Short256Vector extends ShortVector {
    static final ShortSpecies VSPECIES =
        (ShortSpecies) ShortVector.SPECIES_256;

    static final VectorShape VSHAPE =
        VSPECIES.vectorShape();

    static final Class<Short256Vector> VCLASS = Short256Vector.class;

    static final int VSIZE = VSPECIES.vectorBitSize();

    static final int VLENGTH = VSPECIES.laneCount();

    static final Class<Short> ETYPE = short.class;

    // The JVM expects to find the state here.
    private final short[] vec; // Don't access directly, use getElements() instead.

    Short256Vector(short[] v) {
        vec = v;
    }

    // For compatibility as Short256Vector::new,
    // stored into species.vectorFactory.
    Short256Vector(Object v) {
        this((short[]) v);
    }

    static final Short256Vector ZERO = new Short256Vector(new short[VLENGTH]);
    static final Short256Vector IOTA = new Short256Vector(VSPECIES.iotaArray());

    static {
        // Warm up a few species caches.
        // If we do this too much we will
        // get NPEs from bootstrap circularity.
        VSPECIES.dummyVector();
        VSPECIES.withLanes(LaneType.BYTE);
    }

    // Specialized extractors

    @ForceInline
    final @Override
    public ShortSpecies vspecies() {
        // ISSUE:  This should probably be a @Stable
        // field inside AbstractVector, rather than
        // a megamorphic method.
        return VSPECIES;
    }


    /*package-private*/
    @ForceInline
    final @Override
    short[] getElements() {
        return VectorIntrinsics.maybeRebox(this).vec;
    }

    // Virtualized constructors

    @Override
    @ForceInline
    public final Short256Vector broadcast(short e) {
        return (Short256Vector) super.broadcastTemplate(e);  // specialize
    }

    @Override
    @ForceInline
    public final Short256Vector broadcast(long e) {
        return (Short256Vector) super.broadcastTemplate(e);  // specialize
    }

    @Override
    @ForceInline
    Short256Mask maskFromArray(boolean[] bits) {
        return new Short256Mask(bits);
    }

    @Override
    @ForceInline
    Short256Shuffle iotaShuffle() { return Short256Shuffle.IOTA; }

    @Override
    @ForceInline
    Short256Shuffle shuffleFromBytes(byte[] reorder) { return new Short256Shuffle(reorder); }

    @Override
    @ForceInline
    Short256Shuffle shuffleFromArray(int[] indexes, int i) { return new Short256Shuffle(indexes, i); }

    @Override
    @ForceInline
    Short256Shuffle shuffleFromOp(IntUnaryOperator fn) { return new Short256Shuffle(fn); }

    // Make a vector of the same species but the given elements:
    @ForceInline
    final @Override
    Short256Vector vectorFactory(short[] vec) {
        return new Short256Vector(vec);
    }

    @ForceInline
    final @Override
    Byte256Vector asByteVectorRaw() {
        return (Byte256Vector) super.asByteVectorRawTemplate();  // specialize
    }

    @ForceInline
    final @Override
    AbstractVector<?> asVectorRaw(LaneType laneType) {
        return super.asVectorRawTemplate(laneType);  // specialize
    }

    // Unary operator

    final @Override
    Short256Vector uOp(FUnOp f) {
        return (Short256Vector) super.uOp(f);  // specialize
    }

    @ForceInline
    final @Override
    Short256Vector uOp(VectorMask<Short> m, FUnOp f) {
        return (Short256Vector) super.uOp((Short256Mask)m, f);  // specialize
    }

    // Binary operator

    @ForceInline
    final @Override
    Short256Vector bOp(Vector<Short> v, FBinOp f) {
        return (Short256Vector) super.bOp((Short256Vector)v, f);  // specialize
    }

    @ForceInline
    final @Override
    Short256Vector bOp(Vector<Short> v,
                     VectorMask<Short> m, FBinOp f) {
        return (Short256Vector) super.bOp((Short256Vector)v, (Short256Mask)m,
                                        f);  // specialize
    }

    // Ternary operator

    @ForceInline
    final @Override
    Short256Vector tOp(Vector<Short> v1, Vector<Short> v2, FTriOp f) {
        return (Short256Vector) super.tOp((Short256Vector)v1, (Short256Vector)v2,
                                        f);  // specialize
    }

    @ForceInline
    final @Override
    Short256Vector tOp(Vector<Short> v1, Vector<Short> v2,
                     VectorMask<Short> m, FTriOp f) {
        return (Short256Vector) super.tOp((Short256Vector)v1, (Short256Vector)v2,
                                        (Short256Mask)m, f);  // specialize
    }

    @ForceInline
    final @Override
    short rOp(short v, FBinOp f) {
        return super.rOp(v, f);  // specialize
    }

    @Override
    @ForceInline
    public final <F>
    Vector<F> convertShape(VectorOperators.Conversion<Short,F> conv,
                           VectorSpecies<F> rsp, int part) {
        return super.convertShapeTemplate(conv, rsp, part);  // specialize
    }

    @Override
    @ForceInline
    public final <F>
    Vector<F> reinterpretShape(VectorSpecies<F> toSpecies, int part) {
        return super.reinterpretShapeTemplate(toSpecies, part);  // specialize
    }

    // Specialized algebraic operations:

    // The following definition forces a specialized version of this
    // crucial method into the v-table of this class.  A call to add()
    // will inline to a call to lanewise(ADD,), at which point the JIT
    // intrinsic will have the opcode of ADD, plus all the metadata
    // for this particular class, enabling it to generate precise
    // code.
    //
    // There is probably no benefit to the JIT to specialize the
    // masked or broadcast versions of the lanewise method.

    @Override
    @ForceInline
    public Short256Vector lanewise(Unary op) {
        return (Short256Vector) super.lanewiseTemplate(op);  // specialize
    }

    @Override
    @ForceInline
    public Short256Vector lanewise(Binary op, Vector<Short> v) {
        return (Short256Vector) super.lanewiseTemplate(op, v);  // specialize
    }

    /*package-private*/
    @Override
    @ForceInline Short256Vector
    lanewiseShift(VectorOperators.Binary op, int e) {
        return (Short256Vector) super.lanewiseShiftTemplate(op, e);  // specialize
    }

    /*package-private*/
    @Override
    @ForceInline
    public final
    Short256Vector
    lanewise(VectorOperators.Ternary op, Vector<Short> v1, Vector<Short> v2) {
        return (Short256Vector) super.lanewiseTemplate(op, v1, v2);  // specialize
    }

    @Override
    @ForceInline
    public final
    Short256Vector addIndex(int scale) {
        return (Short256Vector) super.addIndexTemplate(scale);  // specialize
    }

    // Type specific horizontal reductions

    @Override
    @ForceInline
    public final short reduceLanes(VectorOperators.Associative op) {
        return super.reduceLanesTemplate(op);  // specialized
    }

    @Override
    @ForceInline
    public final short reduceLanes(VectorOperators.Associative op,
                                    VectorMask<Short> m) {
        return super.reduceLanesTemplate(op, m);  // specialized
    }

    @Override
    @ForceInline
    public final long reduceLanesToLong(VectorOperators.Associative op) {
        return (long) super.reduceLanesTemplate(op);  // specialized
    }

    @Override
    @ForceInline
    public final long reduceLanesToLong(VectorOperators.Associative op,
                                        VectorMask<Short> m) {
        return (long) super.reduceLanesTemplate(op, m);  // specialized
    }

    @Override
    @ForceInline
    public VectorShuffle<Short> toShuffle() {
        short[] a = toArray();
        int[] sa = new int[a.length];
        for (int i = 0; i < a.length; i++) {
            sa[i] = (int) a[i];
        }
        return VectorShuffle.fromArray(VSPECIES, sa, 0);
    }

    // Specialized comparisons

    @Override
    @ForceInline
    public final Short256Mask compare(Comparison op, Vector<Short> v) {
        return super.compareTemplate(Short256Mask.class, op, v);  // specialize
    }

    @Override
    @ForceInline
    public final Short256Mask compare(Comparison op, short s) {
        return super.compareTemplate(Short256Mask.class, op, s);  // specialize
    }

    @Override
    @ForceInline
    public final Short256Mask compare(Comparison op, long s) {
        return super.compareTemplate(Short256Mask.class, op, s);  // specialize
    }

    @Override
    @ForceInline
    public Short256Vector blend(Vector<Short> v, VectorMask<Short> m) {
        return (Short256Vector)
            super.blendTemplate(Short256Mask.class,
                                (Short256Vector) v,
                                (Short256Mask) m);  // specialize
    }

    @Override
    @ForceInline
    public Short256Vector slice(int origin, Vector<Short> v) {
        return (Short256Vector) super.sliceTemplate(origin, v);  // specialize
    }

    @Override
    @ForceInline
    public Short256Vector unslice(int origin, Vector<Short> w, int part) {
        return (Short256Vector) super.unsliceTemplate(origin, w, part);  // specialize
    }

    @Override
    @ForceInline
    public Short256Vector unslice(int origin, Vector<Short> w, int part, VectorMask<Short> m) {
        return (Short256Vector)
            super.unsliceTemplate(Short256Mask.class,
                                  origin, w, part,
                                  (Short256Mask) m);  // specialize
    }

    @Override
    @ForceInline
    public Short256Vector rearrange(VectorShuffle<Short> s) {
        return (Short256Vector)
            super.rearrangeTemplate(Short256Shuffle.class,
                                    (Short256Shuffle) s);  // specialize
    }

    @Override
    @ForceInline
    public Short256Vector rearrange(VectorShuffle<Short> shuffle,
                                  VectorMask<Short> m) {
        return (Short256Vector)
            super.rearrangeTemplate(Short256Shuffle.class,
                                    (Short256Shuffle) shuffle,
                                    (Short256Mask) m);  // specialize
    }

    @Override
    @ForceInline
    public Short256Vector rearrange(VectorShuffle<Short> s,
                                  Vector<Short> v) {
        return (Short256Vector)
            super.rearrangeTemplate(Short256Shuffle.class,
                                    (Short256Shuffle) s,
                                    (Short256Vector) v);  // specialize
    }

    @Override
    @ForceInline
    public Short256Vector selectFrom(Vector<Short> v) {
        return (Short256Vector)
            super.selectFromTemplate((Short256Vector) v);  // specialize
    }

    @Override
    @ForceInline
    public Short256Vector selectFrom(Vector<Short> v,
                                   VectorMask<Short> m) {
        return (Short256Vector)
            super.selectFromTemplate((Short256Vector) v,
                                     (Short256Mask) m);  // specialize
    }


<<<<<<< HEAD
=======

    @Override
    @ForceInline
    public Short256Vector rotateLanesLeft(int j) {
      int L = length();
      if (j < 0) {
         throw new IllegalArgumentException("Index " + j + " must be zero or positive");
      } else {
        j = j & (L-1);
        VectorShuffle<Short> PermMask  = VectorShuffle.shuffleIota(SPECIES, L - j);
        return this.rearrange(PermMask);
      }
    }

    @Override
    @ForceInline
    public Short256Vector rotateLanesRight(int j) {
      int L = length();
      if (j < 0) {
         throw new IllegalArgumentException("Index " + j + " must be zero or positive");
      } else {
        j = j & (L-1);
        VectorShuffle<Short> PermMask = VectorShuffle.shuffleIota(SPECIES, j);
        return this.rearrange(PermMask);
      }
    }

    @Override
    @ForceInline
    @SuppressWarnings("unchecked")
    public Short256Vector shiftLanesLeft(int j) {
       int L = length();
       if (j < 0) {
         throw new IllegalArgumentException("Index " + j + " must be zero or positive");
       } else if ( j >= L ) {
         return ZERO;
       } else {
         Short256Shuffle     Iota    = (Short256Shuffle)(VectorShuffle.shuffleIota(SPECIES, L-j));
         VectorMask<Short> BlendMask = Iota.toVector().lessThan(Short256Vector.broadcast(SPECIES, (short)(L-j)));
         Iota    = (Short256Shuffle)(VectorShuffle.shuffleIota(SPECIES, L -j));
         return ZERO.blend(this.rearrange(Iota),BlendMask);
       }
    }

    @Override
    @ForceInline
    @SuppressWarnings("unchecked")
    public Short256Vector shiftLanesRight(int j) {
       int L = length();
       if (j < 0) {
         throw new IllegalArgumentException("Index " + j + " must be zero or positive");
       } else if ( j >= L ) {
         return ZERO;
       } else {
         Short256Shuffle     Iota    = (Short256Shuffle)(VectorShuffle.shuffleIota(SPECIES, j));
         VectorMask<Short> BlendMask = Iota.toVector().greaterThanEq(Short256Vector.broadcast(SPECIES, (short)(j)));
         Iota    = (Short256Shuffle)(VectorShuffle.shuffleIota(SPECIES, j));
         return ZERO.blend(this.rearrange(Iota),BlendMask);
       }
    }

    @Override
    @ForceInline
    public Short256Vector rearrange(Vector<Short> v,
                                  VectorShuffle<Short> s, VectorMask<Short> m) {
        return this.rearrange(s).blend(v.rearrange(s), m);
    }

    @Override
    @ForceInline
    public Short256Vector rearrange(VectorShuffle<Short> o1) {
        Objects.requireNonNull(o1);
        Short256Shuffle s =  (Short256Shuffle)o1;

        return VectorIntrinsics.rearrangeOp(
            Short256Vector.class, Short256Shuffle.class, short.class, LENGTH,
            this, s,
            (v1, s_) -> v1.uOp((i, a) -> {
                int ei = s_.lane(i);
                return v1.lane(ei);
            }));
    }

    @Override
    @ForceInline
    public Short256Vector blend(Vector<Short> o1, VectorMask<Short> o2) {
        Objects.requireNonNull(o1);
        Objects.requireNonNull(o2);
        Short256Vector v = (Short256Vector)o1;
        Short256Mask   m = (Short256Mask)o2;

        return VectorIntrinsics.blend(
            Short256Vector.class, Short256Mask.class, short.class, LENGTH,
            this, v, m,
            (v1, v2, m_) -> v1.bOp(v2, (i, a, b) -> m_.lane(i) ? b : a));
    }

    // Accessors

>>>>>>> c3aabcdb
    @Override
    public short lane(int i) {
        if (i < 0 || i >= VLENGTH) {
            throw new IllegalArgumentException("Index " + i + " must be zero or positive, and less than " + VLENGTH);
        }
        return (short) VectorIntrinsics.extract(
                                VCLASS, ETYPE, VLENGTH,
                                this, i,
                                (vec, ix) -> {
                                    short[] vecarr = vec.getElements();
                                    return (long)vecarr[ix];
                                });
    }

    @Override
    public Short256Vector withLane(int i, short e) {
        if (i < 0 || i >= VLENGTH) {
            throw new IllegalArgumentException("Index " + i + " must be zero or positive, and less than " + VLENGTH);
        }
        return VectorIntrinsics.insert(
                                VCLASS, ETYPE, VLENGTH,
                                this, i, (long)e,
                                (v, ix, bits) -> {
                                    short[] res = v.getElements().clone();
                                    res[ix] = (short)bits;
                                    return v.vectorFactory(res);
                                });
    }

    // Mask

    static final class Short256Mask extends AbstractMask<Short> {

        private final boolean[] bits; // Don't access directly, use getBits() instead.

        public Short256Mask(boolean[] bits) {
            this(bits, 0);
        }

        public Short256Mask(boolean[] bits, int offset) {
            boolean[] a = new boolean[vspecies().laneCount()];
            for (int i = 0; i < a.length; i++) {
                a[i] = bits[offset + i];
            }
            this.bits = a;
        }

        public Short256Mask(boolean val) {
            boolean[] bits = new boolean[vspecies().laneCount()];
            Arrays.fill(bits, val);
            this.bits = bits;
        }

        @ForceInline
        final @Override
        public ShortSpecies vspecies() {
            // ISSUE:  This should probably be a @Stable
            // field inside AbstractMask, rather than
            // a megamorphic method.
            return VSPECIES;
        }

        boolean[] getBits() {
            return VectorIntrinsics.maybeRebox(this).bits;
        }

        @Override
        Short256Mask uOp(MUnOp f) {
            boolean[] res = new boolean[vspecies().laneCount()];
            boolean[] bits = getBits();
            for (int i = 0; i < res.length; i++) {
                res[i] = f.apply(i, bits[i]);
            }
            return new Short256Mask(res);
        }

        @Override
        Short256Mask bOp(VectorMask<Short> m, MBinOp f) {
            boolean[] res = new boolean[vspecies().laneCount()];
            boolean[] bits = getBits();
            boolean[] mbits = ((Short256Mask)m).getBits();
            for (int i = 0; i < res.length; i++) {
                res[i] = f.apply(i, bits[i], mbits[i]);
            }
            return new Short256Mask(res);
        }

        @ForceInline
        @Override
        public final
        Short256Vector toVector() {
            return (Short256Vector) super.toVectorTemplate();  // specialize
        }

        @Override
        @ForceInline
        public <E> VectorMask<E> cast(VectorSpecies<E> s) {
            AbstractSpecies<E> species = (AbstractSpecies<E>) s;
            if (length() != species.laneCount())
                throw new IllegalArgumentException("VectorMask length and species length differ");
            boolean[] maskArray = toArray();
            // enum-switches don't optimize properly JDK-8161245
            switch (species.laneType.switchKey) {
            case LaneType.SK_BYTE:
                return new Byte256Vector.Byte256Mask(maskArray).check(species);
            case LaneType.SK_SHORT:
                return new Short256Vector.Short256Mask(maskArray).check(species);
            case LaneType.SK_INT:
                return new Int256Vector.Int256Mask(maskArray).check(species);
            case LaneType.SK_LONG:
                return new Long256Vector.Long256Mask(maskArray).check(species);
            case LaneType.SK_FLOAT:
                return new Float256Vector.Float256Mask(maskArray).check(species);
            case LaneType.SK_DOUBLE:
                return new Double256Vector.Double256Mask(maskArray).check(species);
            }

            // Should not reach here.
            throw new AssertionError(species);
        }

        // Unary operations

        @Override
        @ForceInline
        public Short256Mask not() {
            return (Short256Mask) VectorIntrinsics.unaryOp(
                                             VECTOR_OP_NOT, Short256Mask.class, short.class, VLENGTH,
                                             this,
                                             (m1) -> m1.uOp((i, a) -> !a));
        }

        // Binary operations

        @Override
        @ForceInline
        public Short256Mask and(VectorMask<Short> mask) {
            Objects.requireNonNull(mask);
            Short256Mask m = (Short256Mask)mask;
            return VectorIntrinsics.binaryOp(VECTOR_OP_AND, Short256Mask.class, short.class, VLENGTH,
                                             this, m,
                                             (m1, m2) -> m1.bOp(m2, (i, a, b) -> a & b));
        }

        @Override
        @ForceInline
        public Short256Mask or(VectorMask<Short> mask) {
            Objects.requireNonNull(mask);
            Short256Mask m = (Short256Mask)mask;
            return VectorIntrinsics.binaryOp(VECTOR_OP_OR, Short256Mask.class, short.class, VLENGTH,
                                             this, m,
                                             (m1, m2) -> m1.bOp(m2, (i, a, b) -> a | b));
        }

        // Reductions

        @Override
        @ForceInline
        public boolean anyTrue() {
            return VectorIntrinsics.test(BT_ne, Short256Mask.class, short.class, VLENGTH,
                                         this, this,
                                         (m, __) -> anyTrueHelper(((Short256Mask)m).getBits()));
        }

        @Override
        @ForceInline
        public boolean allTrue() {
            return VectorIntrinsics.test(BT_overflow, Short256Mask.class, short.class, VLENGTH,
                                         this, vspecies().maskAll(true),
                                         (m, __) -> allTrueHelper(((Short256Mask)m).getBits()));
        }

        /*package-private*/
        static Short256Mask maskAll(boolean bit) {
            return bit ? TRUE_MASK : FALSE_MASK;
        }
        static final Short256Mask TRUE_MASK = new Short256Mask(true);
        static final Short256Mask FALSE_MASK = new Short256Mask(false);
    }

    // Shuffle

    static final class Short256Shuffle extends AbstractShuffle<Short> {
        Short256Shuffle(byte[] reorder) {
            super(reorder);
        }

        public Short256Shuffle(int[] reorder) {
            super(reorder);
        }

        public Short256Shuffle(int[] reorder, int i) {
            super(reorder, i);
        }

        public Short256Shuffle(IntUnaryOperator fn) {
            super(fn);
        }

        @Override
        public ShortSpecies vspecies() {
            return VSPECIES;
        }

<<<<<<< HEAD
        static {
            // There must be enough bits in the shuffle lanes to encode
            // VLENGTH valid indexes and VLENGTH exceptional ones.
            assert(VLENGTH < Byte.MAX_VALUE);
            assert(Byte.MIN_VALUE <= -VLENGTH);
        }
        static final Short256Shuffle IOTA = new Short256Shuffle(IDENTITY);

        @Override
        public Short256Vector toVector() {
            return (Short256Vector) super.toVectorTemplate();  // specialize
=======
        private ShortVector toVector_helper() {
            short[] va = new short[SPECIES.length()];
            for (int i = 0; i < va.length; i++) {
              va[i] = (short) lane(i);
            }
            return ShortVector.fromArray(SPECIES, va, 0);
>>>>>>> c3aabcdb
        }

        @Override
        @ForceInline
<<<<<<< HEAD
        public <F> VectorShuffle<F> cast(VectorSpecies<F> s) {
            AbstractSpecies<F> species = (AbstractSpecies<F>) s;
            if (length() != species.laneCount())
                throw new AssertionError("NYI: Shuffle length and species length differ");
            int[] shuffleArray = toArray();
            // enum-switches don't optimize properly JDK-8161245
            switch (species.laneType.switchKey) {
            case LaneType.SK_BYTE:
                return new Byte256Vector.Byte256Shuffle(shuffleArray).check(species);
            case LaneType.SK_SHORT:
                return new Short256Vector.Short256Shuffle(shuffleArray).check(species);
            case LaneType.SK_INT:
                return new Int256Vector.Int256Shuffle(shuffleArray).check(species);
            case LaneType.SK_LONG:
                return new Long256Vector.Long256Shuffle(shuffleArray).check(species);
            case LaneType.SK_FLOAT:
                return new Float256Vector.Float256Shuffle(shuffleArray).check(species);
            case LaneType.SK_DOUBLE:
                return new Double256Vector.Double256Shuffle(shuffleArray).check(species);
=======
        public ShortVector toVector() {
            return VectorIntrinsics.shuffleToVector(Short256Vector.class, short.class, Short256Shuffle.class, this,
                                                    SPECIES.length(), 
                                                    (s) -> (((Short256Shuffle)(s)).toVector_helper()));
        }

        @Override
        @ForceInline
        @SuppressWarnings("unchecked")
        public <F> VectorShuffle<F> cast(VectorSpecies<F> species) {
            if (length() != species.length())
                throw new IllegalArgumentException("Shuffle length and species length differ");
            Class<?> stype = species.elementType();
            int [] shuffleArray = toArray();
            if (stype == byte.class) {
                return (VectorShuffle<F>) new Byte256Vector.Byte256Shuffle(shuffleArray);
            } else if (stype == short.class) {
                return (VectorShuffle<F>) new Short256Vector.Short256Shuffle(shuffleArray);
            } else if (stype == int.class) {
                return (VectorShuffle<F>) new Int256Vector.Int256Shuffle(shuffleArray);
            } else if (stype == long.class) {
                return (VectorShuffle<F>) new Long256Vector.Long256Shuffle(shuffleArray);
            } else if (stype == float.class) {
                return (VectorShuffle<F>) new Float256Vector.Float256Shuffle(shuffleArray);
            } else if (stype == double.class) {
                return (VectorShuffle<F>) new Double256Vector.Double256Shuffle(shuffleArray);
            } else {
                throw new UnsupportedOperationException("Bad lane type for casting.");
>>>>>>> c3aabcdb
            }

            // Should not reach here.
            throw new AssertionError(species);
        }


        @Override
        public Short256Shuffle rearrange(VectorShuffle<Short> shuffle) {
            Short256Shuffle s = (Short256Shuffle) shuffle;
            byte[] r = new byte[reorder.length];
            for (int i = 0; i < reorder.length; i++) {
                int ssi = s.reorder[i];
                r[i] = this.reorder[ssi];  // throws on exceptional index
            }
            return new Short256Shuffle(r);
        }
    }

    // ================================================

    // Specialized low-level memory operations.

    @ForceInline
    @Override
    final
    ShortVector fromArray0(short[] a, int offset) {
        return super.fromArray0(a, offset);  // specialize
    }

    @ForceInline
    @Override
    final
    ShortVector fromByteArray0(byte[] a, int offset) {
        return super.fromByteArray0(a, offset);  // specialize
    }

    @ForceInline
    @Override
    final
    ShortVector fromByteBuffer0(ByteBuffer bb, int offset) {
        return super.fromByteBuffer0(bb, offset);  // specialize
    }

    @ForceInline
    @Override
    final
    void intoArray0(short[] a, int offset) {
        super.intoArray0(a, offset);  // specialize
    }

    @ForceInline
    @Override
    final
    void intoByteArray0(byte[] a, int offset) {
        super.intoByteArray0(a, offset);  // specialize
    }

    // End of specialized low-level memory operations.

    // ================================================

}<|MERGE_RESOLUTION|>--- conflicted
+++ resolved
@@ -124,6 +124,11 @@
     @ForceInline
     Short256Shuffle iotaShuffle() { return Short256Shuffle.IOTA; }
 
+    @ForceInline
+    Short256Shuffle iotaShuffle(int start) { 
+        return (Short256Shuffle)VectorIntrinsics.shuffleIota(ETYPE, Short256Shuffle.class, VSPECIES, VLENGTH, start, (val, l) -> new Short256Shuffle(i -> ((i + val) & (l-1))));
+    }
+
     @Override
     @ForceInline
     Short256Shuffle shuffleFromBytes(byte[] reorder) { return new Short256Shuffle(reorder); }
@@ -403,108 +408,6 @@
     }
 
 
-<<<<<<< HEAD
-=======
-
-    @Override
-    @ForceInline
-    public Short256Vector rotateLanesLeft(int j) {
-      int L = length();
-      if (j < 0) {
-         throw new IllegalArgumentException("Index " + j + " must be zero or positive");
-      } else {
-        j = j & (L-1);
-        VectorShuffle<Short> PermMask  = VectorShuffle.shuffleIota(SPECIES, L - j);
-        return this.rearrange(PermMask);
-      }
-    }
-
-    @Override
-    @ForceInline
-    public Short256Vector rotateLanesRight(int j) {
-      int L = length();
-      if (j < 0) {
-         throw new IllegalArgumentException("Index " + j + " must be zero or positive");
-      } else {
-        j = j & (L-1);
-        VectorShuffle<Short> PermMask = VectorShuffle.shuffleIota(SPECIES, j);
-        return this.rearrange(PermMask);
-      }
-    }
-
-    @Override
-    @ForceInline
-    @SuppressWarnings("unchecked")
-    public Short256Vector shiftLanesLeft(int j) {
-       int L = length();
-       if (j < 0) {
-         throw new IllegalArgumentException("Index " + j + " must be zero or positive");
-       } else if ( j >= L ) {
-         return ZERO;
-       } else {
-         Short256Shuffle     Iota    = (Short256Shuffle)(VectorShuffle.shuffleIota(SPECIES, L-j));
-         VectorMask<Short> BlendMask = Iota.toVector().lessThan(Short256Vector.broadcast(SPECIES, (short)(L-j)));
-         Iota    = (Short256Shuffle)(VectorShuffle.shuffleIota(SPECIES, L -j));
-         return ZERO.blend(this.rearrange(Iota),BlendMask);
-       }
-    }
-
-    @Override
-    @ForceInline
-    @SuppressWarnings("unchecked")
-    public Short256Vector shiftLanesRight(int j) {
-       int L = length();
-       if (j < 0) {
-         throw new IllegalArgumentException("Index " + j + " must be zero or positive");
-       } else if ( j >= L ) {
-         return ZERO;
-       } else {
-         Short256Shuffle     Iota    = (Short256Shuffle)(VectorShuffle.shuffleIota(SPECIES, j));
-         VectorMask<Short> BlendMask = Iota.toVector().greaterThanEq(Short256Vector.broadcast(SPECIES, (short)(j)));
-         Iota    = (Short256Shuffle)(VectorShuffle.shuffleIota(SPECIES, j));
-         return ZERO.blend(this.rearrange(Iota),BlendMask);
-       }
-    }
-
-    @Override
-    @ForceInline
-    public Short256Vector rearrange(Vector<Short> v,
-                                  VectorShuffle<Short> s, VectorMask<Short> m) {
-        return this.rearrange(s).blend(v.rearrange(s), m);
-    }
-
-    @Override
-    @ForceInline
-    public Short256Vector rearrange(VectorShuffle<Short> o1) {
-        Objects.requireNonNull(o1);
-        Short256Shuffle s =  (Short256Shuffle)o1;
-
-        return VectorIntrinsics.rearrangeOp(
-            Short256Vector.class, Short256Shuffle.class, short.class, LENGTH,
-            this, s,
-            (v1, s_) -> v1.uOp((i, a) -> {
-                int ei = s_.lane(i);
-                return v1.lane(ei);
-            }));
-    }
-
-    @Override
-    @ForceInline
-    public Short256Vector blend(Vector<Short> o1, VectorMask<Short> o2) {
-        Objects.requireNonNull(o1);
-        Objects.requireNonNull(o2);
-        Short256Vector v = (Short256Vector)o1;
-        Short256Mask   m = (Short256Mask)o2;
-
-        return VectorIntrinsics.blend(
-            Short256Vector.class, Short256Mask.class, short.class, LENGTH,
-            this, v, m,
-            (v1, v2, m_) -> v1.bOp(v2, (i, a, b) -> m_.lane(i) ? b : a));
-    }
-
-    // Accessors
-
->>>>>>> c3aabcdb
     @Override
     public short lane(int i) {
         if (i < 0 || i >= VLENGTH) {
@@ -709,7 +612,6 @@
             return VSPECIES;
         }
 
-<<<<<<< HEAD
         static {
             // There must be enough bits in the shuffle lanes to encode
             // VLENGTH valid indexes and VLENGTH exceptional ones.
@@ -718,22 +620,19 @@
         }
         static final Short256Shuffle IOTA = new Short256Shuffle(IDENTITY);
 
-        @Override
+        private Short256Vector toVector_helper() {
+            return (Short256Vector) super.toVectorTemplate();  // specialize
+        }
+
+        @Override
+        @ForceInline
         public Short256Vector toVector() {
-            return (Short256Vector) super.toVectorTemplate();  // specialize
-=======
-        private ShortVector toVector_helper() {
-            short[] va = new short[SPECIES.length()];
-            for (int i = 0; i < va.length; i++) {
-              va[i] = (short) lane(i);
-            }
-            return ShortVector.fromArray(SPECIES, va, 0);
->>>>>>> c3aabcdb
-        }
-
-        @Override
-        @ForceInline
-<<<<<<< HEAD
+            return VectorIntrinsics.shuffleToVector(VCLASS, ETYPE, Short256Shuffle.class, this, VLENGTH,
+                                                    (s) -> (s.toVector_helper()));
+        }
+
+        @Override
+        @ForceInline
         public <F> VectorShuffle<F> cast(VectorSpecies<F> s) {
             AbstractSpecies<F> species = (AbstractSpecies<F>) s;
             if (length() != species.laneCount())
@@ -753,42 +652,11 @@
                 return new Float256Vector.Float256Shuffle(shuffleArray).check(species);
             case LaneType.SK_DOUBLE:
                 return new Double256Vector.Double256Shuffle(shuffleArray).check(species);
-=======
-        public ShortVector toVector() {
-            return VectorIntrinsics.shuffleToVector(Short256Vector.class, short.class, Short256Shuffle.class, this,
-                                                    SPECIES.length(), 
-                                                    (s) -> (((Short256Shuffle)(s)).toVector_helper()));
-        }
-
-        @Override
-        @ForceInline
-        @SuppressWarnings("unchecked")
-        public <F> VectorShuffle<F> cast(VectorSpecies<F> species) {
-            if (length() != species.length())
-                throw new IllegalArgumentException("Shuffle length and species length differ");
-            Class<?> stype = species.elementType();
-            int [] shuffleArray = toArray();
-            if (stype == byte.class) {
-                return (VectorShuffle<F>) new Byte256Vector.Byte256Shuffle(shuffleArray);
-            } else if (stype == short.class) {
-                return (VectorShuffle<F>) new Short256Vector.Short256Shuffle(shuffleArray);
-            } else if (stype == int.class) {
-                return (VectorShuffle<F>) new Int256Vector.Int256Shuffle(shuffleArray);
-            } else if (stype == long.class) {
-                return (VectorShuffle<F>) new Long256Vector.Long256Shuffle(shuffleArray);
-            } else if (stype == float.class) {
-                return (VectorShuffle<F>) new Float256Vector.Float256Shuffle(shuffleArray);
-            } else if (stype == double.class) {
-                return (VectorShuffle<F>) new Double256Vector.Double256Shuffle(shuffleArray);
-            } else {
-                throw new UnsupportedOperationException("Bad lane type for casting.");
->>>>>>> c3aabcdb
             }
 
             // Should not reach here.
             throw new AssertionError(species);
         }
-
 
         @Override
         public Short256Shuffle rearrange(VectorShuffle<Short> shuffle) {
