--- conflicted
+++ resolved
@@ -124,6 +124,11 @@
     @ForceInline
     Float256Shuffle iotaShuffle() { return Float256Shuffle.IOTA; }
 
+    @ForceInline
+    Float256Shuffle iotaShuffle(int start) { 
+        return (Float256Shuffle)VectorIntrinsics.shuffleIota(ETYPE, Float256Shuffle.class, VSPECIES, VLENGTH, start, (val, l) -> new Float256Shuffle(i -> ((i + val) & (l-1))));
+    }
+
     @Override
     @ForceInline
     Float256Shuffle shuffleFromBytes(byte[] reorder) { return new Float256Shuffle(reorder); }
@@ -286,20 +291,9 @@
 
     @Override
     @ForceInline
-<<<<<<< HEAD
     public final long reduceLanesToLong(VectorOperators.Associative op,
                                         VectorMask<Float> m) {
         return (long) super.reduceLanesTemplate(op, m);  // specialized
-=======
-    public float minLanes(VectorMask<Float> m) {
-        return FloatVector.broadcast(SPECIES, Float.POSITIVE_INFINITY).blend(this, m).minLanes();
-    }
-
-    @Override
-    @ForceInline
-    public float maxLanes(VectorMask<Float> m) {
-        return FloatVector.broadcast(SPECIES, Float.NEGATIVE_INFINITY).blend(this, m).maxLanes();
->>>>>>> c3aabcdb
     }
 
     @Override
@@ -373,123 +367,12 @@
 
     @Override
     @ForceInline
-<<<<<<< HEAD
     public Float256Vector rearrange(VectorShuffle<Float> shuffle,
                                   VectorMask<Float> m) {
         return (Float256Vector)
             super.rearrangeTemplate(Float256Shuffle.class,
                                     (Float256Shuffle) shuffle,
                                     (Float256Mask) m);  // specialize
-=======
-    public Float256Mask greaterThan(Vector<Float> o) {
-        Objects.requireNonNull(o);
-        Float256Vector v = (Float256Vector)o;
-
-        return (Float256Mask) VectorIntrinsics.compare(
-            BT_gt, Float256Vector.class, Float256Mask.class, float.class, LENGTH,
-            this, v,
-            (v1, v2) -> v1.bTest(v2, (i, a, b) -> a > b));
-    }
-
-    @Override
-    @ForceInline
-    public Float256Mask greaterThanEq(Vector<Float> o) {
-        Objects.requireNonNull(o);
-        Float256Vector v = (Float256Vector)o;
-
-        return VectorIntrinsics.compare(
-            BT_ge, Float256Vector.class, Float256Mask.class, float.class, LENGTH,
-            this, v,
-            (v1, v2) -> v1.bTest(v2, (i, a, b) -> a >= b));
-    }
-
-    // Foreach
-
-    @Override
-    void forEach(FUnCon f) {
-        float[] vec = getElements();
-        for (int i = 0; i < length(); i++) {
-            f.apply(i, vec[i]);
-        }
-    }
-
-    @Override
-    void forEach(VectorMask<Float> o, FUnCon f) {
-        boolean[] mbits = ((Float256Mask)o).getBits();
-        forEach((i, a) -> {
-            if (mbits[i]) { f.apply(i, a); }
-        });
-    }
-
-    Int256Vector toBits() {
-        float[] vec = getElements();
-        int[] res = new int[this.species().length()];
-        for(int i = 0; i < this.species().length(); i++){
-            res[i] = Float.floatToIntBits(vec[i]);
-        }
-        return new Int256Vector(res);
-    }
-
-
-    @Override
-    @ForceInline
-    public Float256Vector rotateLanesLeft(int j) {
-      int L = length();
-      if (j < 0) {
-         throw new IllegalArgumentException("Index " + j + " must be zero or positive");
-      } else {
-        j = j & (L-1);
-        VectorShuffle<Float> PermMask  = VectorShuffle.shuffleIota(SPECIES, L - j);
-        return this.rearrange(PermMask);
-      }
-    }
-
-    @Override
-    @ForceInline
-    public Float256Vector rotateLanesRight(int j) {
-      int L = length();
-      if (j < 0) {
-         throw new IllegalArgumentException("Index " + j + " must be zero or positive");
-      } else {
-        j = j & (L-1);
-        VectorShuffle<Float> PermMask = VectorShuffle.shuffleIota(SPECIES, j);
-        return this.rearrange(PermMask);
-      }
-    }
-
-    @Override
-    @ForceInline
-    @SuppressWarnings("unchecked")
-    public Float256Vector shiftLanesLeft(int j) {
-       int L = length();
-       if (j < 0) {
-         throw new IllegalArgumentException("Index " + j + " must be zero or positive");
-       } else if ( j >= L ) {
-         return ZERO;
-       } else {
-         Float256Shuffle     Iota    = (Float256Shuffle)(VectorShuffle.shuffleIota(SPECIES, L-j));
-         VectorMask<Float> BlendMask = Iota.toVector().lessThan(Float256Vector.broadcast(SPECIES, (float)(L-j)));
-         Iota    = (Float256Shuffle)(VectorShuffle.shuffleIota(SPECIES, L -j));
-         return ZERO.blend(this.rearrange(Iota),BlendMask);
-       }
-    }
-
-    @Override
-    @ForceInline
-    @SuppressWarnings("unchecked")
-    public Float256Vector shiftLanesRight(int j) {
-       int L = length();
-       if (j < 0) {
-         throw new IllegalArgumentException("Index " + j + " must be zero or positive");
-       } else if ( j >= L ) {
-         return ZERO;
-       } else {
-         Float256Shuffle     Iota    = (Float256Shuffle)(VectorShuffle.shuffleIota(SPECIES, j));
-         VectorMask<Float> BlendMask = Iota.toVector().greaterThanEq(Float256Vector.broadcast(SPECIES, (float)(j)));
-         Iota    = (Float256Shuffle)(VectorShuffle.shuffleIota(SPECIES, j));
-         return ZERO.blend(this.rearrange(Iota),BlendMask);
-       }
->>>>>>> c3aabcdb
     }
 
     @Override
@@ -724,7 +607,6 @@
             return VSPECIES;
         }
 
-<<<<<<< HEAD
         static {
             // There must be enough bits in the shuffle lanes to encode
             // VLENGTH valid indexes and VLENGTH exceptional ones.
@@ -733,22 +615,19 @@
         }
         static final Float256Shuffle IOTA = new Float256Shuffle(IDENTITY);
 
-        @Override
+        private Float256Vector toVector_helper() {
+            return (Float256Vector) super.toVectorTemplate();  // specialize
+        }
+
+        @Override
+        @ForceInline
         public Float256Vector toVector() {
-            return (Float256Vector) super.toVectorTemplate();  // specialize
-=======
-        private FloatVector toVector_helper() {
-            float[] va = new float[SPECIES.length()];
-            for (int i = 0; i < va.length; i++) {
-              va[i] = (float) lane(i);
-            }
-            return FloatVector.fromArray(SPECIES, va, 0);
->>>>>>> c3aabcdb
-        }
-
-        @Override
-        @ForceInline
-<<<<<<< HEAD
+            return VectorIntrinsics.shuffleToVector(VCLASS, ETYPE, Float256Shuffle.class, this, VLENGTH,
+                                                    (s) -> (s.toVector_helper()));
+        }
+
+        @Override
+        @ForceInline
         public <F> VectorShuffle<F> cast(VectorSpecies<F> s) {
             AbstractSpecies<F> species = (AbstractSpecies<F>) s;
             if (length() != species.laneCount())
@@ -768,42 +647,11 @@
                 return new Float256Vector.Float256Shuffle(shuffleArray).check(species);
             case LaneType.SK_DOUBLE:
                 return new Double256Vector.Double256Shuffle(shuffleArray).check(species);
-=======
-        public FloatVector toVector() {
-            return VectorIntrinsics.shuffleToVector(Float256Vector.class, float.class, Float256Shuffle.class, this,
-                                                    SPECIES.length(), 
-                                                    (s) -> (((Float256Shuffle)(s)).toVector_helper()));
-        }
-
-        @Override
-        @ForceInline
-        @SuppressWarnings("unchecked")
-        public <F> VectorShuffle<F> cast(VectorSpecies<F> species) {
-            if (length() != species.length())
-                throw new IllegalArgumentException("Shuffle length and species length differ");
-            Class<?> stype = species.elementType();
-            int [] shuffleArray = toArray();
-            if (stype == byte.class) {
-                return (VectorShuffle<F>) new Byte256Vector.Byte256Shuffle(shuffleArray);
-            } else if (stype == short.class) {
-                return (VectorShuffle<F>) new Short256Vector.Short256Shuffle(shuffleArray);
-            } else if (stype == int.class) {
-                return (VectorShuffle<F>) new Int256Vector.Int256Shuffle(shuffleArray);
-            } else if (stype == long.class) {
-                return (VectorShuffle<F>) new Long256Vector.Long256Shuffle(shuffleArray);
-            } else if (stype == float.class) {
-                return (VectorShuffle<F>) new Float256Vector.Float256Shuffle(shuffleArray);
-            } else if (stype == double.class) {
-                return (VectorShuffle<F>) new Double256Vector.Double256Shuffle(shuffleArray);
-            } else {
-                throw new UnsupportedOperationException("Bad lane type for casting.");
->>>>>>> c3aabcdb
             }
 
             // Should not reach here.
             throw new AssertionError(species);
         }
-
 
         @Override
         public Float256Shuffle rearrange(VectorShuffle<Float> shuffle) {
