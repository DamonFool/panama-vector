--- conflicted
+++ resolved
@@ -719,7 +719,6 @@
                 case VECTOR_OP_URSHIFT: return (v0, v1) ->
                         v0.bOp(v1, (i, a, n) -> ($type$)((a & LSHR_SETUP_MASK) >>> n));
 #end[BITWISE]
-<<<<<<< HEAD
 #if[FP]
                 case VECTOR_OP_OR: return (v0, v1) ->
                         v0.bOp(v1, (i, a, b) -> fromBits(toBits(a) | toBits(b)));
@@ -730,8 +729,6 @@
                 case VECTOR_OP_HYPOT: return (v0, v1) ->
                         v0.bOp(v1, (i, a, b) -> ($type$) Math.hypot(a, b));
 #end[FP]
-=======
->>>>>>> 07851474
                 default: return null;
                 }}));
     }
