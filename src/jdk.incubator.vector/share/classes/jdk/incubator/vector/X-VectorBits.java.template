--- conflicted
+++ resolved
@@ -160,6 +160,11 @@
     @ForceInline
     $shuffletype$ iotaShuffle() { return $shuffletype$.IOTA; }
 
+    @ForceInline
+    $shuffletype$ iotaShuffle(int start) { 
+        return ($shuffletype$)VectorIntrinsics.shuffleIota(ETYPE, $shuffletype$.class, VSPECIES, VLENGTH, start, (val, l) -> new $shuffletype$(i -> ((i + val) & (l-1))));
+    }
+
     @Override
     @ForceInline
     $shuffletype$ shuffleFromBytes(byte[] reorder) { return new $shuffletype$(reorder); }
@@ -324,33 +329,15 @@
 
     @Override
     @ForceInline
-<<<<<<< HEAD
     public final long reduceLanesToLong(VectorOperators.Associative op) {
         return (long) super.reduceLanesTemplate(op);  // specialized
-=======
-    public $type$ minLanes(VectorMask<$Boxtype$> m) {
-#if[FP]
-        return $abstractvectortype$.broadcast(SPECIES, $Boxtype$.POSITIVE_INFINITY).blend(this, m).minLanes();
-#else[FP]
-        return $abstractvectortype$.broadcast(SPECIES, $Boxtype$.MAX_VALUE).blend(this, m).minLanes();
-#end[FP]
->>>>>>> c3aabcdb
-    }
-
-    @Override
-    @ForceInline
-<<<<<<< HEAD
+    }
+
+    @Override
+    @ForceInline
     public final long reduceLanesToLong(VectorOperators.Associative op,
                                         VectorMask<$Boxtype$> m) {
         return (long) super.reduceLanesTemplate(op, m);  // specialized
-=======
-    public $type$ maxLanes(VectorMask<$Boxtype$> m) {
-#if[FP]
-        return $abstractvectortype$.broadcast(SPECIES, $Boxtype$.NEGATIVE_INFINITY).blend(this, m).maxLanes();
-#else[FP]
-        return $abstractvectortype$.broadcast(SPECIES, $Boxtype$.MIN_VALUE).blend(this, m).maxLanes();
-#end[FP]
->>>>>>> c3aabcdb
     }
 
     @Override
@@ -426,123 +413,12 @@
 
     @Override
     @ForceInline
-<<<<<<< HEAD
     public $vectortype$ rearrange(VectorShuffle<$Boxtype$> shuffle,
                                   VectorMask<$Boxtype$> m) {
         return ($vectortype$)
             super.rearrangeTemplate($shuffletype$.class,
                                     ($shuffletype$) shuffle,
                                     ($masktype$) m);  // specialize
-=======
-    public $masktype$ greaterThanEq(Vector<$Boxtype$> o) {
-        Objects.requireNonNull(o);
-        $vectortype$ v = ($vectortype$)o;
-
-        return VectorIntrinsics.compare(
-            BT_ge, $vectortype$.class, $masktype$.class, $type$.class, LENGTH,
-            this, v,
-            (v1, v2) -> v1.bTest(v2, (i, a, b) -> a >= b));
-    }
-
-    // Foreach
-
-    @Override
-    void forEach(FUnCon f) {
-        $type$[] vec = getElements();
-        for (int i = 0; i < length(); i++) {
-            f.apply(i, vec[i]);
-        }
-    }
-
-    @Override
-    void forEach(VectorMask<$Boxtype$> o, FUnCon f) {
-        boolean[] mbits = (($masktype$)o).getBits();
-        forEach((i, a) -> {
-            if (mbits[i]) { f.apply(i, a); }
-        });
-    }
-
-#if[FP]
-    $bitsvectortype$ toBits() {
-        $type$[] vec = getElements();
-        $bitstype$[] res = new $bitstype$[this.species().length()];
-        for(int i = 0; i < this.species().length(); i++){
-            res[i] = $Type$.$type$To$Bitstype$Bits(vec[i]);
-        }
-        return new $bitsvectortype$(res);
-    }
-#end[FP]
-
-#if[intOrLong]
-    $fpvectortype$ toFP() {
-        $type$[] vec = getElements();
-        $fptype$[] res = new $fptype$[this.species().length()];
-        for(int i = 0; i < this.species().length(); i++){
-            res[i] = $Boxfptype$.$bitstype$BitsTo$Fptype$(vec[i]);
-        }
-        return new $fpvectortype$(res);
-    }
-#end[intOrLong]
-
-    @Override
-    @ForceInline
-    public $vectortype$ rotateLanesLeft(int j) {
-      int L = length();
-      if (j < 0) {
-         throw new IllegalArgumentException("Index " + j + " must be zero or positive");
-      } else {
-        j = j & (L-1);
-        VectorShuffle<$Boxtype$> PermMask  = VectorShuffle.shuffleIota(SPECIES, L - j);
-        return this.rearrange(PermMask);
-      }
-    }
-
-    @Override
-    @ForceInline
-    public $vectortype$ rotateLanesRight(int j) {
-      int L = length();
-      if (j < 0) {
-         throw new IllegalArgumentException("Index " + j + " must be zero or positive");
-      } else {
-        j = j & (L-1);
-        VectorShuffle<$Boxtype$> PermMask = VectorShuffle.shuffleIota(SPECIES, j);
-        return this.rearrange(PermMask);
-      }
-    }
-
-    @Override
-    @ForceInline
-    @SuppressWarnings("unchecked")
-    public $vectortype$ shiftLanesLeft(int j) {
-       int L = length();
-       if (j < 0) {
-         throw new IllegalArgumentException("Index " + j + " must be zero or positive");
-       } else if ( j >= L ) {
-         return ZERO;
-       } else {
-         $shuffletype$     Iota    = ($shuffletype$)(VectorShuffle.shuffleIota(SPECIES, L-j));
-         VectorMask<$Boxtype$> BlendMask = Iota.toVector().lessThan($vectortype$.broadcast(SPECIES, ($type$)(L-j)));
-         Iota    = ($shuffletype$)(VectorShuffle.shuffleIota(SPECIES, L -j));
-         return ZERO.blend(this.rearrange(Iota),BlendMask);
-       }
-    }
-
-    @Override
-    @ForceInline
-    @SuppressWarnings("unchecked")
-    public $vectortype$ shiftLanesRight(int j) {
-       int L = length();
-       if (j < 0) {
-         throw new IllegalArgumentException("Index " + j + " must be zero or positive");
-       } else if ( j >= L ) {
-         return ZERO;
-       } else {
-         $shuffletype$     Iota    = ($shuffletype$)(VectorShuffle.shuffleIota(SPECIES, j));
-         VectorMask<$Boxtype$> BlendMask = Iota.toVector().greaterThanEq($vectortype$.broadcast(SPECIES, ($type$)(j)));
-         Iota    = ($shuffletype$)(VectorShuffle.shuffleIota(SPECIES, j));
-         return ZERO.blend(this.rearrange(Iota),BlendMask);
-       }
->>>>>>> c3aabcdb
     }
 
     @Override
@@ -816,23 +692,19 @@
         }
         static final $shuffletype$ IOTA = new $shuffletype$(IDENTITY);
 
-<<<<<<< HEAD
-        @Override
+        private $vectortype$ toVector_helper() {
+            return ($vectortype$) super.toVectorTemplate();  // specialize
+        }
+
+        @Override
+        @ForceInline
         public $vectortype$ toVector() {
-            return ($vectortype$) super.toVectorTemplate();  // specialize
-=======
-        private $abstractvectortype$ toVector_helper() {
-            $type$[] va = new $type$[SPECIES.length()];
-            for (int i = 0; i < va.length; i++) {
-              va[i] = ($type$) lane(i);
-            }
-            return $abstractvectortype$.fromArray(SPECIES, va, 0);
->>>>>>> c3aabcdb
-        }
-
-        @Override
-        @ForceInline
-<<<<<<< HEAD
+            return VectorIntrinsics.shuffleToVector(VCLASS, ETYPE, $shuffletype$.class, this, VLENGTH,
+                                                    (s) -> (s.toVector_helper()));
+        }
+
+        @Override
+        @ForceInline
         public <F> VectorShuffle<F> cast(VectorSpecies<F> s) {
             AbstractSpecies<F> species = (AbstractSpecies<F>) s;
             if (length() != species.laneCount())
@@ -852,42 +724,11 @@
                 return new Float$bits$Vector.Float$bits$Shuffle(shuffleArray).check(species);
             case LaneType.SK_DOUBLE:
                 return new Double$bits$Vector.Double$bits$Shuffle(shuffleArray).check(species);
-=======
-        public $abstractvectortype$ toVector() {
-            return VectorIntrinsics.shuffleToVector($vectortype$.class, $type$.class, $shuffletype$.class, this,
-                                                    SPECIES.length(), 
-                                                    (s) -> ((($shuffletype$)(s)).toVector_helper()));
-        }
-
-        @Override
-        @ForceInline
-        @SuppressWarnings("unchecked")
-        public <F> VectorShuffle<F> cast(VectorSpecies<F> species) {
-            if (length() != species.length())
-                throw new IllegalArgumentException("Shuffle length and species length differ");
-            Class<?> stype = species.elementType();
-            int [] shuffleArray = toArray();
-            if (stype == byte.class) {
-                return (VectorShuffle<F>) new Byte$bits$Vector.Byte$bits$Shuffle(shuffleArray);
-            } else if (stype == short.class) {
-                return (VectorShuffle<F>) new Short$bits$Vector.Short$bits$Shuffle(shuffleArray);
-            } else if (stype == int.class) {
-                return (VectorShuffle<F>) new Int$bits$Vector.Int$bits$Shuffle(shuffleArray);
-            } else if (stype == long.class) {
-                return (VectorShuffle<F>) new Long$bits$Vector.Long$bits$Shuffle(shuffleArray);
-            } else if (stype == float.class) {
-                return (VectorShuffle<F>) new Float$bits$Vector.Float$bits$Shuffle(shuffleArray);
-            } else if (stype == double.class) {
-                return (VectorShuffle<F>) new Double$bits$Vector.Double$bits$Shuffle(shuffleArray);
-            } else {
-                throw new UnsupportedOperationException("Bad lane type for casting.");
->>>>>>> c3aabcdb
             }
 
             // Should not reach here.
             throw new AssertionError(species);
         }
-
 
         @Override
         public $shuffletype$ rearrange(VectorShuffle<$Boxtype$> shuffle) {
