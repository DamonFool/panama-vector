//
// Copyright (c) 1997, 2020, Oracle and/or its affiliates. All rights reserved.
// DO NOT ALTER OR REMOVE COPYRIGHT NOTICES OR THIS FILE HEADER.
//
// This code is free software; you can redistribute it and/or modify it
// under the terms of the GNU General Public License version 2 only, as
// published by the Free Software Foundation.
//
// This code is distributed in the hope that it will be useful, but WITHOUT
// ANY WARRANTY; without even the implied warranty of MERCHANTABILITY or
// FITNESS FOR A PARTICULAR PURPOSE.  See the GNU General Public License
// version 2 for more details (a copy is included in the LICENSE file that
// accompanied this code).
//
// You should have received a copy of the GNU General Public License version
// 2 along with this work; if not, write to the Free Software Foundation,
// Inc., 51 Franklin St, Fifth Floor, Boston, MA 02110-1301 USA.
//
// Please contact Oracle, 500 Oracle Parkway, Redwood Shores, CA 94065 USA
// or visit www.oracle.com if you need additional information or have any
// questions.
//
//

// X86 Architecture Description File

//----------REGISTER DEFINITION BLOCK------------------------------------------
// This information is used by the matcher and the register allocator to
// describe individual registers and classes of registers within the target
// architecture.

register %{
//----------Architecture Description Register Definitions----------------------
// General Registers
// "reg_def"  name ( register save type, C convention save type,
//                   ideal register type, encoding );
// Register Save Types:
//
// NS  = No-Save:       The register allocator assumes that these registers
//                      can be used without saving upon entry to the method, &
//                      that they do not need to be saved at call sites.
//
// SOC = Save-On-Call:  The register allocator assumes that these registers
//                      can be used without saving upon entry to the method,
//                      but that they must be saved at call sites.
//
// SOE = Save-On-Entry: The register allocator assumes that these registers
//                      must be saved before using them upon entry to the
//                      method, but they do not need to be saved at call
//                      sites.
//
// AS  = Always-Save:   The register allocator assumes that these registers
//                      must be saved before using them upon entry to the
//                      method, & that they must be saved at call sites.
//
// Ideal Register Type is used to determine how to save & restore a
// register.  Op_RegI will get spilled with LoadI/StoreI, Op_RegP will get
// spilled with LoadP/StoreP.  If the register supports both, use Op_RegI.
//
// The encoding number is the actual bit-pattern placed into the opcodes.

// General Registers
// Previously set EBX, ESI, and EDI as save-on-entry for java code
// Turn off SOE in java-code due to frequent use of uncommon-traps.
// Now that allocator is better, turn on ESI and EDI as SOE registers.

reg_def EBX(SOC, SOE, Op_RegI, 3, rbx->as_VMReg());
reg_def ECX(SOC, SOC, Op_RegI, 1, rcx->as_VMReg());
reg_def ESI(SOC, SOE, Op_RegI, 6, rsi->as_VMReg());
reg_def EDI(SOC, SOE, Op_RegI, 7, rdi->as_VMReg());
// now that adapter frames are gone EBP is always saved and restored by the prolog/epilog code
reg_def EBP(NS, SOE, Op_RegI, 5, rbp->as_VMReg());
reg_def EDX(SOC, SOC, Op_RegI, 2, rdx->as_VMReg());
reg_def EAX(SOC, SOC, Op_RegI, 0, rax->as_VMReg());
reg_def ESP( NS,  NS, Op_RegI, 4, rsp->as_VMReg());

// Float registers.  We treat TOS/FPR0 special.  It is invisible to the
// allocator, and only shows up in the encodings.
reg_def FPR0L( SOC, SOC, Op_RegF, 0, VMRegImpl::Bad());
reg_def FPR0H( SOC, SOC, Op_RegF, 0, VMRegImpl::Bad());
// Ok so here's the trick FPR1 is really st(0) except in the midst
// of emission of assembly for a machnode. During the emission the fpu stack
// is pushed making FPR1 == st(1) temporarily. However at any safepoint
// the stack will not have this element so FPR1 == st(0) from the
// oopMap viewpoint. This same weirdness with numbering causes
// instruction encoding to have to play games with the register
// encode to correct for this 0/1 issue. See MachSpillCopyNode::implementation
// where it does flt->flt moves to see an example
//
reg_def FPR1L( SOC, SOC, Op_RegF, 1, as_FloatRegister(0)->as_VMReg());
reg_def FPR1H( SOC, SOC, Op_RegF, 1, as_FloatRegister(0)->as_VMReg()->next());
reg_def FPR2L( SOC, SOC, Op_RegF, 2, as_FloatRegister(1)->as_VMReg());
reg_def FPR2H( SOC, SOC, Op_RegF, 2, as_FloatRegister(1)->as_VMReg()->next());
reg_def FPR3L( SOC, SOC, Op_RegF, 3, as_FloatRegister(2)->as_VMReg());
reg_def FPR3H( SOC, SOC, Op_RegF, 3, as_FloatRegister(2)->as_VMReg()->next());
reg_def FPR4L( SOC, SOC, Op_RegF, 4, as_FloatRegister(3)->as_VMReg());
reg_def FPR4H( SOC, SOC, Op_RegF, 4, as_FloatRegister(3)->as_VMReg()->next());
reg_def FPR5L( SOC, SOC, Op_RegF, 5, as_FloatRegister(4)->as_VMReg());
reg_def FPR5H( SOC, SOC, Op_RegF, 5, as_FloatRegister(4)->as_VMReg()->next());
reg_def FPR6L( SOC, SOC, Op_RegF, 6, as_FloatRegister(5)->as_VMReg());
reg_def FPR6H( SOC, SOC, Op_RegF, 6, as_FloatRegister(5)->as_VMReg()->next());
reg_def FPR7L( SOC, SOC, Op_RegF, 7, as_FloatRegister(6)->as_VMReg());
reg_def FPR7H( SOC, SOC, Op_RegF, 7, as_FloatRegister(6)->as_VMReg()->next());
//
// Empty fill registers, which are never used, but supply alignment to xmm regs
//
reg_def FILL0( SOC, SOC, Op_RegF, 8, VMRegImpl::Bad());
reg_def FILL1( SOC, SOC, Op_RegF, 9, VMRegImpl::Bad());
reg_def FILL2( SOC, SOC, Op_RegF, 10, VMRegImpl::Bad());
reg_def FILL3( SOC, SOC, Op_RegF, 11, VMRegImpl::Bad());
reg_def FILL4( SOC, SOC, Op_RegF, 12, VMRegImpl::Bad());
reg_def FILL5( SOC, SOC, Op_RegF, 13, VMRegImpl::Bad());
reg_def FILL6( SOC, SOC, Op_RegF, 14, VMRegImpl::Bad());
reg_def FILL7( SOC, SOC, Op_RegF, 15, VMRegImpl::Bad());

// Specify priority of register selection within phases of register
// allocation.  Highest priority is first.  A useful heuristic is to
// give registers a low priority when they are required by machine
// instructions, like EAX and EDX.  Registers which are used as
// pairs must fall on an even boundary (witness the FPR#L's in this list).
// For the Intel integer registers, the equivalent Long pairs are
// EDX:EAX, EBX:ECX, and EDI:EBP.
alloc_class chunk0( ECX,   EBX,   EBP,   EDI,   EAX,   EDX,   ESI, ESP,
                    FPR0L, FPR0H, FPR1L, FPR1H, FPR2L, FPR2H,
                    FPR3L, FPR3H, FPR4L, FPR4H, FPR5L, FPR5H,
                    FPR6L, FPR6H, FPR7L, FPR7H,
                    FILL0, FILL1, FILL2, FILL3, FILL4, FILL5, FILL6, FILL7);


//----------Architecture Description Register Classes--------------------------
// Several register classes are automatically defined based upon information in
// this architecture description.
// 1) reg_class inline_cache_reg           ( /* as def'd in frame section */ )
// 2) reg_class compiler_method_reg        ( /* as def'd in frame section */ )
// 2) reg_class interpreter_method_reg     ( /* as def'd in frame section */ )
// 3) reg_class stack_slots( /* one chunk of stack-based "registers" */ )
//
// Class for no registers (empty set).
reg_class no_reg();

// Class for all registers
reg_class any_reg_with_ebp(EAX, EDX, EBP, EDI, ESI, ECX, EBX, ESP);
// Class for all registers (excluding EBP)
reg_class any_reg_no_ebp(EAX, EDX, EDI, ESI, ECX, EBX, ESP);
// Dynamic register class that selects at runtime between register classes
// any_reg and any_no_ebp_reg (depending on the value of the flag PreserveFramePointer).
// Equivalent to: return PreserveFramePointer ? any_no_ebp_reg : any_reg;
reg_class_dynamic any_reg(any_reg_no_ebp, any_reg_with_ebp, %{ PreserveFramePointer %});

// Class for general registers
reg_class int_reg_with_ebp(EAX, EDX, EBP, EDI, ESI, ECX, EBX);
// Class for general registers (excluding EBP).
// This register class can be used for implicit null checks on win95.
// It is also safe for use by tailjumps (we don't want to allocate in ebp).
// Used also if the PreserveFramePointer flag is true.
reg_class int_reg_no_ebp(EAX, EDX, EDI, ESI, ECX, EBX);
// Dynamic register class that selects between int_reg and int_reg_no_ebp.
reg_class_dynamic int_reg(int_reg_no_ebp, int_reg_with_ebp, %{ PreserveFramePointer %});

// Class of "X" registers
reg_class int_x_reg(EBX, ECX, EDX, EAX);

// Class of registers that can appear in an address with no offset.
// EBP and ESP require an extra instruction byte for zero offset.
// Used in fast-unlock
reg_class p_reg(EDX, EDI, ESI, EBX);

// Class for general registers excluding ECX
reg_class ncx_reg_with_ebp(EAX, EDX, EBP, EDI, ESI, EBX);
// Class for general registers excluding ECX (and EBP)
reg_class ncx_reg_no_ebp(EAX, EDX, EDI, ESI, EBX);
// Dynamic register class that selects between ncx_reg and ncx_reg_no_ebp.
reg_class_dynamic ncx_reg(ncx_reg_no_ebp, ncx_reg_with_ebp, %{ PreserveFramePointer %});

// Class for general registers excluding EAX
reg_class nax_reg(EDX, EDI, ESI, ECX, EBX);

// Class for general registers excluding EAX and EBX.
reg_class nabx_reg_with_ebp(EDX, EDI, ESI, ECX, EBP);
// Class for general registers excluding EAX and EBX (and EBP)
reg_class nabx_reg_no_ebp(EDX, EDI, ESI, ECX);
// Dynamic register class that selects between nabx_reg and nabx_reg_no_ebp.
reg_class_dynamic nabx_reg(nabx_reg_no_ebp, nabx_reg_with_ebp, %{ PreserveFramePointer %});

// Class of EAX (for multiply and divide operations)
reg_class eax_reg(EAX);

// Class of EBX (for atomic add)
reg_class ebx_reg(EBX);

// Class of ECX (for shift and JCXZ operations and cmpLTMask)
reg_class ecx_reg(ECX);

// Class of EDX (for multiply and divide operations)
reg_class edx_reg(EDX);

// Class of EDI (for synchronization)
reg_class edi_reg(EDI);

// Class of ESI (for synchronization)
reg_class esi_reg(ESI);

// Singleton class for stack pointer
reg_class sp_reg(ESP);

// Singleton class for instruction pointer
// reg_class ip_reg(EIP);

// Class of integer register pairs
reg_class long_reg_with_ebp( EAX,EDX, ECX,EBX, EBP,EDI );
// Class of integer register pairs (excluding EBP and EDI);
reg_class long_reg_no_ebp( EAX,EDX, ECX,EBX );
// Dynamic register class that selects between long_reg and long_reg_no_ebp.
reg_class_dynamic long_reg(long_reg_no_ebp, long_reg_with_ebp, %{ PreserveFramePointer %});

// Class of integer register pairs that aligns with calling convention
reg_class eadx_reg( EAX,EDX );
reg_class ebcx_reg( ECX,EBX );

// Not AX or DX, used in divides
reg_class nadx_reg_with_ebp(EBX, ECX, ESI, EDI, EBP);
// Not AX or DX (and neither EBP), used in divides
reg_class nadx_reg_no_ebp(EBX, ECX, ESI, EDI);
// Dynamic register class that selects between nadx_reg and nadx_reg_no_ebp.
reg_class_dynamic nadx_reg(nadx_reg_no_ebp, nadx_reg_with_ebp, %{ PreserveFramePointer %});

// Floating point registers.  Notice FPR0 is not a choice.
// FPR0 is not ever allocated; we use clever encodings to fake
// a 2-address instructions out of Intels FP stack.
reg_class fp_flt_reg( FPR1L,FPR2L,FPR3L,FPR4L,FPR5L,FPR6L,FPR7L );

reg_class fp_dbl_reg( FPR1L,FPR1H, FPR2L,FPR2H, FPR3L,FPR3H,
                      FPR4L,FPR4H, FPR5L,FPR5H, FPR6L,FPR6H,
                      FPR7L,FPR7H );

reg_class fp_flt_reg0( FPR1L );
reg_class fp_dbl_reg0( FPR1L,FPR1H );
reg_class fp_dbl_reg1( FPR2L,FPR2H );
reg_class fp_dbl_notreg0( FPR2L,FPR2H, FPR3L,FPR3H, FPR4L,FPR4H,
                          FPR5L,FPR5H, FPR6L,FPR6H, FPR7L,FPR7H );

%}


//----------SOURCE BLOCK-------------------------------------------------------
// This is a block of C++ code which provides values, functions, and
// definitions necessary in the rest of the architecture description
source_hpp %{
// Must be visible to the DFA in dfa_x86_32.cpp
extern bool is_operand_hi32_zero(Node* n);
%}

source %{
#define   RELOC_IMM32    Assembler::imm_operand
#define   RELOC_DISP32   Assembler::disp32_operand

#define __ _masm.

// How to find the high register of a Long pair, given the low register
#define   HIGH_FROM_LOW(x) ((x)+2)

// These masks are used to provide 128-bit aligned bitmasks to the XMM
// instructions, to allow sign-masking or sign-bit flipping.  They allow
// fast versions of NegF/NegD and AbsF/AbsD.

// Note: 'double' and 'long long' have 32-bits alignment on x86.
static jlong* double_quadword(jlong *adr, jlong lo, jlong hi) {
  // Use the expression (adr)&(~0xF) to provide 128-bits aligned address
  // of 128-bits operands for SSE instructions.
  jlong *operand = (jlong*)(((uintptr_t)adr)&((uintptr_t)(~0xF)));
  // Store the value to a 128-bits operand.
  operand[0] = lo;
  operand[1] = hi;
  return operand;
}

// Buffer for 128-bits masks used by SSE instructions.
static jlong fp_signmask_pool[(4+1)*2]; // 4*128bits(data) + 128bits(alignment)

// Static initialization during VM startup.
static jlong *float_signmask_pool  = double_quadword(&fp_signmask_pool[1*2], CONST64(0x7FFFFFFF7FFFFFFF), CONST64(0x7FFFFFFF7FFFFFFF));
static jlong *double_signmask_pool = double_quadword(&fp_signmask_pool[2*2], CONST64(0x7FFFFFFFFFFFFFFF), CONST64(0x7FFFFFFFFFFFFFFF));
static jlong *float_signflip_pool  = double_quadword(&fp_signmask_pool[3*2], CONST64(0x8000000080000000), CONST64(0x8000000080000000));
static jlong *double_signflip_pool = double_quadword(&fp_signmask_pool[4*2], CONST64(0x8000000000000000), CONST64(0x8000000000000000));

// Offset hacking within calls.
static int pre_call_resets_size() {
  int size = 0;
  Compile* C = Compile::current();
  if (C->in_24_bit_fp_mode()) {
    size += 6; // fldcw
  }
  if (VM_Version::supports_vzeroupper()) {
    size += 3; // vzeroupper
  }
  return size;
}

// !!!!! Special hack to get all type of calls to specify the byte offset
//       from the start of the call to the point where the return address
//       will point.
int MachCallStaticJavaNode::ret_addr_offset() {
  return 5 + pre_call_resets_size();  // 5 bytes from start of call to where return address points
}

int MachCallDynamicJavaNode::ret_addr_offset() {
  return 10 + pre_call_resets_size();  // 10 bytes from start of call to where return address points
}

static int sizeof_FFree_Float_Stack_All = -1;

int MachCallRuntimeNode::ret_addr_offset() {
  assert(sizeof_FFree_Float_Stack_All != -1, "must have been emitted already");
  return sizeof_FFree_Float_Stack_All + 5 + pre_call_resets_size();
}

//
// Compute padding required for nodes which need alignment
//

// The address of the call instruction needs to be 4-byte aligned to
// ensure that it does not span a cache line so that it can be patched.
int CallStaticJavaDirectNode::compute_padding(int current_offset) const {
  current_offset += pre_call_resets_size();  // skip fldcw, if any
  current_offset += 1;      // skip call opcode byte
  return align_up(current_offset, alignment_required()) - current_offset;
}

// The address of the call instruction needs to be 4-byte aligned to
// ensure that it does not span a cache line so that it can be patched.
int CallDynamicJavaDirectNode::compute_padding(int current_offset) const {
  current_offset += pre_call_resets_size();  // skip fldcw, if any
  current_offset += 5;      // skip MOV instruction
  current_offset += 1;      // skip call opcode byte
  return align_up(current_offset, alignment_required()) - current_offset;
}

// EMIT_RM()
void emit_rm(CodeBuffer &cbuf, int f1, int f2, int f3) {
  unsigned char c = (unsigned char)((f1 << 6) | (f2 << 3) | f3);
  cbuf.insts()->emit_int8(c);
}

// EMIT_CC()
void emit_cc(CodeBuffer &cbuf, int f1, int f2) {
  unsigned char c = (unsigned char)( f1 | f2 );
  cbuf.insts()->emit_int8(c);
}

// EMIT_OPCODE()
void emit_opcode(CodeBuffer &cbuf, int code) {
  cbuf.insts()->emit_int8((unsigned char) code);
}

// EMIT_OPCODE() w/ relocation information
void emit_opcode(CodeBuffer &cbuf, int code, relocInfo::relocType reloc, int offset = 0) {
  cbuf.relocate(cbuf.insts_mark() + offset, reloc);
  emit_opcode(cbuf, code);
}

// EMIT_D8()
void emit_d8(CodeBuffer &cbuf, int d8) {
  cbuf.insts()->emit_int8((unsigned char) d8);
}

// EMIT_D16()
void emit_d16(CodeBuffer &cbuf, int d16) {
  cbuf.insts()->emit_int16(d16);
}

// EMIT_D32()
void emit_d32(CodeBuffer &cbuf, int d32) {
  cbuf.insts()->emit_int32(d32);
}

// emit 32 bit value and construct relocation entry from relocInfo::relocType
void emit_d32_reloc(CodeBuffer &cbuf, int d32, relocInfo::relocType reloc,
        int format) {
  cbuf.relocate(cbuf.insts_mark(), reloc, format);
  cbuf.insts()->emit_int32(d32);
}

// emit 32 bit value and construct relocation entry from RelocationHolder
void emit_d32_reloc(CodeBuffer &cbuf, int d32, RelocationHolder const& rspec,
        int format) {
#ifdef ASSERT
  if (rspec.reloc()->type() == relocInfo::oop_type && d32 != 0 && d32 != (int)Universe::non_oop_word()) {
    assert(oopDesc::is_oop(cast_to_oop(d32)), "cannot embed broken oops in code");
  }
#endif
  cbuf.relocate(cbuf.insts_mark(), rspec, format);
  cbuf.insts()->emit_int32(d32);
}

// Access stack slot for load or store
void store_to_stackslot(CodeBuffer &cbuf, int opcode, int rm_field, int disp) {
  emit_opcode( cbuf, opcode );               // (e.g., FILD   [ESP+src])
  if( -128 <= disp && disp <= 127 ) {
    emit_rm( cbuf, 0x01, rm_field, ESP_enc );  // R/M byte
    emit_rm( cbuf, 0x00, ESP_enc, ESP_enc);    // SIB byte
    emit_d8 (cbuf, disp);     // Displacement  // R/M byte
  } else {
    emit_rm( cbuf, 0x02, rm_field, ESP_enc );  // R/M byte
    emit_rm( cbuf, 0x00, ESP_enc, ESP_enc);    // SIB byte
    emit_d32(cbuf, disp);     // Displacement  // R/M byte
  }
}

   // rRegI ereg, memory mem) %{    // emit_reg_mem
void encode_RegMem( CodeBuffer &cbuf, int reg_encoding, int base, int index, int scale, int displace, relocInfo::relocType disp_reloc ) {
  // There is no index & no scale, use form without SIB byte
  if ((index == 0x4) &&
      (scale == 0) && (base != ESP_enc)) {
    // If no displacement, mode is 0x0; unless base is [EBP]
    if ( (displace == 0) && (base != EBP_enc) ) {
      emit_rm(cbuf, 0x0, reg_encoding, base);
    }
    else {                    // If 8-bit displacement, mode 0x1
      if ((displace >= -128) && (displace <= 127)
          && (disp_reloc == relocInfo::none) ) {
        emit_rm(cbuf, 0x1, reg_encoding, base);
        emit_d8(cbuf, displace);
      }
      else {                  // If 32-bit displacement
        if (base == -1) { // Special flag for absolute address
          emit_rm(cbuf, 0x0, reg_encoding, 0x5);
          // (manual lies; no SIB needed here)
          if ( disp_reloc != relocInfo::none ) {
            emit_d32_reloc(cbuf, displace, disp_reloc, 1);
          } else {
            emit_d32      (cbuf, displace);
          }
        }
        else {                // Normal base + offset
          emit_rm(cbuf, 0x2, reg_encoding, base);
          if ( disp_reloc != relocInfo::none ) {
            emit_d32_reloc(cbuf, displace, disp_reloc, 1);
          } else {
            emit_d32      (cbuf, displace);
          }
        }
      }
    }
  }
  else {                      // Else, encode with the SIB byte
    // If no displacement, mode is 0x0; unless base is [EBP]
    if (displace == 0 && (base != EBP_enc)) {  // If no displacement
      emit_rm(cbuf, 0x0, reg_encoding, 0x4);
      emit_rm(cbuf, scale, index, base);
    }
    else {                    // If 8-bit displacement, mode 0x1
      if ((displace >= -128) && (displace <= 127)
          && (disp_reloc == relocInfo::none) ) {
        emit_rm(cbuf, 0x1, reg_encoding, 0x4);
        emit_rm(cbuf, scale, index, base);
        emit_d8(cbuf, displace);
      }
      else {                  // If 32-bit displacement
        if (base == 0x04 ) {
          emit_rm(cbuf, 0x2, reg_encoding, 0x4);
          emit_rm(cbuf, scale, index, 0x04);
        } else {
          emit_rm(cbuf, 0x2, reg_encoding, 0x4);
          emit_rm(cbuf, scale, index, base);
        }
        if ( disp_reloc != relocInfo::none ) {
          emit_d32_reloc(cbuf, displace, disp_reloc, 1);
        } else {
          emit_d32      (cbuf, displace);
        }
      }
    }
  }
}


void encode_Copy( CodeBuffer &cbuf, int dst_encoding, int src_encoding ) {
  if( dst_encoding == src_encoding ) {
    // reg-reg copy, use an empty encoding
  } else {
    emit_opcode( cbuf, 0x8B );
    emit_rm(cbuf, 0x3, dst_encoding, src_encoding );
  }
}

void emit_cmpfp_fixup(MacroAssembler& _masm) {
  Label exit;
  __ jccb(Assembler::noParity, exit);
  __ pushf();
  //
  // comiss/ucomiss instructions set ZF,PF,CF flags and
  // zero OF,AF,SF for NaN values.
  // Fixup flags by zeroing ZF,PF so that compare of NaN
  // values returns 'less than' result (CF is set).
  // Leave the rest of flags unchanged.
  //
  //    7 6 5 4 3 2 1 0
  //   |S|Z|r|A|r|P|r|C|  (r - reserved bit)
  //    0 0 1 0 1 0 1 1   (0x2B)
  //
  __ andl(Address(rsp, 0), 0xffffff2b);
  __ popf();
  __ bind(exit);
}

void emit_cmpfp3(MacroAssembler& _masm, Register dst) {
  Label done;
  __ movl(dst, -1);
  __ jcc(Assembler::parity, done);
  __ jcc(Assembler::below, done);
  __ setb(Assembler::notEqual, dst);
  __ movzbl(dst, dst);
  __ bind(done);
}


//=============================================================================
const RegMask& MachConstantBaseNode::_out_RegMask = RegMask::Empty;

int ConstantTable::calculate_table_base_offset() const {
  return 0;  // absolute addressing, no offset
}

bool MachConstantBaseNode::requires_postalloc_expand() const { return false; }
void MachConstantBaseNode::postalloc_expand(GrowableArray <Node *> *nodes, PhaseRegAlloc *ra_) {
  ShouldNotReachHere();
}

void MachConstantBaseNode::emit(CodeBuffer& cbuf, PhaseRegAlloc* ra_) const {
  // Empty encoding
}

uint MachConstantBaseNode::size(PhaseRegAlloc* ra_) const {
  return 0;
}

#ifndef PRODUCT
void MachConstantBaseNode::format(PhaseRegAlloc* ra_, outputStream* st) const {
  st->print("# MachConstantBaseNode (empty encoding)");
}
#endif


//=============================================================================
#ifndef PRODUCT
void MachPrologNode::format(PhaseRegAlloc* ra_, outputStream* st) const {
  Compile* C = ra_->C;

  int framesize = C->output()->frame_size_in_bytes();
  int bangsize = C->output()->bang_size_in_bytes();
  assert((framesize & (StackAlignmentInBytes-1)) == 0, "frame size not aligned");
  // Remove wordSize for return addr which is already pushed.
  framesize -= wordSize;

  if (C->output()->need_stack_bang(bangsize)) {
    framesize -= wordSize;
    st->print("# stack bang (%d bytes)", bangsize);
    st->print("\n\t");
    st->print("PUSH   EBP\t# Save EBP");
    if (PreserveFramePointer) {
      st->print("\n\t");
      st->print("MOV    EBP, ESP\t# Save the caller's SP into EBP");
    }
    if (framesize) {
      st->print("\n\t");
      st->print("SUB    ESP, #%d\t# Create frame",framesize);
    }
  } else {
    st->print("SUB    ESP, #%d\t# Create frame",framesize);
    st->print("\n\t");
    framesize -= wordSize;
    st->print("MOV    [ESP + #%d], EBP\t# Save EBP",framesize);
    if (PreserveFramePointer) {
      st->print("\n\t");
      st->print("MOV    EBP, ESP\t# Save the caller's SP into EBP");
      if (framesize > 0) {
        st->print("\n\t");
        st->print("ADD    EBP, #%d", framesize);
      }
    }
  }

  if (VerifyStackAtCalls) {
    st->print("\n\t");
    framesize -= wordSize;
    st->print("MOV    [ESP + #%d], 0xBADB100D\t# Majik cookie for stack depth check",framesize);
  }

  if( C->in_24_bit_fp_mode() ) {
    st->print("\n\t");
    st->print("FLDCW  \t# load 24 bit fpu control word");
  }
  if (UseSSE >= 2 && VerifyFPU) {
    st->print("\n\t");
    st->print("# verify FPU stack (must be clean on entry)");
  }

#ifdef ASSERT
  if (VerifyStackAtCalls) {
    st->print("\n\t");
    st->print("# stack alignment check");
  }
#endif
  st->cr();
}
#endif


void MachPrologNode::emit(CodeBuffer &cbuf, PhaseRegAlloc *ra_) const {
  Compile* C = ra_->C;
  MacroAssembler _masm(&cbuf);

  int framesize = C->output()->frame_size_in_bytes();
  int bangsize = C->output()->bang_size_in_bytes();

  __ verified_entry(framesize, C->output()->need_stack_bang(bangsize)?bangsize:0, C->in_24_bit_fp_mode(), C->stub_function() != NULL);

  C->output()->set_frame_complete(cbuf.insts_size());

  if (C->has_mach_constant_base_node()) {
    // NOTE: We set the table base offset here because users might be
    // emitted before MachConstantBaseNode.
    ConstantTable& constant_table = C->output()->constant_table();
    constant_table.set_table_base_offset(constant_table.calculate_table_base_offset());
  }
}

uint MachPrologNode::size(PhaseRegAlloc *ra_) const {
  return MachNode::size(ra_); // too many variables; just compute it the hard way
}

int MachPrologNode::reloc() const {
  return 0; // a large enough number
}

//=============================================================================
#ifndef PRODUCT
void MachEpilogNode::format( PhaseRegAlloc *ra_, outputStream* st ) const {
  Compile *C = ra_->C;
  int framesize = C->output()->frame_size_in_bytes();
  assert((framesize & (StackAlignmentInBytes-1)) == 0, "frame size not aligned");
  // Remove two words for return addr and rbp,
  framesize -= 2*wordSize;

  if (C->max_vector_size() > 16) {
    st->print("VZEROUPPER");
    st->cr(); st->print("\t");
  }
  if (C->in_24_bit_fp_mode()) {
    st->print("FLDCW  standard control word");
    st->cr(); st->print("\t");
  }
  if (framesize) {
    st->print("ADD    ESP,%d\t# Destroy frame",framesize);
    st->cr(); st->print("\t");
  }
  st->print_cr("POPL   EBP"); st->print("\t");
  if (do_polling() && C->is_method_compilation()) {
    st->print("TEST   PollPage,EAX\t! Poll Safepoint");
    st->cr(); st->print("\t");
  }
}
#endif

void MachEpilogNode::emit(CodeBuffer &cbuf, PhaseRegAlloc *ra_) const {
  Compile *C = ra_->C;
  MacroAssembler _masm(&cbuf);

  if (C->max_vector_size() > 16) {
    // Clear upper bits of YMM registers when current compiled code uses
    // wide vectors to avoid AVX <-> SSE transition penalty during call.
    _masm.vzeroupper();
  }
  // If method set FPU control word, restore to standard control word
  if (C->in_24_bit_fp_mode()) {
    _masm.fldcw(ExternalAddress(StubRoutines::addr_fpu_cntrl_wrd_std()));
  }

  int framesize = C->output()->frame_size_in_bytes();
  assert((framesize & (StackAlignmentInBytes-1)) == 0, "frame size not aligned");
  // Remove two words for return addr and rbp,
  framesize -= 2*wordSize;

  // Note that VerifyStackAtCalls' Majik cookie does not change the frame size popped here

  if (framesize >= 128) {
    emit_opcode(cbuf, 0x81); // add  SP, #framesize
    emit_rm(cbuf, 0x3, 0x00, ESP_enc);
    emit_d32(cbuf, framesize);
  } else if (framesize) {
    emit_opcode(cbuf, 0x83); // add  SP, #framesize
    emit_rm(cbuf, 0x3, 0x00, ESP_enc);
    emit_d8(cbuf, framesize);
  }

  emit_opcode(cbuf, 0x58 | EBP_enc);

  if (StackReservedPages > 0 && C->has_reserved_stack_access()) {
    __ reserved_stack_check();
  }

  if (do_polling() && C->is_method_compilation()) {
    Register pollReg = as_Register(EBX_enc);
    MacroAssembler masm(&cbuf);
    masm.get_thread(pollReg);
    masm.movl(pollReg, Address(pollReg, in_bytes(Thread::polling_page_offset())));
    masm.relocate(relocInfo::poll_return_type);
    masm.testl(rax, Address(pollReg, 0));
  }
}

uint MachEpilogNode::size(PhaseRegAlloc *ra_) const {
  return MachNode::size(ra_); // too many variables; just compute it
                              // the hard way
}

int MachEpilogNode::reloc() const {
  return 0; // a large enough number
}

const Pipeline * MachEpilogNode::pipeline() const {
  return MachNode::pipeline_class();
}

//=============================================================================

enum RC { rc_bad, rc_int, rc_float, rc_xmm, rc_stack };
static enum RC rc_class( OptoReg::Name reg ) {

  if( !OptoReg::is_valid(reg)  ) return rc_bad;
  if (OptoReg::is_stack(reg)) return rc_stack;

  VMReg r = OptoReg::as_VMReg(reg);
  if (r->is_Register()) return rc_int;
  if (r->is_FloatRegister()) {
    assert(UseSSE < 2, "shouldn't be used in SSE2+ mode");
    return rc_float;
  }
  assert(r->is_XMMRegister(), "must be");
  return rc_xmm;
}

static int impl_helper( CodeBuffer *cbuf, bool do_size, bool is_load, int offset, int reg,
                        int opcode, const char *op_str, int size, outputStream* st ) {
  if( cbuf ) {
    emit_opcode  (*cbuf, opcode );
    encode_RegMem(*cbuf, Matcher::_regEncode[reg], ESP_enc, 0x4, 0, offset, relocInfo::none);
#ifndef PRODUCT
  } else if( !do_size ) {
    if( size != 0 ) st->print("\n\t");
    if( opcode == 0x8B || opcode == 0x89 ) { // MOV
      if( is_load ) st->print("%s   %s,[ESP + #%d]",op_str,Matcher::regName[reg],offset);
      else          st->print("%s   [ESP + #%d],%s",op_str,offset,Matcher::regName[reg]);
    } else { // FLD, FST, PUSH, POP
      st->print("%s [ESP + #%d]",op_str,offset);
    }
#endif
  }
  int offset_size = (offset == 0) ? 0 : ((offset <= 127) ? 1 : 4);
  return size+3+offset_size;
}

// Helper for XMM registers.  Extra opcode bits, limited syntax.
static int impl_x_helper( CodeBuffer *cbuf, bool do_size, bool is_load,
                         int offset, int reg_lo, int reg_hi, int size, outputStream* st ) {
  int in_size_in_bits = Assembler::EVEX_32bit;
  int evex_encoding = 0;
  if (reg_lo+1 == reg_hi) {
    in_size_in_bits = Assembler::EVEX_64bit;
    evex_encoding = Assembler::VEX_W;
  }
  if (cbuf) {
    MacroAssembler _masm(cbuf);
    // EVEX spills remain EVEX: Compressed displacemement is better than AVX on spill mem operations,
    //                          it maps more cases to single byte displacement
    _masm.set_managed();
    if (reg_lo+1 == reg_hi) { // double move?
      if (is_load) {
        __ movdbl(as_XMMRegister(Matcher::_regEncode[reg_lo]), Address(rsp, offset));
      } else {
        __ movdbl(Address(rsp, offset), as_XMMRegister(Matcher::_regEncode[reg_lo]));
      }
    } else {
      if (is_load) {
        __ movflt(as_XMMRegister(Matcher::_regEncode[reg_lo]), Address(rsp, offset));
      } else {
        __ movflt(Address(rsp, offset), as_XMMRegister(Matcher::_regEncode[reg_lo]));
      }
    }
#ifndef PRODUCT
  } else if (!do_size) {
    if (size != 0) st->print("\n\t");
    if (reg_lo+1 == reg_hi) { // double move?
      if (is_load) st->print("%s %s,[ESP + #%d]",
                              UseXmmLoadAndClearUpper ? "MOVSD " : "MOVLPD",
                              Matcher::regName[reg_lo], offset);
      else         st->print("MOVSD  [ESP + #%d],%s",
                              offset, Matcher::regName[reg_lo]);
    } else {
      if (is_load) st->print("MOVSS  %s,[ESP + #%d]",
                              Matcher::regName[reg_lo], offset);
      else         st->print("MOVSS  [ESP + #%d],%s",
                              offset, Matcher::regName[reg_lo]);
    }
#endif
  }
  bool is_single_byte = false;
  if ((UseAVX > 2) && (offset != 0)) {
    is_single_byte = Assembler::query_compressed_disp_byte(offset, true, 0, Assembler::EVEX_T1S, in_size_in_bits, evex_encoding);
  }
  int offset_size = 0;
  if (UseAVX > 2 ) {
    offset_size = (offset == 0) ? 0 : ((is_single_byte) ? 1 : 4);
  } else {
    offset_size = (offset == 0) ? 0 : ((offset <= 127) ? 1 : 4);
  }
  size += (UseAVX > 2) ? 2 : 0; // Need an additional two bytes for EVEX
  // VEX_2bytes prefix is used if UseAVX > 0, so it takes the same 2 bytes as SIMD prefix.
  return size+5+offset_size;
}


static int impl_movx_helper( CodeBuffer *cbuf, bool do_size, int src_lo, int dst_lo,
                            int src_hi, int dst_hi, int size, outputStream* st ) {
  if (cbuf) {
    MacroAssembler _masm(cbuf);
    // EVEX spills remain EVEX: logic complex between full EVEX, partial and AVX, manage EVEX spill code one way.
    _masm.set_managed();
    if (src_lo+1 == src_hi && dst_lo+1 == dst_hi) { // double move?
      __ movdbl(as_XMMRegister(Matcher::_regEncode[dst_lo]),
                as_XMMRegister(Matcher::_regEncode[src_lo]));
    } else {
      __ movflt(as_XMMRegister(Matcher::_regEncode[dst_lo]),
                as_XMMRegister(Matcher::_regEncode[src_lo]));
    }
#ifndef PRODUCT
  } else if (!do_size) {
    if (size != 0) st->print("\n\t");
    if (UseXmmRegToRegMoveAll) {//Use movaps,movapd to move between xmm registers
      if (src_lo+1 == src_hi && dst_lo+1 == dst_hi) { // double move?
        st->print("MOVAPD %s,%s",Matcher::regName[dst_lo],Matcher::regName[src_lo]);
      } else {
        st->print("MOVAPS %s,%s",Matcher::regName[dst_lo],Matcher::regName[src_lo]);
      }
    } else {
      if( src_lo+1 == src_hi && dst_lo+1 == dst_hi ) { // double move?
        st->print("MOVSD  %s,%s",Matcher::regName[dst_lo],Matcher::regName[src_lo]);
      } else {
        st->print("MOVSS  %s,%s",Matcher::regName[dst_lo],Matcher::regName[src_lo]);
      }
    }
#endif
  }
  // VEX_2bytes prefix is used if UseAVX > 0, and it takes the same 2 bytes as SIMD prefix.
  // Only MOVAPS SSE prefix uses 1 byte.  EVEX uses an additional 2 bytes.
  int sz = (UseAVX > 2) ? 6 : 4;
  if (!(src_lo+1 == src_hi && dst_lo+1 == dst_hi) &&
      UseXmmRegToRegMoveAll && (UseAVX == 0)) sz = 3;
  return size + sz;
}

static int impl_movgpr2x_helper( CodeBuffer *cbuf, bool do_size, int src_lo, int dst_lo,
                            int src_hi, int dst_hi, int size, outputStream* st ) {
  // 32-bit
  if (cbuf) {
    MacroAssembler _masm(cbuf);
    // EVEX spills remain EVEX: logic complex between full EVEX, partial and AVX, manage EVEX spill code one way.
    _masm.set_managed();
    __ movdl(as_XMMRegister(Matcher::_regEncode[dst_lo]),
             as_Register(Matcher::_regEncode[src_lo]));
#ifndef PRODUCT
  } else if (!do_size) {
    st->print("movdl   %s, %s\t# spill", Matcher::regName[dst_lo], Matcher::regName[src_lo]);
#endif
  }
  return (UseAVX> 2) ? 6 : 4;
}


static int impl_movx2gpr_helper( CodeBuffer *cbuf, bool do_size, int src_lo, int dst_lo,
                                 int src_hi, int dst_hi, int size, outputStream* st ) {
  // 32-bit
  if (cbuf) {
    MacroAssembler _masm(cbuf);
    // EVEX spills remain EVEX: logic complex between full EVEX, partial and AVX, manage EVEX spill code one way.
    _masm.set_managed();
    __ movdl(as_Register(Matcher::_regEncode[dst_lo]),
             as_XMMRegister(Matcher::_regEncode[src_lo]));
#ifndef PRODUCT
  } else if (!do_size) {
    st->print("movdl   %s, %s\t# spill", Matcher::regName[dst_lo], Matcher::regName[src_lo]);
#endif
  }
  return (UseAVX> 2) ? 6 : 4;
}

static int impl_mov_helper( CodeBuffer *cbuf, bool do_size, int src, int dst, int size, outputStream* st ) {
  if( cbuf ) {
    emit_opcode(*cbuf, 0x8B );
    emit_rm    (*cbuf, 0x3, Matcher::_regEncode[dst], Matcher::_regEncode[src] );
#ifndef PRODUCT
  } else if( !do_size ) {
    if( size != 0 ) st->print("\n\t");
    st->print("MOV    %s,%s",Matcher::regName[dst],Matcher::regName[src]);
#endif
  }
  return size+2;
}

static int impl_fp_store_helper( CodeBuffer *cbuf, bool do_size, int src_lo, int src_hi, int dst_lo, int dst_hi,
                                 int offset, int size, outputStream* st ) {
  if( src_lo != FPR1L_num ) {      // Move value to top of FP stack, if not already there
    if( cbuf ) {
      emit_opcode( *cbuf, 0xD9 );  // FLD (i.e., push it)
      emit_d8( *cbuf, 0xC0-1+Matcher::_regEncode[src_lo] );
#ifndef PRODUCT
    } else if( !do_size ) {
      if( size != 0 ) st->print("\n\t");
      st->print("FLD    %s",Matcher::regName[src_lo]);
#endif
    }
    size += 2;
  }

  int st_op = (src_lo != FPR1L_num) ? EBX_num /*store & pop*/ : EDX_num /*store no pop*/;
  const char *op_str;
  int op;
  if( src_lo+1 == src_hi && dst_lo+1 == dst_hi ) { // double store?
    op_str = (src_lo != FPR1L_num) ? "FSTP_D" : "FST_D ";
    op = 0xDD;
  } else {                   // 32-bit store
    op_str = (src_lo != FPR1L_num) ? "FSTP_S" : "FST_S ";
    op = 0xD9;
    assert( !OptoReg::is_valid(src_hi) && !OptoReg::is_valid(dst_hi), "no non-adjacent float-stores" );
  }

  return impl_helper(cbuf,do_size,false,offset,st_op,op,op_str,size, st);
}

// Next two methods are shared by 32- and 64-bit VM. They are defined in x86.ad.
static int vec_mov_helper(CodeBuffer *cbuf, bool do_size, int src_lo, int dst_lo,
                          int src_hi, int dst_hi, uint ireg, outputStream* st);

static int vec_spill_helper(CodeBuffer *cbuf, bool do_size, bool is_load,
                            int stack_offset, int reg, uint ireg, outputStream* st);

static int vec_stack_to_stack_helper(CodeBuffer *cbuf, bool do_size, int src_offset,
                                     int dst_offset, uint ireg, outputStream* st) {
  int calc_size = 0;
  int src_offset_size = (src_offset == 0) ? 0 : ((src_offset < 0x80) ? 1 : 4);
  int dst_offset_size = (dst_offset == 0) ? 0 : ((dst_offset < 0x80) ? 1 : 4);
  switch (ireg) {
  case Op_VecS:
    calc_size = 3+src_offset_size + 3+dst_offset_size;
    break;
  case Op_VecD: {
    calc_size = 3+src_offset_size + 3+dst_offset_size;
    int tmp_src_offset = src_offset + 4;
    int tmp_dst_offset = dst_offset + 4;
    src_offset_size = (tmp_src_offset == 0) ? 0 : ((tmp_src_offset < 0x80) ? 1 : 4);
    dst_offset_size = (tmp_dst_offset == 0) ? 0 : ((tmp_dst_offset < 0x80) ? 1 : 4);
    calc_size += 3+src_offset_size + 3+dst_offset_size;
    break;
  }
  case Op_VecX:
  case Op_VecY:
  case Op_VecZ:
    calc_size = 6 + 6 + 5+src_offset_size + 5+dst_offset_size;
    break;
  default:
    ShouldNotReachHere();
  }
  if (cbuf) {
    MacroAssembler _masm(cbuf);
    int offset = __ offset();
    switch (ireg) {
    case Op_VecS:
      __ pushl(Address(rsp, src_offset));
      __ popl (Address(rsp, dst_offset));
      break;
    case Op_VecD:
      __ pushl(Address(rsp, src_offset));
      __ popl (Address(rsp, dst_offset));
      __ pushl(Address(rsp, src_offset+4));
      __ popl (Address(rsp, dst_offset+4));
      break;
    case Op_VecX:
      __ movdqu(Address(rsp, -16), xmm0);
      __ movdqu(xmm0, Address(rsp, src_offset));
      __ movdqu(Address(rsp, dst_offset), xmm0);
      __ movdqu(xmm0, Address(rsp, -16));
      break;
    case Op_VecY:
      __ vmovdqu(Address(rsp, -32), xmm0);
      __ vmovdqu(xmm0, Address(rsp, src_offset));
      __ vmovdqu(Address(rsp, dst_offset), xmm0);
      __ vmovdqu(xmm0, Address(rsp, -32));
      break;
    case Op_VecZ:
      __ evmovdquq(Address(rsp, -64), xmm0, 2);
      __ evmovdquq(xmm0, Address(rsp, src_offset), 2);
      __ evmovdquq(Address(rsp, dst_offset), xmm0, 2);
      __ evmovdquq(xmm0, Address(rsp, -64), 2);
      break;
    default:
      ShouldNotReachHere();
    }
    int size = __ offset() - offset;
    assert(size == calc_size, "incorrect size calculation");
    return size;
#ifndef PRODUCT
  } else if (!do_size) {
    switch (ireg) {
    case Op_VecS:
      st->print("pushl   [rsp + #%d]\t# 32-bit mem-mem spill\n\t"
                "popl    [rsp + #%d]",
                src_offset, dst_offset);
      break;
    case Op_VecD:
      st->print("pushl   [rsp + #%d]\t# 64-bit mem-mem spill\n\t"
                "popq    [rsp + #%d]\n\t"
                "pushl   [rsp + #%d]\n\t"
                "popq    [rsp + #%d]",
                src_offset, dst_offset, src_offset+4, dst_offset+4);
      break;
     case Op_VecX:
      st->print("movdqu  [rsp - #16], xmm0\t# 128-bit mem-mem spill\n\t"
                "movdqu  xmm0, [rsp + #%d]\n\t"
                "movdqu  [rsp + #%d], xmm0\n\t"
                "movdqu  xmm0, [rsp - #16]",
                src_offset, dst_offset);
      break;
    case Op_VecY:
      st->print("vmovdqu [rsp - #32], xmm0\t# 256-bit mem-mem spill\n\t"
                "vmovdqu xmm0, [rsp + #%d]\n\t"
                "vmovdqu [rsp + #%d], xmm0\n\t"
                "vmovdqu xmm0, [rsp - #32]",
                src_offset, dst_offset);
      break;
    case Op_VecZ:
      st->print("vmovdqu [rsp - #64], xmm0\t# 512-bit mem-mem spill\n\t"
                "vmovdqu xmm0, [rsp + #%d]\n\t"
                "vmovdqu [rsp + #%d], xmm0\n\t"
                "vmovdqu xmm0, [rsp - #64]",
                src_offset, dst_offset);
      break;
    default:
      ShouldNotReachHere();
    }
#endif
  }
  return calc_size;
}

uint MachSpillCopyNode::implementation( CodeBuffer *cbuf, PhaseRegAlloc *ra_, bool do_size, outputStream* st ) const {
  // Get registers to move
  OptoReg::Name src_second = ra_->get_reg_second(in(1));
  OptoReg::Name src_first = ra_->get_reg_first(in(1));
  OptoReg::Name dst_second = ra_->get_reg_second(this );
  OptoReg::Name dst_first = ra_->get_reg_first(this );

  enum RC src_second_rc = rc_class(src_second);
  enum RC src_first_rc = rc_class(src_first);
  enum RC dst_second_rc = rc_class(dst_second);
  enum RC dst_first_rc = rc_class(dst_first);

  assert( OptoReg::is_valid(src_first) && OptoReg::is_valid(dst_first), "must move at least 1 register" );

  // Generate spill code!
  int size = 0;

  if( src_first == dst_first && src_second == dst_second )
    return size;            // Self copy, no move

  if (bottom_type()->isa_vect() != NULL) {
    uint ireg = ideal_reg();
    assert((src_first_rc != rc_int && dst_first_rc != rc_int), "sanity");
    assert((src_first_rc != rc_float && dst_first_rc != rc_float), "sanity");
    assert((ireg == Op_VecS || ireg == Op_VecD || ireg == Op_VecX || ireg == Op_VecY || ireg == Op_VecZ ), "sanity");
    if( src_first_rc == rc_stack && dst_first_rc == rc_stack ) {
      // mem -> mem
      int src_offset = ra_->reg2offset(src_first);
      int dst_offset = ra_->reg2offset(dst_first);
      return vec_stack_to_stack_helper(cbuf, do_size, src_offset, dst_offset, ireg, st);
    } else if (src_first_rc == rc_xmm && dst_first_rc == rc_xmm ) {
      return vec_mov_helper(cbuf, do_size, src_first, dst_first, src_second, dst_second, ireg, st);
    } else if (src_first_rc == rc_xmm && dst_first_rc == rc_stack ) {
      int stack_offset = ra_->reg2offset(dst_first);
      return vec_spill_helper(cbuf, do_size, false, stack_offset, src_first, ireg, st);
    } else if (src_first_rc == rc_stack && dst_first_rc == rc_xmm ) {
      int stack_offset = ra_->reg2offset(src_first);
      return vec_spill_helper(cbuf, do_size, true,  stack_offset, dst_first, ireg, st);
    } else {
      ShouldNotReachHere();
    }
  }

  // --------------------------------------
  // Check for mem-mem move.  push/pop to move.
  if( src_first_rc == rc_stack && dst_first_rc == rc_stack ) {
    if( src_second == dst_first ) { // overlapping stack copy ranges
      assert( src_second_rc == rc_stack && dst_second_rc == rc_stack, "we only expect a stk-stk copy here" );
      size = impl_helper(cbuf,do_size,true ,ra_->reg2offset(src_second),ESI_num,0xFF,"PUSH  ",size, st);
      size = impl_helper(cbuf,do_size,false,ra_->reg2offset(dst_second),EAX_num,0x8F,"POP   ",size, st);
      src_second_rc = dst_second_rc = rc_bad;  // flag as already moved the second bits
    }
    // move low bits
    size = impl_helper(cbuf,do_size,true ,ra_->reg2offset(src_first),ESI_num,0xFF,"PUSH  ",size, st);
    size = impl_helper(cbuf,do_size,false,ra_->reg2offset(dst_first),EAX_num,0x8F,"POP   ",size, st);
    if( src_second_rc == rc_stack && dst_second_rc == rc_stack ) { // mov second bits
      size = impl_helper(cbuf,do_size,true ,ra_->reg2offset(src_second),ESI_num,0xFF,"PUSH  ",size, st);
      size = impl_helper(cbuf,do_size,false,ra_->reg2offset(dst_second),EAX_num,0x8F,"POP   ",size, st);
    }
    return size;
  }

  // --------------------------------------
  // Check for integer reg-reg copy
  if( src_first_rc == rc_int && dst_first_rc == rc_int )
    size = impl_mov_helper(cbuf,do_size,src_first,dst_first,size, st);

  // Check for integer store
  if( src_first_rc == rc_int && dst_first_rc == rc_stack )
    size = impl_helper(cbuf,do_size,false,ra_->reg2offset(dst_first),src_first,0x89,"MOV ",size, st);

  // Check for integer load
  if( dst_first_rc == rc_int && src_first_rc == rc_stack )
    size = impl_helper(cbuf,do_size,true ,ra_->reg2offset(src_first),dst_first,0x8B,"MOV ",size, st);

  // Check for integer reg-xmm reg copy
  if( src_first_rc == rc_int && dst_first_rc == rc_xmm ) {
    assert( (src_second_rc == rc_bad && dst_second_rc == rc_bad),
            "no 64 bit integer-float reg moves" );
    return impl_movgpr2x_helper(cbuf,do_size,src_first,dst_first,src_second, dst_second, size, st);
  }
  // --------------------------------------
  // Check for float reg-reg copy
  if( src_first_rc == rc_float && dst_first_rc == rc_float ) {
    assert( (src_second_rc == rc_bad && dst_second_rc == rc_bad) ||
            (src_first+1 == src_second && dst_first+1 == dst_second), "no non-adjacent float-moves" );
    if( cbuf ) {

      // Note the mucking with the register encode to compensate for the 0/1
      // indexing issue mentioned in a comment in the reg_def sections
      // for FPR registers many lines above here.

      if( src_first != FPR1L_num ) {
        emit_opcode  (*cbuf, 0xD9 );           // FLD    ST(i)
        emit_d8      (*cbuf, 0xC0+Matcher::_regEncode[src_first]-1 );
        emit_opcode  (*cbuf, 0xDD );           // FSTP   ST(i)
        emit_d8      (*cbuf, 0xD8+Matcher::_regEncode[dst_first] );
     } else {
        emit_opcode  (*cbuf, 0xDD );           // FST    ST(i)
        emit_d8      (*cbuf, 0xD0+Matcher::_regEncode[dst_first]-1 );
     }
#ifndef PRODUCT
    } else if( !do_size ) {
      if( size != 0 ) st->print("\n\t");
      if( src_first != FPR1L_num ) st->print("FLD    %s\n\tFSTP   %s",Matcher::regName[src_first],Matcher::regName[dst_first]);
      else                      st->print(             "FST    %s",                            Matcher::regName[dst_first]);
#endif
    }
    return size + ((src_first != FPR1L_num) ? 2+2 : 2);
  }

  // Check for float store
  if( src_first_rc == rc_float && dst_first_rc == rc_stack ) {
    return impl_fp_store_helper(cbuf,do_size,src_first,src_second,dst_first,dst_second,ra_->reg2offset(dst_first),size, st);
  }

  // Check for float load
  if( dst_first_rc == rc_float && src_first_rc == rc_stack ) {
    int offset = ra_->reg2offset(src_first);
    const char *op_str;
    int op;
    if( src_first+1 == src_second && dst_first+1 == dst_second ) { // double load?
      op_str = "FLD_D";
      op = 0xDD;
    } else {                   // 32-bit load
      op_str = "FLD_S";
      op = 0xD9;
      assert( src_second_rc == rc_bad && dst_second_rc == rc_bad, "no non-adjacent float-loads" );
    }
    if( cbuf ) {
      emit_opcode  (*cbuf, op );
      encode_RegMem(*cbuf, 0x0, ESP_enc, 0x4, 0, offset, relocInfo::none);
      emit_opcode  (*cbuf, 0xDD );           // FSTP   ST(i)
      emit_d8      (*cbuf, 0xD8+Matcher::_regEncode[dst_first] );
#ifndef PRODUCT
    } else if( !do_size ) {
      if( size != 0 ) st->print("\n\t");
      st->print("%s  ST,[ESP + #%d]\n\tFSTP   %s",op_str, offset,Matcher::regName[dst_first]);
#endif
    }
    int offset_size = (offset == 0) ? 0 : ((offset <= 127) ? 1 : 4);
    return size + 3+offset_size+2;
  }

  // Check for xmm reg-reg copy
  if( src_first_rc == rc_xmm && dst_first_rc == rc_xmm ) {
    assert( (src_second_rc == rc_bad && dst_second_rc == rc_bad) ||
            (src_first+1 == src_second && dst_first+1 == dst_second),
            "no non-adjacent float-moves" );
    return impl_movx_helper(cbuf,do_size,src_first,dst_first,src_second, dst_second, size, st);
  }

  // Check for xmm reg-integer reg copy
  if( src_first_rc == rc_xmm && dst_first_rc == rc_int ) {
    assert( (src_second_rc == rc_bad && dst_second_rc == rc_bad),
            "no 64 bit float-integer reg moves" );
    return impl_movx2gpr_helper(cbuf,do_size,src_first,dst_first,src_second, dst_second, size, st);
  }

  // Check for xmm store
  if( src_first_rc == rc_xmm && dst_first_rc == rc_stack ) {
    return impl_x_helper(cbuf,do_size,false,ra_->reg2offset(dst_first),src_first, src_second, size, st);
  }

  // Check for float xmm load
  if( dst_first_rc == rc_xmm && src_first_rc == rc_stack ) {
    return impl_x_helper(cbuf,do_size,true ,ra_->reg2offset(src_first),dst_first, dst_second, size, st);
  }

  // Copy from float reg to xmm reg
  if( dst_first_rc == rc_xmm && src_first_rc == rc_float ) {
    // copy to the top of stack from floating point reg
    // and use LEA to preserve flags
    if( cbuf ) {
      emit_opcode(*cbuf,0x8D);  // LEA  ESP,[ESP-8]
      emit_rm(*cbuf, 0x1, ESP_enc, 0x04);
      emit_rm(*cbuf, 0x0, 0x04, ESP_enc);
      emit_d8(*cbuf,0xF8);
#ifndef PRODUCT
    } else if( !do_size ) {
      if( size != 0 ) st->print("\n\t");
      st->print("LEA    ESP,[ESP-8]");
#endif
    }
    size += 4;

    size = impl_fp_store_helper(cbuf,do_size,src_first,src_second,dst_first,dst_second,0,size, st);

    // Copy from the temp memory to the xmm reg.
    size = impl_x_helper(cbuf,do_size,true ,0,dst_first, dst_second, size, st);

    if( cbuf ) {
      emit_opcode(*cbuf,0x8D);  // LEA  ESP,[ESP+8]
      emit_rm(*cbuf, 0x1, ESP_enc, 0x04);
      emit_rm(*cbuf, 0x0, 0x04, ESP_enc);
      emit_d8(*cbuf,0x08);
#ifndef PRODUCT
    } else if( !do_size ) {
      if( size != 0 ) st->print("\n\t");
      st->print("LEA    ESP,[ESP+8]");
#endif
    }
    size += 4;
    return size;
  }

  assert( size > 0, "missed a case" );

  // --------------------------------------------------------------------
  // Check for second bits still needing moving.
  if( src_second == dst_second )
    return size;               // Self copy; no move
  assert( src_second_rc != rc_bad && dst_second_rc != rc_bad, "src_second & dst_second cannot be Bad" );

  // Check for second word int-int move
  if( src_second_rc == rc_int && dst_second_rc == rc_int )
    return impl_mov_helper(cbuf,do_size,src_second,dst_second,size, st);

  // Check for second word integer store
  if( src_second_rc == rc_int && dst_second_rc == rc_stack )
    return impl_helper(cbuf,do_size,false,ra_->reg2offset(dst_second),src_second,0x89,"MOV ",size, st);

  // Check for second word integer load
  if( dst_second_rc == rc_int && src_second_rc == rc_stack )
    return impl_helper(cbuf,do_size,true ,ra_->reg2offset(src_second),dst_second,0x8B,"MOV ",size, st);


  Unimplemented();
  return 0; // Mute compiler
}

#ifndef PRODUCT
void MachSpillCopyNode::format(PhaseRegAlloc *ra_, outputStream* st) const {
  implementation( NULL, ra_, false, st );
}
#endif

void MachSpillCopyNode::emit(CodeBuffer &cbuf, PhaseRegAlloc *ra_) const {
  implementation( &cbuf, ra_, false, NULL );
}

uint MachSpillCopyNode::size(PhaseRegAlloc *ra_) const {
  return MachNode::size(ra_);
}


//=============================================================================
#ifndef PRODUCT
void BoxLockNode::format( PhaseRegAlloc *ra_, outputStream* st ) const {
  int offset = ra_->reg2offset(in_RegMask(0).find_first_elem());
  int reg = ra_->get_reg_first(this);
  st->print("LEA    %s,[ESP + #%d]",Matcher::regName[reg],offset);
}
#endif

void BoxLockNode::emit(CodeBuffer &cbuf, PhaseRegAlloc *ra_) const {
  int offset = ra_->reg2offset(in_RegMask(0).find_first_elem());
  int reg = ra_->get_encode(this);
  if( offset >= 128 ) {
    emit_opcode(cbuf, 0x8D);      // LEA  reg,[SP+offset]
    emit_rm(cbuf, 0x2, reg, 0x04);
    emit_rm(cbuf, 0x0, 0x04, ESP_enc);
    emit_d32(cbuf, offset);
  }
  else {
    emit_opcode(cbuf, 0x8D);      // LEA  reg,[SP+offset]
    emit_rm(cbuf, 0x1, reg, 0x04);
    emit_rm(cbuf, 0x0, 0x04, ESP_enc);
    emit_d8(cbuf, offset);
  }
}

uint BoxLockNode::size(PhaseRegAlloc *ra_) const {
  int offset = ra_->reg2offset(in_RegMask(0).find_first_elem());
  if( offset >= 128 ) {
    return 7;
  }
  else {
    return 4;
  }
}

//=============================================================================
#ifndef PRODUCT
void MachUEPNode::format( PhaseRegAlloc *ra_, outputStream* st ) const {
  st->print_cr(  "CMP    EAX,[ECX+4]\t# Inline cache check");
  st->print_cr("\tJNE    SharedRuntime::handle_ic_miss_stub");
  st->print_cr("\tNOP");
  st->print_cr("\tNOP");
  if( !OptoBreakpoint )
    st->print_cr("\tNOP");
}
#endif

void MachUEPNode::emit(CodeBuffer &cbuf, PhaseRegAlloc *ra_) const {
  MacroAssembler masm(&cbuf);
#ifdef ASSERT
  uint insts_size = cbuf.insts_size();
#endif
  masm.cmpptr(rax, Address(rcx, oopDesc::klass_offset_in_bytes()));
  masm.jump_cc(Assembler::notEqual,
               RuntimeAddress(SharedRuntime::get_ic_miss_stub()));
  /* WARNING these NOPs are critical so that verified entry point is properly
     aligned for patching by NativeJump::patch_verified_entry() */
  int nops_cnt = 2;
  if( !OptoBreakpoint ) // Leave space for int3
     nops_cnt += 1;
  masm.nop(nops_cnt);

  assert(cbuf.insts_size() - insts_size == size(ra_), "checking code size of inline cache node");
}

uint MachUEPNode::size(PhaseRegAlloc *ra_) const {
  return OptoBreakpoint ? 11 : 12;
}


//=============================================================================

<<<<<<< HEAD
// Vector calling convention not supported.
const bool Matcher::supports_vector_calling_convention() {
  return false;
}

void Matcher::vector_calling_convention(VMRegPair *regs, uint num_bits, uint total_args_passed) {
  (void) SharedRuntime::vector_calling_convention(regs, num_bits, total_args_passed);
}

OptoRegPair Matcher::vector_return_value(uint ideal_reg) {
  Unimplemented();
  return OptoRegPair(0, 0);
}

int Matcher::regnum_to_fpu_offset(int regnum) {
  return regnum - 32; // The FP registers are in the second chunk
}

=======
>>>>>>> fb1b6534
// This is UltraSparc specific, true just means we have fast l2f conversion
const bool Matcher::convL2FSupported(void) {
  return true;
}

// Is this branch offset short enough that a short branch can be used?
//
// NOTE: If the platform does not provide any short branch variants, then
//       this method should return false for offset 0.
bool Matcher::is_short_branch_offset(int rule, int br_size, int offset) {
  // The passed offset is relative to address of the branch.
  // On 86 a branch displacement is calculated relative to address
  // of a next instruction.
  offset -= br_size;

  // the short version of jmpConUCF2 contains multiple branches,
  // making the reach slightly less
  if (rule == jmpConUCF2_rule)
    return (-126 <= offset && offset <= 125);
  return (-128 <= offset && offset <= 127);
}

const bool Matcher::isSimpleConstant64(jlong value) {
  // Will one (StoreL ConL) be cheaper than two (StoreI ConI)?.
  return false;
}

// The ecx parameter to rep stos for the ClearArray node is in dwords.
const bool Matcher::init_array_count_is_in_bytes = false;

// Needs 2 CMOV's for longs.
const int Matcher::long_cmove_cost() { return 1; }

// No CMOVF/CMOVD with SSE/SSE2
const int Matcher::float_cmove_cost() { return (UseSSE>=1) ? ConditionalMoveLimit : 0; }

// Does the CPU require late expand (see block.cpp for description of late expand)?
const bool Matcher::require_postalloc_expand = false;

// Do we need to mask the count passed to shift instructions or does
// the cpu only look at the lower 5/6 bits anyway?
const bool Matcher::need_masked_shift_count = false;

bool Matcher::narrow_oop_use_complex_address() {
  ShouldNotCallThis();
  return true;
}

bool Matcher::narrow_klass_use_complex_address() {
  ShouldNotCallThis();
  return true;
}

bool Matcher::const_oop_prefer_decode() {
  ShouldNotCallThis();
  return true;
}

bool Matcher::const_klass_prefer_decode() {
  ShouldNotCallThis();
  return true;
}

// Is it better to copy float constants, or load them directly from memory?
// Intel can load a float constant from a direct address, requiring no
// extra registers.  Most RISCs will have to materialize an address into a
// register first, so they would do better to copy the constant from stack.
const bool Matcher::rematerialize_float_constants = true;

// If CPU can load and store mis-aligned doubles directly then no fixup is
// needed.  Else we split the double into 2 integer pieces and move it
// piece-by-piece.  Only happens when passing doubles into C code as the
// Java calling convention forces doubles to be aligned.
const bool Matcher::misaligned_doubles_ok = true;


void Matcher::pd_implicit_null_fixup(MachNode *node, uint idx) {
  // Get the memory operand from the node
  uint numopnds = node->num_opnds();        // Virtual call for number of operands
  uint skipped  = node->oper_input_base();  // Sum of leaves skipped so far
  assert( idx >= skipped, "idx too low in pd_implicit_null_fixup" );
  uint opcnt     = 1;                 // First operand
  uint num_edges = node->_opnds[1]->num_edges(); // leaves for first operand
  while( idx >= skipped+num_edges ) {
    skipped += num_edges;
    opcnt++;                          // Bump operand count
    assert( opcnt < numopnds, "Accessing non-existent operand" );
    num_edges = node->_opnds[opcnt]->num_edges(); // leaves for next operand
  }

  MachOper *memory = node->_opnds[opcnt];
  MachOper *new_memory = NULL;
  switch (memory->opcode()) {
  case DIRECT:
  case INDOFFSET32X:
    // No transformation necessary.
    return;
  case INDIRECT:
    new_memory = new indirect_win95_safeOper( );
    break;
  case INDOFFSET8:
    new_memory = new indOffset8_win95_safeOper(memory->disp(NULL, NULL, 0));
    break;
  case INDOFFSET32:
    new_memory = new indOffset32_win95_safeOper(memory->disp(NULL, NULL, 0));
    break;
  case INDINDEXOFFSET:
    new_memory = new indIndexOffset_win95_safeOper(memory->disp(NULL, NULL, 0));
    break;
  case INDINDEXSCALE:
    new_memory = new indIndexScale_win95_safeOper(memory->scale());
    break;
  case INDINDEXSCALEOFFSET:
    new_memory = new indIndexScaleOffset_win95_safeOper(memory->scale(), memory->disp(NULL, NULL, 0));
    break;
  case LOAD_LONG_INDIRECT:
  case LOAD_LONG_INDOFFSET32:
    // Does not use EBP as address register, use { EDX, EBX, EDI, ESI}
    return;
  default:
    assert(false, "unexpected memory operand in pd_implicit_null_fixup()");
    return;
  }
  node->_opnds[opcnt] = new_memory;
}

// Advertise here if the CPU requires explicit rounding operations to implement strictfp mode.
const bool Matcher::strict_fp_requires_explicit_rounding = true;

// Are floats conerted to double when stored to stack during deoptimization?
// On x32 it is stored with convertion only when FPU is used for floats.
bool Matcher::float_in_double() { return (UseSSE == 0); }

// Do ints take an entire long register or just half?
const bool Matcher::int_in_long = false;

// Return whether or not this register is ever used as an argument.  This
// function is used on startup to build the trampoline stubs in generateOptoStub.
// Registers not mentioned will be killed by the VM call in the trampoline, and
// arguments in those registers not be available to the callee.
bool Matcher::can_be_java_arg( int reg ) {
  if(  reg == ECX_num   || reg == EDX_num   ) return true;
  if( (reg == XMM0_num  || reg == XMM1_num ) && UseSSE>=1 ) return true;
  if( (reg == XMM0b_num || reg == XMM1b_num) && UseSSE>=2 ) return true;
  return false;
}

bool Matcher::is_spillable_arg( int reg ) {
  return can_be_java_arg(reg);
}

bool Matcher::use_asm_for_ldiv_by_con( jlong divisor ) {
  // Use hardware integer DIV instruction when
  // it is faster than a code which use multiply.
  // Only when constant divisor fits into 32 bit
  // (min_jint is excluded to get only correct
  // positive 32 bit values from negative).
  return VM_Version::has_fast_idiv() &&
         (divisor == (int)divisor && divisor != min_jint);
}

// Register for DIVI projection of divmodI
RegMask Matcher::divI_proj_mask() {
  return EAX_REG_mask();
}

// Register for MODI projection of divmodI
RegMask Matcher::modI_proj_mask() {
  return EDX_REG_mask();
}

// Register for DIVL projection of divmodL
RegMask Matcher::divL_proj_mask() {
  ShouldNotReachHere();
  return RegMask();
}

// Register for MODL projection of divmodL
RegMask Matcher::modL_proj_mask() {
  ShouldNotReachHere();
  return RegMask();
}

const RegMask Matcher::method_handle_invoke_SP_save_mask() {
  return NO_REG_mask();
}

// Returns true if the high 32 bits of the value is known to be zero.
bool is_operand_hi32_zero(Node* n) {
  int opc = n->Opcode();
  if (opc == Op_AndL) {
    Node* o2 = n->in(2);
    if (o2->is_Con() && (o2->get_long() & 0xFFFFFFFF00000000LL) == 0LL) {
      return true;
    }
  }
  if (opc == Op_ConL && (n->get_long() & 0xFFFFFFFF00000000LL) == 0LL) {
    return true;
  }
  return false;
}

%}

//----------ENCODING BLOCK-----------------------------------------------------
// This block specifies the encoding classes used by the compiler to output
// byte streams.  Encoding classes generate functions which are called by
// Machine Instruction Nodes in order to generate the bit encoding of the
// instruction.  Operands specify their base encoding interface with the
// interface keyword.  There are currently supported four interfaces,
// REG_INTER, CONST_INTER, MEMORY_INTER, & COND_INTER.  REG_INTER causes an
// operand to generate a function which returns its register number when
// queried.   CONST_INTER causes an operand to generate a function which
// returns the value of the constant when queried.  MEMORY_INTER causes an
// operand to generate four functions which return the Base Register, the
// Index Register, the Scale Value, and the Offset Value of the operand when
// queried.  COND_INTER causes an operand to generate six functions which
// return the encoding code (ie - encoding bits for the instruction)
// associated with each basic boolean condition for a conditional instruction.
// Instructions specify two basic values for encoding.  They use the
// ins_encode keyword to specify their encoding class (which must be one of
// the class names specified in the encoding block), and they use the
// opcode keyword to specify, in order, their primary, secondary, and
// tertiary opcode.  Only the opcode sections which a particular instruction
// needs for encoding need to be specified.
encode %{
  // Build emit functions for each basic byte or larger field in the intel
  // encoding scheme (opcode, rm, sib, immediate), and call them from C++
  // code in the enc_class source block.  Emit functions will live in the
  // main source block for now.  In future, we can generalize this by
  // adding a syntax that specifies the sizes of fields in an order,
  // so that the adlc can build the emit functions automagically

  // Emit primary opcode
  enc_class OpcP %{
    emit_opcode(cbuf, $primary);
  %}

  // Emit secondary opcode
  enc_class OpcS %{
    emit_opcode(cbuf, $secondary);
  %}

  // Emit opcode directly
  enc_class Opcode(immI d8) %{
    emit_opcode(cbuf, $d8$$constant);
  %}

  enc_class SizePrefix %{
    emit_opcode(cbuf,0x66);
  %}

  enc_class RegReg (rRegI dst, rRegI src) %{    // RegReg(Many)
    emit_rm(cbuf, 0x3, $dst$$reg, $src$$reg);
  %}

  enc_class OpcRegReg (immI opcode, rRegI dst, rRegI src) %{    // OpcRegReg(Many)
    emit_opcode(cbuf,$opcode$$constant);
    emit_rm(cbuf, 0x3, $dst$$reg, $src$$reg);
  %}

  enc_class mov_r32_imm0( rRegI dst ) %{
    emit_opcode( cbuf, 0xB8 + $dst$$reg ); // 0xB8+ rd   -- MOV r32  ,imm32
    emit_d32   ( cbuf, 0x0  );             //                         imm32==0x0
  %}

  enc_class cdq_enc %{
    // Full implementation of Java idiv and irem; checks for
    // special case as described in JVM spec., p.243 & p.271.
    //
    //         normal case                           special case
    //
    // input : rax,: dividend                         min_int
    //         reg: divisor                          -1
    //
    // output: rax,: quotient  (= rax, idiv reg)       min_int
    //         rdx: remainder (= rax, irem reg)       0
    //
    //  Code sequnce:
    //
    //  81 F8 00 00 00 80    cmp         rax,80000000h
    //  0F 85 0B 00 00 00    jne         normal_case
    //  33 D2                xor         rdx,edx
    //  83 F9 FF             cmp         rcx,0FFh
    //  0F 84 03 00 00 00    je          done
    //                  normal_case:
    //  99                   cdq
    //  F7 F9                idiv        rax,ecx
    //                  done:
    //
    emit_opcode(cbuf,0x81); emit_d8(cbuf,0xF8);
    emit_opcode(cbuf,0x00); emit_d8(cbuf,0x00);
    emit_opcode(cbuf,0x00); emit_d8(cbuf,0x80);                     // cmp rax,80000000h
    emit_opcode(cbuf,0x0F); emit_d8(cbuf,0x85);
    emit_opcode(cbuf,0x0B); emit_d8(cbuf,0x00);
    emit_opcode(cbuf,0x00); emit_d8(cbuf,0x00);                     // jne normal_case
    emit_opcode(cbuf,0x33); emit_d8(cbuf,0xD2);                     // xor rdx,edx
    emit_opcode(cbuf,0x83); emit_d8(cbuf,0xF9); emit_d8(cbuf,0xFF); // cmp rcx,0FFh
    emit_opcode(cbuf,0x0F); emit_d8(cbuf,0x84);
    emit_opcode(cbuf,0x03); emit_d8(cbuf,0x00);
    emit_opcode(cbuf,0x00); emit_d8(cbuf,0x00);                     // je done
    // normal_case:
    emit_opcode(cbuf,0x99);                                         // cdq
    // idiv (note: must be emitted by the user of this rule)
    // normal:
  %}

  // Dense encoding for older common ops
  enc_class Opc_plus(immI opcode, rRegI reg) %{
    emit_opcode(cbuf, $opcode$$constant + $reg$$reg);
  %}


  // Opcde enc_class for 8/32 bit immediate instructions with sign-extension
  enc_class OpcSE (immI imm) %{ // Emit primary opcode and set sign-extend bit
    // Check for 8-bit immediate, and set sign extend bit in opcode
    if (($imm$$constant >= -128) && ($imm$$constant <= 127)) {
      emit_opcode(cbuf, $primary | 0x02);
    }
    else {                          // If 32-bit immediate
      emit_opcode(cbuf, $primary);
    }
  %}

  enc_class OpcSErm (rRegI dst, immI imm) %{    // OpcSEr/m
    // Emit primary opcode and set sign-extend bit
    // Check for 8-bit immediate, and set sign extend bit in opcode
    if (($imm$$constant >= -128) && ($imm$$constant <= 127)) {
      emit_opcode(cbuf, $primary | 0x02);    }
    else {                          // If 32-bit immediate
      emit_opcode(cbuf, $primary);
    }
    // Emit r/m byte with secondary opcode, after primary opcode.
    emit_rm(cbuf, 0x3, $secondary, $dst$$reg);
  %}

  enc_class Con8or32 (immI imm) %{    // Con8or32(storeImmI), 8 or 32 bits
    // Check for 8-bit immediate, and set sign extend bit in opcode
    if (($imm$$constant >= -128) && ($imm$$constant <= 127)) {
      $$$emit8$imm$$constant;
    }
    else {                          // If 32-bit immediate
      // Output immediate
      $$$emit32$imm$$constant;
    }
  %}

  enc_class Long_OpcSErm_Lo(eRegL dst, immL imm) %{
    // Emit primary opcode and set sign-extend bit
    // Check for 8-bit immediate, and set sign extend bit in opcode
    int con = (int)$imm$$constant; // Throw away top bits
    emit_opcode(cbuf, ((con >= -128) && (con <= 127)) ? ($primary | 0x02) : $primary);
    // Emit r/m byte with secondary opcode, after primary opcode.
    emit_rm(cbuf, 0x3, $secondary, $dst$$reg);
    if ((con >= -128) && (con <= 127)) emit_d8 (cbuf,con);
    else                               emit_d32(cbuf,con);
  %}

  enc_class Long_OpcSErm_Hi(eRegL dst, immL imm) %{
    // Emit primary opcode and set sign-extend bit
    // Check for 8-bit immediate, and set sign extend bit in opcode
    int con = (int)($imm$$constant >> 32); // Throw away bottom bits
    emit_opcode(cbuf, ((con >= -128) && (con <= 127)) ? ($primary | 0x02) : $primary);
    // Emit r/m byte with tertiary opcode, after primary opcode.
    emit_rm(cbuf, 0x3, $tertiary, HIGH_FROM_LOW($dst$$reg));
    if ((con >= -128) && (con <= 127)) emit_d8 (cbuf,con);
    else                               emit_d32(cbuf,con);
  %}

  enc_class OpcSReg (rRegI dst) %{    // BSWAP
    emit_cc(cbuf, $secondary, $dst$$reg );
  %}

  enc_class bswap_long_bytes(eRegL dst) %{ // BSWAP
    int destlo = $dst$$reg;
    int desthi = HIGH_FROM_LOW(destlo);
    // bswap lo
    emit_opcode(cbuf, 0x0F);
    emit_cc(cbuf, 0xC8, destlo);
    // bswap hi
    emit_opcode(cbuf, 0x0F);
    emit_cc(cbuf, 0xC8, desthi);
    // xchg lo and hi
    emit_opcode(cbuf, 0x87);
    emit_rm(cbuf, 0x3, destlo, desthi);
  %}

  enc_class RegOpc (rRegI div) %{    // IDIV, IMOD, JMP indirect, ...
    emit_rm(cbuf, 0x3, $secondary, $div$$reg );
  %}

  enc_class enc_cmov(cmpOp cop ) %{ // CMOV
    $$$emit8$primary;
    emit_cc(cbuf, $secondary, $cop$$cmpcode);
  %}

  enc_class enc_cmov_dpr(cmpOp cop, regDPR src ) %{ // CMOV
    int op = 0xDA00 + $cop$$cmpcode + ($src$$reg-1);
    emit_d8(cbuf, op >> 8 );
    emit_d8(cbuf, op & 255);
  %}

  // emulate a CMOV with a conditional branch around a MOV
  enc_class enc_cmov_branch( cmpOp cop, immI brOffs ) %{ // CMOV
    // Invert sense of branch from sense of CMOV
    emit_cc( cbuf, 0x70, ($cop$$cmpcode^1) );
    emit_d8( cbuf, $brOffs$$constant );
  %}

  enc_class enc_PartialSubtypeCheck( ) %{
    Register Redi = as_Register(EDI_enc); // result register
    Register Reax = as_Register(EAX_enc); // super class
    Register Recx = as_Register(ECX_enc); // killed
    Register Resi = as_Register(ESI_enc); // sub class
    Label miss;

    MacroAssembler _masm(&cbuf);
    __ check_klass_subtype_slow_path(Resi, Reax, Recx, Redi,
                                     NULL, &miss,
                                     /*set_cond_codes:*/ true);
    if ($primary) {
      __ xorptr(Redi, Redi);
    }
    __ bind(miss);
  %}

  enc_class FFree_Float_Stack_All %{    // Free_Float_Stack_All
    MacroAssembler masm(&cbuf);
    int start = masm.offset();
    if (UseSSE >= 2) {
      if (VerifyFPU) {
        masm.verify_FPU(0, "must be empty in SSE2+ mode");
      }
    } else {
      // External c_calling_convention expects the FPU stack to be 'clean'.
      // Compiled code leaves it dirty.  Do cleanup now.
      masm.empty_FPU_stack();
    }
    if (sizeof_FFree_Float_Stack_All == -1) {
      sizeof_FFree_Float_Stack_All = masm.offset() - start;
    } else {
      assert(masm.offset() - start == sizeof_FFree_Float_Stack_All, "wrong size");
    }
  %}

  enc_class Verify_FPU_For_Leaf %{
    if( VerifyFPU ) {
      MacroAssembler masm(&cbuf);
      masm.verify_FPU( -3, "Returning from Runtime Leaf call");
    }
  %}

  enc_class Java_To_Runtime (method meth) %{    // CALL Java_To_Runtime, Java_To_Runtime_Leaf
    // This is the instruction starting address for relocation info.
    cbuf.set_insts_mark();
    $$$emit8$primary;
    // CALL directly to the runtime
    emit_d32_reloc(cbuf, ($meth$$method - (int)(cbuf.insts_end()) - 4),
                runtime_call_Relocation::spec(), RELOC_IMM32 );

    if (UseSSE >= 2) {
      MacroAssembler _masm(&cbuf);
      BasicType rt = tf()->return_type();

      if ((rt == T_FLOAT || rt == T_DOUBLE) && !return_value_is_used()) {
        // A C runtime call where the return value is unused.  In SSE2+
        // mode the result needs to be removed from the FPU stack.  It's
        // likely that this function call could be removed by the
        // optimizer if the C function is a pure function.
        __ ffree(0);
      } else if (rt == T_FLOAT) {
        __ lea(rsp, Address(rsp, -4));
        __ fstp_s(Address(rsp, 0));
        __ movflt(xmm0, Address(rsp, 0));
        __ lea(rsp, Address(rsp,  4));
      } else if (rt == T_DOUBLE) {
        __ lea(rsp, Address(rsp, -8));
        __ fstp_d(Address(rsp, 0));
        __ movdbl(xmm0, Address(rsp, 0));
        __ lea(rsp, Address(rsp,  8));
      }
    }
  %}

  enc_class pre_call_resets %{
    // If method sets FPU control word restore it here
    debug_only(int off0 = cbuf.insts_size());
    if (ra_->C->in_24_bit_fp_mode()) {
      MacroAssembler _masm(&cbuf);
      __ fldcw(ExternalAddress(StubRoutines::addr_fpu_cntrl_wrd_std()));
    }
    // Clear upper bits of YMM registers when current compiled code uses
    // wide vectors to avoid AVX <-> SSE transition penalty during call.
    MacroAssembler _masm(&cbuf);
    __ vzeroupper();
    debug_only(int off1 = cbuf.insts_size());
    assert(off1 - off0 == pre_call_resets_size(), "correct size prediction");
  %}

  enc_class post_call_FPU %{
    // If method sets FPU control word do it here also
    if (Compile::current()->in_24_bit_fp_mode()) {
      MacroAssembler masm(&cbuf);
      masm.fldcw(ExternalAddress(StubRoutines::addr_fpu_cntrl_wrd_24()));
    }
  %}

  enc_class Java_Static_Call (method meth) %{    // JAVA STATIC CALL
    // CALL to fixup routine.  Fixup routine uses ScopeDesc info to determine
    // who we intended to call.
    cbuf.set_insts_mark();
    $$$emit8$primary;

    if (!_method) {
      emit_d32_reloc(cbuf, ($meth$$method - (int)(cbuf.insts_end()) - 4),
                     runtime_call_Relocation::spec(),
                     RELOC_IMM32);
    } else {
      int method_index = resolved_method_index(cbuf);
      RelocationHolder rspec = _optimized_virtual ? opt_virtual_call_Relocation::spec(method_index)
                                                  : static_call_Relocation::spec(method_index);
      emit_d32_reloc(cbuf, ($meth$$method - (int)(cbuf.insts_end()) - 4),
                     rspec, RELOC_DISP32);
      // Emit stubs for static call.
      address stub = CompiledStaticCall::emit_to_interp_stub(cbuf);
      if (stub == NULL) {
        ciEnv::current()->record_failure("CodeCache is full");
        return;
      }
    }
  %}

  enc_class Java_Dynamic_Call (method meth) %{    // JAVA DYNAMIC CALL
    MacroAssembler _masm(&cbuf);
    __ ic_call((address)$meth$$method, resolved_method_index(cbuf));
  %}

  enc_class Java_Compiled_Call (method meth) %{    // JAVA COMPILED CALL
    int disp = in_bytes(Method::from_compiled_offset());
    assert( -128 <= disp && disp <= 127, "compiled_code_offset isn't small");

    // CALL *[EAX+in_bytes(Method::from_compiled_code_entry_point_offset())]
    cbuf.set_insts_mark();
    $$$emit8$primary;
    emit_rm(cbuf, 0x01, $secondary, EAX_enc );  // R/M byte
    emit_d8(cbuf, disp);             // Displacement

  %}

//   Following encoding is no longer used, but may be restored if calling
//   convention changes significantly.
//   Became: Xor_Reg(EBP), Java_To_Runtime( labl )
//
//   enc_class Java_Interpreter_Call (label labl) %{    // JAVA INTERPRETER CALL
//     // int ic_reg     = Matcher::inline_cache_reg();
//     // int ic_encode  = Matcher::_regEncode[ic_reg];
//     // int imo_reg    = Matcher::interpreter_method_reg();
//     // int imo_encode = Matcher::_regEncode[imo_reg];
//
//     // // Interpreter expects method_ptr in EBX, currently a callee-saved register,
//     // // so we load it immediately before the call
//     // emit_opcode(cbuf, 0x8B);                     // MOV    imo_reg,ic_reg  # method_ptr
//     // emit_rm(cbuf, 0x03, imo_encode, ic_encode ); // R/M byte
//
//     // xor rbp,ebp
//     emit_opcode(cbuf, 0x33);
//     emit_rm(cbuf, 0x3, EBP_enc, EBP_enc);
//
//     // CALL to interpreter.
//     cbuf.set_insts_mark();
//     $$$emit8$primary;
//     emit_d32_reloc(cbuf, ($labl$$label - (int)(cbuf.insts_end()) - 4),
//                 runtime_call_Relocation::spec(), RELOC_IMM32 );
//   %}

  enc_class RegOpcImm (rRegI dst, immI8 shift) %{    // SHL, SAR, SHR
    $$$emit8$primary;
    emit_rm(cbuf, 0x3, $secondary, $dst$$reg);
    $$$emit8$shift$$constant;
  %}

  enc_class LdImmI (rRegI dst, immI src) %{    // Load Immediate
    // Load immediate does not have a zero or sign extended version
    // for 8-bit immediates
    emit_opcode(cbuf, 0xB8 + $dst$$reg);
    $$$emit32$src$$constant;
  %}

  enc_class LdImmP (rRegI dst, immI src) %{    // Load Immediate
    // Load immediate does not have a zero or sign extended version
    // for 8-bit immediates
    emit_opcode(cbuf, $primary + $dst$$reg);
    $$$emit32$src$$constant;
  %}

  enc_class LdImmL_Lo( eRegL dst, immL src) %{    // Load Immediate
    // Load immediate does not have a zero or sign extended version
    // for 8-bit immediates
    int dst_enc = $dst$$reg;
    int src_con = $src$$constant & 0x0FFFFFFFFL;
    if (src_con == 0) {
      // xor dst, dst
      emit_opcode(cbuf, 0x33);
      emit_rm(cbuf, 0x3, dst_enc, dst_enc);
    } else {
      emit_opcode(cbuf, $primary + dst_enc);
      emit_d32(cbuf, src_con);
    }
  %}

  enc_class LdImmL_Hi( eRegL dst, immL src) %{    // Load Immediate
    // Load immediate does not have a zero or sign extended version
    // for 8-bit immediates
    int dst_enc = $dst$$reg + 2;
    int src_con = ((julong)($src$$constant)) >> 32;
    if (src_con == 0) {
      // xor dst, dst
      emit_opcode(cbuf, 0x33);
      emit_rm(cbuf, 0x3, dst_enc, dst_enc);
    } else {
      emit_opcode(cbuf, $primary + dst_enc);
      emit_d32(cbuf, src_con);
    }
  %}


  // Encode a reg-reg copy.  If it is useless, then empty encoding.
  enc_class enc_Copy( rRegI dst, rRegI src ) %{
    encode_Copy( cbuf, $dst$$reg, $src$$reg );
  %}

  enc_class enc_CopyL_Lo( rRegI dst, eRegL src ) %{
    encode_Copy( cbuf, $dst$$reg, $src$$reg );
  %}

  enc_class RegReg (rRegI dst, rRegI src) %{    // RegReg(Many)
    emit_rm(cbuf, 0x3, $dst$$reg, $src$$reg);
  %}

  enc_class RegReg_Lo(eRegL dst, eRegL src) %{    // RegReg(Many)
    $$$emit8$primary;
    emit_rm(cbuf, 0x3, $dst$$reg, $src$$reg);
  %}

  enc_class RegReg_Hi(eRegL dst, eRegL src) %{    // RegReg(Many)
    $$$emit8$secondary;
    emit_rm(cbuf, 0x3, HIGH_FROM_LOW($dst$$reg), HIGH_FROM_LOW($src$$reg));
  %}

  enc_class RegReg_Lo2(eRegL dst, eRegL src) %{    // RegReg(Many)
    emit_rm(cbuf, 0x3, $dst$$reg, $src$$reg);
  %}

  enc_class RegReg_Hi2(eRegL dst, eRegL src) %{    // RegReg(Many)
    emit_rm(cbuf, 0x3, HIGH_FROM_LOW($dst$$reg), HIGH_FROM_LOW($src$$reg));
  %}

  enc_class RegReg_HiLo( eRegL src, rRegI dst ) %{
    emit_rm(cbuf, 0x3, $dst$$reg, HIGH_FROM_LOW($src$$reg));
  %}

  enc_class Con32 (immI src) %{    // Con32(storeImmI)
    // Output immediate
    $$$emit32$src$$constant;
  %}

  enc_class Con32FPR_as_bits(immFPR src) %{        // storeF_imm
    // Output Float immediate bits
    jfloat jf = $src$$constant;
    int    jf_as_bits = jint_cast( jf );
    emit_d32(cbuf, jf_as_bits);
  %}

  enc_class Con32F_as_bits(immF src) %{      // storeX_imm
    // Output Float immediate bits
    jfloat jf = $src$$constant;
    int    jf_as_bits = jint_cast( jf );
    emit_d32(cbuf, jf_as_bits);
  %}

  enc_class Con16 (immI src) %{    // Con16(storeImmI)
    // Output immediate
    $$$emit16$src$$constant;
  %}

  enc_class Con_d32(immI src) %{
    emit_d32(cbuf,$src$$constant);
  %}

  enc_class conmemref (eRegP t1) %{    // Con32(storeImmI)
    // Output immediate memory reference
    emit_rm(cbuf, 0x00, $t1$$reg, 0x05 );
    emit_d32(cbuf, 0x00);
  %}

  enc_class lock_prefix( ) %{
    emit_opcode(cbuf,0xF0);         // [Lock]
  %}

  // Cmp-xchg long value.
  // Note: we need to swap rbx, and rcx before and after the
  //       cmpxchg8 instruction because the instruction uses
  //       rcx as the high order word of the new value to store but
  //       our register encoding uses rbx,.
  enc_class enc_cmpxchg8(eSIRegP mem_ptr) %{

    // XCHG  rbx,ecx
    emit_opcode(cbuf,0x87);
    emit_opcode(cbuf,0xD9);
    // [Lock]
    emit_opcode(cbuf,0xF0);
    // CMPXCHG8 [Eptr]
    emit_opcode(cbuf,0x0F);
    emit_opcode(cbuf,0xC7);
    emit_rm( cbuf, 0x0, 1, $mem_ptr$$reg );
    // XCHG  rbx,ecx
    emit_opcode(cbuf,0x87);
    emit_opcode(cbuf,0xD9);
  %}

  enc_class enc_cmpxchg(eSIRegP mem_ptr) %{
    // [Lock]
    emit_opcode(cbuf,0xF0);

    // CMPXCHG [Eptr]
    emit_opcode(cbuf,0x0F);
    emit_opcode(cbuf,0xB1);
    emit_rm( cbuf, 0x0, 1, $mem_ptr$$reg );
  %}

  enc_class enc_cmpxchgb(eSIRegP mem_ptr) %{
    // [Lock]
    emit_opcode(cbuf,0xF0);

    // CMPXCHGB [Eptr]
    emit_opcode(cbuf,0x0F);
    emit_opcode(cbuf,0xB0);
    emit_rm( cbuf, 0x0, 1, $mem_ptr$$reg );
  %}

  enc_class enc_cmpxchgw(eSIRegP mem_ptr) %{
    // [Lock]
    emit_opcode(cbuf,0xF0);

    // 16-bit mode
    emit_opcode(cbuf, 0x66);

    // CMPXCHGW [Eptr]
    emit_opcode(cbuf,0x0F);
    emit_opcode(cbuf,0xB1);
    emit_rm( cbuf, 0x0, 1, $mem_ptr$$reg );
  %}

  enc_class enc_flags_ne_to_boolean( iRegI res ) %{
    int res_encoding = $res$$reg;

    // MOV  res,0
    emit_opcode( cbuf, 0xB8 + res_encoding);
    emit_d32( cbuf, 0 );
    // JNE,s  fail
    emit_opcode(cbuf,0x75);
    emit_d8(cbuf, 5 );
    // MOV  res,1
    emit_opcode( cbuf, 0xB8 + res_encoding);
    emit_d32( cbuf, 1 );
    // fail:
  %}

  enc_class set_instruction_start( ) %{
    cbuf.set_insts_mark();            // Mark start of opcode for reloc info in mem operand
  %}

  enc_class RegMem (rRegI ereg, memory mem) %{    // emit_reg_mem
    int reg_encoding = $ereg$$reg;
    int base  = $mem$$base;
    int index = $mem$$index;
    int scale = $mem$$scale;
    int displace = $mem$$disp;
    relocInfo::relocType disp_reloc = $mem->disp_reloc();
    encode_RegMem(cbuf, reg_encoding, base, index, scale, displace, disp_reloc);
  %}

  enc_class RegMem_Hi(eRegL ereg, memory mem) %{    // emit_reg_mem
    int reg_encoding = HIGH_FROM_LOW($ereg$$reg);  // Hi register of pair, computed from lo
    int base  = $mem$$base;
    int index = $mem$$index;
    int scale = $mem$$scale;
    int displace = $mem$$disp + 4;      // Offset is 4 further in memory
    assert( $mem->disp_reloc() == relocInfo::none, "Cannot add 4 to oop" );
    encode_RegMem(cbuf, reg_encoding, base, index, scale, displace, relocInfo::none);
  %}

  enc_class move_long_small_shift( eRegL dst, immI_1_31 cnt ) %{
    int r1, r2;
    if( $tertiary == 0xA4 ) { r1 = $dst$$reg;  r2 = HIGH_FROM_LOW($dst$$reg); }
    else                    { r2 = $dst$$reg;  r1 = HIGH_FROM_LOW($dst$$reg); }
    emit_opcode(cbuf,0x0F);
    emit_opcode(cbuf,$tertiary);
    emit_rm(cbuf, 0x3, r1, r2);
    emit_d8(cbuf,$cnt$$constant);
    emit_d8(cbuf,$primary);
    emit_rm(cbuf, 0x3, $secondary, r1);
    emit_d8(cbuf,$cnt$$constant);
  %}

  enc_class move_long_big_shift_sign( eRegL dst, immI_32_63 cnt ) %{
    emit_opcode( cbuf, 0x8B ); // Move
    emit_rm(cbuf, 0x3, $dst$$reg, HIGH_FROM_LOW($dst$$reg));
    if( $cnt$$constant > 32 ) { // Shift, if not by zero
      emit_d8(cbuf,$primary);
      emit_rm(cbuf, 0x3, $secondary, $dst$$reg);
      emit_d8(cbuf,$cnt$$constant-32);
    }
    emit_d8(cbuf,$primary);
    emit_rm(cbuf, 0x3, $secondary, HIGH_FROM_LOW($dst$$reg));
    emit_d8(cbuf,31);
  %}

  enc_class move_long_big_shift_clr( eRegL dst, immI_32_63 cnt ) %{
    int r1, r2;
    if( $secondary == 0x5 ) { r1 = $dst$$reg;  r2 = HIGH_FROM_LOW($dst$$reg); }
    else                    { r2 = $dst$$reg;  r1 = HIGH_FROM_LOW($dst$$reg); }

    emit_opcode( cbuf, 0x8B ); // Move r1,r2
    emit_rm(cbuf, 0x3, r1, r2);
    if( $cnt$$constant > 32 ) { // Shift, if not by zero
      emit_opcode(cbuf,$primary);
      emit_rm(cbuf, 0x3, $secondary, r1);
      emit_d8(cbuf,$cnt$$constant-32);
    }
    emit_opcode(cbuf,0x33);  // XOR r2,r2
    emit_rm(cbuf, 0x3, r2, r2);
  %}

  // Clone of RegMem but accepts an extra parameter to access each
  // half of a double in memory; it never needs relocation info.
  enc_class Mov_MemD_half_to_Reg (immI opcode, memory mem, immI disp_for_half, rRegI rm_reg) %{
    emit_opcode(cbuf,$opcode$$constant);
    int reg_encoding = $rm_reg$$reg;
    int base     = $mem$$base;
    int index    = $mem$$index;
    int scale    = $mem$$scale;
    int displace = $mem$$disp + $disp_for_half$$constant;
    relocInfo::relocType disp_reloc = relocInfo::none;
    encode_RegMem(cbuf, reg_encoding, base, index, scale, displace, disp_reloc);
  %}

  // !!!!! Special Custom Code used by MemMove, and stack access instructions !!!!!
  //
  // Clone of RegMem except the RM-byte's reg/opcode field is an ADLC-time constant
  // and it never needs relocation information.
  // Frequently used to move data between FPU's Stack Top and memory.
  enc_class RMopc_Mem_no_oop (immI rm_opcode, memory mem) %{
    int rm_byte_opcode = $rm_opcode$$constant;
    int base     = $mem$$base;
    int index    = $mem$$index;
    int scale    = $mem$$scale;
    int displace = $mem$$disp;
    assert( $mem->disp_reloc() == relocInfo::none, "No oops here because no reloc info allowed" );
    encode_RegMem(cbuf, rm_byte_opcode, base, index, scale, displace, relocInfo::none);
  %}

  enc_class RMopc_Mem (immI rm_opcode, memory mem) %{
    int rm_byte_opcode = $rm_opcode$$constant;
    int base     = $mem$$base;
    int index    = $mem$$index;
    int scale    = $mem$$scale;
    int displace = $mem$$disp;
    relocInfo::relocType disp_reloc = $mem->disp_reloc(); // disp-as-oop when working with static globals
    encode_RegMem(cbuf, rm_byte_opcode, base, index, scale, displace, disp_reloc);
  %}

  enc_class RegLea (rRegI dst, rRegI src0, immI src1 ) %{    // emit_reg_lea
    int reg_encoding = $dst$$reg;
    int base         = $src0$$reg;      // 0xFFFFFFFF indicates no base
    int index        = 0x04;            // 0x04 indicates no index
    int scale        = 0x00;            // 0x00 indicates no scale
    int displace     = $src1$$constant; // 0x00 indicates no displacement
    relocInfo::relocType disp_reloc = relocInfo::none;
    encode_RegMem(cbuf, reg_encoding, base, index, scale, displace, disp_reloc);
  %}

  enc_class min_enc (rRegI dst, rRegI src) %{    // MIN
    // Compare dst,src
    emit_opcode(cbuf,0x3B);
    emit_rm(cbuf, 0x3, $dst$$reg, $src$$reg);
    // jmp dst < src around move
    emit_opcode(cbuf,0x7C);
    emit_d8(cbuf,2);
    // move dst,src
    emit_opcode(cbuf,0x8B);
    emit_rm(cbuf, 0x3, $dst$$reg, $src$$reg);
  %}

  enc_class max_enc (rRegI dst, rRegI src) %{    // MAX
    // Compare dst,src
    emit_opcode(cbuf,0x3B);
    emit_rm(cbuf, 0x3, $dst$$reg, $src$$reg);
    // jmp dst > src around move
    emit_opcode(cbuf,0x7F);
    emit_d8(cbuf,2);
    // move dst,src
    emit_opcode(cbuf,0x8B);
    emit_rm(cbuf, 0x3, $dst$$reg, $src$$reg);
  %}

  enc_class enc_FPR_store(memory mem, regDPR src) %{
    // If src is FPR1, we can just FST to store it.
    // Else we need to FLD it to FPR1, then FSTP to store/pop it.
    int reg_encoding = 0x2; // Just store
    int base  = $mem$$base;
    int index = $mem$$index;
    int scale = $mem$$scale;
    int displace = $mem$$disp;
    relocInfo::relocType disp_reloc = $mem->disp_reloc(); // disp-as-oop when working with static globals
    if( $src$$reg != FPR1L_enc ) {
      reg_encoding = 0x3;  // Store & pop
      emit_opcode( cbuf, 0xD9 ); // FLD (i.e., push it)
      emit_d8( cbuf, 0xC0-1+$src$$reg );
    }
    cbuf.set_insts_mark();       // Mark start of opcode for reloc info in mem operand
    emit_opcode(cbuf,$primary);
    encode_RegMem(cbuf, reg_encoding, base, index, scale, displace, disp_reloc);
  %}

  enc_class neg_reg(rRegI dst) %{
    // NEG $dst
    emit_opcode(cbuf,0xF7);
    emit_rm(cbuf, 0x3, 0x03, $dst$$reg );
  %}

  enc_class setLT_reg(eCXRegI dst) %{
    // SETLT $dst
    emit_opcode(cbuf,0x0F);
    emit_opcode(cbuf,0x9C);
    emit_rm( cbuf, 0x3, 0x4, $dst$$reg );
  %}

  enc_class enc_cmpLTP(ncxRegI p, ncxRegI q, ncxRegI y, eCXRegI tmp) %{    // cadd_cmpLT
    int tmpReg = $tmp$$reg;

    // SUB $p,$q
    emit_opcode(cbuf,0x2B);
    emit_rm(cbuf, 0x3, $p$$reg, $q$$reg);
    // SBB $tmp,$tmp
    emit_opcode(cbuf,0x1B);
    emit_rm(cbuf, 0x3, tmpReg, tmpReg);
    // AND $tmp,$y
    emit_opcode(cbuf,0x23);
    emit_rm(cbuf, 0x3, tmpReg, $y$$reg);
    // ADD $p,$tmp
    emit_opcode(cbuf,0x03);
    emit_rm(cbuf, 0x3, $p$$reg, tmpReg);
  %}

  enc_class shift_left_long( eRegL dst, eCXRegI shift ) %{
    // TEST shift,32
    emit_opcode(cbuf,0xF7);
    emit_rm(cbuf, 0x3, 0, ECX_enc);
    emit_d32(cbuf,0x20);
    // JEQ,s small
    emit_opcode(cbuf, 0x74);
    emit_d8(cbuf, 0x04);
    // MOV    $dst.hi,$dst.lo
    emit_opcode( cbuf, 0x8B );
    emit_rm(cbuf, 0x3, HIGH_FROM_LOW($dst$$reg), $dst$$reg );
    // CLR    $dst.lo
    emit_opcode(cbuf, 0x33);
    emit_rm(cbuf, 0x3, $dst$$reg, $dst$$reg);
// small:
    // SHLD   $dst.hi,$dst.lo,$shift
    emit_opcode(cbuf,0x0F);
    emit_opcode(cbuf,0xA5);
    emit_rm(cbuf, 0x3, $dst$$reg, HIGH_FROM_LOW($dst$$reg));
    // SHL    $dst.lo,$shift"
    emit_opcode(cbuf,0xD3);
    emit_rm(cbuf, 0x3, 0x4, $dst$$reg );
  %}

  enc_class shift_right_long( eRegL dst, eCXRegI shift ) %{
    // TEST shift,32
    emit_opcode(cbuf,0xF7);
    emit_rm(cbuf, 0x3, 0, ECX_enc);
    emit_d32(cbuf,0x20);
    // JEQ,s small
    emit_opcode(cbuf, 0x74);
    emit_d8(cbuf, 0x04);
    // MOV    $dst.lo,$dst.hi
    emit_opcode( cbuf, 0x8B );
    emit_rm(cbuf, 0x3, $dst$$reg, HIGH_FROM_LOW($dst$$reg) );
    // CLR    $dst.hi
    emit_opcode(cbuf, 0x33);
    emit_rm(cbuf, 0x3, HIGH_FROM_LOW($dst$$reg), HIGH_FROM_LOW($dst$$reg));
// small:
    // SHRD   $dst.lo,$dst.hi,$shift
    emit_opcode(cbuf,0x0F);
    emit_opcode(cbuf,0xAD);
    emit_rm(cbuf, 0x3, HIGH_FROM_LOW($dst$$reg), $dst$$reg);
    // SHR    $dst.hi,$shift"
    emit_opcode(cbuf,0xD3);
    emit_rm(cbuf, 0x3, 0x5, HIGH_FROM_LOW($dst$$reg) );
  %}

  enc_class shift_right_arith_long( eRegL dst, eCXRegI shift ) %{
    // TEST shift,32
    emit_opcode(cbuf,0xF7);
    emit_rm(cbuf, 0x3, 0, ECX_enc);
    emit_d32(cbuf,0x20);
    // JEQ,s small
    emit_opcode(cbuf, 0x74);
    emit_d8(cbuf, 0x05);
    // MOV    $dst.lo,$dst.hi
    emit_opcode( cbuf, 0x8B );
    emit_rm(cbuf, 0x3, $dst$$reg, HIGH_FROM_LOW($dst$$reg) );
    // SAR    $dst.hi,31
    emit_opcode(cbuf, 0xC1);
    emit_rm(cbuf, 0x3, 7, HIGH_FROM_LOW($dst$$reg) );
    emit_d8(cbuf, 0x1F );
// small:
    // SHRD   $dst.lo,$dst.hi,$shift
    emit_opcode(cbuf,0x0F);
    emit_opcode(cbuf,0xAD);
    emit_rm(cbuf, 0x3, HIGH_FROM_LOW($dst$$reg), $dst$$reg);
    // SAR    $dst.hi,$shift"
    emit_opcode(cbuf,0xD3);
    emit_rm(cbuf, 0x3, 0x7, HIGH_FROM_LOW($dst$$reg) );
  %}


  // ----------------- Encodings for floating point unit -----------------
  // May leave result in FPU-TOS or FPU reg depending on opcodes
  enc_class OpcReg_FPR(regFPR src) %{    // FMUL, FDIV
    $$$emit8$primary;
    emit_rm(cbuf, 0x3, $secondary, $src$$reg );
  %}

  // Pop argument in FPR0 with FSTP ST(0)
  enc_class PopFPU() %{
    emit_opcode( cbuf, 0xDD );
    emit_d8( cbuf, 0xD8 );
  %}

  // !!!!! equivalent to Pop_Reg_F
  enc_class Pop_Reg_DPR( regDPR dst ) %{
    emit_opcode( cbuf, 0xDD );           // FSTP   ST(i)
    emit_d8( cbuf, 0xD8+$dst$$reg );
  %}

  enc_class Push_Reg_DPR( regDPR dst ) %{
    emit_opcode( cbuf, 0xD9 );
    emit_d8( cbuf, 0xC0-1+$dst$$reg );   // FLD ST(i-1)
  %}

  enc_class strictfp_bias1( regDPR dst ) %{
    emit_opcode( cbuf, 0xDB );           // FLD m80real
    emit_opcode( cbuf, 0x2D );
    emit_d32( cbuf, (int)StubRoutines::addr_fpu_subnormal_bias1() );
    emit_opcode( cbuf, 0xDE );           // FMULP ST(dst), ST0
    emit_opcode( cbuf, 0xC8+$dst$$reg );
  %}

  enc_class strictfp_bias2( regDPR dst ) %{
    emit_opcode( cbuf, 0xDB );           // FLD m80real
    emit_opcode( cbuf, 0x2D );
    emit_d32( cbuf, (int)StubRoutines::addr_fpu_subnormal_bias2() );
    emit_opcode( cbuf, 0xDE );           // FMULP ST(dst), ST0
    emit_opcode( cbuf, 0xC8+$dst$$reg );
  %}

  // Special case for moving an integer register to a stack slot.
  enc_class OpcPRegSS( stackSlotI dst, rRegI src ) %{ // RegSS
    store_to_stackslot( cbuf, $primary, $src$$reg, $dst$$disp );
  %}

  // Special case for moving a register to a stack slot.
  enc_class RegSS( stackSlotI dst, rRegI src ) %{ // RegSS
    // Opcode already emitted
    emit_rm( cbuf, 0x02, $src$$reg, ESP_enc );   // R/M byte
    emit_rm( cbuf, 0x00, ESP_enc, ESP_enc);          // SIB byte
    emit_d32(cbuf, $dst$$disp);   // Displacement
  %}

  // Push the integer in stackSlot 'src' onto FP-stack
  enc_class Push_Mem_I( memory src ) %{    // FILD   [ESP+src]
    store_to_stackslot( cbuf, $primary, $secondary, $src$$disp );
  %}

  // Push FPU's TOS float to a stack-slot, and pop FPU-stack
  enc_class Pop_Mem_FPR( stackSlotF dst ) %{ // FSTP_S [ESP+dst]
    store_to_stackslot( cbuf, 0xD9, 0x03, $dst$$disp );
  %}

  // Same as Pop_Mem_F except for opcode
  // Push FPU's TOS double to a stack-slot, and pop FPU-stack
  enc_class Pop_Mem_DPR( stackSlotD dst ) %{ // FSTP_D [ESP+dst]
    store_to_stackslot( cbuf, 0xDD, 0x03, $dst$$disp );
  %}

  enc_class Pop_Reg_FPR( regFPR dst ) %{
    emit_opcode( cbuf, 0xDD );           // FSTP   ST(i)
    emit_d8( cbuf, 0xD8+$dst$$reg );
  %}

  enc_class Push_Reg_FPR( regFPR dst ) %{
    emit_opcode( cbuf, 0xD9 );           // FLD    ST(i-1)
    emit_d8( cbuf, 0xC0-1+$dst$$reg );
  %}

  // Push FPU's float to a stack-slot, and pop FPU-stack
  enc_class Pop_Mem_Reg_FPR( stackSlotF dst, regFPR src ) %{
    int pop = 0x02;
    if ($src$$reg != FPR1L_enc) {
      emit_opcode( cbuf, 0xD9 );         // FLD    ST(i-1)
      emit_d8( cbuf, 0xC0-1+$src$$reg );
      pop = 0x03;
    }
    store_to_stackslot( cbuf, 0xD9, pop, $dst$$disp ); // FST<P>_S  [ESP+dst]
  %}

  // Push FPU's double to a stack-slot, and pop FPU-stack
  enc_class Pop_Mem_Reg_DPR( stackSlotD dst, regDPR src ) %{
    int pop = 0x02;
    if ($src$$reg != FPR1L_enc) {
      emit_opcode( cbuf, 0xD9 );         // FLD    ST(i-1)
      emit_d8( cbuf, 0xC0-1+$src$$reg );
      pop = 0x03;
    }
    store_to_stackslot( cbuf, 0xDD, pop, $dst$$disp ); // FST<P>_D  [ESP+dst]
  %}

  // Push FPU's double to a FPU-stack-slot, and pop FPU-stack
  enc_class Pop_Reg_Reg_DPR( regDPR dst, regFPR src ) %{
    int pop = 0xD0 - 1; // -1 since we skip FLD
    if ($src$$reg != FPR1L_enc) {
      emit_opcode( cbuf, 0xD9 );         // FLD    ST(src-1)
      emit_d8( cbuf, 0xC0-1+$src$$reg );
      pop = 0xD8;
    }
    emit_opcode( cbuf, 0xDD );
    emit_d8( cbuf, pop+$dst$$reg );      // FST<P> ST(i)
  %}


  enc_class Push_Reg_Mod_DPR( regDPR dst, regDPR src) %{
    // load dst in FPR0
    emit_opcode( cbuf, 0xD9 );
    emit_d8( cbuf, 0xC0-1+$dst$$reg );
    if ($src$$reg != FPR1L_enc) {
      // fincstp
      emit_opcode (cbuf, 0xD9);
      emit_opcode (cbuf, 0xF7);
      // swap src with FPR1:
      // FXCH FPR1 with src
      emit_opcode(cbuf, 0xD9);
      emit_d8(cbuf, 0xC8-1+$src$$reg );
      // fdecstp
      emit_opcode (cbuf, 0xD9);
      emit_opcode (cbuf, 0xF6);
    }
  %}

  enc_class Push_ModD_encoding(regD src0, regD src1) %{
    MacroAssembler _masm(&cbuf);
    __ subptr(rsp, 8);
    __ movdbl(Address(rsp, 0), $src1$$XMMRegister);
    __ fld_d(Address(rsp, 0));
    __ movdbl(Address(rsp, 0), $src0$$XMMRegister);
    __ fld_d(Address(rsp, 0));
  %}

  enc_class Push_ModF_encoding(regF src0, regF src1) %{
    MacroAssembler _masm(&cbuf);
    __ subptr(rsp, 4);
    __ movflt(Address(rsp, 0), $src1$$XMMRegister);
    __ fld_s(Address(rsp, 0));
    __ movflt(Address(rsp, 0), $src0$$XMMRegister);
    __ fld_s(Address(rsp, 0));
  %}

  enc_class Push_ResultD(regD dst) %{
    MacroAssembler _masm(&cbuf);
    __ fstp_d(Address(rsp, 0));
    __ movdbl($dst$$XMMRegister, Address(rsp, 0));
    __ addptr(rsp, 8);
  %}

  enc_class Push_ResultF(regF dst, immI d8) %{
    MacroAssembler _masm(&cbuf);
    __ fstp_s(Address(rsp, 0));
    __ movflt($dst$$XMMRegister, Address(rsp, 0));
    __ addptr(rsp, $d8$$constant);
  %}

  enc_class Push_SrcD(regD src) %{
    MacroAssembler _masm(&cbuf);
    __ subptr(rsp, 8);
    __ movdbl(Address(rsp, 0), $src$$XMMRegister);
    __ fld_d(Address(rsp, 0));
  %}

  enc_class push_stack_temp_qword() %{
    MacroAssembler _masm(&cbuf);
    __ subptr(rsp, 8);
  %}

  enc_class pop_stack_temp_qword() %{
    MacroAssembler _masm(&cbuf);
    __ addptr(rsp, 8);
  %}

  enc_class push_xmm_to_fpr1(regD src) %{
    MacroAssembler _masm(&cbuf);
    __ movdbl(Address(rsp, 0), $src$$XMMRegister);
    __ fld_d(Address(rsp, 0));
  %}

  enc_class Push_Result_Mod_DPR( regDPR src) %{
    if ($src$$reg != FPR1L_enc) {
      // fincstp
      emit_opcode (cbuf, 0xD9);
      emit_opcode (cbuf, 0xF7);
      // FXCH FPR1 with src
      emit_opcode(cbuf, 0xD9);
      emit_d8(cbuf, 0xC8-1+$src$$reg );
      // fdecstp
      emit_opcode (cbuf, 0xD9);
      emit_opcode (cbuf, 0xF6);
    }
    // // following asm replaced with Pop_Reg_F or Pop_Mem_F
    // // FSTP   FPR$dst$$reg
    // emit_opcode( cbuf, 0xDD );
    // emit_d8( cbuf, 0xD8+$dst$$reg );
  %}

  enc_class fnstsw_sahf_skip_parity() %{
    // fnstsw ax
    emit_opcode( cbuf, 0xDF );
    emit_opcode( cbuf, 0xE0 );
    // sahf
    emit_opcode( cbuf, 0x9E );
    // jnp  ::skip
    emit_opcode( cbuf, 0x7B );
    emit_opcode( cbuf, 0x05 );
  %}

  enc_class emitModDPR() %{
    // fprem must be iterative
    // :: loop
    // fprem
    emit_opcode( cbuf, 0xD9 );
    emit_opcode( cbuf, 0xF8 );
    // wait
    emit_opcode( cbuf, 0x9b );
    // fnstsw ax
    emit_opcode( cbuf, 0xDF );
    emit_opcode( cbuf, 0xE0 );
    // sahf
    emit_opcode( cbuf, 0x9E );
    // jp  ::loop
    emit_opcode( cbuf, 0x0F );
    emit_opcode( cbuf, 0x8A );
    emit_opcode( cbuf, 0xF4 );
    emit_opcode( cbuf, 0xFF );
    emit_opcode( cbuf, 0xFF );
    emit_opcode( cbuf, 0xFF );
  %}

  enc_class fpu_flags() %{
    // fnstsw_ax
    emit_opcode( cbuf, 0xDF);
    emit_opcode( cbuf, 0xE0);
    // test ax,0x0400
    emit_opcode( cbuf, 0x66 );   // operand-size prefix for 16-bit immediate
    emit_opcode( cbuf, 0xA9 );
    emit_d16   ( cbuf, 0x0400 );
    // // // This sequence works, but stalls for 12-16 cycles on PPro
    // // test rax,0x0400
    // emit_opcode( cbuf, 0xA9 );
    // emit_d32   ( cbuf, 0x00000400 );
    //
    // jz exit (no unordered comparison)
    emit_opcode( cbuf, 0x74 );
    emit_d8    ( cbuf, 0x02 );
    // mov ah,1 - treat as LT case (set carry flag)
    emit_opcode( cbuf, 0xB4 );
    emit_d8    ( cbuf, 0x01 );
    // sahf
    emit_opcode( cbuf, 0x9E);
  %}

  enc_class cmpF_P6_fixup() %{
    // Fixup the integer flags in case comparison involved a NaN
    //
    // JNP exit (no unordered comparison, P-flag is set by NaN)
    emit_opcode( cbuf, 0x7B );
    emit_d8    ( cbuf, 0x03 );
    // MOV AH,1 - treat as LT case (set carry flag)
    emit_opcode( cbuf, 0xB4 );
    emit_d8    ( cbuf, 0x01 );
    // SAHF
    emit_opcode( cbuf, 0x9E);
    // NOP     // target for branch to avoid branch to branch
    emit_opcode( cbuf, 0x90);
  %}

//     fnstsw_ax();
//     sahf();
//     movl(dst, nan_result);
//     jcc(Assembler::parity, exit);
//     movl(dst, less_result);
//     jcc(Assembler::below, exit);
//     movl(dst, equal_result);
//     jcc(Assembler::equal, exit);
//     movl(dst, greater_result);

// less_result     =  1;
// greater_result  = -1;
// equal_result    = 0;
// nan_result      = -1;

  enc_class CmpF_Result(rRegI dst) %{
    // fnstsw_ax();
    emit_opcode( cbuf, 0xDF);
    emit_opcode( cbuf, 0xE0);
    // sahf
    emit_opcode( cbuf, 0x9E);
    // movl(dst, nan_result);
    emit_opcode( cbuf, 0xB8 + $dst$$reg);
    emit_d32( cbuf, -1 );
    // jcc(Assembler::parity, exit);
    emit_opcode( cbuf, 0x7A );
    emit_d8    ( cbuf, 0x13 );
    // movl(dst, less_result);
    emit_opcode( cbuf, 0xB8 + $dst$$reg);
    emit_d32( cbuf, -1 );
    // jcc(Assembler::below, exit);
    emit_opcode( cbuf, 0x72 );
    emit_d8    ( cbuf, 0x0C );
    // movl(dst, equal_result);
    emit_opcode( cbuf, 0xB8 + $dst$$reg);
    emit_d32( cbuf, 0 );
    // jcc(Assembler::equal, exit);
    emit_opcode( cbuf, 0x74 );
    emit_d8    ( cbuf, 0x05 );
    // movl(dst, greater_result);
    emit_opcode( cbuf, 0xB8 + $dst$$reg);
    emit_d32( cbuf, 1 );
  %}


  // Compare the longs and set flags
  // BROKEN!  Do Not use as-is
  enc_class cmpl_test( eRegL src1, eRegL src2 ) %{
    // CMP    $src1.hi,$src2.hi
    emit_opcode( cbuf, 0x3B );
    emit_rm(cbuf, 0x3, HIGH_FROM_LOW($src1$$reg), HIGH_FROM_LOW($src2$$reg) );
    // JNE,s  done
    emit_opcode(cbuf,0x75);
    emit_d8(cbuf, 2 );
    // CMP    $src1.lo,$src2.lo
    emit_opcode( cbuf, 0x3B );
    emit_rm(cbuf, 0x3, $src1$$reg, $src2$$reg );
// done:
  %}

  enc_class convert_int_long( regL dst, rRegI src ) %{
    // mov $dst.lo,$src
    int dst_encoding = $dst$$reg;
    int src_encoding = $src$$reg;
    encode_Copy( cbuf, dst_encoding  , src_encoding );
    // mov $dst.hi,$src
    encode_Copy( cbuf, HIGH_FROM_LOW(dst_encoding), src_encoding );
    // sar $dst.hi,31
    emit_opcode( cbuf, 0xC1 );
    emit_rm(cbuf, 0x3, 7, HIGH_FROM_LOW(dst_encoding) );
    emit_d8(cbuf, 0x1F );
  %}

  enc_class convert_long_double( eRegL src ) %{
    // push $src.hi
    emit_opcode(cbuf, 0x50+HIGH_FROM_LOW($src$$reg));
    // push $src.lo
    emit_opcode(cbuf, 0x50+$src$$reg  );
    // fild 64-bits at [SP]
    emit_opcode(cbuf,0xdf);
    emit_d8(cbuf, 0x6C);
    emit_d8(cbuf, 0x24);
    emit_d8(cbuf, 0x00);
    // pop stack
    emit_opcode(cbuf, 0x83); // add  SP, #8
    emit_rm(cbuf, 0x3, 0x00, ESP_enc);
    emit_d8(cbuf, 0x8);
  %}

  enc_class multiply_con_and_shift_high( eDXRegI dst, nadxRegI src1, eADXRegL_low_only src2, immI_32_63 cnt, eFlagsReg cr ) %{
    // IMUL   EDX:EAX,$src1
    emit_opcode( cbuf, 0xF7 );
    emit_rm( cbuf, 0x3, 0x5, $src1$$reg );
    // SAR    EDX,$cnt-32
    int shift_count = ((int)$cnt$$constant) - 32;
    if (shift_count > 0) {
      emit_opcode(cbuf, 0xC1);
      emit_rm(cbuf, 0x3, 7, $dst$$reg );
      emit_d8(cbuf, shift_count);
    }
  %}

  // this version doesn't have add sp, 8
  enc_class convert_long_double2( eRegL src ) %{
    // push $src.hi
    emit_opcode(cbuf, 0x50+HIGH_FROM_LOW($src$$reg));
    // push $src.lo
    emit_opcode(cbuf, 0x50+$src$$reg  );
    // fild 64-bits at [SP]
    emit_opcode(cbuf,0xdf);
    emit_d8(cbuf, 0x6C);
    emit_d8(cbuf, 0x24);
    emit_d8(cbuf, 0x00);
  %}

  enc_class long_int_multiply( eADXRegL dst, nadxRegI src) %{
    // Basic idea: long = (long)int * (long)int
    // IMUL EDX:EAX, src
    emit_opcode( cbuf, 0xF7 );
    emit_rm( cbuf, 0x3, 0x5, $src$$reg);
  %}

  enc_class long_uint_multiply( eADXRegL dst, nadxRegI src) %{
    // Basic Idea:  long = (int & 0xffffffffL) * (int & 0xffffffffL)
    // MUL EDX:EAX, src
    emit_opcode( cbuf, 0xF7 );
    emit_rm( cbuf, 0x3, 0x4, $src$$reg);
  %}

  enc_class long_multiply( eADXRegL dst, eRegL src, rRegI tmp ) %{
    // Basic idea: lo(result) = lo(x_lo * y_lo)
    //             hi(result) = hi(x_lo * y_lo) + lo(x_hi * y_lo) + lo(x_lo * y_hi)
    // MOV    $tmp,$src.lo
    encode_Copy( cbuf, $tmp$$reg, $src$$reg );
    // IMUL   $tmp,EDX
    emit_opcode( cbuf, 0x0F );
    emit_opcode( cbuf, 0xAF );
    emit_rm( cbuf, 0x3, $tmp$$reg, HIGH_FROM_LOW($dst$$reg) );
    // MOV    EDX,$src.hi
    encode_Copy( cbuf, HIGH_FROM_LOW($dst$$reg), HIGH_FROM_LOW($src$$reg) );
    // IMUL   EDX,EAX
    emit_opcode( cbuf, 0x0F );
    emit_opcode( cbuf, 0xAF );
    emit_rm( cbuf, 0x3, HIGH_FROM_LOW($dst$$reg), $dst$$reg );
    // ADD    $tmp,EDX
    emit_opcode( cbuf, 0x03 );
    emit_rm( cbuf, 0x3, $tmp$$reg, HIGH_FROM_LOW($dst$$reg) );
    // MUL   EDX:EAX,$src.lo
    emit_opcode( cbuf, 0xF7 );
    emit_rm( cbuf, 0x3, 0x4, $src$$reg );
    // ADD    EDX,ESI
    emit_opcode( cbuf, 0x03 );
    emit_rm( cbuf, 0x3, HIGH_FROM_LOW($dst$$reg), $tmp$$reg );
  %}

  enc_class long_multiply_con( eADXRegL dst, immL_127 src, rRegI tmp ) %{
    // Basic idea: lo(result) = lo(src * y_lo)
    //             hi(result) = hi(src * y_lo) + lo(src * y_hi)
    // IMUL   $tmp,EDX,$src
    emit_opcode( cbuf, 0x6B );
    emit_rm( cbuf, 0x3, $tmp$$reg, HIGH_FROM_LOW($dst$$reg) );
    emit_d8( cbuf, (int)$src$$constant );
    // MOV    EDX,$src
    emit_opcode(cbuf, 0xB8 + EDX_enc);
    emit_d32( cbuf, (int)$src$$constant );
    // MUL   EDX:EAX,EDX
    emit_opcode( cbuf, 0xF7 );
    emit_rm( cbuf, 0x3, 0x4, EDX_enc );
    // ADD    EDX,ESI
    emit_opcode( cbuf, 0x03 );
    emit_rm( cbuf, 0x3, EDX_enc, $tmp$$reg );
  %}

  enc_class long_div( eRegL src1, eRegL src2 ) %{
    // PUSH src1.hi
    emit_opcode(cbuf, HIGH_FROM_LOW(0x50+$src1$$reg) );
    // PUSH src1.lo
    emit_opcode(cbuf,               0x50+$src1$$reg  );
    // PUSH src2.hi
    emit_opcode(cbuf, HIGH_FROM_LOW(0x50+$src2$$reg) );
    // PUSH src2.lo
    emit_opcode(cbuf,               0x50+$src2$$reg  );
    // CALL directly to the runtime
    cbuf.set_insts_mark();
    emit_opcode(cbuf,0xE8);       // Call into runtime
    emit_d32_reloc(cbuf, (CAST_FROM_FN_PTR(address, SharedRuntime::ldiv) - cbuf.insts_end()) - 4, runtime_call_Relocation::spec(), RELOC_IMM32 );
    // Restore stack
    emit_opcode(cbuf, 0x83); // add  SP, #framesize
    emit_rm(cbuf, 0x3, 0x00, ESP_enc);
    emit_d8(cbuf, 4*4);
  %}

  enc_class long_mod( eRegL src1, eRegL src2 ) %{
    // PUSH src1.hi
    emit_opcode(cbuf, HIGH_FROM_LOW(0x50+$src1$$reg) );
    // PUSH src1.lo
    emit_opcode(cbuf,               0x50+$src1$$reg  );
    // PUSH src2.hi
    emit_opcode(cbuf, HIGH_FROM_LOW(0x50+$src2$$reg) );
    // PUSH src2.lo
    emit_opcode(cbuf,               0x50+$src2$$reg  );
    // CALL directly to the runtime
    cbuf.set_insts_mark();
    emit_opcode(cbuf,0xE8);       // Call into runtime
    emit_d32_reloc(cbuf, (CAST_FROM_FN_PTR(address, SharedRuntime::lrem ) - cbuf.insts_end()) - 4, runtime_call_Relocation::spec(), RELOC_IMM32 );
    // Restore stack
    emit_opcode(cbuf, 0x83); // add  SP, #framesize
    emit_rm(cbuf, 0x3, 0x00, ESP_enc);
    emit_d8(cbuf, 4*4);
  %}

  enc_class long_cmp_flags0( eRegL src, rRegI tmp ) %{
    // MOV   $tmp,$src.lo
    emit_opcode(cbuf, 0x8B);
    emit_rm(cbuf, 0x3, $tmp$$reg, $src$$reg);
    // OR    $tmp,$src.hi
    emit_opcode(cbuf, 0x0B);
    emit_rm(cbuf, 0x3, $tmp$$reg, HIGH_FROM_LOW($src$$reg));
  %}

  enc_class long_cmp_flags1( eRegL src1, eRegL src2 ) %{
    // CMP    $src1.lo,$src2.lo
    emit_opcode( cbuf, 0x3B );
    emit_rm(cbuf, 0x3, $src1$$reg, $src2$$reg );
    // JNE,s  skip
    emit_cc(cbuf, 0x70, 0x5);
    emit_d8(cbuf,2);
    // CMP    $src1.hi,$src2.hi
    emit_opcode( cbuf, 0x3B );
    emit_rm(cbuf, 0x3, HIGH_FROM_LOW($src1$$reg), HIGH_FROM_LOW($src2$$reg) );
  %}

  enc_class long_cmp_flags2( eRegL src1, eRegL src2, rRegI tmp ) %{
    // CMP    $src1.lo,$src2.lo\t! Long compare; set flags for low bits
    emit_opcode( cbuf, 0x3B );
    emit_rm(cbuf, 0x3, $src1$$reg, $src2$$reg );
    // MOV    $tmp,$src1.hi
    emit_opcode( cbuf, 0x8B );
    emit_rm(cbuf, 0x3, $tmp$$reg, HIGH_FROM_LOW($src1$$reg) );
    // SBB   $tmp,$src2.hi\t! Compute flags for long compare
    emit_opcode( cbuf, 0x1B );
    emit_rm(cbuf, 0x3, $tmp$$reg, HIGH_FROM_LOW($src2$$reg) );
  %}

  enc_class long_cmp_flags3( eRegL src, rRegI tmp ) %{
    // XOR    $tmp,$tmp
    emit_opcode(cbuf,0x33);  // XOR
    emit_rm(cbuf,0x3, $tmp$$reg, $tmp$$reg);
    // CMP    $tmp,$src.lo
    emit_opcode( cbuf, 0x3B );
    emit_rm(cbuf, 0x3, $tmp$$reg, $src$$reg );
    // SBB    $tmp,$src.hi
    emit_opcode( cbuf, 0x1B );
    emit_rm(cbuf, 0x3, $tmp$$reg, HIGH_FROM_LOW($src$$reg) );
  %}

 // Sniff, sniff... smells like Gnu Superoptimizer
  enc_class neg_long( eRegL dst ) %{
    emit_opcode(cbuf,0xF7);    // NEG hi
    emit_rm    (cbuf,0x3, 0x3, HIGH_FROM_LOW($dst$$reg));
    emit_opcode(cbuf,0xF7);    // NEG lo
    emit_rm    (cbuf,0x3, 0x3,               $dst$$reg );
    emit_opcode(cbuf,0x83);    // SBB hi,0
    emit_rm    (cbuf,0x3, 0x3, HIGH_FROM_LOW($dst$$reg));
    emit_d8    (cbuf,0 );
  %}

  enc_class enc_pop_rdx() %{
    emit_opcode(cbuf,0x5A);
  %}

  enc_class enc_rethrow() %{
    cbuf.set_insts_mark();
    emit_opcode(cbuf, 0xE9);        // jmp    entry
    emit_d32_reloc(cbuf, (int)OptoRuntime::rethrow_stub() - ((int)cbuf.insts_end())-4,
                   runtime_call_Relocation::spec(), RELOC_IMM32 );
  %}


  // Convert a double to an int.  Java semantics require we do complex
  // manglelations in the corner cases.  So we set the rounding mode to
  // 'zero', store the darned double down as an int, and reset the
  // rounding mode to 'nearest'.  The hardware throws an exception which
  // patches up the correct value directly to the stack.
  enc_class DPR2I_encoding( regDPR src ) %{
    // Flip to round-to-zero mode.  We attempted to allow invalid-op
    // exceptions here, so that a NAN or other corner-case value will
    // thrown an exception (but normal values get converted at full speed).
    // However, I2C adapters and other float-stack manglers leave pending
    // invalid-op exceptions hanging.  We would have to clear them before
    // enabling them and that is more expensive than just testing for the
    // invalid value Intel stores down in the corner cases.
    emit_opcode(cbuf,0xD9);            // FLDCW  trunc
    emit_opcode(cbuf,0x2D);
    emit_d32(cbuf,(int)StubRoutines::addr_fpu_cntrl_wrd_trunc());
    // Allocate a word
    emit_opcode(cbuf,0x83);            // SUB ESP,4
    emit_opcode(cbuf,0xEC);
    emit_d8(cbuf,0x04);
    // Encoding assumes a double has been pushed into FPR0.
    // Store down the double as an int, popping the FPU stack
    emit_opcode(cbuf,0xDB);            // FISTP [ESP]
    emit_opcode(cbuf,0x1C);
    emit_d8(cbuf,0x24);
    // Restore the rounding mode; mask the exception
    emit_opcode(cbuf,0xD9);            // FLDCW   std/24-bit mode
    emit_opcode(cbuf,0x2D);
    emit_d32( cbuf, Compile::current()->in_24_bit_fp_mode()
        ? (int)StubRoutines::addr_fpu_cntrl_wrd_24()
        : (int)StubRoutines::addr_fpu_cntrl_wrd_std());

    // Load the converted int; adjust CPU stack
    emit_opcode(cbuf,0x58);       // POP EAX
    emit_opcode(cbuf,0x3D);       // CMP EAX,imm
    emit_d32   (cbuf,0x80000000); //         0x80000000
    emit_opcode(cbuf,0x75);       // JNE around_slow_call
    emit_d8    (cbuf,0x07);       // Size of slow_call
    // Push src onto stack slow-path
    emit_opcode(cbuf,0xD9 );      // FLD     ST(i)
    emit_d8    (cbuf,0xC0-1+$src$$reg );
    // CALL directly to the runtime
    cbuf.set_insts_mark();
    emit_opcode(cbuf,0xE8);       // Call into runtime
    emit_d32_reloc(cbuf, (StubRoutines::d2i_wrapper() - cbuf.insts_end()) - 4, runtime_call_Relocation::spec(), RELOC_IMM32 );
    // Carry on here...
  %}

  enc_class DPR2L_encoding( regDPR src ) %{
    emit_opcode(cbuf,0xD9);            // FLDCW  trunc
    emit_opcode(cbuf,0x2D);
    emit_d32(cbuf,(int)StubRoutines::addr_fpu_cntrl_wrd_trunc());
    // Allocate a word
    emit_opcode(cbuf,0x83);            // SUB ESP,8
    emit_opcode(cbuf,0xEC);
    emit_d8(cbuf,0x08);
    // Encoding assumes a double has been pushed into FPR0.
    // Store down the double as a long, popping the FPU stack
    emit_opcode(cbuf,0xDF);            // FISTP [ESP]
    emit_opcode(cbuf,0x3C);
    emit_d8(cbuf,0x24);
    // Restore the rounding mode; mask the exception
    emit_opcode(cbuf,0xD9);            // FLDCW   std/24-bit mode
    emit_opcode(cbuf,0x2D);
    emit_d32( cbuf, Compile::current()->in_24_bit_fp_mode()
        ? (int)StubRoutines::addr_fpu_cntrl_wrd_24()
        : (int)StubRoutines::addr_fpu_cntrl_wrd_std());

    // Load the converted int; adjust CPU stack
    emit_opcode(cbuf,0x58);       // POP EAX
    emit_opcode(cbuf,0x5A);       // POP EDX
    emit_opcode(cbuf,0x81);       // CMP EDX,imm
    emit_d8    (cbuf,0xFA);       // rdx
    emit_d32   (cbuf,0x80000000); //         0x80000000
    emit_opcode(cbuf,0x75);       // JNE around_slow_call
    emit_d8    (cbuf,0x07+4);     // Size of slow_call
    emit_opcode(cbuf,0x85);       // TEST EAX,EAX
    emit_opcode(cbuf,0xC0);       // 2/rax,/rax,
    emit_opcode(cbuf,0x75);       // JNE around_slow_call
    emit_d8    (cbuf,0x07);       // Size of slow_call
    // Push src onto stack slow-path
    emit_opcode(cbuf,0xD9 );      // FLD     ST(i)
    emit_d8    (cbuf,0xC0-1+$src$$reg );
    // CALL directly to the runtime
    cbuf.set_insts_mark();
    emit_opcode(cbuf,0xE8);       // Call into runtime
    emit_d32_reloc(cbuf, (StubRoutines::d2l_wrapper() - cbuf.insts_end()) - 4, runtime_call_Relocation::spec(), RELOC_IMM32 );
    // Carry on here...
  %}

  enc_class FMul_ST_reg( eRegFPR src1 ) %{
    // Operand was loaded from memory into fp ST (stack top)
    // FMUL   ST,$src  /* D8 C8+i */
    emit_opcode(cbuf, 0xD8);
    emit_opcode(cbuf, 0xC8 + $src1$$reg);
  %}

  enc_class FAdd_ST_reg( eRegFPR src2 ) %{
    // FADDP  ST,src2  /* D8 C0+i */
    emit_opcode(cbuf, 0xD8);
    emit_opcode(cbuf, 0xC0 + $src2$$reg);
    //could use FADDP  src2,fpST  /* DE C0+i */
  %}

  enc_class FAddP_reg_ST( eRegFPR src2 ) %{
    // FADDP  src2,ST  /* DE C0+i */
    emit_opcode(cbuf, 0xDE);
    emit_opcode(cbuf, 0xC0 + $src2$$reg);
  %}

  enc_class subFPR_divFPR_encode( eRegFPR src1, eRegFPR src2) %{
    // Operand has been loaded into fp ST (stack top)
      // FSUB   ST,$src1
      emit_opcode(cbuf, 0xD8);
      emit_opcode(cbuf, 0xE0 + $src1$$reg);

      // FDIV
      emit_opcode(cbuf, 0xD8);
      emit_opcode(cbuf, 0xF0 + $src2$$reg);
  %}

  enc_class MulFAddF (eRegFPR src1, eRegFPR src2) %{
    // Operand was loaded from memory into fp ST (stack top)
    // FADD   ST,$src  /* D8 C0+i */
    emit_opcode(cbuf, 0xD8);
    emit_opcode(cbuf, 0xC0 + $src1$$reg);

    // FMUL  ST,src2  /* D8 C*+i */
    emit_opcode(cbuf, 0xD8);
    emit_opcode(cbuf, 0xC8 + $src2$$reg);
  %}


  enc_class MulFAddFreverse (eRegFPR src1, eRegFPR src2) %{
    // Operand was loaded from memory into fp ST (stack top)
    // FADD   ST,$src  /* D8 C0+i */
    emit_opcode(cbuf, 0xD8);
    emit_opcode(cbuf, 0xC0 + $src1$$reg);

    // FMULP  src2,ST  /* DE C8+i */
    emit_opcode(cbuf, 0xDE);
    emit_opcode(cbuf, 0xC8 + $src2$$reg);
  %}

  // Atomically load the volatile long
  enc_class enc_loadL_volatile( memory mem, stackSlotL dst ) %{
    emit_opcode(cbuf,0xDF);
    int rm_byte_opcode = 0x05;
    int base     = $mem$$base;
    int index    = $mem$$index;
    int scale    = $mem$$scale;
    int displace = $mem$$disp;
    relocInfo::relocType disp_reloc = $mem->disp_reloc(); // disp-as-oop when working with static globals
    encode_RegMem(cbuf, rm_byte_opcode, base, index, scale, displace, disp_reloc);
    store_to_stackslot( cbuf, 0x0DF, 0x07, $dst$$disp );
  %}

  // Volatile Store Long.  Must be atomic, so move it into
  // the FP TOS and then do a 64-bit FIST.  Has to probe the
  // target address before the store (for null-ptr checks)
  // so the memory operand is used twice in the encoding.
  enc_class enc_storeL_volatile( memory mem, stackSlotL src ) %{
    store_to_stackslot( cbuf, 0x0DF, 0x05, $src$$disp );
    cbuf.set_insts_mark();            // Mark start of FIST in case $mem has an oop
    emit_opcode(cbuf,0xDF);
    int rm_byte_opcode = 0x07;
    int base     = $mem$$base;
    int index    = $mem$$index;
    int scale    = $mem$$scale;
    int displace = $mem$$disp;
    relocInfo::relocType disp_reloc = $mem->disp_reloc(); // disp-as-oop when working with static globals
    encode_RegMem(cbuf, rm_byte_opcode, base, index, scale, displace, disp_reloc);
  %}

%}


//----------FRAME--------------------------------------------------------------
// Definition of frame structure and management information.
//
//  S T A C K   L A Y O U T    Allocators stack-slot number
//                             |   (to get allocators register number
//  G  Owned by    |        |  v    add OptoReg::stack0())
//  r   CALLER     |        |
//  o     |        +--------+      pad to even-align allocators stack-slot
//  w     V        |  pad0  |        numbers; owned by CALLER
//  t   -----------+--------+----> Matcher::_in_arg_limit, unaligned
//  h     ^        |   in   |  5
//        |        |  args  |  4   Holes in incoming args owned by SELF
//  |     |        |        |  3
//  |     |        +--------+
//  V     |        | old out|      Empty on Intel, window on Sparc
//        |    old |preserve|      Must be even aligned.
//        |     SP-+--------+----> Matcher::_old_SP, even aligned
//        |        |   in   |  3   area for Intel ret address
//     Owned by    |preserve|      Empty on Sparc.
//       SELF      +--------+
//        |        |  pad2  |  2   pad to align old SP
//        |        +--------+  1
//        |        | locks  |  0
//        |        +--------+----> OptoReg::stack0(), even aligned
//        |        |  pad1  | 11   pad to align new SP
//        |        +--------+
//        |        |        | 10
//        |        | spills |  9   spills
//        V        |        |  8   (pad0 slot for callee)
//      -----------+--------+----> Matcher::_out_arg_limit, unaligned
//        ^        |  out   |  7
//        |        |  args  |  6   Holes in outgoing args owned by CALLEE
//     Owned by    +--------+
//      CALLEE     | new out|  6   Empty on Intel, window on Sparc
//        |    new |preserve|      Must be even-aligned.
//        |     SP-+--------+----> Matcher::_new_SP, even aligned
//        |        |        |
//
// Note 1: Only region 8-11 is determined by the allocator.  Region 0-5 is
//         known from SELF's arguments and the Java calling convention.
//         Region 6-7 is determined per call site.
// Note 2: If the calling convention leaves holes in the incoming argument
//         area, those holes are owned by SELF.  Holes in the outgoing area
//         are owned by the CALLEE.  Holes should not be nessecary in the
//         incoming area, as the Java calling convention is completely under
//         the control of the AD file.  Doubles can be sorted and packed to
//         avoid holes.  Holes in the outgoing arguments may be nessecary for
//         varargs C calling conventions.
// Note 3: Region 0-3 is even aligned, with pad2 as needed.  Region 3-5 is
//         even aligned with pad0 as needed.
//         Region 6 is even aligned.  Region 6-7 is NOT even aligned;
//         region 6-11 is even aligned; it may be padded out more so that
//         the region from SP to FP meets the minimum stack alignment.

frame %{
  // These three registers define part of the calling convention
  // between compiled code and the interpreter.
  inline_cache_reg(EAX);                // Inline Cache Register
  interpreter_method_reg(EBX);          // Method Register when calling interpreter

  // Optional: name the operand used by cisc-spilling to access [stack_pointer + offset]
  cisc_spilling_operand_name(indOffset32);

  // Number of stack slots consumed by locking an object
  sync_stack_slots(1);

  // Compiled code's Frame Pointer
  frame_pointer(ESP);
  // Interpreter stores its frame pointer in a register which is
  // stored to the stack by I2CAdaptors.
  // I2CAdaptors convert from interpreted java to compiled java.
  interpreter_frame_pointer(EBP);

  // Stack alignment requirement
  // Alignment size in bytes (128-bit -> 16 bytes)
  stack_alignment(StackAlignmentInBytes);

  // Number of stack slots between incoming argument block and the start of
  // a new frame.  The PROLOG must add this many slots to the stack.  The
  // EPILOG must remove this many slots.  Intel needs one slot for
  // return address and one for rbp, (must save rbp)
  in_preserve_stack_slots(2+VerifyStackAtCalls);

  // Number of outgoing stack slots killed above the out_preserve_stack_slots
  // for calls to C.  Supports the var-args backing area for register parms.
  varargs_C_out_slots_killed(0);

  // The after-PROLOG location of the return address.  Location of
  // return address specifies a type (REG or STACK) and a number
  // representing the register number (i.e. - use a register name) or
  // stack slot.
  // Ret Addr is on stack in slot 0 if no locks or verification or alignment.
  // Otherwise, it is above the locks and verification slot and alignment word
  return_addr(STACK - 1 +
              align_up((Compile::current()->in_preserve_stack_slots() +
                        Compile::current()->fixed_slots()),
                       stack_alignment_in_slots()));

  // Body of function which returns an integer array locating
  // arguments either in registers or in stack slots.  Passed an array
  // of ideal registers called "sig" and a "length" count.  Stack-slot
  // offsets are based on outgoing arguments, i.e. a CALLER setting up
  // arguments for a CALLEE.  Incoming stack arguments are
  // automatically biased by the preserve_stack_slots field above.
  calling_convention %{
    // No difference between ingoing/outgoing just pass false
    SharedRuntime::java_calling_convention(sig_bt, regs, length, false);
  %}


  // Body of function which returns an integer array locating
  // arguments either in registers or in stack slots.  Passed an array
  // of ideal registers called "sig" and a "length" count.  Stack-slot
  // offsets are based on outgoing arguments, i.e. a CALLER setting up
  // arguments for a CALLEE.  Incoming stack arguments are
  // automatically biased by the preserve_stack_slots field above.
  c_calling_convention %{
    // This is obviously always outgoing
    (void) SharedRuntime::c_calling_convention(sig_bt, regs, /*regs2=*/NULL, length);
  %}

  // Location of C & interpreter return values
  c_return_value %{
    assert( ideal_reg >= Op_RegI && ideal_reg <= Op_RegL, "only return normal values" );
    static int lo[Op_RegL+1] = { 0, 0, OptoReg::Bad, EAX_num,      EAX_num,      FPR1L_num,    FPR1L_num, EAX_num };
    static int hi[Op_RegL+1] = { 0, 0, OptoReg::Bad, OptoReg::Bad, OptoReg::Bad, OptoReg::Bad, FPR1H_num, EDX_num };

    // in SSE2+ mode we want to keep the FPU stack clean so pretend
    // that C functions return float and double results in XMM0.
    if( ideal_reg == Op_RegD && UseSSE>=2 )
      return OptoRegPair(XMM0b_num,XMM0_num);
    if( ideal_reg == Op_RegF && UseSSE>=2 )
      return OptoRegPair(OptoReg::Bad,XMM0_num);

    return OptoRegPair(hi[ideal_reg],lo[ideal_reg]);
  %}

  // Location of return values
  return_value %{
    assert( ideal_reg >= Op_RegI && ideal_reg <= Op_RegL, "only return normal values" );
    static int lo[Op_RegL+1] = { 0, 0, OptoReg::Bad, EAX_num,      EAX_num,      FPR1L_num,    FPR1L_num, EAX_num };
    static int hi[Op_RegL+1] = { 0, 0, OptoReg::Bad, OptoReg::Bad, OptoReg::Bad, OptoReg::Bad, FPR1H_num, EDX_num };
    if( ideal_reg == Op_RegD && UseSSE>=2 )
      return OptoRegPair(XMM0b_num,XMM0_num);
    if( ideal_reg == Op_RegF && UseSSE>=1 )
      return OptoRegPair(OptoReg::Bad,XMM0_num);
    return OptoRegPair(hi[ideal_reg],lo[ideal_reg]);
  %}

%}

//----------ATTRIBUTES---------------------------------------------------------
//----------Operand Attributes-------------------------------------------------
op_attrib op_cost(0);        // Required cost attribute

//----------Instruction Attributes---------------------------------------------
ins_attrib ins_cost(100);       // Required cost attribute
ins_attrib ins_size(8);         // Required size attribute (in bits)
ins_attrib ins_short_branch(0); // Required flag: is this instruction a
                                // non-matching short branch variant of some
                                                            // long branch?
ins_attrib ins_alignment(1);    // Required alignment attribute (must be a power of 2)
                                // specifies the alignment that some part of the instruction (not
                                // necessarily the start) requires.  If > 1, a compute_padding()
                                // function must be provided for the instruction

//----------OPERANDS-----------------------------------------------------------
// Operand definitions must precede instruction definitions for correct parsing
// in the ADLC because operands constitute user defined types which are used in
// instruction definitions.

//----------Simple Operands----------------------------------------------------
// Immediate Operands
// Integer Immediate
operand immI() %{
  match(ConI);

  op_cost(10);
  format %{ %}
  interface(CONST_INTER);
%}

// Constant for test vs zero
operand immI_0() %{
  predicate(n->get_int() == 0);
  match(ConI);

  op_cost(0);
  format %{ %}
  interface(CONST_INTER);
%}

// Constant for increment
operand immI_1() %{
  predicate(n->get_int() == 1);
  match(ConI);

  op_cost(0);
  format %{ %}
  interface(CONST_INTER);
%}

// Constant for decrement
operand immI_M1() %{
  predicate(n->get_int() == -1);
  match(ConI);

  op_cost(0);
  format %{ %}
  interface(CONST_INTER);
%}

// Valid scale values for addressing modes
operand immI2() %{
  predicate(0 <= n->get_int() && (n->get_int() <= 3));
  match(ConI);

  format %{ %}
  interface(CONST_INTER);
%}

operand immI8() %{
  predicate((-128 <= n->get_int()) && (n->get_int() <= 127));
  match(ConI);

  op_cost(5);
  format %{ %}
  interface(CONST_INTER);
%}

operand immU8() %{
  predicate((0 <= n->get_int()) && (n->get_int() <= 255));
  match(ConI);

  op_cost(5);
  format %{ %}
  interface(CONST_INTER);
%}

operand immI16() %{
  predicate((-32768 <= n->get_int()) && (n->get_int() <= 32767));
  match(ConI);

  op_cost(10);
  format %{ %}
  interface(CONST_INTER);
%}

// Int Immediate non-negative
operand immU31()
%{
  predicate(n->get_int() >= 0);
  match(ConI);

  op_cost(0);
  format %{ %}
  interface(CONST_INTER);
%}

// Constant for long shifts
operand immI_32() %{
  predicate( n->get_int() == 32 );
  match(ConI);

  op_cost(0);
  format %{ %}
  interface(CONST_INTER);
%}

operand immI_1_31() %{
  predicate( n->get_int() >= 1 && n->get_int() <= 31 );
  match(ConI);

  op_cost(0);
  format %{ %}
  interface(CONST_INTER);
%}

operand immI_32_63() %{
  predicate( n->get_int() >= 32 && n->get_int() <= 63 );
  match(ConI);
  op_cost(0);

  format %{ %}
  interface(CONST_INTER);
%}

operand immI_2() %{
  predicate( n->get_int() == 2 );
  match(ConI);

  op_cost(0);
  format %{ %}
  interface(CONST_INTER);
%}

operand immI_3() %{
  predicate( n->get_int() == 3 );
  match(ConI);

  op_cost(0);
  format %{ %}
  interface(CONST_INTER);
%}

operand immI_4()
%{
  predicate(n->get_int() == 4);
  match(ConI);

  op_cost(0);
  format %{ %}
  interface(CONST_INTER);
%}

operand immI_8()
%{
  predicate(n->get_int() == 8);
  match(ConI);

  op_cost(0);
  format %{ %}
  interface(CONST_INTER);
%}

// Pointer Immediate
operand immP() %{
  match(ConP);

  op_cost(10);
  format %{ %}
  interface(CONST_INTER);
%}

// NULL Pointer Immediate
operand immP0() %{
  predicate( n->get_ptr() == 0 );
  match(ConP);
  op_cost(0);

  format %{ %}
  interface(CONST_INTER);
%}

// Long Immediate
operand immL() %{
  match(ConL);

  op_cost(20);
  format %{ %}
  interface(CONST_INTER);
%}

// Long Immediate zero
operand immL0() %{
  predicate( n->get_long() == 0L );
  match(ConL);
  op_cost(0);

  format %{ %}
  interface(CONST_INTER);
%}

// Long Immediate zero
operand immL_M1() %{
  predicate( n->get_long() == -1L );
  match(ConL);
  op_cost(0);

  format %{ %}
  interface(CONST_INTER);
%}

// Long immediate from 0 to 127.
// Used for a shorter form of long mul by 10.
operand immL_127() %{
  predicate((0 <= n->get_long()) && (n->get_long() <= 127));
  match(ConL);
  op_cost(0);

  format %{ %}
  interface(CONST_INTER);
%}

// Long Immediate: low 32-bit mask
operand immL_32bits() %{
  predicate(n->get_long() == 0xFFFFFFFFL);
  match(ConL);
  op_cost(0);

  format %{ %}
  interface(CONST_INTER);
%}

// Long Immediate: low 32-bit mask
operand immL32() %{
  predicate(n->get_long() == (int)(n->get_long()));
  match(ConL);
  op_cost(20);

  format %{ %}
  interface(CONST_INTER);
%}

//Double Immediate zero
operand immDPR0() %{
  // Do additional (and counter-intuitive) test against NaN to work around VC++
  // bug that generates code such that NaNs compare equal to 0.0
  predicate( UseSSE<=1 && n->getd() == 0.0 && !g_isnan(n->getd()) );
  match(ConD);

  op_cost(5);
  format %{ %}
  interface(CONST_INTER);
%}

// Double Immediate one
operand immDPR1() %{
  predicate( UseSSE<=1 && n->getd() == 1.0 );
  match(ConD);

  op_cost(5);
  format %{ %}
  interface(CONST_INTER);
%}

// Double Immediate
operand immDPR() %{
  predicate(UseSSE<=1);
  match(ConD);

  op_cost(5);
  format %{ %}
  interface(CONST_INTER);
%}

operand immD() %{
  predicate(UseSSE>=2);
  match(ConD);

  op_cost(5);
  format %{ %}
  interface(CONST_INTER);
%}

// Double Immediate zero
operand immD0() %{
  // Do additional (and counter-intuitive) test against NaN to work around VC++
  // bug that generates code such that NaNs compare equal to 0.0 AND do not
  // compare equal to -0.0.
  predicate( UseSSE>=2 && jlong_cast(n->getd()) == 0 );
  match(ConD);

  format %{ %}
  interface(CONST_INTER);
%}

// Float Immediate zero
operand immFPR0() %{
  predicate(UseSSE == 0 && n->getf() == 0.0F);
  match(ConF);

  op_cost(5);
  format %{ %}
  interface(CONST_INTER);
%}

// Float Immediate one
operand immFPR1() %{
  predicate(UseSSE == 0 && n->getf() == 1.0F);
  match(ConF);

  op_cost(5);
  format %{ %}
  interface(CONST_INTER);
%}

// Float Immediate
operand immFPR() %{
  predicate( UseSSE == 0 );
  match(ConF);

  op_cost(5);
  format %{ %}
  interface(CONST_INTER);
%}

// Float Immediate
operand immF() %{
  predicate(UseSSE >= 1);
  match(ConF);

  op_cost(5);
  format %{ %}
  interface(CONST_INTER);
%}

// Float Immediate zero.  Zero and not -0.0
operand immF0() %{
  predicate( UseSSE >= 1 && jint_cast(n->getf()) == 0 );
  match(ConF);

  op_cost(5);
  format %{ %}
  interface(CONST_INTER);
%}

// Immediates for special shifts (sign extend)

// Constants for increment
operand immI_16() %{
  predicate( n->get_int() == 16 );
  match(ConI);

  format %{ %}
  interface(CONST_INTER);
%}

operand immI_24() %{
  predicate( n->get_int() == 24 );
  match(ConI);

  format %{ %}
  interface(CONST_INTER);
%}

// Constant for byte-wide masking
operand immI_255() %{
  predicate( n->get_int() == 255 );
  match(ConI);

  format %{ %}
  interface(CONST_INTER);
%}

// Constant for short-wide masking
operand immI_65535() %{
  predicate(n->get_int() == 65535);
  match(ConI);

  format %{ %}
  interface(CONST_INTER);
%}

// Register Operands
// Integer Register
operand rRegI() %{
  constraint(ALLOC_IN_RC(int_reg));
  match(RegI);
  match(xRegI);
  match(eAXRegI);
  match(eBXRegI);
  match(eCXRegI);
  match(eDXRegI);
  match(eDIRegI);
  match(eSIRegI);

  format %{ %}
  interface(REG_INTER);
%}

// Subset of Integer Register
operand xRegI(rRegI reg) %{
  constraint(ALLOC_IN_RC(int_x_reg));
  match(reg);
  match(eAXRegI);
  match(eBXRegI);
  match(eCXRegI);
  match(eDXRegI);

  format %{ %}
  interface(REG_INTER);
%}

// Special Registers
operand eAXRegI(xRegI reg) %{
  constraint(ALLOC_IN_RC(eax_reg));
  match(reg);
  match(rRegI);

  format %{ "EAX" %}
  interface(REG_INTER);
%}

// Special Registers
operand eBXRegI(xRegI reg) %{
  constraint(ALLOC_IN_RC(ebx_reg));
  match(reg);
  match(rRegI);

  format %{ "EBX" %}
  interface(REG_INTER);
%}

operand eCXRegI(xRegI reg) %{
  constraint(ALLOC_IN_RC(ecx_reg));
  match(reg);
  match(rRegI);

  format %{ "ECX" %}
  interface(REG_INTER);
%}

operand eDXRegI(xRegI reg) %{
  constraint(ALLOC_IN_RC(edx_reg));
  match(reg);
  match(rRegI);

  format %{ "EDX" %}
  interface(REG_INTER);
%}

operand eDIRegI(xRegI reg) %{
  constraint(ALLOC_IN_RC(edi_reg));
  match(reg);
  match(rRegI);

  format %{ "EDI" %}
  interface(REG_INTER);
%}

operand naxRegI() %{
  constraint(ALLOC_IN_RC(nax_reg));
  match(RegI);
  match(eCXRegI);
  match(eDXRegI);
  match(eSIRegI);
  match(eDIRegI);

  format %{ %}
  interface(REG_INTER);
%}

operand nadxRegI() %{
  constraint(ALLOC_IN_RC(nadx_reg));
  match(RegI);
  match(eBXRegI);
  match(eCXRegI);
  match(eSIRegI);
  match(eDIRegI);

  format %{ %}
  interface(REG_INTER);
%}

operand ncxRegI() %{
  constraint(ALLOC_IN_RC(ncx_reg));
  match(RegI);
  match(eAXRegI);
  match(eDXRegI);
  match(eSIRegI);
  match(eDIRegI);

  format %{ %}
  interface(REG_INTER);
%}

// // This operand was used by cmpFastUnlock, but conflicted with 'object' reg
// //
operand eSIRegI(xRegI reg) %{
   constraint(ALLOC_IN_RC(esi_reg));
   match(reg);
   match(rRegI);

   format %{ "ESI" %}
   interface(REG_INTER);
%}

// Pointer Register
operand anyRegP() %{
  constraint(ALLOC_IN_RC(any_reg));
  match(RegP);
  match(eAXRegP);
  match(eBXRegP);
  match(eCXRegP);
  match(eDIRegP);
  match(eRegP);

  format %{ %}
  interface(REG_INTER);
%}

operand eRegP() %{
  constraint(ALLOC_IN_RC(int_reg));
  match(RegP);
  match(eAXRegP);
  match(eBXRegP);
  match(eCXRegP);
  match(eDIRegP);

  format %{ %}
  interface(REG_INTER);
%}

operand rRegP() %{
  constraint(ALLOC_IN_RC(int_reg));
  match(RegP);
  match(eAXRegP);
  match(eBXRegP);
  match(eCXRegP);
  match(eDIRegP);

  format %{ %}
  interface(REG_INTER);
%}

// On windows95, EBP is not safe to use for implicit null tests.
operand eRegP_no_EBP() %{
  constraint(ALLOC_IN_RC(int_reg_no_ebp));
  match(RegP);
  match(eAXRegP);
  match(eBXRegP);
  match(eCXRegP);
  match(eDIRegP);

  op_cost(100);
  format %{ %}
  interface(REG_INTER);
%}

operand naxRegP() %{
  constraint(ALLOC_IN_RC(nax_reg));
  match(RegP);
  match(eBXRegP);
  match(eDXRegP);
  match(eCXRegP);
  match(eSIRegP);
  match(eDIRegP);

  format %{ %}
  interface(REG_INTER);
%}

operand nabxRegP() %{
  constraint(ALLOC_IN_RC(nabx_reg));
  match(RegP);
  match(eCXRegP);
  match(eDXRegP);
  match(eSIRegP);
  match(eDIRegP);

  format %{ %}
  interface(REG_INTER);
%}

operand pRegP() %{
  constraint(ALLOC_IN_RC(p_reg));
  match(RegP);
  match(eBXRegP);
  match(eDXRegP);
  match(eSIRegP);
  match(eDIRegP);

  format %{ %}
  interface(REG_INTER);
%}

// Special Registers
// Return a pointer value
operand eAXRegP(eRegP reg) %{
  constraint(ALLOC_IN_RC(eax_reg));
  match(reg);
  format %{ "EAX" %}
  interface(REG_INTER);
%}

// Used in AtomicAdd
operand eBXRegP(eRegP reg) %{
  constraint(ALLOC_IN_RC(ebx_reg));
  match(reg);
  format %{ "EBX" %}
  interface(REG_INTER);
%}

// Tail-call (interprocedural jump) to interpreter
operand eCXRegP(eRegP reg) %{
  constraint(ALLOC_IN_RC(ecx_reg));
  match(reg);
  format %{ "ECX" %}
  interface(REG_INTER);
%}

operand eDXRegP(eRegP reg) %{
  constraint(ALLOC_IN_RC(edx_reg));
  match(reg);
  format %{ "EDX" %}
  interface(REG_INTER);
%}

operand eSIRegP(eRegP reg) %{
  constraint(ALLOC_IN_RC(esi_reg));
  match(reg);
  format %{ "ESI" %}
  interface(REG_INTER);
%}

// Used in rep stosw
operand eDIRegP(eRegP reg) %{
  constraint(ALLOC_IN_RC(edi_reg));
  match(reg);
  format %{ "EDI" %}
  interface(REG_INTER);
%}

operand eRegL() %{
  constraint(ALLOC_IN_RC(long_reg));
  match(RegL);
  match(eADXRegL);

  format %{ %}
  interface(REG_INTER);
%}

operand eADXRegL( eRegL reg ) %{
  constraint(ALLOC_IN_RC(eadx_reg));
  match(reg);

  format %{ "EDX:EAX" %}
  interface(REG_INTER);
%}

operand eBCXRegL( eRegL reg ) %{
  constraint(ALLOC_IN_RC(ebcx_reg));
  match(reg);

  format %{ "EBX:ECX" %}
  interface(REG_INTER);
%}

// Special case for integer high multiply
operand eADXRegL_low_only() %{
  constraint(ALLOC_IN_RC(eadx_reg));
  match(RegL);

  format %{ "EAX" %}
  interface(REG_INTER);
%}

// Flags register, used as output of compare instructions
operand rFlagsReg() %{
  constraint(ALLOC_IN_RC(int_flags));
  match(RegFlags);

  format %{ "EFLAGS" %}
  interface(REG_INTER);
%}

// Flags register, used as output of compare instructions
operand eFlagsReg() %{
  constraint(ALLOC_IN_RC(int_flags));
  match(RegFlags);

  format %{ "EFLAGS" %}
  interface(REG_INTER);
%}

// Flags register, used as output of FLOATING POINT compare instructions
operand eFlagsRegU() %{
  constraint(ALLOC_IN_RC(int_flags));
  match(RegFlags);

  format %{ "EFLAGS_U" %}
  interface(REG_INTER);
%}

operand eFlagsRegUCF() %{
  constraint(ALLOC_IN_RC(int_flags));
  match(RegFlags);
  predicate(false);

  format %{ "EFLAGS_U_CF" %}
  interface(REG_INTER);
%}

// Condition Code Register used by long compare
operand flagsReg_long_LTGE() %{
  constraint(ALLOC_IN_RC(int_flags));
  match(RegFlags);
  format %{ "FLAGS_LTGE" %}
  interface(REG_INTER);
%}
operand flagsReg_long_EQNE() %{
  constraint(ALLOC_IN_RC(int_flags));
  match(RegFlags);
  format %{ "FLAGS_EQNE" %}
  interface(REG_INTER);
%}
operand flagsReg_long_LEGT() %{
  constraint(ALLOC_IN_RC(int_flags));
  match(RegFlags);
  format %{ "FLAGS_LEGT" %}
  interface(REG_INTER);
%}

// Condition Code Register used by unsigned long compare
operand flagsReg_ulong_LTGE() %{
  constraint(ALLOC_IN_RC(int_flags));
  match(RegFlags);
  format %{ "FLAGS_U_LTGE" %}
  interface(REG_INTER);
%}
operand flagsReg_ulong_EQNE() %{
  constraint(ALLOC_IN_RC(int_flags));
  match(RegFlags);
  format %{ "FLAGS_U_EQNE" %}
  interface(REG_INTER);
%}
operand flagsReg_ulong_LEGT() %{
  constraint(ALLOC_IN_RC(int_flags));
  match(RegFlags);
  format %{ "FLAGS_U_LEGT" %}
  interface(REG_INTER);
%}

// Float register operands
operand regDPR() %{
  predicate( UseSSE < 2 );
  constraint(ALLOC_IN_RC(fp_dbl_reg));
  match(RegD);
  match(regDPR1);
  match(regDPR2);
  format %{ %}
  interface(REG_INTER);
%}

operand regDPR1(regDPR reg) %{
  predicate( UseSSE < 2 );
  constraint(ALLOC_IN_RC(fp_dbl_reg0));
  match(reg);
  format %{ "FPR1" %}
  interface(REG_INTER);
%}

operand regDPR2(regDPR reg) %{
  predicate( UseSSE < 2 );
  constraint(ALLOC_IN_RC(fp_dbl_reg1));
  match(reg);
  format %{ "FPR2" %}
  interface(REG_INTER);
%}

operand regnotDPR1(regDPR reg) %{
  predicate( UseSSE < 2 );
  constraint(ALLOC_IN_RC(fp_dbl_notreg0));
  match(reg);
  format %{ %}
  interface(REG_INTER);
%}

// Float register operands
operand regFPR() %{
  predicate( UseSSE < 2 );
  constraint(ALLOC_IN_RC(fp_flt_reg));
  match(RegF);
  match(regFPR1);
  format %{ %}
  interface(REG_INTER);
%}

// Float register operands
operand regFPR1(regFPR reg) %{
  predicate( UseSSE < 2 );
  constraint(ALLOC_IN_RC(fp_flt_reg0));
  match(reg);
  format %{ "FPR1" %}
  interface(REG_INTER);
%}

// XMM Float register operands
operand regF() %{
  predicate( UseSSE>=1 );
  constraint(ALLOC_IN_RC(float_reg_legacy));
  match(RegF);
  format %{ %}
  interface(REG_INTER);
%}

operand legRegF() %{
  predicate( UseSSE>=1 );
  constraint(ALLOC_IN_RC(float_reg_legacy));
  match(RegF);
  format %{ %}
  interface(REG_INTER);
%}

// Float register operands
operand vlRegF() %{
   constraint(ALLOC_IN_RC(float_reg_vl));
   match(RegF);

   format %{ %}
   interface(REG_INTER);
%}

// XMM Double register operands
operand regD() %{
  predicate( UseSSE>=2 );
  constraint(ALLOC_IN_RC(double_reg_legacy));
  match(RegD);
  format %{ %}
  interface(REG_INTER);
%}

// Double register operands
operand legRegD() %{
  predicate( UseSSE>=2 );
  constraint(ALLOC_IN_RC(double_reg_legacy));
  match(RegD);
  format %{ %}
  interface(REG_INTER);
%}

operand vlRegD() %{
   constraint(ALLOC_IN_RC(double_reg_vl));
   match(RegD);

   format %{ %}
   interface(REG_INTER);
%}

//----------Memory Operands----------------------------------------------------
// Direct Memory Operand
operand direct(immP addr) %{
  match(addr);

  format %{ "[$addr]" %}
  interface(MEMORY_INTER) %{
    base(0xFFFFFFFF);
    index(0x4);
    scale(0x0);
    disp($addr);
  %}
%}

// Indirect Memory Operand
operand indirect(eRegP reg) %{
  constraint(ALLOC_IN_RC(int_reg));
  match(reg);

  format %{ "[$reg]" %}
  interface(MEMORY_INTER) %{
    base($reg);
    index(0x4);
    scale(0x0);
    disp(0x0);
  %}
%}

// Indirect Memory Plus Short Offset Operand
operand indOffset8(eRegP reg, immI8 off) %{
  match(AddP reg off);

  format %{ "[$reg + $off]" %}
  interface(MEMORY_INTER) %{
    base($reg);
    index(0x4);
    scale(0x0);
    disp($off);
  %}
%}

// Indirect Memory Plus Long Offset Operand
operand indOffset32(eRegP reg, immI off) %{
  match(AddP reg off);

  format %{ "[$reg + $off]" %}
  interface(MEMORY_INTER) %{
    base($reg);
    index(0x4);
    scale(0x0);
    disp($off);
  %}
%}

// Indirect Memory Plus Long Offset Operand
operand indOffset32X(rRegI reg, immP off) %{
  match(AddP off reg);

  format %{ "[$reg + $off]" %}
  interface(MEMORY_INTER) %{
    base($reg);
    index(0x4);
    scale(0x0);
    disp($off);
  %}
%}

// Indirect Memory Plus Index Register Plus Offset Operand
operand indIndexOffset(eRegP reg, rRegI ireg, immI off) %{
  match(AddP (AddP reg ireg) off);

  op_cost(10);
  format %{"[$reg + $off + $ireg]" %}
  interface(MEMORY_INTER) %{
    base($reg);
    index($ireg);
    scale(0x0);
    disp($off);
  %}
%}

// Indirect Memory Plus Index Register Plus Offset Operand
operand indIndex(eRegP reg, rRegI ireg) %{
  match(AddP reg ireg);

  op_cost(10);
  format %{"[$reg + $ireg]" %}
  interface(MEMORY_INTER) %{
    base($reg);
    index($ireg);
    scale(0x0);
    disp(0x0);
  %}
%}

// // -------------------------------------------------------------------------
// // 486 architecture doesn't support "scale * index + offset" with out a base
// // -------------------------------------------------------------------------
// // Scaled Memory Operands
// // Indirect Memory Times Scale Plus Offset Operand
// operand indScaleOffset(immP off, rRegI ireg, immI2 scale) %{
//   match(AddP off (LShiftI ireg scale));
//
//   op_cost(10);
//   format %{"[$off + $ireg << $scale]" %}
//   interface(MEMORY_INTER) %{
//     base(0x4);
//     index($ireg);
//     scale($scale);
//     disp($off);
//   %}
// %}

// Indirect Memory Times Scale Plus Index Register
operand indIndexScale(eRegP reg, rRegI ireg, immI2 scale) %{
  match(AddP reg (LShiftI ireg scale));

  op_cost(10);
  format %{"[$reg + $ireg << $scale]" %}
  interface(MEMORY_INTER) %{
    base($reg);
    index($ireg);
    scale($scale);
    disp(0x0);
  %}
%}

// Indirect Memory Times Scale Plus Index Register Plus Offset Operand
operand indIndexScaleOffset(eRegP reg, immI off, rRegI ireg, immI2 scale) %{
  match(AddP (AddP reg (LShiftI ireg scale)) off);

  op_cost(10);
  format %{"[$reg + $off + $ireg << $scale]" %}
  interface(MEMORY_INTER) %{
    base($reg);
    index($ireg);
    scale($scale);
    disp($off);
  %}
%}

//----------Load Long Memory Operands------------------------------------------
// The load-long idiom will use it's address expression again after loading
// the first word of the long.  If the load-long destination overlaps with
// registers used in the addressing expression, the 2nd half will be loaded
// from a clobbered address.  Fix this by requiring that load-long use
// address registers that do not overlap with the load-long target.

// load-long support
operand load_long_RegP() %{
  constraint(ALLOC_IN_RC(esi_reg));
  match(RegP);
  match(eSIRegP);
  op_cost(100);
  format %{  %}
  interface(REG_INTER);
%}

// Indirect Memory Operand Long
operand load_long_indirect(load_long_RegP reg) %{
  constraint(ALLOC_IN_RC(esi_reg));
  match(reg);

  format %{ "[$reg]" %}
  interface(MEMORY_INTER) %{
    base($reg);
    index(0x4);
    scale(0x0);
    disp(0x0);
  %}
%}

// Indirect Memory Plus Long Offset Operand
operand load_long_indOffset32(load_long_RegP reg, immI off) %{
  match(AddP reg off);

  format %{ "[$reg + $off]" %}
  interface(MEMORY_INTER) %{
    base($reg);
    index(0x4);
    scale(0x0);
    disp($off);
  %}
%}

opclass load_long_memory(load_long_indirect, load_long_indOffset32);


//----------Special Memory Operands--------------------------------------------
// Stack Slot Operand - This operand is used for loading and storing temporary
//                      values on the stack where a match requires a value to
//                      flow through memory.
operand stackSlotP(sRegP reg) %{
  constraint(ALLOC_IN_RC(stack_slots));
  // No match rule because this operand is only generated in matching
  format %{ "[$reg]" %}
  interface(MEMORY_INTER) %{
    base(0x4);   // ESP
    index(0x4);  // No Index
    scale(0x0);  // No Scale
    disp($reg);  // Stack Offset
  %}
%}

operand stackSlotI(sRegI reg) %{
  constraint(ALLOC_IN_RC(stack_slots));
  // No match rule because this operand is only generated in matching
  format %{ "[$reg]" %}
  interface(MEMORY_INTER) %{
    base(0x4);   // ESP
    index(0x4);  // No Index
    scale(0x0);  // No Scale
    disp($reg);  // Stack Offset
  %}
%}

operand stackSlotF(sRegF reg) %{
  constraint(ALLOC_IN_RC(stack_slots));
  // No match rule because this operand is only generated in matching
  format %{ "[$reg]" %}
  interface(MEMORY_INTER) %{
    base(0x4);   // ESP
    index(0x4);  // No Index
    scale(0x0);  // No Scale
    disp($reg);  // Stack Offset
  %}
%}

operand stackSlotD(sRegD reg) %{
  constraint(ALLOC_IN_RC(stack_slots));
  // No match rule because this operand is only generated in matching
  format %{ "[$reg]" %}
  interface(MEMORY_INTER) %{
    base(0x4);   // ESP
    index(0x4);  // No Index
    scale(0x0);  // No Scale
    disp($reg);  // Stack Offset
  %}
%}

operand stackSlotL(sRegL reg) %{
  constraint(ALLOC_IN_RC(stack_slots));
  // No match rule because this operand is only generated in matching
  format %{ "[$reg]" %}
  interface(MEMORY_INTER) %{
    base(0x4);   // ESP
    index(0x4);  // No Index
    scale(0x0);  // No Scale
    disp($reg);  // Stack Offset
  %}
%}

//----------Memory Operands - Win95 Implicit Null Variants----------------
// Indirect Memory Operand
operand indirect_win95_safe(eRegP_no_EBP reg)
%{
  constraint(ALLOC_IN_RC(int_reg));
  match(reg);

  op_cost(100);
  format %{ "[$reg]" %}
  interface(MEMORY_INTER) %{
    base($reg);
    index(0x4);
    scale(0x0);
    disp(0x0);
  %}
%}

// Indirect Memory Plus Short Offset Operand
operand indOffset8_win95_safe(eRegP_no_EBP reg, immI8 off)
%{
  match(AddP reg off);

  op_cost(100);
  format %{ "[$reg + $off]" %}
  interface(MEMORY_INTER) %{
    base($reg);
    index(0x4);
    scale(0x0);
    disp($off);
  %}
%}

// Indirect Memory Plus Long Offset Operand
operand indOffset32_win95_safe(eRegP_no_EBP reg, immI off)
%{
  match(AddP reg off);

  op_cost(100);
  format %{ "[$reg + $off]" %}
  interface(MEMORY_INTER) %{
    base($reg);
    index(0x4);
    scale(0x0);
    disp($off);
  %}
%}

// Indirect Memory Plus Index Register Plus Offset Operand
operand indIndexOffset_win95_safe(eRegP_no_EBP reg, rRegI ireg, immI off)
%{
  match(AddP (AddP reg ireg) off);

  op_cost(100);
  format %{"[$reg + $off + $ireg]" %}
  interface(MEMORY_INTER) %{
    base($reg);
    index($ireg);
    scale(0x0);
    disp($off);
  %}
%}

// Indirect Memory Times Scale Plus Index Register
operand indIndexScale_win95_safe(eRegP_no_EBP reg, rRegI ireg, immI2 scale)
%{
  match(AddP reg (LShiftI ireg scale));

  op_cost(100);
  format %{"[$reg + $ireg << $scale]" %}
  interface(MEMORY_INTER) %{
    base($reg);
    index($ireg);
    scale($scale);
    disp(0x0);
  %}
%}

// Indirect Memory Times Scale Plus Index Register Plus Offset Operand
operand indIndexScaleOffset_win95_safe(eRegP_no_EBP reg, immI off, rRegI ireg, immI2 scale)
%{
  match(AddP (AddP reg (LShiftI ireg scale)) off);

  op_cost(100);
  format %{"[$reg + $off + $ireg << $scale]" %}
  interface(MEMORY_INTER) %{
    base($reg);
    index($ireg);
    scale($scale);
    disp($off);
  %}
%}

//----------Conditional Branch Operands----------------------------------------
// Comparison Op  - This is the operation of the comparison, and is limited to
//                  the following set of codes:
//                  L (<), LE (<=), G (>), GE (>=), E (==), NE (!=)
//
// Other attributes of the comparison, such as unsignedness, are specified
// by the comparison instruction that sets a condition code flags register.
// That result is represented by a flags operand whose subtype is appropriate
// to the unsignedness (etc.) of the comparison.
//
// Later, the instruction which matches both the Comparison Op (a Bool) and
// the flags (produced by the Cmp) specifies the coding of the comparison op
// by matching a specific subtype of Bool operand below, such as cmpOpU.

// Comparision Code
operand cmpOp() %{
  match(Bool);

  format %{ "" %}
  interface(COND_INTER) %{
    equal(0x4, "e");
    not_equal(0x5, "ne");
    less(0xC, "l");
    greater_equal(0xD, "ge");
    less_equal(0xE, "le");
    greater(0xF, "g");
    overflow(0x0, "o");
    no_overflow(0x1, "no");
  %}
%}

// Comparison Code, unsigned compare.  Used by FP also, with
// C2 (unordered) turned into GT or LT already.  The other bits
// C0 and C3 are turned into Carry & Zero flags.
operand cmpOpU() %{
  match(Bool);

  format %{ "" %}
  interface(COND_INTER) %{
    equal(0x4, "e");
    not_equal(0x5, "ne");
    less(0x2, "b");
    greater_equal(0x3, "nb");
    less_equal(0x6, "be");
    greater(0x7, "nbe");
    overflow(0x0, "o");
    no_overflow(0x1, "no");
  %}
%}

// Floating comparisons that don't require any fixup for the unordered case
operand cmpOpUCF() %{
  match(Bool);
  predicate(n->as_Bool()->_test._test == BoolTest::lt ||
            n->as_Bool()->_test._test == BoolTest::ge ||
            n->as_Bool()->_test._test == BoolTest::le ||
            n->as_Bool()->_test._test == BoolTest::gt);
  format %{ "" %}
  interface(COND_INTER) %{
    equal(0x4, "e");
    not_equal(0x5, "ne");
    less(0x2, "b");
    greater_equal(0x3, "nb");
    less_equal(0x6, "be");
    greater(0x7, "nbe");
    overflow(0x0, "o");
    no_overflow(0x1, "no");
  %}
%}


// Floating comparisons that can be fixed up with extra conditional jumps
operand cmpOpUCF2() %{
  match(Bool);
  predicate(n->as_Bool()->_test._test == BoolTest::ne ||
            n->as_Bool()->_test._test == BoolTest::eq);
  format %{ "" %}
  interface(COND_INTER) %{
    equal(0x4, "e");
    not_equal(0x5, "ne");
    less(0x2, "b");
    greater_equal(0x3, "nb");
    less_equal(0x6, "be");
    greater(0x7, "nbe");
    overflow(0x0, "o");
    no_overflow(0x1, "no");
  %}
%}

// Comparison Code for FP conditional move
operand cmpOp_fcmov() %{
  match(Bool);

  predicate(n->as_Bool()->_test._test != BoolTest::overflow &&
            n->as_Bool()->_test._test != BoolTest::no_overflow);
  format %{ "" %}
  interface(COND_INTER) %{
    equal        (0x0C8);
    not_equal    (0x1C8);
    less         (0x0C0);
    greater_equal(0x1C0);
    less_equal   (0x0D0);
    greater      (0x1D0);
    overflow(0x0, "o"); // not really supported by the instruction
    no_overflow(0x1, "no"); // not really supported by the instruction
  %}
%}

// Comparison Code used in long compares
operand cmpOp_commute() %{
  match(Bool);

  format %{ "" %}
  interface(COND_INTER) %{
    equal(0x4, "e");
    not_equal(0x5, "ne");
    less(0xF, "g");
    greater_equal(0xE, "le");
    less_equal(0xD, "ge");
    greater(0xC, "l");
    overflow(0x0, "o");
    no_overflow(0x1, "no");
  %}
%}

// Comparison Code used in unsigned long compares
operand cmpOpU_commute() %{
  match(Bool);

  format %{ "" %}
  interface(COND_INTER) %{
    equal(0x4, "e");
    not_equal(0x5, "ne");
    less(0x7, "nbe");
    greater_equal(0x6, "be");
    less_equal(0x3, "nb");
    greater(0x2, "b");
    overflow(0x0, "o");
    no_overflow(0x1, "no");
  %}
%}

//----------OPERAND CLASSES----------------------------------------------------
// Operand Classes are groups of operands that are used as to simplify
// instruction definitions by not requiring the AD writer to specify separate
// instructions for every form of operand when the instruction accepts
// multiple operand types with the same basic encoding and format.  The classic
// case of this is memory operands.

opclass memory(direct, indirect, indOffset8, indOffset32, indOffset32X, indIndexOffset,
               indIndex, indIndexScale, indIndexScaleOffset);

// Long memory operations are encoded in 2 instructions and a +4 offset.
// This means some kind of offset is always required and you cannot use
// an oop as the offset (done when working on static globals).
opclass long_memory(direct, indirect, indOffset8, indOffset32, indIndexOffset,
                    indIndex, indIndexScale, indIndexScaleOffset);


//----------PIPELINE-----------------------------------------------------------
// Rules which define the behavior of the target architectures pipeline.
pipeline %{

//----------ATTRIBUTES---------------------------------------------------------
attributes %{
  variable_size_instructions;        // Fixed size instructions
  max_instructions_per_bundle = 3;   // Up to 3 instructions per bundle
  instruction_unit_size = 1;         // An instruction is 1 bytes long
  instruction_fetch_unit_size = 16;  // The processor fetches one line
  instruction_fetch_units = 1;       // of 16 bytes

  // List of nop instructions
  nops( MachNop );
%}

//----------RESOURCES----------------------------------------------------------
// Resources are the functional units available to the machine

// Generic P2/P3 pipeline
// 3 decoders, only D0 handles big operands; a "bundle" is the limit of
// 3 instructions decoded per cycle.
// 2 load/store ops per cycle, 1 branch, 1 FPU,
// 2 ALU op, only ALU0 handles mul/div instructions.
resources( D0, D1, D2, DECODE = D0 | D1 | D2,
           MS0, MS1, MEM = MS0 | MS1,
           BR, FPU,
           ALU0, ALU1, ALU = ALU0 | ALU1 );

//----------PIPELINE DESCRIPTION-----------------------------------------------
// Pipeline Description specifies the stages in the machine's pipeline

// Generic P2/P3 pipeline
pipe_desc(S0, S1, S2, S3, S4, S5);

//----------PIPELINE CLASSES---------------------------------------------------
// Pipeline Classes describe the stages in which input and output are
// referenced by the hardware pipeline.

// Naming convention: ialu or fpu
// Then: _reg
// Then: _reg if there is a 2nd register
// Then: _long if it's a pair of instructions implementing a long
// Then: _fat if it requires the big decoder
//   Or: _mem if it requires the big decoder and a memory unit.

// Integer ALU reg operation
pipe_class ialu_reg(rRegI dst) %{
    single_instruction;
    dst    : S4(write);
    dst    : S3(read);
    DECODE : S0;        // any decoder
    ALU    : S3;        // any alu
%}

// Long ALU reg operation
pipe_class ialu_reg_long(eRegL dst) %{
    instruction_count(2);
    dst    : S4(write);
    dst    : S3(read);
    DECODE : S0(2);     // any 2 decoders
    ALU    : S3(2);     // both alus
%}

// Integer ALU reg operation using big decoder
pipe_class ialu_reg_fat(rRegI dst) %{
    single_instruction;
    dst    : S4(write);
    dst    : S3(read);
    D0     : S0;        // big decoder only
    ALU    : S3;        // any alu
%}

// Long ALU reg operation using big decoder
pipe_class ialu_reg_long_fat(eRegL dst) %{
    instruction_count(2);
    dst    : S4(write);
    dst    : S3(read);
    D0     : S0(2);     // big decoder only; twice
    ALU    : S3(2);     // any 2 alus
%}

// Integer ALU reg-reg operation
pipe_class ialu_reg_reg(rRegI dst, rRegI src) %{
    single_instruction;
    dst    : S4(write);
    src    : S3(read);
    DECODE : S0;        // any decoder
    ALU    : S3;        // any alu
%}

// Long ALU reg-reg operation
pipe_class ialu_reg_reg_long(eRegL dst, eRegL src) %{
    instruction_count(2);
    dst    : S4(write);
    src    : S3(read);
    DECODE : S0(2);     // any 2 decoders
    ALU    : S3(2);     // both alus
%}

// Integer ALU reg-reg operation
pipe_class ialu_reg_reg_fat(rRegI dst, memory src) %{
    single_instruction;
    dst    : S4(write);
    src    : S3(read);
    D0     : S0;        // big decoder only
    ALU    : S3;        // any alu
%}

// Long ALU reg-reg operation
pipe_class ialu_reg_reg_long_fat(eRegL dst, eRegL src) %{
    instruction_count(2);
    dst    : S4(write);
    src    : S3(read);
    D0     : S0(2);     // big decoder only; twice
    ALU    : S3(2);     // both alus
%}

// Integer ALU reg-mem operation
pipe_class ialu_reg_mem(rRegI dst, memory mem) %{
    single_instruction;
    dst    : S5(write);
    mem    : S3(read);
    D0     : S0;        // big decoder only
    ALU    : S4;        // any alu
    MEM    : S3;        // any mem
%}

// Long ALU reg-mem operation
pipe_class ialu_reg_long_mem(eRegL dst, load_long_memory mem) %{
    instruction_count(2);
    dst    : S5(write);
    mem    : S3(read);
    D0     : S0(2);     // big decoder only; twice
    ALU    : S4(2);     // any 2 alus
    MEM    : S3(2);     // both mems
%}

// Integer mem operation (prefetch)
pipe_class ialu_mem(memory mem)
%{
    single_instruction;
    mem    : S3(read);
    D0     : S0;        // big decoder only
    MEM    : S3;        // any mem
%}

// Integer Store to Memory
pipe_class ialu_mem_reg(memory mem, rRegI src) %{
    single_instruction;
    mem    : S3(read);
    src    : S5(read);
    D0     : S0;        // big decoder only
    ALU    : S4;        // any alu
    MEM    : S3;
%}

// Long Store to Memory
pipe_class ialu_mem_long_reg(memory mem, eRegL src) %{
    instruction_count(2);
    mem    : S3(read);
    src    : S5(read);
    D0     : S0(2);     // big decoder only; twice
    ALU    : S4(2);     // any 2 alus
    MEM    : S3(2);     // Both mems
%}

// Integer Store to Memory
pipe_class ialu_mem_imm(memory mem) %{
    single_instruction;
    mem    : S3(read);
    D0     : S0;        // big decoder only
    ALU    : S4;        // any alu
    MEM    : S3;
%}

// Integer ALU0 reg-reg operation
pipe_class ialu_reg_reg_alu0(rRegI dst, rRegI src) %{
    single_instruction;
    dst    : S4(write);
    src    : S3(read);
    D0     : S0;        // Big decoder only
    ALU0   : S3;        // only alu0
%}

// Integer ALU0 reg-mem operation
pipe_class ialu_reg_mem_alu0(rRegI dst, memory mem) %{
    single_instruction;
    dst    : S5(write);
    mem    : S3(read);
    D0     : S0;        // big decoder only
    ALU0   : S4;        // ALU0 only
    MEM    : S3;        // any mem
%}

// Integer ALU reg-reg operation
pipe_class ialu_cr_reg_reg(eFlagsReg cr, rRegI src1, rRegI src2) %{
    single_instruction;
    cr     : S4(write);
    src1   : S3(read);
    src2   : S3(read);
    DECODE : S0;        // any decoder
    ALU    : S3;        // any alu
%}

// Integer ALU reg-imm operation
pipe_class ialu_cr_reg_imm(eFlagsReg cr, rRegI src1) %{
    single_instruction;
    cr     : S4(write);
    src1   : S3(read);
    DECODE : S0;        // any decoder
    ALU    : S3;        // any alu
%}

// Integer ALU reg-mem operation
pipe_class ialu_cr_reg_mem(eFlagsReg cr, rRegI src1, memory src2) %{
    single_instruction;
    cr     : S4(write);
    src1   : S3(read);
    src2   : S3(read);
    D0     : S0;        // big decoder only
    ALU    : S4;        // any alu
    MEM    : S3;
%}

// Conditional move reg-reg
pipe_class pipe_cmplt( rRegI p, rRegI q, rRegI y ) %{
    instruction_count(4);
    y      : S4(read);
    q      : S3(read);
    p      : S3(read);
    DECODE : S0(4);     // any decoder
%}

// Conditional move reg-reg
pipe_class pipe_cmov_reg( rRegI dst, rRegI src, eFlagsReg cr ) %{
    single_instruction;
    dst    : S4(write);
    src    : S3(read);
    cr     : S3(read);
    DECODE : S0;        // any decoder
%}

// Conditional move reg-mem
pipe_class pipe_cmov_mem( eFlagsReg cr, rRegI dst, memory src) %{
    single_instruction;
    dst    : S4(write);
    src    : S3(read);
    cr     : S3(read);
    DECODE : S0;        // any decoder
    MEM    : S3;
%}

// Conditional move reg-reg long
pipe_class pipe_cmov_reg_long( eFlagsReg cr, eRegL dst, eRegL src) %{
    single_instruction;
    dst    : S4(write);
    src    : S3(read);
    cr     : S3(read);
    DECODE : S0(2);     // any 2 decoders
%}

// Conditional move double reg-reg
pipe_class pipe_cmovDPR_reg( eFlagsReg cr, regDPR1 dst, regDPR src) %{
    single_instruction;
    dst    : S4(write);
    src    : S3(read);
    cr     : S3(read);
    DECODE : S0;        // any decoder
%}

// Float reg-reg operation
pipe_class fpu_reg(regDPR dst) %{
    instruction_count(2);
    dst    : S3(read);
    DECODE : S0(2);     // any 2 decoders
    FPU    : S3;
%}

// Float reg-reg operation
pipe_class fpu_reg_reg(regDPR dst, regDPR src) %{
    instruction_count(2);
    dst    : S4(write);
    src    : S3(read);
    DECODE : S0(2);     // any 2 decoders
    FPU    : S3;
%}

// Float reg-reg operation
pipe_class fpu_reg_reg_reg(regDPR dst, regDPR src1, regDPR src2) %{
    instruction_count(3);
    dst    : S4(write);
    src1   : S3(read);
    src2   : S3(read);
    DECODE : S0(3);     // any 3 decoders
    FPU    : S3(2);
%}

// Float reg-reg operation
pipe_class fpu_reg_reg_reg_reg(regDPR dst, regDPR src1, regDPR src2, regDPR src3) %{
    instruction_count(4);
    dst    : S4(write);
    src1   : S3(read);
    src2   : S3(read);
    src3   : S3(read);
    DECODE : S0(4);     // any 3 decoders
    FPU    : S3(2);
%}

// Float reg-reg operation
pipe_class fpu_reg_mem_reg_reg(regDPR dst, memory src1, regDPR src2, regDPR src3) %{
    instruction_count(4);
    dst    : S4(write);
    src1   : S3(read);
    src2   : S3(read);
    src3   : S3(read);
    DECODE : S1(3);     // any 3 decoders
    D0     : S0;        // Big decoder only
    FPU    : S3(2);
    MEM    : S3;
%}

// Float reg-mem operation
pipe_class fpu_reg_mem(regDPR dst, memory mem) %{
    instruction_count(2);
    dst    : S5(write);
    mem    : S3(read);
    D0     : S0;        // big decoder only
    DECODE : S1;        // any decoder for FPU POP
    FPU    : S4;
    MEM    : S3;        // any mem
%}

// Float reg-mem operation
pipe_class fpu_reg_reg_mem(regDPR dst, regDPR src1, memory mem) %{
    instruction_count(3);
    dst    : S5(write);
    src1   : S3(read);
    mem    : S3(read);
    D0     : S0;        // big decoder only
    DECODE : S1(2);     // any decoder for FPU POP
    FPU    : S4;
    MEM    : S3;        // any mem
%}

// Float mem-reg operation
pipe_class fpu_mem_reg(memory mem, regDPR src) %{
    instruction_count(2);
    src    : S5(read);
    mem    : S3(read);
    DECODE : S0;        // any decoder for FPU PUSH
    D0     : S1;        // big decoder only
    FPU    : S4;
    MEM    : S3;        // any mem
%}

pipe_class fpu_mem_reg_reg(memory mem, regDPR src1, regDPR src2) %{
    instruction_count(3);
    src1   : S3(read);
    src2   : S3(read);
    mem    : S3(read);
    DECODE : S0(2);     // any decoder for FPU PUSH
    D0     : S1;        // big decoder only
    FPU    : S4;
    MEM    : S3;        // any mem
%}

pipe_class fpu_mem_reg_mem(memory mem, regDPR src1, memory src2) %{
    instruction_count(3);
    src1   : S3(read);
    src2   : S3(read);
    mem    : S4(read);
    DECODE : S0;        // any decoder for FPU PUSH
    D0     : S0(2);     // big decoder only
    FPU    : S4;
    MEM    : S3(2);     // any mem
%}

pipe_class fpu_mem_mem(memory dst, memory src1) %{
    instruction_count(2);
    src1   : S3(read);
    dst    : S4(read);
    D0     : S0(2);     // big decoder only
    MEM    : S3(2);     // any mem
%}

pipe_class fpu_mem_mem_mem(memory dst, memory src1, memory src2) %{
    instruction_count(3);
    src1   : S3(read);
    src2   : S3(read);
    dst    : S4(read);
    D0     : S0(3);     // big decoder only
    FPU    : S4;
    MEM    : S3(3);     // any mem
%}

pipe_class fpu_mem_reg_con(memory mem, regDPR src1) %{
    instruction_count(3);
    src1   : S4(read);
    mem    : S4(read);
    DECODE : S0;        // any decoder for FPU PUSH
    D0     : S0(2);     // big decoder only
    FPU    : S4;
    MEM    : S3(2);     // any mem
%}

// Float load constant
pipe_class fpu_reg_con(regDPR dst) %{
    instruction_count(2);
    dst    : S5(write);
    D0     : S0;        // big decoder only for the load
    DECODE : S1;        // any decoder for FPU POP
    FPU    : S4;
    MEM    : S3;        // any mem
%}

// Float load constant
pipe_class fpu_reg_reg_con(regDPR dst, regDPR src) %{
    instruction_count(3);
    dst    : S5(write);
    src    : S3(read);
    D0     : S0;        // big decoder only for the load
    DECODE : S1(2);     // any decoder for FPU POP
    FPU    : S4;
    MEM    : S3;        // any mem
%}

// UnConditional branch
pipe_class pipe_jmp( label labl ) %{
    single_instruction;
    BR   : S3;
%}

// Conditional branch
pipe_class pipe_jcc( cmpOp cmp, eFlagsReg cr, label labl ) %{
    single_instruction;
    cr    : S1(read);
    BR    : S3;
%}

// Allocation idiom
pipe_class pipe_cmpxchg( eRegP dst, eRegP heap_ptr ) %{
    instruction_count(1); force_serialization;
    fixed_latency(6);
    heap_ptr : S3(read);
    DECODE   : S0(3);
    D0       : S2;
    MEM      : S3;
    ALU      : S3(2);
    dst      : S5(write);
    BR       : S5;
%}

// Generic big/slow expanded idiom
pipe_class pipe_slow(  ) %{
    instruction_count(10); multiple_bundles; force_serialization;
    fixed_latency(100);
    D0  : S0(2);
    MEM : S3(2);
%}

// The real do-nothing guy
pipe_class empty( ) %{
    instruction_count(0);
%}

// Define the class for the Nop node
define %{
   MachNop = empty;
%}

%}

//----------INSTRUCTIONS-------------------------------------------------------
//
// match      -- States which machine-independent subtree may be replaced
//               by this instruction.
// ins_cost   -- The estimated cost of this instruction is used by instruction
//               selection to identify a minimum cost tree of machine
//               instructions that matches a tree of machine-independent
//               instructions.
// format     -- A string providing the disassembly for this instruction.
//               The value of an instruction's operand may be inserted
//               by referring to it with a '$' prefix.
// opcode     -- Three instruction opcodes may be provided.  These are referred
//               to within an encode class as $primary, $secondary, and $tertiary
//               respectively.  The primary opcode is commonly used to
//               indicate the type of machine instruction, while secondary
//               and tertiary are often used for prefix options or addressing
//               modes.
// ins_encode -- A list of encode classes with parameters. The encode class
//               name must have been defined in an 'enc_class' specification
//               in the encode section of the architecture description.

//----------BSWAP-Instruction--------------------------------------------------
instruct bytes_reverse_int(rRegI dst) %{
  match(Set dst (ReverseBytesI dst));

  format %{ "BSWAP  $dst" %}
  opcode(0x0F, 0xC8);
  ins_encode( OpcP, OpcSReg(dst) );
  ins_pipe( ialu_reg );
%}

instruct bytes_reverse_long(eRegL dst) %{
  match(Set dst (ReverseBytesL dst));

  format %{ "BSWAP  $dst.lo\n\t"
            "BSWAP  $dst.hi\n\t"
            "XCHG   $dst.lo $dst.hi" %}

  ins_cost(125);
  ins_encode( bswap_long_bytes(dst) );
  ins_pipe( ialu_reg_reg);
%}

instruct bytes_reverse_unsigned_short(rRegI dst, eFlagsReg cr) %{
  match(Set dst (ReverseBytesUS dst));
  effect(KILL cr);

  format %{ "BSWAP  $dst\n\t"
            "SHR    $dst,16\n\t" %}
  ins_encode %{
    __ bswapl($dst$$Register);
    __ shrl($dst$$Register, 16);
  %}
  ins_pipe( ialu_reg );
%}

instruct bytes_reverse_short(rRegI dst, eFlagsReg cr) %{
  match(Set dst (ReverseBytesS dst));
  effect(KILL cr);

  format %{ "BSWAP  $dst\n\t"
            "SAR    $dst,16\n\t" %}
  ins_encode %{
    __ bswapl($dst$$Register);
    __ sarl($dst$$Register, 16);
  %}
  ins_pipe( ialu_reg );
%}


//---------- Zeros Count Instructions ------------------------------------------

instruct countLeadingZerosI(rRegI dst, rRegI src, eFlagsReg cr) %{
  predicate(UseCountLeadingZerosInstruction);
  match(Set dst (CountLeadingZerosI src));
  effect(KILL cr);

  format %{ "LZCNT  $dst, $src\t# count leading zeros (int)" %}
  ins_encode %{
    __ lzcntl($dst$$Register, $src$$Register);
  %}
  ins_pipe(ialu_reg);
%}

instruct countLeadingZerosI_bsr(rRegI dst, rRegI src, eFlagsReg cr) %{
  predicate(!UseCountLeadingZerosInstruction);
  match(Set dst (CountLeadingZerosI src));
  effect(KILL cr);

  format %{ "BSR    $dst, $src\t# count leading zeros (int)\n\t"
            "JNZ    skip\n\t"
            "MOV    $dst, -1\n"
      "skip:\n\t"
            "NEG    $dst\n\t"
            "ADD    $dst, 31" %}
  ins_encode %{
    Register Rdst = $dst$$Register;
    Register Rsrc = $src$$Register;
    Label skip;
    __ bsrl(Rdst, Rsrc);
    __ jccb(Assembler::notZero, skip);
    __ movl(Rdst, -1);
    __ bind(skip);
    __ negl(Rdst);
    __ addl(Rdst, BitsPerInt - 1);
  %}
  ins_pipe(ialu_reg);
%}

instruct countLeadingZerosL(rRegI dst, eRegL src, eFlagsReg cr) %{
  predicate(UseCountLeadingZerosInstruction);
  match(Set dst (CountLeadingZerosL src));
  effect(TEMP dst, KILL cr);

  format %{ "LZCNT  $dst, $src.hi\t# count leading zeros (long)\n\t"
            "JNC    done\n\t"
            "LZCNT  $dst, $src.lo\n\t"
            "ADD    $dst, 32\n"
      "done:" %}
  ins_encode %{
    Register Rdst = $dst$$Register;
    Register Rsrc = $src$$Register;
    Label done;
    __ lzcntl(Rdst, HIGH_FROM_LOW(Rsrc));
    __ jccb(Assembler::carryClear, done);
    __ lzcntl(Rdst, Rsrc);
    __ addl(Rdst, BitsPerInt);
    __ bind(done);
  %}
  ins_pipe(ialu_reg);
%}

instruct countLeadingZerosL_bsr(rRegI dst, eRegL src, eFlagsReg cr) %{
  predicate(!UseCountLeadingZerosInstruction);
  match(Set dst (CountLeadingZerosL src));
  effect(TEMP dst, KILL cr);

  format %{ "BSR    $dst, $src.hi\t# count leading zeros (long)\n\t"
            "JZ     msw_is_zero\n\t"
            "ADD    $dst, 32\n\t"
            "JMP    not_zero\n"
      "msw_is_zero:\n\t"
            "BSR    $dst, $src.lo\n\t"
            "JNZ    not_zero\n\t"
            "MOV    $dst, -1\n"
      "not_zero:\n\t"
            "NEG    $dst\n\t"
            "ADD    $dst, 63\n" %}
 ins_encode %{
    Register Rdst = $dst$$Register;
    Register Rsrc = $src$$Register;
    Label msw_is_zero;
    Label not_zero;
    __ bsrl(Rdst, HIGH_FROM_LOW(Rsrc));
    __ jccb(Assembler::zero, msw_is_zero);
    __ addl(Rdst, BitsPerInt);
    __ jmpb(not_zero);
    __ bind(msw_is_zero);
    __ bsrl(Rdst, Rsrc);
    __ jccb(Assembler::notZero, not_zero);
    __ movl(Rdst, -1);
    __ bind(not_zero);
    __ negl(Rdst);
    __ addl(Rdst, BitsPerLong - 1);
  %}
  ins_pipe(ialu_reg);
%}

instruct countTrailingZerosI(rRegI dst, rRegI src, eFlagsReg cr) %{
  predicate(UseCountTrailingZerosInstruction);
  match(Set dst (CountTrailingZerosI src));
  effect(KILL cr);

  format %{ "TZCNT    $dst, $src\t# count trailing zeros (int)" %}
  ins_encode %{
    __ tzcntl($dst$$Register, $src$$Register);
  %}
  ins_pipe(ialu_reg);
%}

instruct countTrailingZerosI_bsf(rRegI dst, rRegI src, eFlagsReg cr) %{
  predicate(!UseCountTrailingZerosInstruction);
  match(Set dst (CountTrailingZerosI src));
  effect(KILL cr);

  format %{ "BSF    $dst, $src\t# count trailing zeros (int)\n\t"
            "JNZ    done\n\t"
            "MOV    $dst, 32\n"
      "done:" %}
  ins_encode %{
    Register Rdst = $dst$$Register;
    Label done;
    __ bsfl(Rdst, $src$$Register);
    __ jccb(Assembler::notZero, done);
    __ movl(Rdst, BitsPerInt);
    __ bind(done);
  %}
  ins_pipe(ialu_reg);
%}

instruct countTrailingZerosL(rRegI dst, eRegL src, eFlagsReg cr) %{
  predicate(UseCountTrailingZerosInstruction);
  match(Set dst (CountTrailingZerosL src));
  effect(TEMP dst, KILL cr);

  format %{ "TZCNT  $dst, $src.lo\t# count trailing zeros (long) \n\t"
            "JNC    done\n\t"
            "TZCNT  $dst, $src.hi\n\t"
            "ADD    $dst, 32\n"
            "done:" %}
  ins_encode %{
    Register Rdst = $dst$$Register;
    Register Rsrc = $src$$Register;
    Label done;
    __ tzcntl(Rdst, Rsrc);
    __ jccb(Assembler::carryClear, done);
    __ tzcntl(Rdst, HIGH_FROM_LOW(Rsrc));
    __ addl(Rdst, BitsPerInt);
    __ bind(done);
  %}
  ins_pipe(ialu_reg);
%}

instruct countTrailingZerosL_bsf(rRegI dst, eRegL src, eFlagsReg cr) %{
  predicate(!UseCountTrailingZerosInstruction);
  match(Set dst (CountTrailingZerosL src));
  effect(TEMP dst, KILL cr);

  format %{ "BSF    $dst, $src.lo\t# count trailing zeros (long)\n\t"
            "JNZ    done\n\t"
            "BSF    $dst, $src.hi\n\t"
            "JNZ    msw_not_zero\n\t"
            "MOV    $dst, 32\n"
      "msw_not_zero:\n\t"
            "ADD    $dst, 32\n"
      "done:" %}
  ins_encode %{
    Register Rdst = $dst$$Register;
    Register Rsrc = $src$$Register;
    Label msw_not_zero;
    Label done;
    __ bsfl(Rdst, Rsrc);
    __ jccb(Assembler::notZero, done);
    __ bsfl(Rdst, HIGH_FROM_LOW(Rsrc));
    __ jccb(Assembler::notZero, msw_not_zero);
    __ movl(Rdst, BitsPerInt);
    __ bind(msw_not_zero);
    __ addl(Rdst, BitsPerInt);
    __ bind(done);
  %}
  ins_pipe(ialu_reg);
%}


//---------- Population Count Instructions -------------------------------------

instruct popCountI(rRegI dst, rRegI src, eFlagsReg cr) %{
  predicate(UsePopCountInstruction);
  match(Set dst (PopCountI src));
  effect(KILL cr);

  format %{ "POPCNT $dst, $src" %}
  ins_encode %{
    __ popcntl($dst$$Register, $src$$Register);
  %}
  ins_pipe(ialu_reg);
%}

instruct popCountI_mem(rRegI dst, memory mem, eFlagsReg cr) %{
  predicate(UsePopCountInstruction);
  match(Set dst (PopCountI (LoadI mem)));
  effect(KILL cr);

  format %{ "POPCNT $dst, $mem" %}
  ins_encode %{
    __ popcntl($dst$$Register, $mem$$Address);
  %}
  ins_pipe(ialu_reg);
%}

// Note: Long.bitCount(long) returns an int.
instruct popCountL(rRegI dst, eRegL src, rRegI tmp, eFlagsReg cr) %{
  predicate(UsePopCountInstruction);
  match(Set dst (PopCountL src));
  effect(KILL cr, TEMP tmp, TEMP dst);

  format %{ "POPCNT $dst, $src.lo\n\t"
            "POPCNT $tmp, $src.hi\n\t"
            "ADD    $dst, $tmp" %}
  ins_encode %{
    __ popcntl($dst$$Register, $src$$Register);
    __ popcntl($tmp$$Register, HIGH_FROM_LOW($src$$Register));
    __ addl($dst$$Register, $tmp$$Register);
  %}
  ins_pipe(ialu_reg);
%}

// Note: Long.bitCount(long) returns an int.
instruct popCountL_mem(rRegI dst, memory mem, rRegI tmp, eFlagsReg cr) %{
  predicate(UsePopCountInstruction);
  match(Set dst (PopCountL (LoadL mem)));
  effect(KILL cr, TEMP tmp, TEMP dst);

  format %{ "POPCNT $dst, $mem\n\t"
            "POPCNT $tmp, $mem+4\n\t"
            "ADD    $dst, $tmp" %}
  ins_encode %{
    //__ popcntl($dst$$Register, $mem$$Address$$first);
    //__ popcntl($tmp$$Register, $mem$$Address$$second);
    __ popcntl($dst$$Register, Address::make_raw($mem$$base, $mem$$index, $mem$$scale, $mem$$disp, relocInfo::none));
    __ popcntl($tmp$$Register, Address::make_raw($mem$$base, $mem$$index, $mem$$scale, $mem$$disp + 4, relocInfo::none));
    __ addl($dst$$Register, $tmp$$Register);
  %}
  ins_pipe(ialu_reg);
%}


//----------Load/Store/Move Instructions---------------------------------------
//----------Load Instructions--------------------------------------------------
// Load Byte (8bit signed)
instruct loadB(xRegI dst, memory mem) %{
  match(Set dst (LoadB mem));

  ins_cost(125);
  format %{ "MOVSX8 $dst,$mem\t# byte" %}

  ins_encode %{
    __ movsbl($dst$$Register, $mem$$Address);
  %}

  ins_pipe(ialu_reg_mem);
%}

// Load Byte (8bit signed) into Long Register
instruct loadB2L(eRegL dst, memory mem, eFlagsReg cr) %{
  match(Set dst (ConvI2L (LoadB mem)));
  effect(KILL cr);

  ins_cost(375);
  format %{ "MOVSX8 $dst.lo,$mem\t# byte -> long\n\t"
            "MOV    $dst.hi,$dst.lo\n\t"
            "SAR    $dst.hi,7" %}

  ins_encode %{
    __ movsbl($dst$$Register, $mem$$Address);
    __ movl(HIGH_FROM_LOW($dst$$Register), $dst$$Register); // This is always a different register.
    __ sarl(HIGH_FROM_LOW($dst$$Register), 7); // 24+1 MSB are already signed extended.
  %}

  ins_pipe(ialu_reg_mem);
%}

// Load Unsigned Byte (8bit UNsigned)
instruct loadUB(xRegI dst, memory mem) %{
  match(Set dst (LoadUB mem));

  ins_cost(125);
  format %{ "MOVZX8 $dst,$mem\t# ubyte -> int" %}

  ins_encode %{
    __ movzbl($dst$$Register, $mem$$Address);
  %}

  ins_pipe(ialu_reg_mem);
%}

// Load Unsigned Byte (8 bit UNsigned) into Long Register
instruct loadUB2L(eRegL dst, memory mem, eFlagsReg cr) %{
  match(Set dst (ConvI2L (LoadUB mem)));
  effect(KILL cr);

  ins_cost(250);
  format %{ "MOVZX8 $dst.lo,$mem\t# ubyte -> long\n\t"
            "XOR    $dst.hi,$dst.hi" %}

  ins_encode %{
    Register Rdst = $dst$$Register;
    __ movzbl(Rdst, $mem$$Address);
    __ xorl(HIGH_FROM_LOW(Rdst), HIGH_FROM_LOW(Rdst));
  %}

  ins_pipe(ialu_reg_mem);
%}

// Load Unsigned Byte (8 bit UNsigned) with mask into Long Register
instruct loadUB2L_immI(eRegL dst, memory mem, immI mask, eFlagsReg cr) %{
  match(Set dst (ConvI2L (AndI (LoadUB mem) mask)));
  effect(KILL cr);

  format %{ "MOVZX8 $dst.lo,$mem\t# ubyte & 32-bit mask -> long\n\t"
            "XOR    $dst.hi,$dst.hi\n\t"
            "AND    $dst.lo,right_n_bits($mask, 8)" %}
  ins_encode %{
    Register Rdst = $dst$$Register;
    __ movzbl(Rdst, $mem$$Address);
    __ xorl(HIGH_FROM_LOW(Rdst), HIGH_FROM_LOW(Rdst));
    __ andl(Rdst, $mask$$constant & right_n_bits(8));
  %}
  ins_pipe(ialu_reg_mem);
%}

// Load Short (16bit signed)
instruct loadS(rRegI dst, memory mem) %{
  match(Set dst (LoadS mem));

  ins_cost(125);
  format %{ "MOVSX  $dst,$mem\t# short" %}

  ins_encode %{
    __ movswl($dst$$Register, $mem$$Address);
  %}

  ins_pipe(ialu_reg_mem);
%}

// Load Short (16 bit signed) to Byte (8 bit signed)
instruct loadS2B(rRegI dst, memory mem, immI_24 twentyfour) %{
  match(Set dst (RShiftI (LShiftI (LoadS mem) twentyfour) twentyfour));

  ins_cost(125);
  format %{ "MOVSX  $dst, $mem\t# short -> byte" %}
  ins_encode %{
    __ movsbl($dst$$Register, $mem$$Address);
  %}
  ins_pipe(ialu_reg_mem);
%}

// Load Short (16bit signed) into Long Register
instruct loadS2L(eRegL dst, memory mem, eFlagsReg cr) %{
  match(Set dst (ConvI2L (LoadS mem)));
  effect(KILL cr);

  ins_cost(375);
  format %{ "MOVSX  $dst.lo,$mem\t# short -> long\n\t"
            "MOV    $dst.hi,$dst.lo\n\t"
            "SAR    $dst.hi,15" %}

  ins_encode %{
    __ movswl($dst$$Register, $mem$$Address);
    __ movl(HIGH_FROM_LOW($dst$$Register), $dst$$Register); // This is always a different register.
    __ sarl(HIGH_FROM_LOW($dst$$Register), 15); // 16+1 MSB are already signed extended.
  %}

  ins_pipe(ialu_reg_mem);
%}

// Load Unsigned Short/Char (16bit unsigned)
instruct loadUS(rRegI dst, memory mem) %{
  match(Set dst (LoadUS mem));

  ins_cost(125);
  format %{ "MOVZX  $dst,$mem\t# ushort/char -> int" %}

  ins_encode %{
    __ movzwl($dst$$Register, $mem$$Address);
  %}

  ins_pipe(ialu_reg_mem);
%}

// Load Unsigned Short/Char (16 bit UNsigned) to Byte (8 bit signed)
instruct loadUS2B(rRegI dst, memory mem, immI_24 twentyfour) %{
  match(Set dst (RShiftI (LShiftI (LoadUS mem) twentyfour) twentyfour));

  ins_cost(125);
  format %{ "MOVSX  $dst, $mem\t# ushort -> byte" %}
  ins_encode %{
    __ movsbl($dst$$Register, $mem$$Address);
  %}
  ins_pipe(ialu_reg_mem);
%}

// Load Unsigned Short/Char (16 bit UNsigned) into Long Register
instruct loadUS2L(eRegL dst, memory mem, eFlagsReg cr) %{
  match(Set dst (ConvI2L (LoadUS mem)));
  effect(KILL cr);

  ins_cost(250);
  format %{ "MOVZX  $dst.lo,$mem\t# ushort/char -> long\n\t"
            "XOR    $dst.hi,$dst.hi" %}

  ins_encode %{
    __ movzwl($dst$$Register, $mem$$Address);
    __ xorl(HIGH_FROM_LOW($dst$$Register), HIGH_FROM_LOW($dst$$Register));
  %}

  ins_pipe(ialu_reg_mem);
%}

// Load Unsigned Short/Char (16 bit UNsigned) with mask 0xFF into Long Register
instruct loadUS2L_immI_255(eRegL dst, memory mem, immI_255 mask, eFlagsReg cr) %{
  match(Set dst (ConvI2L (AndI (LoadUS mem) mask)));
  effect(KILL cr);

  format %{ "MOVZX8 $dst.lo,$mem\t# ushort/char & 0xFF -> long\n\t"
            "XOR    $dst.hi,$dst.hi" %}
  ins_encode %{
    Register Rdst = $dst$$Register;
    __ movzbl(Rdst, $mem$$Address);
    __ xorl(HIGH_FROM_LOW(Rdst), HIGH_FROM_LOW(Rdst));
  %}
  ins_pipe(ialu_reg_mem);
%}

// Load Unsigned Short/Char (16 bit UNsigned) with a 32-bit mask into Long Register
instruct loadUS2L_immI(eRegL dst, memory mem, immI mask, eFlagsReg cr) %{
  match(Set dst (ConvI2L (AndI (LoadUS mem) mask)));
  effect(KILL cr);

  format %{ "MOVZX  $dst.lo, $mem\t# ushort/char & 32-bit mask -> long\n\t"
            "XOR    $dst.hi,$dst.hi\n\t"
            "AND    $dst.lo,right_n_bits($mask, 16)" %}
  ins_encode %{
    Register Rdst = $dst$$Register;
    __ movzwl(Rdst, $mem$$Address);
    __ xorl(HIGH_FROM_LOW(Rdst), HIGH_FROM_LOW(Rdst));
    __ andl(Rdst, $mask$$constant & right_n_bits(16));
  %}
  ins_pipe(ialu_reg_mem);
%}

// Load Integer
instruct loadI(rRegI dst, memory mem) %{
  match(Set dst (LoadI mem));

  ins_cost(125);
  format %{ "MOV    $dst,$mem\t# int" %}

  ins_encode %{
    __ movl($dst$$Register, $mem$$Address);
  %}

  ins_pipe(ialu_reg_mem);
%}

// Load Integer (32 bit signed) to Byte (8 bit signed)
instruct loadI2B(rRegI dst, memory mem, immI_24 twentyfour) %{
  match(Set dst (RShiftI (LShiftI (LoadI mem) twentyfour) twentyfour));

  ins_cost(125);
  format %{ "MOVSX  $dst, $mem\t# int -> byte" %}
  ins_encode %{
    __ movsbl($dst$$Register, $mem$$Address);
  %}
  ins_pipe(ialu_reg_mem);
%}

// Load Integer (32 bit signed) to Unsigned Byte (8 bit UNsigned)
instruct loadI2UB(rRegI dst, memory mem, immI_255 mask) %{
  match(Set dst (AndI (LoadI mem) mask));

  ins_cost(125);
  format %{ "MOVZX  $dst, $mem\t# int -> ubyte" %}
  ins_encode %{
    __ movzbl($dst$$Register, $mem$$Address);
  %}
  ins_pipe(ialu_reg_mem);
%}

// Load Integer (32 bit signed) to Short (16 bit signed)
instruct loadI2S(rRegI dst, memory mem, immI_16 sixteen) %{
  match(Set dst (RShiftI (LShiftI (LoadI mem) sixteen) sixteen));

  ins_cost(125);
  format %{ "MOVSX  $dst, $mem\t# int -> short" %}
  ins_encode %{
    __ movswl($dst$$Register, $mem$$Address);
  %}
  ins_pipe(ialu_reg_mem);
%}

// Load Integer (32 bit signed) to Unsigned Short/Char (16 bit UNsigned)
instruct loadI2US(rRegI dst, memory mem, immI_65535 mask) %{
  match(Set dst (AndI (LoadI mem) mask));

  ins_cost(125);
  format %{ "MOVZX  $dst, $mem\t# int -> ushort/char" %}
  ins_encode %{
    __ movzwl($dst$$Register, $mem$$Address);
  %}
  ins_pipe(ialu_reg_mem);
%}

// Load Integer into Long Register
instruct loadI2L(eRegL dst, memory mem, eFlagsReg cr) %{
  match(Set dst (ConvI2L (LoadI mem)));
  effect(KILL cr);

  ins_cost(375);
  format %{ "MOV    $dst.lo,$mem\t# int -> long\n\t"
            "MOV    $dst.hi,$dst.lo\n\t"
            "SAR    $dst.hi,31" %}

  ins_encode %{
    __ movl($dst$$Register, $mem$$Address);
    __ movl(HIGH_FROM_LOW($dst$$Register), $dst$$Register); // This is always a different register.
    __ sarl(HIGH_FROM_LOW($dst$$Register), 31);
  %}

  ins_pipe(ialu_reg_mem);
%}

// Load Integer with mask 0xFF into Long Register
instruct loadI2L_immI_255(eRegL dst, memory mem, immI_255 mask, eFlagsReg cr) %{
  match(Set dst (ConvI2L (AndI (LoadI mem) mask)));
  effect(KILL cr);

  format %{ "MOVZX8 $dst.lo,$mem\t# int & 0xFF -> long\n\t"
            "XOR    $dst.hi,$dst.hi" %}
  ins_encode %{
    Register Rdst = $dst$$Register;
    __ movzbl(Rdst, $mem$$Address);
    __ xorl(HIGH_FROM_LOW(Rdst), HIGH_FROM_LOW(Rdst));
  %}
  ins_pipe(ialu_reg_mem);
%}

// Load Integer with mask 0xFFFF into Long Register
instruct loadI2L_immI_65535(eRegL dst, memory mem, immI_65535 mask, eFlagsReg cr) %{
  match(Set dst (ConvI2L (AndI (LoadI mem) mask)));
  effect(KILL cr);

  format %{ "MOVZX  $dst.lo,$mem\t# int & 0xFFFF -> long\n\t"
            "XOR    $dst.hi,$dst.hi" %}
  ins_encode %{
    Register Rdst = $dst$$Register;
    __ movzwl(Rdst, $mem$$Address);
    __ xorl(HIGH_FROM_LOW(Rdst), HIGH_FROM_LOW(Rdst));
  %}
  ins_pipe(ialu_reg_mem);
%}

// Load Integer with 31-bit mask into Long Register
instruct loadI2L_immU31(eRegL dst, memory mem, immU31 mask, eFlagsReg cr) %{
  match(Set dst (ConvI2L (AndI (LoadI mem) mask)));
  effect(KILL cr);

  format %{ "MOV    $dst.lo,$mem\t# int & 31-bit mask -> long\n\t"
            "XOR    $dst.hi,$dst.hi\n\t"
            "AND    $dst.lo,$mask" %}
  ins_encode %{
    Register Rdst = $dst$$Register;
    __ movl(Rdst, $mem$$Address);
    __ xorl(HIGH_FROM_LOW(Rdst), HIGH_FROM_LOW(Rdst));
    __ andl(Rdst, $mask$$constant);
  %}
  ins_pipe(ialu_reg_mem);
%}

// Load Unsigned Integer into Long Register
instruct loadUI2L(eRegL dst, memory mem, immL_32bits mask, eFlagsReg cr) %{
  match(Set dst (AndL (ConvI2L (LoadI mem)) mask));
  effect(KILL cr);

  ins_cost(250);
  format %{ "MOV    $dst.lo,$mem\t# uint -> long\n\t"
            "XOR    $dst.hi,$dst.hi" %}

  ins_encode %{
    __ movl($dst$$Register, $mem$$Address);
    __ xorl(HIGH_FROM_LOW($dst$$Register), HIGH_FROM_LOW($dst$$Register));
  %}

  ins_pipe(ialu_reg_mem);
%}

// Load Long.  Cannot clobber address while loading, so restrict address
// register to ESI
instruct loadL(eRegL dst, load_long_memory mem) %{
  predicate(!((LoadLNode*)n)->require_atomic_access());
  match(Set dst (LoadL mem));

  ins_cost(250);
  format %{ "MOV    $dst.lo,$mem\t# long\n\t"
            "MOV    $dst.hi,$mem+4" %}

  ins_encode %{
    Address Amemlo = Address::make_raw($mem$$base, $mem$$index, $mem$$scale, $mem$$disp, relocInfo::none);
    Address Amemhi = Address::make_raw($mem$$base, $mem$$index, $mem$$scale, $mem$$disp + 4, relocInfo::none);
    __ movl($dst$$Register, Amemlo);
    __ movl(HIGH_FROM_LOW($dst$$Register), Amemhi);
  %}

  ins_pipe(ialu_reg_long_mem);
%}

// Volatile Load Long.  Must be atomic, so do 64-bit FILD
// then store it down to the stack and reload on the int
// side.
instruct loadL_volatile(stackSlotL dst, memory mem) %{
  predicate(UseSSE<=1 && ((LoadLNode*)n)->require_atomic_access());
  match(Set dst (LoadL mem));

  ins_cost(200);
  format %{ "FILD   $mem\t# Atomic volatile long load\n\t"
            "FISTp  $dst" %}
  ins_encode(enc_loadL_volatile(mem,dst));
  ins_pipe( fpu_reg_mem );
%}

instruct loadLX_volatile(stackSlotL dst, memory mem, regD tmp) %{
  predicate(UseSSE>=2 && ((LoadLNode*)n)->require_atomic_access());
  match(Set dst (LoadL mem));
  effect(TEMP tmp);
  ins_cost(180);
  format %{ "MOVSD  $tmp,$mem\t# Atomic volatile long load\n\t"
            "MOVSD  $dst,$tmp" %}
  ins_encode %{
    __ movdbl($tmp$$XMMRegister, $mem$$Address);
    __ movdbl(Address(rsp, $dst$$disp), $tmp$$XMMRegister);
  %}
  ins_pipe( pipe_slow );
%}

instruct loadLX_reg_volatile(eRegL dst, memory mem, regD tmp) %{
  predicate(UseSSE>=2 && ((LoadLNode*)n)->require_atomic_access());
  match(Set dst (LoadL mem));
  effect(TEMP tmp);
  ins_cost(160);
  format %{ "MOVSD  $tmp,$mem\t# Atomic volatile long load\n\t"
            "MOVD   $dst.lo,$tmp\n\t"
            "PSRLQ  $tmp,32\n\t"
            "MOVD   $dst.hi,$tmp" %}
  ins_encode %{
    __ movdbl($tmp$$XMMRegister, $mem$$Address);
    __ movdl($dst$$Register, $tmp$$XMMRegister);
    __ psrlq($tmp$$XMMRegister, 32);
    __ movdl(HIGH_FROM_LOW($dst$$Register), $tmp$$XMMRegister);
  %}
  ins_pipe( pipe_slow );
%}

// Load Range
instruct loadRange(rRegI dst, memory mem) %{
  match(Set dst (LoadRange mem));

  ins_cost(125);
  format %{ "MOV    $dst,$mem" %}
  opcode(0x8B);
  ins_encode( OpcP, RegMem(dst,mem));
  ins_pipe( ialu_reg_mem );
%}


// Load Pointer
instruct loadP(eRegP dst, memory mem) %{
  match(Set dst (LoadP mem));

  ins_cost(125);
  format %{ "MOV    $dst,$mem" %}
  opcode(0x8B);
  ins_encode( OpcP, RegMem(dst,mem));
  ins_pipe( ialu_reg_mem );
%}

// Load Klass Pointer
instruct loadKlass(eRegP dst, memory mem) %{
  match(Set dst (LoadKlass mem));

  ins_cost(125);
  format %{ "MOV    $dst,$mem" %}
  opcode(0x8B);
  ins_encode( OpcP, RegMem(dst,mem));
  ins_pipe( ialu_reg_mem );
%}

// Load Float
instruct MoveF2LEG(legRegF dst, regF src) %{
  match(Set dst src);
  format %{ "movss $dst,$src\t# if src != dst load float (4 bytes)" %}
  ins_encode %{
    __ movflt($dst$$XMMRegister, $src$$XMMRegister);
  %}
  ins_pipe( fpu_reg_reg );
%}

// Load Float
instruct MoveLEG2F(regF dst, legRegF src) %{
  match(Set dst src);
  format %{ "movss $dst,$src\t# if src != dst load float (4 bytes)" %}
  ins_encode %{
    __ movflt($dst$$XMMRegister, $src$$XMMRegister);
  %}
  ins_pipe( fpu_reg_reg );
%}

// Load Double
instruct MoveD2LEG(legRegD dst, regD src) %{
  match(Set dst src);
  format %{ "movsd $dst,$src\t# if src != dst load double (8 bytes)" %}
  ins_encode %{
    __ movdbl($dst$$XMMRegister, $src$$XMMRegister);
  %}
  ins_pipe( fpu_reg_reg );
%}

// Load Double
instruct MoveLEG2D(regD dst, legRegD src) %{
  match(Set dst src);
  format %{ "movsd $dst,$src\t# if src != dst load double (8 bytes)" %}
  ins_encode %{
    __ movdbl($dst$$XMMRegister, $src$$XMMRegister);
  %}
  ins_pipe( fpu_reg_reg );
%}

// Load Double
instruct loadDPR(regDPR dst, memory mem) %{
  predicate(UseSSE<=1);
  match(Set dst (LoadD mem));

  ins_cost(150);
  format %{ "FLD_D  ST,$mem\n\t"
            "FSTP   $dst" %}
  opcode(0xDD);               /* DD /0 */
  ins_encode( OpcP, RMopc_Mem(0x00,mem),
              Pop_Reg_DPR(dst) );
  ins_pipe( fpu_reg_mem );
%}

// Load Double to XMM
instruct loadD(regD dst, memory mem) %{
  predicate(UseSSE>=2 && UseXmmLoadAndClearUpper);
  match(Set dst (LoadD mem));
  ins_cost(145);
  format %{ "MOVSD  $dst,$mem" %}
  ins_encode %{
    __ movdbl ($dst$$XMMRegister, $mem$$Address);
  %}
  ins_pipe( pipe_slow );
%}

instruct loadD_partial(regD dst, memory mem) %{
  predicate(UseSSE>=2 && !UseXmmLoadAndClearUpper);
  match(Set dst (LoadD mem));
  ins_cost(145);
  format %{ "MOVLPD $dst,$mem" %}
  ins_encode %{
    __ movdbl ($dst$$XMMRegister, $mem$$Address);
  %}
  ins_pipe( pipe_slow );
%}

// Load to XMM register (single-precision floating point)
// MOVSS instruction
instruct loadF(regF dst, memory mem) %{
  predicate(UseSSE>=1);
  match(Set dst (LoadF mem));
  ins_cost(145);
  format %{ "MOVSS  $dst,$mem" %}
  ins_encode %{
    __ movflt ($dst$$XMMRegister, $mem$$Address);
  %}
  ins_pipe( pipe_slow );
%}

// Load Float
instruct loadFPR(regFPR dst, memory mem) %{
  predicate(UseSSE==0);
  match(Set dst (LoadF mem));

  ins_cost(150);
  format %{ "FLD_S  ST,$mem\n\t"
            "FSTP   $dst" %}
  opcode(0xD9);               /* D9 /0 */
  ins_encode( OpcP, RMopc_Mem(0x00,mem),
              Pop_Reg_FPR(dst) );
  ins_pipe( fpu_reg_mem );
%}

// Load Effective Address
instruct leaP8(eRegP dst, indOffset8 mem) %{
  match(Set dst mem);

  ins_cost(110);
  format %{ "LEA    $dst,$mem" %}
  opcode(0x8D);
  ins_encode( OpcP, RegMem(dst,mem));
  ins_pipe( ialu_reg_reg_fat );
%}

instruct leaP32(eRegP dst, indOffset32 mem) %{
  match(Set dst mem);

  ins_cost(110);
  format %{ "LEA    $dst,$mem" %}
  opcode(0x8D);
  ins_encode( OpcP, RegMem(dst,mem));
  ins_pipe( ialu_reg_reg_fat );
%}

instruct leaPIdxOff(eRegP dst, indIndexOffset mem) %{
  match(Set dst mem);

  ins_cost(110);
  format %{ "LEA    $dst,$mem" %}
  opcode(0x8D);
  ins_encode( OpcP, RegMem(dst,mem));
  ins_pipe( ialu_reg_reg_fat );
%}

instruct leaPIdxScale(eRegP dst, indIndexScale mem) %{
  match(Set dst mem);

  ins_cost(110);
  format %{ "LEA    $dst,$mem" %}
  opcode(0x8D);
  ins_encode( OpcP, RegMem(dst,mem));
  ins_pipe( ialu_reg_reg_fat );
%}

instruct leaPIdxScaleOff(eRegP dst, indIndexScaleOffset mem) %{
  match(Set dst mem);

  ins_cost(110);
  format %{ "LEA    $dst,$mem" %}
  opcode(0x8D);
  ins_encode( OpcP, RegMem(dst,mem));
  ins_pipe( ialu_reg_reg_fat );
%}

// Load Constant
instruct loadConI(rRegI dst, immI src) %{
  match(Set dst src);

  format %{ "MOV    $dst,$src" %}
  ins_encode( LdImmI(dst, src) );
  ins_pipe( ialu_reg_fat );
%}

// Load Constant zero
instruct loadConI0(rRegI dst, immI_0 src, eFlagsReg cr) %{
  match(Set dst src);
  effect(KILL cr);

  ins_cost(50);
  format %{ "XOR    $dst,$dst" %}
  opcode(0x33);  /* + rd */
  ins_encode( OpcP, RegReg( dst, dst ) );
  ins_pipe( ialu_reg );
%}

instruct loadConP(eRegP dst, immP src) %{
  match(Set dst src);

  format %{ "MOV    $dst,$src" %}
  opcode(0xB8);  /* + rd */
  ins_encode( LdImmP(dst, src) );
  ins_pipe( ialu_reg_fat );
%}

instruct loadConL(eRegL dst, immL src, eFlagsReg cr) %{
  match(Set dst src);
  effect(KILL cr);
  ins_cost(200);
  format %{ "MOV    $dst.lo,$src.lo\n\t"
            "MOV    $dst.hi,$src.hi" %}
  opcode(0xB8);
  ins_encode( LdImmL_Lo(dst, src), LdImmL_Hi(dst, src) );
  ins_pipe( ialu_reg_long_fat );
%}

instruct loadConL0(eRegL dst, immL0 src, eFlagsReg cr) %{
  match(Set dst src);
  effect(KILL cr);
  ins_cost(150);
  format %{ "XOR    $dst.lo,$dst.lo\n\t"
            "XOR    $dst.hi,$dst.hi" %}
  opcode(0x33,0x33);
  ins_encode( RegReg_Lo(dst,dst), RegReg_Hi(dst, dst) );
  ins_pipe( ialu_reg_long );
%}

// The instruction usage is guarded by predicate in operand immFPR().
instruct loadConFPR(regFPR dst, immFPR con) %{
  match(Set dst con);
  ins_cost(125);
  format %{ "FLD_S  ST,[$constantaddress]\t# load from constant table: float=$con\n\t"
            "FSTP   $dst" %}
  ins_encode %{
    __ fld_s($constantaddress($con));
    __ fstp_d($dst$$reg);
  %}
  ins_pipe(fpu_reg_con);
%}

// The instruction usage is guarded by predicate in operand immFPR0().
instruct loadConFPR0(regFPR dst, immFPR0 con) %{
  match(Set dst con);
  ins_cost(125);
  format %{ "FLDZ   ST\n\t"
            "FSTP   $dst" %}
  ins_encode %{
    __ fldz();
    __ fstp_d($dst$$reg);
  %}
  ins_pipe(fpu_reg_con);
%}

// The instruction usage is guarded by predicate in operand immFPR1().
instruct loadConFPR1(regFPR dst, immFPR1 con) %{
  match(Set dst con);
  ins_cost(125);
  format %{ "FLD1   ST\n\t"
            "FSTP   $dst" %}
  ins_encode %{
    __ fld1();
    __ fstp_d($dst$$reg);
  %}
  ins_pipe(fpu_reg_con);
%}

// The instruction usage is guarded by predicate in operand immF().
instruct loadConF(regF dst, immF con) %{
  match(Set dst con);
  ins_cost(125);
  format %{ "MOVSS  $dst,[$constantaddress]\t# load from constant table: float=$con" %}
  ins_encode %{
    __ movflt($dst$$XMMRegister, $constantaddress($con));
  %}
  ins_pipe(pipe_slow);
%}

// The instruction usage is guarded by predicate in operand immF0().
instruct loadConF0(regF dst, immF0 src) %{
  match(Set dst src);
  ins_cost(100);
  format %{ "XORPS  $dst,$dst\t# float 0.0" %}
  ins_encode %{
    __ xorps($dst$$XMMRegister, $dst$$XMMRegister);
  %}
  ins_pipe(pipe_slow);
%}

// The instruction usage is guarded by predicate in operand immDPR().
instruct loadConDPR(regDPR dst, immDPR con) %{
  match(Set dst con);
  ins_cost(125);

  format %{ "FLD_D  ST,[$constantaddress]\t# load from constant table: double=$con\n\t"
            "FSTP   $dst" %}
  ins_encode %{
    __ fld_d($constantaddress($con));
    __ fstp_d($dst$$reg);
  %}
  ins_pipe(fpu_reg_con);
%}

// The instruction usage is guarded by predicate in operand immDPR0().
instruct loadConDPR0(regDPR dst, immDPR0 con) %{
  match(Set dst con);
  ins_cost(125);

  format %{ "FLDZ   ST\n\t"
            "FSTP   $dst" %}
  ins_encode %{
    __ fldz();
    __ fstp_d($dst$$reg);
  %}
  ins_pipe(fpu_reg_con);
%}

// The instruction usage is guarded by predicate in operand immDPR1().
instruct loadConDPR1(regDPR dst, immDPR1 con) %{
  match(Set dst con);
  ins_cost(125);

  format %{ "FLD1   ST\n\t"
            "FSTP   $dst" %}
  ins_encode %{
    __ fld1();
    __ fstp_d($dst$$reg);
  %}
  ins_pipe(fpu_reg_con);
%}

// The instruction usage is guarded by predicate in operand immD().
instruct loadConD(regD dst, immD con) %{
  match(Set dst con);
  ins_cost(125);
  format %{ "MOVSD  $dst,[$constantaddress]\t# load from constant table: double=$con" %}
  ins_encode %{
    __ movdbl($dst$$XMMRegister, $constantaddress($con));
  %}
  ins_pipe(pipe_slow);
%}

// The instruction usage is guarded by predicate in operand immD0().
instruct loadConD0(regD dst, immD0 src) %{
  match(Set dst src);
  ins_cost(100);
  format %{ "XORPD  $dst,$dst\t# double 0.0" %}
  ins_encode %{
    __ xorpd ($dst$$XMMRegister, $dst$$XMMRegister);
  %}
  ins_pipe( pipe_slow );
%}

// Load Stack Slot
instruct loadSSI(rRegI dst, stackSlotI src) %{
  match(Set dst src);
  ins_cost(125);

  format %{ "MOV    $dst,$src" %}
  opcode(0x8B);
  ins_encode( OpcP, RegMem(dst,src));
  ins_pipe( ialu_reg_mem );
%}

instruct loadSSL(eRegL dst, stackSlotL src) %{
  match(Set dst src);

  ins_cost(200);
  format %{ "MOV    $dst,$src.lo\n\t"
            "MOV    $dst+4,$src.hi" %}
  opcode(0x8B, 0x8B);
  ins_encode( OpcP, RegMem( dst, src ), OpcS, RegMem_Hi( dst, src ) );
  ins_pipe( ialu_mem_long_reg );
%}

// Load Stack Slot
instruct loadSSP(eRegP dst, stackSlotP src) %{
  match(Set dst src);
  ins_cost(125);

  format %{ "MOV    $dst,$src" %}
  opcode(0x8B);
  ins_encode( OpcP, RegMem(dst,src));
  ins_pipe( ialu_reg_mem );
%}

// Load Stack Slot
instruct loadSSF(regFPR dst, stackSlotF src) %{
  match(Set dst src);
  ins_cost(125);

  format %{ "FLD_S  $src\n\t"
            "FSTP   $dst" %}
  opcode(0xD9);               /* D9 /0, FLD m32real */
  ins_encode( OpcP, RMopc_Mem_no_oop(0x00,src),
              Pop_Reg_FPR(dst) );
  ins_pipe( fpu_reg_mem );
%}

// Load Stack Slot
instruct loadSSD(regDPR dst, stackSlotD src) %{
  match(Set dst src);
  ins_cost(125);

  format %{ "FLD_D  $src\n\t"
            "FSTP   $dst" %}
  opcode(0xDD);               /* DD /0, FLD m64real */
  ins_encode( OpcP, RMopc_Mem_no_oop(0x00,src),
              Pop_Reg_DPR(dst) );
  ins_pipe( fpu_reg_mem );
%}

// Prefetch instructions for allocation.
// Must be safe to execute with invalid address (cannot fault).

instruct prefetchAlloc0( memory mem ) %{
  predicate(UseSSE==0 && AllocatePrefetchInstr!=3);
  match(PrefetchAllocation mem);
  ins_cost(0);
  size(0);
  format %{ "Prefetch allocation (non-SSE is empty encoding)" %}
  ins_encode();
  ins_pipe(empty);
%}

instruct prefetchAlloc( memory mem ) %{
  predicate(AllocatePrefetchInstr==3);
  match( PrefetchAllocation mem );
  ins_cost(100);

  format %{ "PREFETCHW $mem\t! Prefetch allocation into L1 cache and mark modified" %}
  ins_encode %{
    __ prefetchw($mem$$Address);
  %}
  ins_pipe(ialu_mem);
%}

instruct prefetchAllocNTA( memory mem ) %{
  predicate(UseSSE>=1 && AllocatePrefetchInstr==0);
  match(PrefetchAllocation mem);
  ins_cost(100);

  format %{ "PREFETCHNTA $mem\t! Prefetch allocation into non-temporal cache for write" %}
  ins_encode %{
    __ prefetchnta($mem$$Address);
  %}
  ins_pipe(ialu_mem);
%}

instruct prefetchAllocT0( memory mem ) %{
  predicate(UseSSE>=1 && AllocatePrefetchInstr==1);
  match(PrefetchAllocation mem);
  ins_cost(100);

  format %{ "PREFETCHT0 $mem\t! Prefetch allocation into L1 and L2 caches for write" %}
  ins_encode %{
    __ prefetcht0($mem$$Address);
  %}
  ins_pipe(ialu_mem);
%}

instruct prefetchAllocT2( memory mem ) %{
  predicate(UseSSE>=1 && AllocatePrefetchInstr==2);
  match(PrefetchAllocation mem);
  ins_cost(100);

  format %{ "PREFETCHT2 $mem\t! Prefetch allocation into L2 cache for write" %}
  ins_encode %{
    __ prefetcht2($mem$$Address);
  %}
  ins_pipe(ialu_mem);
%}

//----------Store Instructions-------------------------------------------------

// Store Byte
instruct storeB(memory mem, xRegI src) %{
  match(Set mem (StoreB mem src));

  ins_cost(125);
  format %{ "MOV8   $mem,$src" %}
  opcode(0x88);
  ins_encode( OpcP, RegMem( src, mem ) );
  ins_pipe( ialu_mem_reg );
%}

// Store Char/Short
instruct storeC(memory mem, rRegI src) %{
  match(Set mem (StoreC mem src));

  ins_cost(125);
  format %{ "MOV16  $mem,$src" %}
  opcode(0x89, 0x66);
  ins_encode( OpcS, OpcP, RegMem( src, mem ) );
  ins_pipe( ialu_mem_reg );
%}

// Store Integer
instruct storeI(memory mem, rRegI src) %{
  match(Set mem (StoreI mem src));

  ins_cost(125);
  format %{ "MOV    $mem,$src" %}
  opcode(0x89);
  ins_encode( OpcP, RegMem( src, mem ) );
  ins_pipe( ialu_mem_reg );
%}

// Store Long
instruct storeL(long_memory mem, eRegL src) %{
  predicate(!((StoreLNode*)n)->require_atomic_access());
  match(Set mem (StoreL mem src));

  ins_cost(200);
  format %{ "MOV    $mem,$src.lo\n\t"
            "MOV    $mem+4,$src.hi" %}
  opcode(0x89, 0x89);
  ins_encode( OpcP, RegMem( src, mem ), OpcS, RegMem_Hi( src, mem ) );
  ins_pipe( ialu_mem_long_reg );
%}

// Store Long to Integer
instruct storeL2I(memory mem, eRegL src) %{
  match(Set mem (StoreI mem (ConvL2I src)));

  format %{ "MOV    $mem,$src.lo\t# long -> int" %}
  ins_encode %{
    __ movl($mem$$Address, $src$$Register);
  %}
  ins_pipe(ialu_mem_reg);
%}

// Volatile Store Long.  Must be atomic, so move it into
// the FP TOS and then do a 64-bit FIST.  Has to probe the
// target address before the store (for null-ptr checks)
// so the memory operand is used twice in the encoding.
instruct storeL_volatile(memory mem, stackSlotL src, eFlagsReg cr ) %{
  predicate(UseSSE<=1 && ((StoreLNode*)n)->require_atomic_access());
  match(Set mem (StoreL mem src));
  effect( KILL cr );
  ins_cost(400);
  format %{ "CMP    $mem,EAX\t# Probe address for implicit null check\n\t"
            "FILD   $src\n\t"
            "FISTp  $mem\t # 64-bit atomic volatile long store" %}
  opcode(0x3B);
  ins_encode( OpcP, RegMem( EAX, mem ), enc_storeL_volatile(mem,src));
  ins_pipe( fpu_reg_mem );
%}

instruct storeLX_volatile(memory mem, stackSlotL src, regD tmp, eFlagsReg cr) %{
  predicate(UseSSE>=2 && ((StoreLNode*)n)->require_atomic_access());
  match(Set mem (StoreL mem src));
  effect( TEMP tmp, KILL cr );
  ins_cost(380);
  format %{ "CMP    $mem,EAX\t# Probe address for implicit null check\n\t"
            "MOVSD  $tmp,$src\n\t"
            "MOVSD  $mem,$tmp\t # 64-bit atomic volatile long store" %}
  ins_encode %{
    __ cmpl(rax, $mem$$Address);
    __ movdbl($tmp$$XMMRegister, Address(rsp, $src$$disp));
    __ movdbl($mem$$Address, $tmp$$XMMRegister);
  %}
  ins_pipe( pipe_slow );
%}

instruct storeLX_reg_volatile(memory mem, eRegL src, regD tmp2, regD tmp, eFlagsReg cr) %{
  predicate(UseSSE>=2 && ((StoreLNode*)n)->require_atomic_access());
  match(Set mem (StoreL mem src));
  effect( TEMP tmp2 , TEMP tmp, KILL cr );
  ins_cost(360);
  format %{ "CMP    $mem,EAX\t# Probe address for implicit null check\n\t"
            "MOVD   $tmp,$src.lo\n\t"
            "MOVD   $tmp2,$src.hi\n\t"
            "PUNPCKLDQ $tmp,$tmp2\n\t"
            "MOVSD  $mem,$tmp\t # 64-bit atomic volatile long store" %}
  ins_encode %{
    __ cmpl(rax, $mem$$Address);
    __ movdl($tmp$$XMMRegister, $src$$Register);
    __ movdl($tmp2$$XMMRegister, HIGH_FROM_LOW($src$$Register));
    __ punpckldq($tmp$$XMMRegister, $tmp2$$XMMRegister);
    __ movdbl($mem$$Address, $tmp$$XMMRegister);
  %}
  ins_pipe( pipe_slow );
%}

// Store Pointer; for storing unknown oops and raw pointers
instruct storeP(memory mem, anyRegP src) %{
  match(Set mem (StoreP mem src));

  ins_cost(125);
  format %{ "MOV    $mem,$src" %}
  opcode(0x89);
  ins_encode( OpcP, RegMem( src, mem ) );
  ins_pipe( ialu_mem_reg );
%}

// Store Integer Immediate
instruct storeImmI(memory mem, immI src) %{
  match(Set mem (StoreI mem src));

  ins_cost(150);
  format %{ "MOV    $mem,$src" %}
  opcode(0xC7);               /* C7 /0 */
  ins_encode( OpcP, RMopc_Mem(0x00,mem),  Con32( src ));
  ins_pipe( ialu_mem_imm );
%}

// Store Short/Char Immediate
instruct storeImmI16(memory mem, immI16 src) %{
  predicate(UseStoreImmI16);
  match(Set mem (StoreC mem src));

  ins_cost(150);
  format %{ "MOV16  $mem,$src" %}
  opcode(0xC7);     /* C7 /0 Same as 32 store immediate with prefix */
  ins_encode( SizePrefix, OpcP, RMopc_Mem(0x00,mem),  Con16( src ));
  ins_pipe( ialu_mem_imm );
%}

// Store Pointer Immediate; null pointers or constant oops that do not
// need card-mark barriers.
instruct storeImmP(memory mem, immP src) %{
  match(Set mem (StoreP mem src));

  ins_cost(150);
  format %{ "MOV    $mem,$src" %}
  opcode(0xC7);               /* C7 /0 */
  ins_encode( OpcP, RMopc_Mem(0x00,mem),  Con32( src ));
  ins_pipe( ialu_mem_imm );
%}

// Store Byte Immediate
instruct storeImmB(memory mem, immI8 src) %{
  match(Set mem (StoreB mem src));

  ins_cost(150);
  format %{ "MOV8   $mem,$src" %}
  opcode(0xC6);               /* C6 /0 */
  ins_encode( OpcP, RMopc_Mem(0x00,mem),  Con8or32( src ));
  ins_pipe( ialu_mem_imm );
%}

// Store CMS card-mark Immediate
instruct storeImmCM(memory mem, immI8 src) %{
  match(Set mem (StoreCM mem src));

  ins_cost(150);
  format %{ "MOV8   $mem,$src\t! CMS card-mark imm0" %}
  opcode(0xC6);               /* C6 /0 */
  ins_encode( OpcP, RMopc_Mem(0x00,mem),  Con8or32( src ));
  ins_pipe( ialu_mem_imm );
%}

// Store Double
instruct storeDPR( memory mem, regDPR1 src) %{
  predicate(UseSSE<=1);
  match(Set mem (StoreD mem src));

  ins_cost(100);
  format %{ "FST_D  $mem,$src" %}
  opcode(0xDD);       /* DD /2 */
  ins_encode( enc_FPR_store(mem,src) );
  ins_pipe( fpu_mem_reg );
%}

// Store double does rounding on x86
instruct storeDPR_rounded( memory mem, regDPR1 src) %{
  predicate(UseSSE<=1);
  match(Set mem (StoreD mem (RoundDouble src)));

  ins_cost(100);
  format %{ "FST_D  $mem,$src\t# round" %}
  opcode(0xDD);       /* DD /2 */
  ins_encode( enc_FPR_store(mem,src) );
  ins_pipe( fpu_mem_reg );
%}

// Store XMM register to memory (double-precision floating points)
// MOVSD instruction
instruct storeD(memory mem, regD src) %{
  predicate(UseSSE>=2);
  match(Set mem (StoreD mem src));
  ins_cost(95);
  format %{ "MOVSD  $mem,$src" %}
  ins_encode %{
    __ movdbl($mem$$Address, $src$$XMMRegister);
  %}
  ins_pipe( pipe_slow );
%}

// Load Double
instruct MoveD2VL(vlRegD dst, regD src) %{
  match(Set dst src);
  format %{ "movsd $dst,$src\t! load double (8 bytes)" %}
  ins_encode %{
    __ movdbl($dst$$XMMRegister, $src$$XMMRegister);
  %}
  ins_pipe( fpu_reg_reg );
%}

// Load Double
instruct MoveVL2D(regD dst, vlRegD src) %{
  match(Set dst src);
  format %{ "movsd $dst,$src\t! load double (8 bytes)" %}
  ins_encode %{
    __ movdbl($dst$$XMMRegister, $src$$XMMRegister);
  %}
  ins_pipe( fpu_reg_reg );
%}

// Store XMM register to memory (single-precision floating point)
// MOVSS instruction
instruct storeF(memory mem, regF src) %{
  predicate(UseSSE>=1);
  match(Set mem (StoreF mem src));
  ins_cost(95);
  format %{ "MOVSS  $mem,$src" %}
  ins_encode %{
    __ movflt($mem$$Address, $src$$XMMRegister);
  %}
  ins_pipe( pipe_slow );
%}

// Load Float
instruct MoveF2VL(vlRegF dst, regF src) %{
  match(Set dst src);
  format %{ "movss $dst,$src\t! load float (4 bytes)" %}
  ins_encode %{
    __ movflt($dst$$XMMRegister, $src$$XMMRegister);
  %}
  ins_pipe( fpu_reg_reg );
%}

// Load Float
instruct MoveVL2F(regF dst, vlRegF src) %{
  match(Set dst src);
  format %{ "movss $dst,$src\t! load float (4 bytes)" %}
  ins_encode %{
    __ movflt($dst$$XMMRegister, $src$$XMMRegister);
  %}
  ins_pipe( fpu_reg_reg );
%}

// Store Float
instruct storeFPR( memory mem, regFPR1 src) %{
  predicate(UseSSE==0);
  match(Set mem (StoreF mem src));

  ins_cost(100);
  format %{ "FST_S  $mem,$src" %}
  opcode(0xD9);       /* D9 /2 */
  ins_encode( enc_FPR_store(mem,src) );
  ins_pipe( fpu_mem_reg );
%}

// Store Float does rounding on x86
instruct storeFPR_rounded( memory mem, regFPR1 src) %{
  predicate(UseSSE==0);
  match(Set mem (StoreF mem (RoundFloat src)));

  ins_cost(100);
  format %{ "FST_S  $mem,$src\t# round" %}
  opcode(0xD9);       /* D9 /2 */
  ins_encode( enc_FPR_store(mem,src) );
  ins_pipe( fpu_mem_reg );
%}

// Store Float does rounding on x86
instruct storeFPR_Drounded( memory mem, regDPR1 src) %{
  predicate(UseSSE<=1);
  match(Set mem (StoreF mem (ConvD2F src)));

  ins_cost(100);
  format %{ "FST_S  $mem,$src\t# D-round" %}
  opcode(0xD9);       /* D9 /2 */
  ins_encode( enc_FPR_store(mem,src) );
  ins_pipe( fpu_mem_reg );
%}

// Store immediate Float value (it is faster than store from FPU register)
// The instruction usage is guarded by predicate in operand immFPR().
instruct storeFPR_imm( memory mem, immFPR src) %{
  match(Set mem (StoreF mem src));

  ins_cost(50);
  format %{ "MOV    $mem,$src\t# store float" %}
  opcode(0xC7);               /* C7 /0 */
  ins_encode( OpcP, RMopc_Mem(0x00,mem),  Con32FPR_as_bits( src ));
  ins_pipe( ialu_mem_imm );
%}

// Store immediate Float value (it is faster than store from XMM register)
// The instruction usage is guarded by predicate in operand immF().
instruct storeF_imm( memory mem, immF src) %{
  match(Set mem (StoreF mem src));

  ins_cost(50);
  format %{ "MOV    $mem,$src\t# store float" %}
  opcode(0xC7);               /* C7 /0 */
  ins_encode( OpcP, RMopc_Mem(0x00,mem),  Con32F_as_bits( src ));
  ins_pipe( ialu_mem_imm );
%}

// Store Integer to stack slot
instruct storeSSI(stackSlotI dst, rRegI src) %{
  match(Set dst src);

  ins_cost(100);
  format %{ "MOV    $dst,$src" %}
  opcode(0x89);
  ins_encode( OpcPRegSS( dst, src ) );
  ins_pipe( ialu_mem_reg );
%}

// Store Integer to stack slot
instruct storeSSP(stackSlotP dst, eRegP src) %{
  match(Set dst src);

  ins_cost(100);
  format %{ "MOV    $dst,$src" %}
  opcode(0x89);
  ins_encode( OpcPRegSS( dst, src ) );
  ins_pipe( ialu_mem_reg );
%}

// Store Long to stack slot
instruct storeSSL(stackSlotL dst, eRegL src) %{
  match(Set dst src);

  ins_cost(200);
  format %{ "MOV    $dst,$src.lo\n\t"
            "MOV    $dst+4,$src.hi" %}
  opcode(0x89, 0x89);
  ins_encode( OpcP, RegMem( src, dst ), OpcS, RegMem_Hi( src, dst ) );
  ins_pipe( ialu_mem_long_reg );
%}

//----------MemBar Instructions-----------------------------------------------
// Memory barrier flavors

instruct membar_acquire() %{
  match(MemBarAcquire);
  match(LoadFence);
  ins_cost(400);

  size(0);
  format %{ "MEMBAR-acquire ! (empty encoding)" %}
  ins_encode();
  ins_pipe(empty);
%}

instruct membar_acquire_lock() %{
  match(MemBarAcquireLock);
  ins_cost(0);

  size(0);
  format %{ "MEMBAR-acquire (prior CMPXCHG in FastLock so empty encoding)" %}
  ins_encode( );
  ins_pipe(empty);
%}

instruct membar_release() %{
  match(MemBarRelease);
  match(StoreFence);
  ins_cost(400);

  size(0);
  format %{ "MEMBAR-release ! (empty encoding)" %}
  ins_encode( );
  ins_pipe(empty);
%}

instruct membar_release_lock() %{
  match(MemBarReleaseLock);
  ins_cost(0);

  size(0);
  format %{ "MEMBAR-release (a FastUnlock follows so empty encoding)" %}
  ins_encode( );
  ins_pipe(empty);
%}

instruct membar_volatile(eFlagsReg cr) %{
  match(MemBarVolatile);
  effect(KILL cr);
  ins_cost(400);

  format %{
    $$template
    $$emit$$"LOCK ADDL [ESP + #0], 0\t! membar_volatile"
  %}
  ins_encode %{
    __ membar(Assembler::StoreLoad);
  %}
  ins_pipe(pipe_slow);
%}

instruct unnecessary_membar_volatile() %{
  match(MemBarVolatile);
  predicate(Matcher::post_store_load_barrier(n));
  ins_cost(0);

  size(0);
  format %{ "MEMBAR-volatile (unnecessary so empty encoding)" %}
  ins_encode( );
  ins_pipe(empty);
%}

instruct membar_storestore() %{
  match(MemBarStoreStore);
  ins_cost(0);

  size(0);
  format %{ "MEMBAR-storestore (empty encoding)" %}
  ins_encode( );
  ins_pipe(empty);
%}

//----------Move Instructions--------------------------------------------------
instruct castX2P(eAXRegP dst, eAXRegI src) %{
  match(Set dst (CastX2P src));
  format %{ "# X2P  $dst, $src" %}
  ins_encode( /*empty encoding*/ );
  ins_cost(0);
  ins_pipe(empty);
%}

instruct castP2X(rRegI dst, eRegP src ) %{
  match(Set dst (CastP2X src));
  ins_cost(50);
  format %{ "MOV    $dst, $src\t# CastP2X" %}
  ins_encode( enc_Copy( dst, src) );
  ins_pipe( ialu_reg_reg );
%}

//----------Conditional Move---------------------------------------------------
// Conditional move
instruct jmovI_reg(cmpOp cop, eFlagsReg cr, rRegI dst, rRegI src) %{
  predicate(!VM_Version::supports_cmov() );
  match(Set dst (CMoveI (Binary cop cr) (Binary dst src)));
  ins_cost(200);
  format %{ "J$cop,us skip\t# signed cmove\n\t"
            "MOV    $dst,$src\n"
      "skip:" %}
  ins_encode %{
    Label Lskip;
    // Invert sense of branch from sense of CMOV
    __ jccb((Assembler::Condition)($cop$$cmpcode^1), Lskip);
    __ movl($dst$$Register, $src$$Register);
    __ bind(Lskip);
  %}
  ins_pipe( pipe_cmov_reg );
%}

instruct jmovI_regU(cmpOpU cop, eFlagsRegU cr, rRegI dst, rRegI src) %{
  predicate(!VM_Version::supports_cmov() );
  match(Set dst (CMoveI (Binary cop cr) (Binary dst src)));
  ins_cost(200);
  format %{ "J$cop,us skip\t# unsigned cmove\n\t"
            "MOV    $dst,$src\n"
      "skip:" %}
  ins_encode %{
    Label Lskip;
    // Invert sense of branch from sense of CMOV
    __ jccb((Assembler::Condition)($cop$$cmpcode^1), Lskip);
    __ movl($dst$$Register, $src$$Register);
    __ bind(Lskip);
  %}
  ins_pipe( pipe_cmov_reg );
%}

instruct cmovI_reg(rRegI dst, rRegI src, eFlagsReg cr, cmpOp cop ) %{
  predicate(VM_Version::supports_cmov() );
  match(Set dst (CMoveI (Binary cop cr) (Binary dst src)));
  ins_cost(200);
  format %{ "CMOV$cop $dst,$src" %}
  opcode(0x0F,0x40);
  ins_encode( enc_cmov(cop), RegReg( dst, src ) );
  ins_pipe( pipe_cmov_reg );
%}

instruct cmovI_regU( cmpOpU cop, eFlagsRegU cr, rRegI dst, rRegI src ) %{
  predicate(VM_Version::supports_cmov() );
  match(Set dst (CMoveI (Binary cop cr) (Binary dst src)));
  ins_cost(200);
  format %{ "CMOV$cop $dst,$src" %}
  opcode(0x0F,0x40);
  ins_encode( enc_cmov(cop), RegReg( dst, src ) );
  ins_pipe( pipe_cmov_reg );
%}

instruct cmovI_regUCF( cmpOpUCF cop, eFlagsRegUCF cr, rRegI dst, rRegI src ) %{
  predicate(VM_Version::supports_cmov() );
  match(Set dst (CMoveI (Binary cop cr) (Binary dst src)));
  ins_cost(200);
  expand %{
    cmovI_regU(cop, cr, dst, src);
  %}
%}

// Conditional move
instruct cmovI_mem(cmpOp cop, eFlagsReg cr, rRegI dst, memory src) %{
  predicate(VM_Version::supports_cmov() );
  match(Set dst (CMoveI (Binary cop cr) (Binary dst (LoadI src))));
  ins_cost(250);
  format %{ "CMOV$cop $dst,$src" %}
  opcode(0x0F,0x40);
  ins_encode( enc_cmov(cop), RegMem( dst, src ) );
  ins_pipe( pipe_cmov_mem );
%}

// Conditional move
instruct cmovI_memU(cmpOpU cop, eFlagsRegU cr, rRegI dst, memory src) %{
  predicate(VM_Version::supports_cmov() );
  match(Set dst (CMoveI (Binary cop cr) (Binary dst (LoadI src))));
  ins_cost(250);
  format %{ "CMOV$cop $dst,$src" %}
  opcode(0x0F,0x40);
  ins_encode( enc_cmov(cop), RegMem( dst, src ) );
  ins_pipe( pipe_cmov_mem );
%}

instruct cmovI_memUCF(cmpOpUCF cop, eFlagsRegUCF cr, rRegI dst, memory src) %{
  predicate(VM_Version::supports_cmov() );
  match(Set dst (CMoveI (Binary cop cr) (Binary dst (LoadI src))));
  ins_cost(250);
  expand %{
    cmovI_memU(cop, cr, dst, src);
  %}
%}

// Conditional move
instruct cmovP_reg(eRegP dst, eRegP src, eFlagsReg cr, cmpOp cop ) %{
  predicate(VM_Version::supports_cmov() );
  match(Set dst (CMoveP (Binary cop cr) (Binary dst src)));
  ins_cost(200);
  format %{ "CMOV$cop $dst,$src\t# ptr" %}
  opcode(0x0F,0x40);
  ins_encode( enc_cmov(cop), RegReg( dst, src ) );
  ins_pipe( pipe_cmov_reg );
%}

// Conditional move (non-P6 version)
// Note:  a CMoveP is generated for  stubs and native wrappers
//        regardless of whether we are on a P6, so we
//        emulate a cmov here
instruct cmovP_reg_nonP6(eRegP dst, eRegP src, eFlagsReg cr, cmpOp cop ) %{
  match(Set dst (CMoveP (Binary cop cr) (Binary dst src)));
  ins_cost(300);
  format %{ "Jn$cop   skip\n\t"
          "MOV    $dst,$src\t# pointer\n"
      "skip:" %}
  opcode(0x8b);
  ins_encode( enc_cmov_branch(cop, 0x2), OpcP, RegReg(dst, src));
  ins_pipe( pipe_cmov_reg );
%}

// Conditional move
instruct cmovP_regU(cmpOpU cop, eFlagsRegU cr, eRegP dst, eRegP src ) %{
  predicate(VM_Version::supports_cmov() );
  match(Set dst (CMoveP (Binary cop cr) (Binary dst src)));
  ins_cost(200);
  format %{ "CMOV$cop $dst,$src\t# ptr" %}
  opcode(0x0F,0x40);
  ins_encode( enc_cmov(cop), RegReg( dst, src ) );
  ins_pipe( pipe_cmov_reg );
%}

instruct cmovP_regUCF(cmpOpUCF cop, eFlagsRegUCF cr, eRegP dst, eRegP src ) %{
  predicate(VM_Version::supports_cmov() );
  match(Set dst (CMoveP (Binary cop cr) (Binary dst src)));
  ins_cost(200);
  expand %{
    cmovP_regU(cop, cr, dst, src);
  %}
%}

// DISABLED: Requires the ADLC to emit a bottom_type call that
// correctly meets the two pointer arguments; one is an incoming
// register but the other is a memory operand.  ALSO appears to
// be buggy with implicit null checks.
//
//// Conditional move
//instruct cmovP_mem(cmpOp cop, eFlagsReg cr, eRegP dst, memory src) %{
//  predicate(VM_Version::supports_cmov() );
//  match(Set dst (CMoveP (Binary cop cr) (Binary dst (LoadP src))));
//  ins_cost(250);
//  format %{ "CMOV$cop $dst,$src\t# ptr" %}
//  opcode(0x0F,0x40);
//  ins_encode( enc_cmov(cop), RegMem( dst, src ) );
//  ins_pipe( pipe_cmov_mem );
//%}
//
//// Conditional move
//instruct cmovP_memU(cmpOpU cop, eFlagsRegU cr, eRegP dst, memory src) %{
//  predicate(VM_Version::supports_cmov() );
//  match(Set dst (CMoveP (Binary cop cr) (Binary dst (LoadP src))));
//  ins_cost(250);
//  format %{ "CMOV$cop $dst,$src\t# ptr" %}
//  opcode(0x0F,0x40);
//  ins_encode( enc_cmov(cop), RegMem( dst, src ) );
//  ins_pipe( pipe_cmov_mem );
//%}

// Conditional move
instruct fcmovDPR_regU(cmpOp_fcmov cop, eFlagsRegU cr, regDPR1 dst, regDPR src) %{
  predicate(UseSSE<=1);
  match(Set dst (CMoveD (Binary cop cr) (Binary dst src)));
  ins_cost(200);
  format %{ "FCMOV$cop $dst,$src\t# double" %}
  opcode(0xDA);
  ins_encode( enc_cmov_dpr(cop,src) );
  ins_pipe( pipe_cmovDPR_reg );
%}

// Conditional move
instruct fcmovFPR_regU(cmpOp_fcmov cop, eFlagsRegU cr, regFPR1 dst, regFPR src) %{
  predicate(UseSSE==0);
  match(Set dst (CMoveF (Binary cop cr) (Binary dst src)));
  ins_cost(200);
  format %{ "FCMOV$cop $dst,$src\t# float" %}
  opcode(0xDA);
  ins_encode( enc_cmov_dpr(cop,src) );
  ins_pipe( pipe_cmovDPR_reg );
%}

// Float CMOV on Intel doesn't handle *signed* compares, only unsigned.
instruct fcmovDPR_regS(cmpOp cop, eFlagsReg cr, regDPR dst, regDPR src) %{
  predicate(UseSSE<=1);
  match(Set dst (CMoveD (Binary cop cr) (Binary dst src)));
  ins_cost(200);
  format %{ "Jn$cop   skip\n\t"
            "MOV    $dst,$src\t# double\n"
      "skip:" %}
  opcode (0xdd, 0x3);     /* DD D8+i or DD /3 */
  ins_encode( enc_cmov_branch( cop, 0x4 ), Push_Reg_DPR(src), OpcP, RegOpc(dst) );
  ins_pipe( pipe_cmovDPR_reg );
%}

// Float CMOV on Intel doesn't handle *signed* compares, only unsigned.
instruct fcmovFPR_regS(cmpOp cop, eFlagsReg cr, regFPR dst, regFPR src) %{
  predicate(UseSSE==0);
  match(Set dst (CMoveF (Binary cop cr) (Binary dst src)));
  ins_cost(200);
  format %{ "Jn$cop    skip\n\t"
            "MOV    $dst,$src\t# float\n"
      "skip:" %}
  opcode (0xdd, 0x3);     /* DD D8+i or DD /3 */
  ins_encode( enc_cmov_branch( cop, 0x4 ), Push_Reg_FPR(src), OpcP, RegOpc(dst) );
  ins_pipe( pipe_cmovDPR_reg );
%}

// No CMOVE with SSE/SSE2
instruct fcmovF_regS(cmpOp cop, eFlagsReg cr, regF dst, regF src) %{
  predicate (UseSSE>=1);
  match(Set dst (CMoveF (Binary cop cr) (Binary dst src)));
  ins_cost(200);
  format %{ "Jn$cop   skip\n\t"
            "MOVSS  $dst,$src\t# float\n"
      "skip:" %}
  ins_encode %{
    Label skip;
    // Invert sense of branch from sense of CMOV
    __ jccb((Assembler::Condition)($cop$$cmpcode^1), skip);
    __ movflt($dst$$XMMRegister, $src$$XMMRegister);
    __ bind(skip);
  %}
  ins_pipe( pipe_slow );
%}

// No CMOVE with SSE/SSE2
instruct fcmovD_regS(cmpOp cop, eFlagsReg cr, regD dst, regD src) %{
  predicate (UseSSE>=2);
  match(Set dst (CMoveD (Binary cop cr) (Binary dst src)));
  ins_cost(200);
  format %{ "Jn$cop   skip\n\t"
            "MOVSD  $dst,$src\t# float\n"
      "skip:" %}
  ins_encode %{
    Label skip;
    // Invert sense of branch from sense of CMOV
    __ jccb((Assembler::Condition)($cop$$cmpcode^1), skip);
    __ movdbl($dst$$XMMRegister, $src$$XMMRegister);
    __ bind(skip);
  %}
  ins_pipe( pipe_slow );
%}

// unsigned version
instruct fcmovF_regU(cmpOpU cop, eFlagsRegU cr, regF dst, regF src) %{
  predicate (UseSSE>=1);
  match(Set dst (CMoveF (Binary cop cr) (Binary dst src)));
  ins_cost(200);
  format %{ "Jn$cop   skip\n\t"
            "MOVSS  $dst,$src\t# float\n"
      "skip:" %}
  ins_encode %{
    Label skip;
    // Invert sense of branch from sense of CMOV
    __ jccb((Assembler::Condition)($cop$$cmpcode^1), skip);
    __ movflt($dst$$XMMRegister, $src$$XMMRegister);
    __ bind(skip);
  %}
  ins_pipe( pipe_slow );
%}

instruct fcmovF_regUCF(cmpOpUCF cop, eFlagsRegUCF cr, regF dst, regF src) %{
  predicate (UseSSE>=1);
  match(Set dst (CMoveF (Binary cop cr) (Binary dst src)));
  ins_cost(200);
  expand %{
    fcmovF_regU(cop, cr, dst, src);
  %}
%}

// unsigned version
instruct fcmovD_regU(cmpOpU cop, eFlagsRegU cr, regD dst, regD src) %{
  predicate (UseSSE>=2);
  match(Set dst (CMoveD (Binary cop cr) (Binary dst src)));
  ins_cost(200);
  format %{ "Jn$cop   skip\n\t"
            "MOVSD  $dst,$src\t# float\n"
      "skip:" %}
  ins_encode %{
    Label skip;
    // Invert sense of branch from sense of CMOV
    __ jccb((Assembler::Condition)($cop$$cmpcode^1), skip);
    __ movdbl($dst$$XMMRegister, $src$$XMMRegister);
    __ bind(skip);
  %}
  ins_pipe( pipe_slow );
%}

instruct fcmovD_regUCF(cmpOpUCF cop, eFlagsRegUCF cr, regD dst, regD src) %{
  predicate (UseSSE>=2);
  match(Set dst (CMoveD (Binary cop cr) (Binary dst src)));
  ins_cost(200);
  expand %{
    fcmovD_regU(cop, cr, dst, src);
  %}
%}

instruct cmovL_reg(cmpOp cop, eFlagsReg cr, eRegL dst, eRegL src) %{
  predicate(VM_Version::supports_cmov() );
  match(Set dst (CMoveL (Binary cop cr) (Binary dst src)));
  ins_cost(200);
  format %{ "CMOV$cop $dst.lo,$src.lo\n\t"
            "CMOV$cop $dst.hi,$src.hi" %}
  opcode(0x0F,0x40);
  ins_encode( enc_cmov(cop), RegReg_Lo2( dst, src ), enc_cmov(cop), RegReg_Hi2( dst, src ) );
  ins_pipe( pipe_cmov_reg_long );
%}

instruct cmovL_regU(cmpOpU cop, eFlagsRegU cr, eRegL dst, eRegL src) %{
  predicate(VM_Version::supports_cmov() );
  match(Set dst (CMoveL (Binary cop cr) (Binary dst src)));
  ins_cost(200);
  format %{ "CMOV$cop $dst.lo,$src.lo\n\t"
            "CMOV$cop $dst.hi,$src.hi" %}
  opcode(0x0F,0x40);
  ins_encode( enc_cmov(cop), RegReg_Lo2( dst, src ), enc_cmov(cop), RegReg_Hi2( dst, src ) );
  ins_pipe( pipe_cmov_reg_long );
%}

instruct cmovL_regUCF(cmpOpUCF cop, eFlagsRegUCF cr, eRegL dst, eRegL src) %{
  predicate(VM_Version::supports_cmov() );
  match(Set dst (CMoveL (Binary cop cr) (Binary dst src)));
  ins_cost(200);
  expand %{
    cmovL_regU(cop, cr, dst, src);
  %}
%}

//----------Arithmetic Instructions--------------------------------------------
//----------Addition Instructions----------------------------------------------

// Integer Addition Instructions
instruct addI_eReg(rRegI dst, rRegI src, eFlagsReg cr) %{
  match(Set dst (AddI dst src));
  effect(KILL cr);

  size(2);
  format %{ "ADD    $dst,$src" %}
  opcode(0x03);
  ins_encode( OpcP, RegReg( dst, src) );
  ins_pipe( ialu_reg_reg );
%}

instruct addI_eReg_imm(rRegI dst, immI src, eFlagsReg cr) %{
  match(Set dst (AddI dst src));
  effect(KILL cr);

  format %{ "ADD    $dst,$src" %}
  opcode(0x81, 0x00); /* /0 id */
  ins_encode( OpcSErm( dst, src ), Con8or32( src ) );
  ins_pipe( ialu_reg );
%}

instruct incI_eReg(rRegI dst, immI_1 src, eFlagsReg cr) %{
  predicate(UseIncDec);
  match(Set dst (AddI dst src));
  effect(KILL cr);

  size(1);
  format %{ "INC    $dst" %}
  opcode(0x40); /*  */
  ins_encode( Opc_plus( primary, dst ) );
  ins_pipe( ialu_reg );
%}

instruct leaI_eReg_immI(rRegI dst, rRegI src0, immI src1) %{
  match(Set dst (AddI src0 src1));
  ins_cost(110);

  format %{ "LEA    $dst,[$src0 + $src1]" %}
  opcode(0x8D); /* 0x8D /r */
  ins_encode( OpcP, RegLea( dst, src0, src1 ) );
  ins_pipe( ialu_reg_reg );
%}

instruct leaP_eReg_immI(eRegP dst, eRegP src0, immI src1) %{
  match(Set dst (AddP src0 src1));
  ins_cost(110);

  format %{ "LEA    $dst,[$src0 + $src1]\t# ptr" %}
  opcode(0x8D); /* 0x8D /r */
  ins_encode( OpcP, RegLea( dst, src0, src1 ) );
  ins_pipe( ialu_reg_reg );
%}

instruct decI_eReg(rRegI dst, immI_M1 src, eFlagsReg cr) %{
  predicate(UseIncDec);
  match(Set dst (AddI dst src));
  effect(KILL cr);

  size(1);
  format %{ "DEC    $dst" %}
  opcode(0x48); /*  */
  ins_encode( Opc_plus( primary, dst ) );
  ins_pipe( ialu_reg );
%}

instruct addP_eReg(eRegP dst, rRegI src, eFlagsReg cr) %{
  match(Set dst (AddP dst src));
  effect(KILL cr);

  size(2);
  format %{ "ADD    $dst,$src" %}
  opcode(0x03);
  ins_encode( OpcP, RegReg( dst, src) );
  ins_pipe( ialu_reg_reg );
%}

instruct addP_eReg_imm(eRegP dst, immI src, eFlagsReg cr) %{
  match(Set dst (AddP dst src));
  effect(KILL cr);

  format %{ "ADD    $dst,$src" %}
  opcode(0x81,0x00); /* Opcode 81 /0 id */
  // ins_encode( RegImm( dst, src) );
  ins_encode( OpcSErm( dst, src ), Con8or32( src ) );
  ins_pipe( ialu_reg );
%}

instruct addI_eReg_mem(rRegI dst, memory src, eFlagsReg cr) %{
  match(Set dst (AddI dst (LoadI src)));
  effect(KILL cr);

  ins_cost(125);
  format %{ "ADD    $dst,$src" %}
  opcode(0x03);
  ins_encode( OpcP, RegMem( dst, src) );
  ins_pipe( ialu_reg_mem );
%}

instruct addI_mem_eReg(memory dst, rRegI src, eFlagsReg cr) %{
  match(Set dst (StoreI dst (AddI (LoadI dst) src)));
  effect(KILL cr);

  ins_cost(150);
  format %{ "ADD    $dst,$src" %}
  opcode(0x01);  /* Opcode 01 /r */
  ins_encode( OpcP, RegMem( src, dst ) );
  ins_pipe( ialu_mem_reg );
%}

// Add Memory with Immediate
instruct addI_mem_imm(memory dst, immI src, eFlagsReg cr) %{
  match(Set dst (StoreI dst (AddI (LoadI dst) src)));
  effect(KILL cr);

  ins_cost(125);
  format %{ "ADD    $dst,$src" %}
  opcode(0x81);               /* Opcode 81 /0 id */
  ins_encode( OpcSE( src ), RMopc_Mem(0x00,dst), Con8or32( src ) );
  ins_pipe( ialu_mem_imm );
%}

instruct incI_mem(memory dst, immI_1 src, eFlagsReg cr) %{
  match(Set dst (StoreI dst (AddI (LoadI dst) src)));
  effect(KILL cr);

  ins_cost(125);
  format %{ "INC    $dst" %}
  opcode(0xFF);               /* Opcode FF /0 */
  ins_encode( OpcP, RMopc_Mem(0x00,dst));
  ins_pipe( ialu_mem_imm );
%}

instruct decI_mem(memory dst, immI_M1 src, eFlagsReg cr) %{
  match(Set dst (StoreI dst (AddI (LoadI dst) src)));
  effect(KILL cr);

  ins_cost(125);
  format %{ "DEC    $dst" %}
  opcode(0xFF);               /* Opcode FF /1 */
  ins_encode( OpcP, RMopc_Mem(0x01,dst));
  ins_pipe( ialu_mem_imm );
%}


instruct checkCastPP( eRegP dst ) %{
  match(Set dst (CheckCastPP dst));

  size(0);
  format %{ "#checkcastPP of $dst" %}
  ins_encode( /*empty encoding*/ );
  ins_pipe( empty );
%}

instruct castPP( eRegP dst ) %{
  match(Set dst (CastPP dst));
  format %{ "#castPP of $dst" %}
  ins_encode( /*empty encoding*/ );
  ins_pipe( empty );
%}

instruct castII( rRegI dst ) %{
  match(Set dst (CastII dst));
  format %{ "#castII of $dst" %}
  ins_encode( /*empty encoding*/ );
  ins_cost(0);
  ins_pipe( empty );
%}

// Load-locked - same as a regular pointer load when used with compare-swap
instruct loadPLocked(eRegP dst, memory mem) %{
  match(Set dst (LoadPLocked mem));

  ins_cost(125);
  format %{ "MOV    $dst,$mem\t# Load ptr. locked" %}
  opcode(0x8B);
  ins_encode( OpcP, RegMem(dst,mem));
  ins_pipe( ialu_reg_mem );
%}

// Conditional-store of the updated heap-top.
// Used during allocation of the shared heap.
// Sets flags (EQ) on success.  Implemented with a CMPXCHG on Intel.
instruct storePConditional( memory heap_top_ptr, eAXRegP oldval, eRegP newval, eFlagsReg cr ) %{
  match(Set cr (StorePConditional heap_top_ptr (Binary oldval newval)));
  // EAX is killed if there is contention, but then it's also unused.
  // In the common case of no contention, EAX holds the new oop address.
  format %{ "CMPXCHG $heap_top_ptr,$newval\t# If EAX==$heap_top_ptr Then store $newval into $heap_top_ptr" %}
  ins_encode( lock_prefix, Opcode(0x0F), Opcode(0xB1), RegMem(newval,heap_top_ptr) );
  ins_pipe( pipe_cmpxchg );
%}

// Conditional-store of an int value.
// ZF flag is set on success, reset otherwise.  Implemented with a CMPXCHG on Intel.
instruct storeIConditional( memory mem, eAXRegI oldval, rRegI newval, eFlagsReg cr ) %{
  match(Set cr (StoreIConditional mem (Binary oldval newval)));
  effect(KILL oldval);
  format %{ "CMPXCHG $mem,$newval\t# If EAX==$mem Then store $newval into $mem" %}
  ins_encode( lock_prefix, Opcode(0x0F), Opcode(0xB1), RegMem(newval, mem) );
  ins_pipe( pipe_cmpxchg );
%}

// Conditional-store of a long value.
// ZF flag is set on success, reset otherwise.  Implemented with a CMPXCHG8 on Intel.
instruct storeLConditional( memory mem, eADXRegL oldval, eBCXRegL newval, eFlagsReg cr ) %{
  match(Set cr (StoreLConditional mem (Binary oldval newval)));
  effect(KILL oldval);
  format %{ "XCHG   EBX,ECX\t# correct order for CMPXCHG8 instruction\n\t"
            "CMPXCHG8 $mem,ECX:EBX\t# If EDX:EAX==$mem Then store ECX:EBX into $mem\n\t"
            "XCHG   EBX,ECX"
  %}
  ins_encode %{
    // Note: we need to swap rbx, and rcx before and after the
    //       cmpxchg8 instruction because the instruction uses
    //       rcx as the high order word of the new value to store but
    //       our register encoding uses rbx.
    __ xchgl(as_Register(EBX_enc), as_Register(ECX_enc));
    __ lock();
    __ cmpxchg8($mem$$Address);
    __ xchgl(as_Register(EBX_enc), as_Register(ECX_enc));
  %}
  ins_pipe( pipe_cmpxchg );
%}

// No flag versions for CompareAndSwap{P,I,L} because matcher can't match them

instruct compareAndSwapL( rRegI res, eSIRegP mem_ptr, eADXRegL oldval, eBCXRegL newval, eFlagsReg cr ) %{
  predicate(VM_Version::supports_cx8());
  match(Set res (CompareAndSwapL mem_ptr (Binary oldval newval)));
  match(Set res (WeakCompareAndSwapL mem_ptr (Binary oldval newval)));
  effect(KILL cr, KILL oldval);
  format %{ "CMPXCHG8 [$mem_ptr],$newval\t# If EDX:EAX==[$mem_ptr] Then store $newval into [$mem_ptr]\n\t"
            "MOV    $res,0\n\t"
            "JNE,s  fail\n\t"
            "MOV    $res,1\n"
          "fail:" %}
  ins_encode( enc_cmpxchg8(mem_ptr),
              enc_flags_ne_to_boolean(res) );
  ins_pipe( pipe_cmpxchg );
%}

instruct compareAndSwapP( rRegI res,  pRegP mem_ptr, eAXRegP oldval, eCXRegP newval, eFlagsReg cr) %{
  match(Set res (CompareAndSwapP mem_ptr (Binary oldval newval)));
  match(Set res (WeakCompareAndSwapP mem_ptr (Binary oldval newval)));
  effect(KILL cr, KILL oldval);
  format %{ "CMPXCHG [$mem_ptr],$newval\t# If EAX==[$mem_ptr] Then store $newval into [$mem_ptr]\n\t"
            "MOV    $res,0\n\t"
            "JNE,s  fail\n\t"
            "MOV    $res,1\n"
          "fail:" %}
  ins_encode( enc_cmpxchg(mem_ptr), enc_flags_ne_to_boolean(res) );
  ins_pipe( pipe_cmpxchg );
%}

instruct compareAndSwapB( rRegI res, pRegP mem_ptr, eAXRegI oldval, eCXRegI newval, eFlagsReg cr ) %{
  match(Set res (CompareAndSwapB mem_ptr (Binary oldval newval)));
  match(Set res (WeakCompareAndSwapB mem_ptr (Binary oldval newval)));
  effect(KILL cr, KILL oldval);
  format %{ "CMPXCHGB [$mem_ptr],$newval\t# If EAX==[$mem_ptr] Then store $newval into [$mem_ptr]\n\t"
            "MOV    $res,0\n\t"
            "JNE,s  fail\n\t"
            "MOV    $res,1\n"
          "fail:" %}
  ins_encode( enc_cmpxchgb(mem_ptr),
              enc_flags_ne_to_boolean(res) );
  ins_pipe( pipe_cmpxchg );
%}

instruct compareAndSwapS( rRegI res, pRegP mem_ptr, eAXRegI oldval, eCXRegI newval, eFlagsReg cr ) %{
  match(Set res (CompareAndSwapS mem_ptr (Binary oldval newval)));
  match(Set res (WeakCompareAndSwapS mem_ptr (Binary oldval newval)));
  effect(KILL cr, KILL oldval);
  format %{ "CMPXCHGW [$mem_ptr],$newval\t# If EAX==[$mem_ptr] Then store $newval into [$mem_ptr]\n\t"
            "MOV    $res,0\n\t"
            "JNE,s  fail\n\t"
            "MOV    $res,1\n"
          "fail:" %}
  ins_encode( enc_cmpxchgw(mem_ptr),
              enc_flags_ne_to_boolean(res) );
  ins_pipe( pipe_cmpxchg );
%}

instruct compareAndSwapI( rRegI res, pRegP mem_ptr, eAXRegI oldval, eCXRegI newval, eFlagsReg cr) %{
  match(Set res (CompareAndSwapI mem_ptr (Binary oldval newval)));
  match(Set res (WeakCompareAndSwapI mem_ptr (Binary oldval newval)));
  effect(KILL cr, KILL oldval);
  format %{ "CMPXCHG [$mem_ptr],$newval\t# If EAX==[$mem_ptr] Then store $newval into [$mem_ptr]\n\t"
            "MOV    $res,0\n\t"
            "JNE,s  fail\n\t"
            "MOV    $res,1\n"
          "fail:" %}
  ins_encode( enc_cmpxchg(mem_ptr), enc_flags_ne_to_boolean(res) );
  ins_pipe( pipe_cmpxchg );
%}

instruct compareAndExchangeL( eSIRegP mem_ptr, eADXRegL oldval, eBCXRegL newval, eFlagsReg cr ) %{
  predicate(VM_Version::supports_cx8());
  match(Set oldval (CompareAndExchangeL mem_ptr (Binary oldval newval)));
  effect(KILL cr);
  format %{ "CMPXCHG8 [$mem_ptr],$newval\t# If EDX:EAX==[$mem_ptr] Then store $newval into [$mem_ptr]\n\t" %}
  ins_encode( enc_cmpxchg8(mem_ptr) );
  ins_pipe( pipe_cmpxchg );
%}

instruct compareAndExchangeP( pRegP mem_ptr, eAXRegP oldval, eCXRegP newval, eFlagsReg cr) %{
  match(Set oldval (CompareAndExchangeP mem_ptr (Binary oldval newval)));
  effect(KILL cr);
  format %{ "CMPXCHG [$mem_ptr],$newval\t# If EAX==[$mem_ptr] Then store $newval into [$mem_ptr]\n\t" %}
  ins_encode( enc_cmpxchg(mem_ptr) );
  ins_pipe( pipe_cmpxchg );
%}

instruct compareAndExchangeB( pRegP mem_ptr, eAXRegI oldval, eCXRegI newval, eFlagsReg cr) %{
  match(Set oldval (CompareAndExchangeB mem_ptr (Binary oldval newval)));
  effect(KILL cr);
  format %{ "CMPXCHGB [$mem_ptr],$newval\t# If EAX==[$mem_ptr] Then store $newval into [$mem_ptr]\n\t" %}
  ins_encode( enc_cmpxchgb(mem_ptr) );
  ins_pipe( pipe_cmpxchg );
%}

instruct compareAndExchangeS( pRegP mem_ptr, eAXRegI oldval, eCXRegI newval, eFlagsReg cr) %{
  match(Set oldval (CompareAndExchangeS mem_ptr (Binary oldval newval)));
  effect(KILL cr);
  format %{ "CMPXCHGW [$mem_ptr],$newval\t# If EAX==[$mem_ptr] Then store $newval into [$mem_ptr]\n\t" %}
  ins_encode( enc_cmpxchgw(mem_ptr) );
  ins_pipe( pipe_cmpxchg );
%}

instruct compareAndExchangeI( pRegP mem_ptr, eAXRegI oldval, eCXRegI newval, eFlagsReg cr) %{
  match(Set oldval (CompareAndExchangeI mem_ptr (Binary oldval newval)));
  effect(KILL cr);
  format %{ "CMPXCHG [$mem_ptr],$newval\t# If EAX==[$mem_ptr] Then store $newval into [$mem_ptr]\n\t" %}
  ins_encode( enc_cmpxchg(mem_ptr) );
  ins_pipe( pipe_cmpxchg );
%}

instruct xaddB_no_res( memory mem, Universe dummy, immI add, eFlagsReg cr) %{
  predicate(n->as_LoadStore()->result_not_used());
  match(Set dummy (GetAndAddB mem add));
  effect(KILL cr);
  format %{ "ADDB  [$mem],$add" %}
  ins_encode %{
    __ lock();
    __ addb($mem$$Address, $add$$constant);
  %}
  ins_pipe( pipe_cmpxchg );
%}

// Important to match to xRegI: only 8-bit regs.
instruct xaddB( memory mem, xRegI newval, eFlagsReg cr) %{
  match(Set newval (GetAndAddB mem newval));
  effect(KILL cr);
  format %{ "XADDB  [$mem],$newval" %}
  ins_encode %{
    __ lock();
    __ xaddb($mem$$Address, $newval$$Register);
  %}
  ins_pipe( pipe_cmpxchg );
%}

instruct xaddS_no_res( memory mem, Universe dummy, immI add, eFlagsReg cr) %{
  predicate(n->as_LoadStore()->result_not_used());
  match(Set dummy (GetAndAddS mem add));
  effect(KILL cr);
  format %{ "ADDS  [$mem],$add" %}
  ins_encode %{
    __ lock();
    __ addw($mem$$Address, $add$$constant);
  %}
  ins_pipe( pipe_cmpxchg );
%}

instruct xaddS( memory mem, rRegI newval, eFlagsReg cr) %{
  match(Set newval (GetAndAddS mem newval));
  effect(KILL cr);
  format %{ "XADDS  [$mem],$newval" %}
  ins_encode %{
    __ lock();
    __ xaddw($mem$$Address, $newval$$Register);
  %}
  ins_pipe( pipe_cmpxchg );
%}

instruct xaddI_no_res( memory mem, Universe dummy, immI add, eFlagsReg cr) %{
  predicate(n->as_LoadStore()->result_not_used());
  match(Set dummy (GetAndAddI mem add));
  effect(KILL cr);
  format %{ "ADDL  [$mem],$add" %}
  ins_encode %{
    __ lock();
    __ addl($mem$$Address, $add$$constant);
  %}
  ins_pipe( pipe_cmpxchg );
%}

instruct xaddI( memory mem, rRegI newval, eFlagsReg cr) %{
  match(Set newval (GetAndAddI mem newval));
  effect(KILL cr);
  format %{ "XADDL  [$mem],$newval" %}
  ins_encode %{
    __ lock();
    __ xaddl($mem$$Address, $newval$$Register);
  %}
  ins_pipe( pipe_cmpxchg );
%}

// Important to match to xRegI: only 8-bit regs.
instruct xchgB( memory mem, xRegI newval) %{
  match(Set newval (GetAndSetB mem newval));
  format %{ "XCHGB  $newval,[$mem]" %}
  ins_encode %{
    __ xchgb($newval$$Register, $mem$$Address);
  %}
  ins_pipe( pipe_cmpxchg );
%}

instruct xchgS( memory mem, rRegI newval) %{
  match(Set newval (GetAndSetS mem newval));
  format %{ "XCHGW  $newval,[$mem]" %}
  ins_encode %{
    __ xchgw($newval$$Register, $mem$$Address);
  %}
  ins_pipe( pipe_cmpxchg );
%}

instruct xchgI( memory mem, rRegI newval) %{
  match(Set newval (GetAndSetI mem newval));
  format %{ "XCHGL  $newval,[$mem]" %}
  ins_encode %{
    __ xchgl($newval$$Register, $mem$$Address);
  %}
  ins_pipe( pipe_cmpxchg );
%}

instruct xchgP( memory mem, pRegP newval) %{
  match(Set newval (GetAndSetP mem newval));
  format %{ "XCHGL  $newval,[$mem]" %}
  ins_encode %{
    __ xchgl($newval$$Register, $mem$$Address);
  %}
  ins_pipe( pipe_cmpxchg );
%}

//----------Subtraction Instructions-------------------------------------------

// Integer Subtraction Instructions
instruct subI_eReg(rRegI dst, rRegI src, eFlagsReg cr) %{
  match(Set dst (SubI dst src));
  effect(KILL cr);

  size(2);
  format %{ "SUB    $dst,$src" %}
  opcode(0x2B);
  ins_encode( OpcP, RegReg( dst, src) );
  ins_pipe( ialu_reg_reg );
%}

instruct subI_eReg_imm(rRegI dst, immI src, eFlagsReg cr) %{
  match(Set dst (SubI dst src));
  effect(KILL cr);

  format %{ "SUB    $dst,$src" %}
  opcode(0x81,0x05);  /* Opcode 81 /5 */
  // ins_encode( RegImm( dst, src) );
  ins_encode( OpcSErm( dst, src ), Con8or32( src ) );
  ins_pipe( ialu_reg );
%}

instruct subI_eReg_mem(rRegI dst, memory src, eFlagsReg cr) %{
  match(Set dst (SubI dst (LoadI src)));
  effect(KILL cr);

  ins_cost(125);
  format %{ "SUB    $dst,$src" %}
  opcode(0x2B);
  ins_encode( OpcP, RegMem( dst, src) );
  ins_pipe( ialu_reg_mem );
%}

instruct subI_mem_eReg(memory dst, rRegI src, eFlagsReg cr) %{
  match(Set dst (StoreI dst (SubI (LoadI dst) src)));
  effect(KILL cr);

  ins_cost(150);
  format %{ "SUB    $dst,$src" %}
  opcode(0x29);  /* Opcode 29 /r */
  ins_encode( OpcP, RegMem( src, dst ) );
  ins_pipe( ialu_mem_reg );
%}

// Subtract from a pointer
instruct subP_eReg(eRegP dst, rRegI src, immI_0 zero, eFlagsReg cr) %{
  match(Set dst (AddP dst (SubI zero src)));
  effect(KILL cr);

  size(2);
  format %{ "SUB    $dst,$src" %}
  opcode(0x2B);
  ins_encode( OpcP, RegReg( dst, src) );
  ins_pipe( ialu_reg_reg );
%}

instruct negI_eReg(rRegI dst, immI_0 zero, eFlagsReg cr) %{
  match(Set dst (SubI zero dst));
  effect(KILL cr);

  size(2);
  format %{ "NEG    $dst" %}
  opcode(0xF7,0x03);  // Opcode F7 /3
  ins_encode( OpcP, RegOpc( dst ) );
  ins_pipe( ialu_reg );
%}

//----------Multiplication/Division Instructions-------------------------------
// Integer Multiplication Instructions
// Multiply Register
instruct mulI_eReg(rRegI dst, rRegI src, eFlagsReg cr) %{
  match(Set dst (MulI dst src));
  effect(KILL cr);

  size(3);
  ins_cost(300);
  format %{ "IMUL   $dst,$src" %}
  opcode(0xAF, 0x0F);
  ins_encode( OpcS, OpcP, RegReg( dst, src) );
  ins_pipe( ialu_reg_reg_alu0 );
%}

// Multiply 32-bit Immediate
instruct mulI_eReg_imm(rRegI dst, rRegI src, immI imm, eFlagsReg cr) %{
  match(Set dst (MulI src imm));
  effect(KILL cr);

  ins_cost(300);
  format %{ "IMUL   $dst,$src,$imm" %}
  opcode(0x69);  /* 69 /r id */
  ins_encode( OpcSE(imm), RegReg( dst, src ), Con8or32( imm ) );
  ins_pipe( ialu_reg_reg_alu0 );
%}

instruct loadConL_low_only(eADXRegL_low_only dst, immL32 src, eFlagsReg cr) %{
  match(Set dst src);
  effect(KILL cr);

  // Note that this is artificially increased to make it more expensive than loadConL
  ins_cost(250);
  format %{ "MOV    EAX,$src\t// low word only" %}
  opcode(0xB8);
  ins_encode( LdImmL_Lo(dst, src) );
  ins_pipe( ialu_reg_fat );
%}

// Multiply by 32-bit Immediate, taking the shifted high order results
//  (special case for shift by 32)
instruct mulI_imm_high(eDXRegI dst, nadxRegI src1, eADXRegL_low_only src2, immI_32 cnt, eFlagsReg cr) %{
  match(Set dst (ConvL2I (RShiftL (MulL (ConvI2L src1) src2) cnt)));
  predicate( _kids[0]->_kids[0]->_kids[1]->_leaf->Opcode() == Op_ConL &&
             _kids[0]->_kids[0]->_kids[1]->_leaf->as_Type()->type()->is_long()->get_con() >= min_jint &&
             _kids[0]->_kids[0]->_kids[1]->_leaf->as_Type()->type()->is_long()->get_con() <= max_jint );
  effect(USE src1, KILL cr);

  // Note that this is adjusted by 150 to compensate for the overcosting of loadConL_low_only
  ins_cost(0*100 + 1*400 - 150);
  format %{ "IMUL   EDX:EAX,$src1" %}
  ins_encode( multiply_con_and_shift_high( dst, src1, src2, cnt, cr ) );
  ins_pipe( pipe_slow );
%}

// Multiply by 32-bit Immediate, taking the shifted high order results
instruct mulI_imm_RShift_high(eDXRegI dst, nadxRegI src1, eADXRegL_low_only src2, immI_32_63 cnt, eFlagsReg cr) %{
  match(Set dst (ConvL2I (RShiftL (MulL (ConvI2L src1) src2) cnt)));
  predicate( _kids[0]->_kids[0]->_kids[1]->_leaf->Opcode() == Op_ConL &&
             _kids[0]->_kids[0]->_kids[1]->_leaf->as_Type()->type()->is_long()->get_con() >= min_jint &&
             _kids[0]->_kids[0]->_kids[1]->_leaf->as_Type()->type()->is_long()->get_con() <= max_jint );
  effect(USE src1, KILL cr);

  // Note that this is adjusted by 150 to compensate for the overcosting of loadConL_low_only
  ins_cost(1*100 + 1*400 - 150);
  format %{ "IMUL   EDX:EAX,$src1\n\t"
            "SAR    EDX,$cnt-32" %}
  ins_encode( multiply_con_and_shift_high( dst, src1, src2, cnt, cr ) );
  ins_pipe( pipe_slow );
%}

// Multiply Memory 32-bit Immediate
instruct mulI_mem_imm(rRegI dst, memory src, immI imm, eFlagsReg cr) %{
  match(Set dst (MulI (LoadI src) imm));
  effect(KILL cr);

  ins_cost(300);
  format %{ "IMUL   $dst,$src,$imm" %}
  opcode(0x69);  /* 69 /r id */
  ins_encode( OpcSE(imm), RegMem( dst, src ), Con8or32( imm ) );
  ins_pipe( ialu_reg_mem_alu0 );
%}

// Multiply Memory
instruct mulI(rRegI dst, memory src, eFlagsReg cr) %{
  match(Set dst (MulI dst (LoadI src)));
  effect(KILL cr);

  ins_cost(350);
  format %{ "IMUL   $dst,$src" %}
  opcode(0xAF, 0x0F);
  ins_encode( OpcS, OpcP, RegMem( dst, src) );
  ins_pipe( ialu_reg_mem_alu0 );
%}

instruct mulAddS2I_rReg(rRegI dst, rRegI src1, rRegI src2, rRegI src3, eFlagsReg cr)
%{
  match(Set dst (MulAddS2I (Binary dst src1) (Binary src2 src3)));
  effect(KILL cr, KILL src2);

  expand %{ mulI_eReg(dst, src1, cr);
           mulI_eReg(src2, src3, cr);
           addI_eReg(dst, src2, cr); %}
%}

// Multiply Register Int to Long
instruct mulI2L(eADXRegL dst, eAXRegI src, nadxRegI src1, eFlagsReg flags) %{
  // Basic Idea: long = (long)int * (long)int
  match(Set dst (MulL (ConvI2L src) (ConvI2L src1)));
  effect(DEF dst, USE src, USE src1, KILL flags);

  ins_cost(300);
  format %{ "IMUL   $dst,$src1" %}

  ins_encode( long_int_multiply( dst, src1 ) );
  ins_pipe( ialu_reg_reg_alu0 );
%}

instruct mulIS_eReg(eADXRegL dst, immL_32bits mask, eFlagsReg flags, eAXRegI src, nadxRegI src1) %{
  // Basic Idea:  long = (int & 0xffffffffL) * (int & 0xffffffffL)
  match(Set dst (MulL (AndL (ConvI2L src) mask) (AndL (ConvI2L src1) mask)));
  effect(KILL flags);

  ins_cost(300);
  format %{ "MUL    $dst,$src1" %}

  ins_encode( long_uint_multiply(dst, src1) );
  ins_pipe( ialu_reg_reg_alu0 );
%}

// Multiply Register Long
instruct mulL_eReg(eADXRegL dst, eRegL src, rRegI tmp, eFlagsReg cr) %{
  match(Set dst (MulL dst src));
  effect(KILL cr, TEMP tmp);
  ins_cost(4*100+3*400);
// Basic idea: lo(result) = lo(x_lo * y_lo)
//             hi(result) = hi(x_lo * y_lo) + lo(x_hi * y_lo) + lo(x_lo * y_hi)
  format %{ "MOV    $tmp,$src.lo\n\t"
            "IMUL   $tmp,EDX\n\t"
            "MOV    EDX,$src.hi\n\t"
            "IMUL   EDX,EAX\n\t"
            "ADD    $tmp,EDX\n\t"
            "MUL    EDX:EAX,$src.lo\n\t"
            "ADD    EDX,$tmp" %}
  ins_encode( long_multiply( dst, src, tmp ) );
  ins_pipe( pipe_slow );
%}

// Multiply Register Long where the left operand's high 32 bits are zero
instruct mulL_eReg_lhi0(eADXRegL dst, eRegL src, rRegI tmp, eFlagsReg cr) %{
  predicate(is_operand_hi32_zero(n->in(1)));
  match(Set dst (MulL dst src));
  effect(KILL cr, TEMP tmp);
  ins_cost(2*100+2*400);
// Basic idea: lo(result) = lo(x_lo * y_lo)
//             hi(result) = hi(x_lo * y_lo) + lo(x_lo * y_hi) where lo(x_hi * y_lo) = 0 because x_hi = 0
  format %{ "MOV    $tmp,$src.hi\n\t"
            "IMUL   $tmp,EAX\n\t"
            "MUL    EDX:EAX,$src.lo\n\t"
            "ADD    EDX,$tmp" %}
  ins_encode %{
    __ movl($tmp$$Register, HIGH_FROM_LOW($src$$Register));
    __ imull($tmp$$Register, rax);
    __ mull($src$$Register);
    __ addl(rdx, $tmp$$Register);
  %}
  ins_pipe( pipe_slow );
%}

// Multiply Register Long where the right operand's high 32 bits are zero
instruct mulL_eReg_rhi0(eADXRegL dst, eRegL src, rRegI tmp, eFlagsReg cr) %{
  predicate(is_operand_hi32_zero(n->in(2)));
  match(Set dst (MulL dst src));
  effect(KILL cr, TEMP tmp);
  ins_cost(2*100+2*400);
// Basic idea: lo(result) = lo(x_lo * y_lo)
//             hi(result) = hi(x_lo * y_lo) + lo(x_hi * y_lo) where lo(x_lo * y_hi) = 0 because y_hi = 0
  format %{ "MOV    $tmp,$src.lo\n\t"
            "IMUL   $tmp,EDX\n\t"
            "MUL    EDX:EAX,$src.lo\n\t"
            "ADD    EDX,$tmp" %}
  ins_encode %{
    __ movl($tmp$$Register, $src$$Register);
    __ imull($tmp$$Register, rdx);
    __ mull($src$$Register);
    __ addl(rdx, $tmp$$Register);
  %}
  ins_pipe( pipe_slow );
%}

// Multiply Register Long where the left and the right operands' high 32 bits are zero
instruct mulL_eReg_hi0(eADXRegL dst, eRegL src, eFlagsReg cr) %{
  predicate(is_operand_hi32_zero(n->in(1)) && is_operand_hi32_zero(n->in(2)));
  match(Set dst (MulL dst src));
  effect(KILL cr);
  ins_cost(1*400);
// Basic idea: lo(result) = lo(x_lo * y_lo)
//             hi(result) = hi(x_lo * y_lo) where lo(x_hi * y_lo) = 0 and lo(x_lo * y_hi) = 0 because x_hi = 0 and y_hi = 0
  format %{ "MUL    EDX:EAX,$src.lo\n\t" %}
  ins_encode %{
    __ mull($src$$Register);
  %}
  ins_pipe( pipe_slow );
%}

// Multiply Register Long by small constant
instruct mulL_eReg_con(eADXRegL dst, immL_127 src, rRegI tmp, eFlagsReg cr) %{
  match(Set dst (MulL dst src));
  effect(KILL cr, TEMP tmp);
  ins_cost(2*100+2*400);
  size(12);
// Basic idea: lo(result) = lo(src * EAX)
//             hi(result) = hi(src * EAX) + lo(src * EDX)
  format %{ "IMUL   $tmp,EDX,$src\n\t"
            "MOV    EDX,$src\n\t"
            "MUL    EDX\t# EDX*EAX -> EDX:EAX\n\t"
            "ADD    EDX,$tmp" %}
  ins_encode( long_multiply_con( dst, src, tmp ) );
  ins_pipe( pipe_slow );
%}

// Integer DIV with Register
instruct divI_eReg(eAXRegI rax, eDXRegI rdx, eCXRegI div, eFlagsReg cr) %{
  match(Set rax (DivI rax div));
  effect(KILL rdx, KILL cr);
  size(26);
  ins_cost(30*100+10*100);
  format %{ "CMP    EAX,0x80000000\n\t"
            "JNE,s  normal\n\t"
            "XOR    EDX,EDX\n\t"
            "CMP    ECX,-1\n\t"
            "JE,s   done\n"
    "normal: CDQ\n\t"
            "IDIV   $div\n\t"
    "done:"        %}
  opcode(0xF7, 0x7);  /* Opcode F7 /7 */
  ins_encode( cdq_enc, OpcP, RegOpc(div) );
  ins_pipe( ialu_reg_reg_alu0 );
%}

// Divide Register Long
instruct divL_eReg( eADXRegL dst, eRegL src1, eRegL src2, eFlagsReg cr, eCXRegI cx, eBXRegI bx ) %{
  match(Set dst (DivL src1 src2));
  effect( KILL cr, KILL cx, KILL bx );
  ins_cost(10000);
  format %{ "PUSH   $src1.hi\n\t"
            "PUSH   $src1.lo\n\t"
            "PUSH   $src2.hi\n\t"
            "PUSH   $src2.lo\n\t"
            "CALL   SharedRuntime::ldiv\n\t"
            "ADD    ESP,16" %}
  ins_encode( long_div(src1,src2) );
  ins_pipe( pipe_slow );
%}

// Integer DIVMOD with Register, both quotient and mod results
instruct divModI_eReg_divmod(eAXRegI rax, eDXRegI rdx, eCXRegI div, eFlagsReg cr) %{
  match(DivModI rax div);
  effect(KILL cr);
  size(26);
  ins_cost(30*100+10*100);
  format %{ "CMP    EAX,0x80000000\n\t"
            "JNE,s  normal\n\t"
            "XOR    EDX,EDX\n\t"
            "CMP    ECX,-1\n\t"
            "JE,s   done\n"
    "normal: CDQ\n\t"
            "IDIV   $div\n\t"
    "done:"        %}
  opcode(0xF7, 0x7);  /* Opcode F7 /7 */
  ins_encode( cdq_enc, OpcP, RegOpc(div) );
  ins_pipe( pipe_slow );
%}

// Integer MOD with Register
instruct modI_eReg(eDXRegI rdx, eAXRegI rax, eCXRegI div, eFlagsReg cr) %{
  match(Set rdx (ModI rax div));
  effect(KILL rax, KILL cr);

  size(26);
  ins_cost(300);
  format %{ "CDQ\n\t"
            "IDIV   $div" %}
  opcode(0xF7, 0x7);  /* Opcode F7 /7 */
  ins_encode( cdq_enc, OpcP, RegOpc(div) );
  ins_pipe( ialu_reg_reg_alu0 );
%}

// Remainder Register Long
instruct modL_eReg( eADXRegL dst, eRegL src1, eRegL src2, eFlagsReg cr, eCXRegI cx, eBXRegI bx ) %{
  match(Set dst (ModL src1 src2));
  effect( KILL cr, KILL cx, KILL bx );
  ins_cost(10000);
  format %{ "PUSH   $src1.hi\n\t"
            "PUSH   $src1.lo\n\t"
            "PUSH   $src2.hi\n\t"
            "PUSH   $src2.lo\n\t"
            "CALL   SharedRuntime::lrem\n\t"
            "ADD    ESP,16" %}
  ins_encode( long_mod(src1,src2) );
  ins_pipe( pipe_slow );
%}

// Divide Register Long (no special case since divisor != -1)
instruct divL_eReg_imm32( eADXRegL dst, immL32 imm, rRegI tmp, rRegI tmp2, eFlagsReg cr ) %{
  match(Set dst (DivL dst imm));
  effect( TEMP tmp, TEMP tmp2, KILL cr );
  ins_cost(1000);
  format %{ "MOV    $tmp,abs($imm) # ldiv EDX:EAX,$imm\n\t"
            "XOR    $tmp2,$tmp2\n\t"
            "CMP    $tmp,EDX\n\t"
            "JA,s   fast\n\t"
            "MOV    $tmp2,EAX\n\t"
            "MOV    EAX,EDX\n\t"
            "MOV    EDX,0\n\t"
            "JLE,s  pos\n\t"
            "LNEG   EAX : $tmp2\n\t"
            "DIV    $tmp # unsigned division\n\t"
            "XCHG   EAX,$tmp2\n\t"
            "DIV    $tmp\n\t"
            "LNEG   $tmp2 : EAX\n\t"
            "JMP,s  done\n"
    "pos:\n\t"
            "DIV    $tmp\n\t"
            "XCHG   EAX,$tmp2\n"
    "fast:\n\t"
            "DIV    $tmp\n"
    "done:\n\t"
            "MOV    EDX,$tmp2\n\t"
            "NEG    EDX:EAX # if $imm < 0" %}
  ins_encode %{
    int con = (int)$imm$$constant;
    assert(con != 0 && con != -1 && con != min_jint, "wrong divisor");
    int pcon = (con > 0) ? con : -con;
    Label Lfast, Lpos, Ldone;

    __ movl($tmp$$Register, pcon);
    __ xorl($tmp2$$Register,$tmp2$$Register);
    __ cmpl($tmp$$Register, HIGH_FROM_LOW($dst$$Register));
    __ jccb(Assembler::above, Lfast); // result fits into 32 bit

    __ movl($tmp2$$Register, $dst$$Register); // save
    __ movl($dst$$Register, HIGH_FROM_LOW($dst$$Register));
    __ movl(HIGH_FROM_LOW($dst$$Register),0); // preserve flags
    __ jccb(Assembler::lessEqual, Lpos); // result is positive

    // Negative dividend.
    // convert value to positive to use unsigned division
    __ lneg($dst$$Register, $tmp2$$Register);
    __ divl($tmp$$Register);
    __ xchgl($dst$$Register, $tmp2$$Register);
    __ divl($tmp$$Register);
    // revert result back to negative
    __ lneg($tmp2$$Register, $dst$$Register);
    __ jmpb(Ldone);

    __ bind(Lpos);
    __ divl($tmp$$Register); // Use unsigned division
    __ xchgl($dst$$Register, $tmp2$$Register);
    // Fallthrow for final divide, tmp2 has 32 bit hi result

    __ bind(Lfast);
    // fast path: src is positive
    __ divl($tmp$$Register); // Use unsigned division

    __ bind(Ldone);
    __ movl(HIGH_FROM_LOW($dst$$Register),$tmp2$$Register);
    if (con < 0) {
      __ lneg(HIGH_FROM_LOW($dst$$Register), $dst$$Register);
    }
  %}
  ins_pipe( pipe_slow );
%}

// Remainder Register Long (remainder fit into 32 bits)
instruct modL_eReg_imm32( eADXRegL dst, immL32 imm, rRegI tmp, rRegI tmp2, eFlagsReg cr ) %{
  match(Set dst (ModL dst imm));
  effect( TEMP tmp, TEMP tmp2, KILL cr );
  ins_cost(1000);
  format %{ "MOV    $tmp,abs($imm) # lrem EDX:EAX,$imm\n\t"
            "CMP    $tmp,EDX\n\t"
            "JA,s   fast\n\t"
            "MOV    $tmp2,EAX\n\t"
            "MOV    EAX,EDX\n\t"
            "MOV    EDX,0\n\t"
            "JLE,s  pos\n\t"
            "LNEG   EAX : $tmp2\n\t"
            "DIV    $tmp # unsigned division\n\t"
            "MOV    EAX,$tmp2\n\t"
            "DIV    $tmp\n\t"
            "NEG    EDX\n\t"
            "JMP,s  done\n"
    "pos:\n\t"
            "DIV    $tmp\n\t"
            "MOV    EAX,$tmp2\n"
    "fast:\n\t"
            "DIV    $tmp\n"
    "done:\n\t"
            "MOV    EAX,EDX\n\t"
            "SAR    EDX,31\n\t" %}
  ins_encode %{
    int con = (int)$imm$$constant;
    assert(con != 0 && con != -1 && con != min_jint, "wrong divisor");
    int pcon = (con > 0) ? con : -con;
    Label  Lfast, Lpos, Ldone;

    __ movl($tmp$$Register, pcon);
    __ cmpl($tmp$$Register, HIGH_FROM_LOW($dst$$Register));
    __ jccb(Assembler::above, Lfast); // src is positive and result fits into 32 bit

    __ movl($tmp2$$Register, $dst$$Register); // save
    __ movl($dst$$Register, HIGH_FROM_LOW($dst$$Register));
    __ movl(HIGH_FROM_LOW($dst$$Register),0); // preserve flags
    __ jccb(Assembler::lessEqual, Lpos); // result is positive

    // Negative dividend.
    // convert value to positive to use unsigned division
    __ lneg($dst$$Register, $tmp2$$Register);
    __ divl($tmp$$Register);
    __ movl($dst$$Register, $tmp2$$Register);
    __ divl($tmp$$Register);
    // revert remainder back to negative
    __ negl(HIGH_FROM_LOW($dst$$Register));
    __ jmpb(Ldone);

    __ bind(Lpos);
    __ divl($tmp$$Register);
    __ movl($dst$$Register, $tmp2$$Register);

    __ bind(Lfast);
    // fast path: src is positive
    __ divl($tmp$$Register);

    __ bind(Ldone);
    __ movl($dst$$Register, HIGH_FROM_LOW($dst$$Register));
    __ sarl(HIGH_FROM_LOW($dst$$Register), 31); // result sign

  %}
  ins_pipe( pipe_slow );
%}

// Integer Shift Instructions
// Shift Left by one
instruct shlI_eReg_1(rRegI dst, immI_1 shift, eFlagsReg cr) %{
  match(Set dst (LShiftI dst shift));
  effect(KILL cr);

  size(2);
  format %{ "SHL    $dst,$shift" %}
  opcode(0xD1, 0x4);  /* D1 /4 */
  ins_encode( OpcP, RegOpc( dst ) );
  ins_pipe( ialu_reg );
%}

// Shift Left by 8-bit immediate
instruct salI_eReg_imm(rRegI dst, immI8 shift, eFlagsReg cr) %{
  match(Set dst (LShiftI dst shift));
  effect(KILL cr);

  size(3);
  format %{ "SHL    $dst,$shift" %}
  opcode(0xC1, 0x4);  /* C1 /4 ib */
  ins_encode( RegOpcImm( dst, shift) );
  ins_pipe( ialu_reg );
%}

// Shift Left by variable
instruct salI_eReg_CL(rRegI dst, eCXRegI shift, eFlagsReg cr) %{
  match(Set dst (LShiftI dst shift));
  effect(KILL cr);

  size(2);
  format %{ "SHL    $dst,$shift" %}
  opcode(0xD3, 0x4);  /* D3 /4 */
  ins_encode( OpcP, RegOpc( dst ) );
  ins_pipe( ialu_reg_reg );
%}

// Arithmetic shift right by one
instruct sarI_eReg_1(rRegI dst, immI_1 shift, eFlagsReg cr) %{
  match(Set dst (RShiftI dst shift));
  effect(KILL cr);

  size(2);
  format %{ "SAR    $dst,$shift" %}
  opcode(0xD1, 0x7);  /* D1 /7 */
  ins_encode( OpcP, RegOpc( dst ) );
  ins_pipe( ialu_reg );
%}

// Arithmetic shift right by one
instruct sarI_mem_1(memory dst, immI_1 shift, eFlagsReg cr) %{
  match(Set dst (StoreI dst (RShiftI (LoadI dst) shift)));
  effect(KILL cr);
  format %{ "SAR    $dst,$shift" %}
  opcode(0xD1, 0x7);  /* D1 /7 */
  ins_encode( OpcP, RMopc_Mem(secondary,dst) );
  ins_pipe( ialu_mem_imm );
%}

// Arithmetic Shift Right by 8-bit immediate
instruct sarI_eReg_imm(rRegI dst, immI8 shift, eFlagsReg cr) %{
  match(Set dst (RShiftI dst shift));
  effect(KILL cr);

  size(3);
  format %{ "SAR    $dst,$shift" %}
  opcode(0xC1, 0x7);  /* C1 /7 ib */
  ins_encode( RegOpcImm( dst, shift ) );
  ins_pipe( ialu_mem_imm );
%}

// Arithmetic Shift Right by 8-bit immediate
instruct sarI_mem_imm(memory dst, immI8 shift, eFlagsReg cr) %{
  match(Set dst (StoreI dst (RShiftI (LoadI dst) shift)));
  effect(KILL cr);

  format %{ "SAR    $dst,$shift" %}
  opcode(0xC1, 0x7);  /* C1 /7 ib */
  ins_encode( OpcP, RMopc_Mem(secondary, dst ), Con8or32( shift ) );
  ins_pipe( ialu_mem_imm );
%}

// Arithmetic Shift Right by variable
instruct sarI_eReg_CL(rRegI dst, eCXRegI shift, eFlagsReg cr) %{
  match(Set dst (RShiftI dst shift));
  effect(KILL cr);

  size(2);
  format %{ "SAR    $dst,$shift" %}
  opcode(0xD3, 0x7);  /* D3 /7 */
  ins_encode( OpcP, RegOpc( dst ) );
  ins_pipe( ialu_reg_reg );
%}

// Logical shift right by one
instruct shrI_eReg_1(rRegI dst, immI_1 shift, eFlagsReg cr) %{
  match(Set dst (URShiftI dst shift));
  effect(KILL cr);

  size(2);
  format %{ "SHR    $dst,$shift" %}
  opcode(0xD1, 0x5);  /* D1 /5 */
  ins_encode( OpcP, RegOpc( dst ) );
  ins_pipe( ialu_reg );
%}

// Logical Shift Right by 8-bit immediate
instruct shrI_eReg_imm(rRegI dst, immI8 shift, eFlagsReg cr) %{
  match(Set dst (URShiftI dst shift));
  effect(KILL cr);

  size(3);
  format %{ "SHR    $dst,$shift" %}
  opcode(0xC1, 0x5);  /* C1 /5 ib */
  ins_encode( RegOpcImm( dst, shift) );
  ins_pipe( ialu_reg );
%}


// Logical Shift Right by 24, followed by Arithmetic Shift Left by 24.
// This idiom is used by the compiler for the i2b bytecode.
instruct i2b(rRegI dst, xRegI src, immI_24 twentyfour) %{
  match(Set dst (RShiftI (LShiftI src twentyfour) twentyfour));

  size(3);
  format %{ "MOVSX  $dst,$src :8" %}
  ins_encode %{
    __ movsbl($dst$$Register, $src$$Register);
  %}
  ins_pipe(ialu_reg_reg);
%}

// Logical Shift Right by 16, followed by Arithmetic Shift Left by 16.
// This idiom is used by the compiler the i2s bytecode.
instruct i2s(rRegI dst, xRegI src, immI_16 sixteen) %{
  match(Set dst (RShiftI (LShiftI src sixteen) sixteen));

  size(3);
  format %{ "MOVSX  $dst,$src :16" %}
  ins_encode %{
    __ movswl($dst$$Register, $src$$Register);
  %}
  ins_pipe(ialu_reg_reg);
%}


// Logical Shift Right by variable
instruct shrI_eReg_CL(rRegI dst, eCXRegI shift, eFlagsReg cr) %{
  match(Set dst (URShiftI dst shift));
  effect(KILL cr);

  size(2);
  format %{ "SHR    $dst,$shift" %}
  opcode(0xD3, 0x5);  /* D3 /5 */
  ins_encode( OpcP, RegOpc( dst ) );
  ins_pipe( ialu_reg_reg );
%}


//----------Logical Instructions-----------------------------------------------
//----------Integer Logical Instructions---------------------------------------
// And Instructions
// And Register with Register
instruct andI_eReg(rRegI dst, rRegI src, eFlagsReg cr) %{
  match(Set dst (AndI dst src));
  effect(KILL cr);

  size(2);
  format %{ "AND    $dst,$src" %}
  opcode(0x23);
  ins_encode( OpcP, RegReg( dst, src) );
  ins_pipe( ialu_reg_reg );
%}

// And Register with Immediate
instruct andI_eReg_imm(rRegI dst, immI src, eFlagsReg cr) %{
  match(Set dst (AndI dst src));
  effect(KILL cr);

  format %{ "AND    $dst,$src" %}
  opcode(0x81,0x04);  /* Opcode 81 /4 */
  // ins_encode( RegImm( dst, src) );
  ins_encode( OpcSErm( dst, src ), Con8or32( src ) );
  ins_pipe( ialu_reg );
%}

// And Register with Memory
instruct andI_eReg_mem(rRegI dst, memory src, eFlagsReg cr) %{
  match(Set dst (AndI dst (LoadI src)));
  effect(KILL cr);

  ins_cost(125);
  format %{ "AND    $dst,$src" %}
  opcode(0x23);
  ins_encode( OpcP, RegMem( dst, src) );
  ins_pipe( ialu_reg_mem );
%}

// And Memory with Register
instruct andI_mem_eReg(memory dst, rRegI src, eFlagsReg cr) %{
  match(Set dst (StoreI dst (AndI (LoadI dst) src)));
  effect(KILL cr);

  ins_cost(150);
  format %{ "AND    $dst,$src" %}
  opcode(0x21);  /* Opcode 21 /r */
  ins_encode( OpcP, RegMem( src, dst ) );
  ins_pipe( ialu_mem_reg );
%}

// And Memory with Immediate
instruct andI_mem_imm(memory dst, immI src, eFlagsReg cr) %{
  match(Set dst (StoreI dst (AndI (LoadI dst) src)));
  effect(KILL cr);

  ins_cost(125);
  format %{ "AND    $dst,$src" %}
  opcode(0x81, 0x4);  /* Opcode 81 /4 id */
  // ins_encode( MemImm( dst, src) );
  ins_encode( OpcSE( src ), RMopc_Mem(secondary, dst ), Con8or32( src ) );
  ins_pipe( ialu_mem_imm );
%}

// BMI1 instructions
instruct andnI_rReg_rReg_rReg(rRegI dst, rRegI src1, rRegI src2, immI_M1 minus_1, eFlagsReg cr) %{
  match(Set dst (AndI (XorI src1 minus_1) src2));
  predicate(UseBMI1Instructions);
  effect(KILL cr);

  format %{ "ANDNL  $dst, $src1, $src2" %}

  ins_encode %{
    __ andnl($dst$$Register, $src1$$Register, $src2$$Register);
  %}
  ins_pipe(ialu_reg);
%}

instruct andnI_rReg_rReg_mem(rRegI dst, rRegI src1, memory src2, immI_M1 minus_1, eFlagsReg cr) %{
  match(Set dst (AndI (XorI src1 minus_1) (LoadI src2) ));
  predicate(UseBMI1Instructions);
  effect(KILL cr);

  ins_cost(125);
  format %{ "ANDNL  $dst, $src1, $src2" %}

  ins_encode %{
    __ andnl($dst$$Register, $src1$$Register, $src2$$Address);
  %}
  ins_pipe(ialu_reg_mem);
%}

instruct blsiI_rReg_rReg(rRegI dst, rRegI src, immI_0 imm_zero, eFlagsReg cr) %{
  match(Set dst (AndI (SubI imm_zero src) src));
  predicate(UseBMI1Instructions);
  effect(KILL cr);

  format %{ "BLSIL  $dst, $src" %}

  ins_encode %{
    __ blsil($dst$$Register, $src$$Register);
  %}
  ins_pipe(ialu_reg);
%}

instruct blsiI_rReg_mem(rRegI dst, memory src, immI_0 imm_zero, eFlagsReg cr) %{
  match(Set dst (AndI (SubI imm_zero (LoadI src) ) (LoadI src) ));
  predicate(UseBMI1Instructions);
  effect(KILL cr);

  ins_cost(125);
  format %{ "BLSIL  $dst, $src" %}

  ins_encode %{
    __ blsil($dst$$Register, $src$$Address);
  %}
  ins_pipe(ialu_reg_mem);
%}

instruct blsmskI_rReg_rReg(rRegI dst, rRegI src, immI_M1 minus_1, eFlagsReg cr)
%{
  match(Set dst (XorI (AddI src minus_1) src));
  predicate(UseBMI1Instructions);
  effect(KILL cr);

  format %{ "BLSMSKL $dst, $src" %}

  ins_encode %{
    __ blsmskl($dst$$Register, $src$$Register);
  %}

  ins_pipe(ialu_reg);
%}

instruct blsmskI_rReg_mem(rRegI dst, memory src, immI_M1 minus_1, eFlagsReg cr)
%{
  match(Set dst (XorI (AddI (LoadI src) minus_1) (LoadI src) ));
  predicate(UseBMI1Instructions);
  effect(KILL cr);

  ins_cost(125);
  format %{ "BLSMSKL $dst, $src" %}

  ins_encode %{
    __ blsmskl($dst$$Register, $src$$Address);
  %}

  ins_pipe(ialu_reg_mem);
%}

instruct blsrI_rReg_rReg(rRegI dst, rRegI src, immI_M1 minus_1, eFlagsReg cr)
%{
  match(Set dst (AndI (AddI src minus_1) src) );
  predicate(UseBMI1Instructions);
  effect(KILL cr);

  format %{ "BLSRL  $dst, $src" %}

  ins_encode %{
    __ blsrl($dst$$Register, $src$$Register);
  %}

  ins_pipe(ialu_reg);
%}

instruct blsrI_rReg_mem(rRegI dst, memory src, immI_M1 minus_1, eFlagsReg cr)
%{
  match(Set dst (AndI (AddI (LoadI src) minus_1) (LoadI src) ));
  predicate(UseBMI1Instructions);
  effect(KILL cr);

  ins_cost(125);
  format %{ "BLSRL  $dst, $src" %}

  ins_encode %{
    __ blsrl($dst$$Register, $src$$Address);
  %}

  ins_pipe(ialu_reg_mem);
%}

// Or Instructions
// Or Register with Register
instruct orI_eReg(rRegI dst, rRegI src, eFlagsReg cr) %{
  match(Set dst (OrI dst src));
  effect(KILL cr);

  size(2);
  format %{ "OR     $dst,$src" %}
  opcode(0x0B);
  ins_encode( OpcP, RegReg( dst, src) );
  ins_pipe( ialu_reg_reg );
%}

instruct orI_eReg_castP2X(rRegI dst, eRegP src, eFlagsReg cr) %{
  match(Set dst (OrI dst (CastP2X src)));
  effect(KILL cr);

  size(2);
  format %{ "OR     $dst,$src" %}
  opcode(0x0B);
  ins_encode( OpcP, RegReg( dst, src) );
  ins_pipe( ialu_reg_reg );
%}


// Or Register with Immediate
instruct orI_eReg_imm(rRegI dst, immI src, eFlagsReg cr) %{
  match(Set dst (OrI dst src));
  effect(KILL cr);

  format %{ "OR     $dst,$src" %}
  opcode(0x81,0x01);  /* Opcode 81 /1 id */
  // ins_encode( RegImm( dst, src) );
  ins_encode( OpcSErm( dst, src ), Con8or32( src ) );
  ins_pipe( ialu_reg );
%}

// Or Register with Memory
instruct orI_eReg_mem(rRegI dst, memory src, eFlagsReg cr) %{
  match(Set dst (OrI dst (LoadI src)));
  effect(KILL cr);

  ins_cost(125);
  format %{ "OR     $dst,$src" %}
  opcode(0x0B);
  ins_encode( OpcP, RegMem( dst, src) );
  ins_pipe( ialu_reg_mem );
%}

// Or Memory with Register
instruct orI_mem_eReg(memory dst, rRegI src, eFlagsReg cr) %{
  match(Set dst (StoreI dst (OrI (LoadI dst) src)));
  effect(KILL cr);

  ins_cost(150);
  format %{ "OR     $dst,$src" %}
  opcode(0x09);  /* Opcode 09 /r */
  ins_encode( OpcP, RegMem( src, dst ) );
  ins_pipe( ialu_mem_reg );
%}

// Or Memory with Immediate
instruct orI_mem_imm(memory dst, immI src, eFlagsReg cr) %{
  match(Set dst (StoreI dst (OrI (LoadI dst) src)));
  effect(KILL cr);

  ins_cost(125);
  format %{ "OR     $dst,$src" %}
  opcode(0x81,0x1);  /* Opcode 81 /1 id */
  // ins_encode( MemImm( dst, src) );
  ins_encode( OpcSE( src ), RMopc_Mem(secondary, dst ), Con8or32( src ) );
  ins_pipe( ialu_mem_imm );
%}

// ROL/ROR
// ROL expand
instruct rolI_eReg_imm1(rRegI dst, immI_1 shift, eFlagsReg cr) %{
  effect(USE_DEF dst, USE shift, KILL cr);

  format %{ "ROL    $dst, $shift" %}
  opcode(0xD1, 0x0); /* Opcode D1 /0 */
  ins_encode( OpcP, RegOpc( dst ));
  ins_pipe( ialu_reg );
%}

instruct rolI_eReg_imm8(rRegI dst, immI8 shift, eFlagsReg cr) %{
  effect(USE_DEF dst, USE shift, KILL cr);

  format %{ "ROL    $dst, $shift" %}
  opcode(0xC1, 0x0); /*Opcode /C1  /0  */
  ins_encode( RegOpcImm(dst, shift) );
  ins_pipe(ialu_reg);
%}

instruct rolI_eReg_CL(ncxRegI dst, eCXRegI shift, eFlagsReg cr) %{
  effect(USE_DEF dst, USE shift, KILL cr);

  format %{ "ROL    $dst, $shift" %}
  opcode(0xD3, 0x0);    /* Opcode D3 /0 */
  ins_encode(OpcP, RegOpc(dst));
  ins_pipe( ialu_reg_reg );
%}
// end of ROL expand

// ROL 32bit by one once
instruct rolI_eReg_i1(rRegI dst, immI_1 lshift, immI_M1 rshift, eFlagsReg cr) %{
  match(Set dst ( OrI (LShiftI dst lshift) (URShiftI dst rshift)));

  expand %{
    rolI_eReg_imm1(dst, lshift, cr);
  %}
%}

// ROL 32bit var by imm8 once
instruct rolI_eReg_i8(rRegI dst, immI8 lshift, immI8 rshift, eFlagsReg cr) %{
  predicate(  0 == ((n->in(1)->in(2)->get_int() + n->in(2)->in(2)->get_int()) & 0x1f));
  match(Set dst ( OrI (LShiftI dst lshift) (URShiftI dst rshift)));

  expand %{
    rolI_eReg_imm8(dst, lshift, cr);
  %}
%}

// ROL 32bit var by var once
instruct rolI_eReg_Var_C0(ncxRegI dst, eCXRegI shift, immI_0 zero, eFlagsReg cr) %{
  match(Set dst ( OrI (LShiftI dst shift) (URShiftI dst (SubI zero shift))));

  expand %{
    rolI_eReg_CL(dst, shift, cr);
  %}
%}

// ROL 32bit var by var once
instruct rolI_eReg_Var_C32(ncxRegI dst, eCXRegI shift, immI_32 c32, eFlagsReg cr) %{
  match(Set dst ( OrI (LShiftI dst shift) (URShiftI dst (SubI c32 shift))));

  expand %{
    rolI_eReg_CL(dst, shift, cr);
  %}
%}

// ROR expand
instruct rorI_eReg_imm1(rRegI dst, immI_1 shift, eFlagsReg cr) %{
  effect(USE_DEF dst, USE shift, KILL cr);

  format %{ "ROR    $dst, $shift" %}
  opcode(0xD1,0x1);  /* Opcode D1 /1 */
  ins_encode( OpcP, RegOpc( dst ) );
  ins_pipe( ialu_reg );
%}

instruct rorI_eReg_imm8(rRegI dst, immI8 shift, eFlagsReg cr) %{
  effect (USE_DEF dst, USE shift, KILL cr);

  format %{ "ROR    $dst, $shift" %}
  opcode(0xC1, 0x1); /* Opcode /C1 /1 ib */
  ins_encode( RegOpcImm(dst, shift) );
  ins_pipe( ialu_reg );
%}

instruct rorI_eReg_CL(ncxRegI dst, eCXRegI shift, eFlagsReg cr)%{
  effect(USE_DEF dst, USE shift, KILL cr);

  format %{ "ROR    $dst, $shift" %}
  opcode(0xD3, 0x1);    /* Opcode D3 /1 */
  ins_encode(OpcP, RegOpc(dst));
  ins_pipe( ialu_reg_reg );
%}
// end of ROR expand

// ROR right once
instruct rorI_eReg_i1(rRegI dst, immI_1 rshift, immI_M1 lshift, eFlagsReg cr) %{
  match(Set dst ( OrI (URShiftI dst rshift) (LShiftI dst lshift)));

  expand %{
    rorI_eReg_imm1(dst, rshift, cr);
  %}
%}

// ROR 32bit by immI8 once
instruct rorI_eReg_i8(rRegI dst, immI8 rshift, immI8 lshift, eFlagsReg cr) %{
  predicate(  0 == ((n->in(1)->in(2)->get_int() + n->in(2)->in(2)->get_int()) & 0x1f));
  match(Set dst ( OrI (URShiftI dst rshift) (LShiftI dst lshift)));

  expand %{
    rorI_eReg_imm8(dst, rshift, cr);
  %}
%}

// ROR 32bit var by var once
instruct rorI_eReg_Var_C0(ncxRegI dst, eCXRegI shift, immI_0 zero, eFlagsReg cr) %{
  match(Set dst ( OrI (URShiftI dst shift) (LShiftI dst (SubI zero shift))));

  expand %{
    rorI_eReg_CL(dst, shift, cr);
  %}
%}

// ROR 32bit var by var once
instruct rorI_eReg_Var_C32(ncxRegI dst, eCXRegI shift, immI_32 c32, eFlagsReg cr) %{
  match(Set dst ( OrI (URShiftI dst shift) (LShiftI dst (SubI c32 shift))));

  expand %{
    rorI_eReg_CL(dst, shift, cr);
  %}
%}

// Xor Instructions
// Xor Register with Register
instruct xorI_eReg(rRegI dst, rRegI src, eFlagsReg cr) %{
  match(Set dst (XorI dst src));
  effect(KILL cr);

  size(2);
  format %{ "XOR    $dst,$src" %}
  opcode(0x33);
  ins_encode( OpcP, RegReg( dst, src) );
  ins_pipe( ialu_reg_reg );
%}

// Xor Register with Immediate -1
instruct xorI_eReg_im1(rRegI dst, immI_M1 imm) %{
  match(Set dst (XorI dst imm));

  size(2);
  format %{ "NOT    $dst" %}
  ins_encode %{
     __ notl($dst$$Register);
  %}
  ins_pipe( ialu_reg );
%}

// Xor Register with Immediate
instruct xorI_eReg_imm(rRegI dst, immI src, eFlagsReg cr) %{
  match(Set dst (XorI dst src));
  effect(KILL cr);

  format %{ "XOR    $dst,$src" %}
  opcode(0x81,0x06);  /* Opcode 81 /6 id */
  // ins_encode( RegImm( dst, src) );
  ins_encode( OpcSErm( dst, src ), Con8or32( src ) );
  ins_pipe( ialu_reg );
%}

// Xor Register with Memory
instruct xorI_eReg_mem(rRegI dst, memory src, eFlagsReg cr) %{
  match(Set dst (XorI dst (LoadI src)));
  effect(KILL cr);

  ins_cost(125);
  format %{ "XOR    $dst,$src" %}
  opcode(0x33);
  ins_encode( OpcP, RegMem(dst, src) );
  ins_pipe( ialu_reg_mem );
%}

// Xor Memory with Register
instruct xorI_mem_eReg(memory dst, rRegI src, eFlagsReg cr) %{
  match(Set dst (StoreI dst (XorI (LoadI dst) src)));
  effect(KILL cr);

  ins_cost(150);
  format %{ "XOR    $dst,$src" %}
  opcode(0x31);  /* Opcode 31 /r */
  ins_encode( OpcP, RegMem( src, dst ) );
  ins_pipe( ialu_mem_reg );
%}

// Xor Memory with Immediate
instruct xorI_mem_imm(memory dst, immI src, eFlagsReg cr) %{
  match(Set dst (StoreI dst (XorI (LoadI dst) src)));
  effect(KILL cr);

  ins_cost(125);
  format %{ "XOR    $dst,$src" %}
  opcode(0x81,0x6);  /* Opcode 81 /6 id */
  ins_encode( OpcSE( src ), RMopc_Mem(secondary, dst ), Con8or32( src ) );
  ins_pipe( ialu_mem_imm );
%}

//----------Convert Int to Boolean---------------------------------------------

instruct movI_nocopy(rRegI dst, rRegI src) %{
  effect( DEF dst, USE src );
  format %{ "MOV    $dst,$src" %}
  ins_encode( enc_Copy( dst, src) );
  ins_pipe( ialu_reg_reg );
%}

instruct ci2b( rRegI dst, rRegI src, eFlagsReg cr ) %{
  effect( USE_DEF dst, USE src, KILL cr );

  size(4);
  format %{ "NEG    $dst\n\t"
            "ADC    $dst,$src" %}
  ins_encode( neg_reg(dst),
              OpcRegReg(0x13,dst,src) );
  ins_pipe( ialu_reg_reg_long );
%}

instruct convI2B( rRegI dst, rRegI src, eFlagsReg cr ) %{
  match(Set dst (Conv2B src));

  expand %{
    movI_nocopy(dst,src);
    ci2b(dst,src,cr);
  %}
%}

instruct movP_nocopy(rRegI dst, eRegP src) %{
  effect( DEF dst, USE src );
  format %{ "MOV    $dst,$src" %}
  ins_encode( enc_Copy( dst, src) );
  ins_pipe( ialu_reg_reg );
%}

instruct cp2b( rRegI dst, eRegP src, eFlagsReg cr ) %{
  effect( USE_DEF dst, USE src, KILL cr );
  format %{ "NEG    $dst\n\t"
            "ADC    $dst,$src" %}
  ins_encode( neg_reg(dst),
              OpcRegReg(0x13,dst,src) );
  ins_pipe( ialu_reg_reg_long );
%}

instruct convP2B( rRegI dst, eRegP src, eFlagsReg cr ) %{
  match(Set dst (Conv2B src));

  expand %{
    movP_nocopy(dst,src);
    cp2b(dst,src,cr);
  %}
%}

instruct cmpLTMask(eCXRegI dst, ncxRegI p, ncxRegI q, eFlagsReg cr) %{
  match(Set dst (CmpLTMask p q));
  effect(KILL cr);
  ins_cost(400);

  // SETlt can only use low byte of EAX,EBX, ECX, or EDX as destination
  format %{ "XOR    $dst,$dst\n\t"
            "CMP    $p,$q\n\t"
            "SETlt  $dst\n\t"
            "NEG    $dst" %}
  ins_encode %{
    Register Rp = $p$$Register;
    Register Rq = $q$$Register;
    Register Rd = $dst$$Register;
    Label done;
    __ xorl(Rd, Rd);
    __ cmpl(Rp, Rq);
    __ setb(Assembler::less, Rd);
    __ negl(Rd);
  %}

  ins_pipe(pipe_slow);
%}

instruct cmpLTMask0(rRegI dst, immI_0 zero, eFlagsReg cr) %{
  match(Set dst (CmpLTMask dst zero));
  effect(DEF dst, KILL cr);
  ins_cost(100);

  format %{ "SAR    $dst,31\t# cmpLTMask0" %}
  ins_encode %{
  __ sarl($dst$$Register, 31);
  %}
  ins_pipe(ialu_reg);
%}

/* better to save a register than avoid a branch */
instruct cadd_cmpLTMask(rRegI p, rRegI q, rRegI y, eFlagsReg cr) %{
  match(Set p (AddI (AndI (CmpLTMask p q) y) (SubI p q)));
  effect(KILL cr);
  ins_cost(400);
  format %{ "SUB    $p,$q\t# cadd_cmpLTMask\n\t"
            "JGE    done\n\t"
            "ADD    $p,$y\n"
            "done:  " %}
  ins_encode %{
    Register Rp = $p$$Register;
    Register Rq = $q$$Register;
    Register Ry = $y$$Register;
    Label done;
    __ subl(Rp, Rq);
    __ jccb(Assembler::greaterEqual, done);
    __ addl(Rp, Ry);
    __ bind(done);
  %}

  ins_pipe(pipe_cmplt);
%}

/* better to save a register than avoid a branch */
instruct and_cmpLTMask(rRegI p, rRegI q, rRegI y, eFlagsReg cr) %{
  match(Set y (AndI (CmpLTMask p q) y));
  effect(KILL cr);

  ins_cost(300);

  format %{ "CMPL     $p, $q\t# and_cmpLTMask\n\t"
            "JLT      done\n\t"
            "XORL     $y, $y\n"
            "done:  " %}
  ins_encode %{
    Register Rp = $p$$Register;
    Register Rq = $q$$Register;
    Register Ry = $y$$Register;
    Label done;
    __ cmpl(Rp, Rq);
    __ jccb(Assembler::less, done);
    __ xorl(Ry, Ry);
    __ bind(done);
  %}

  ins_pipe(pipe_cmplt);
%}

/* If I enable this, I encourage spilling in the inner loop of compress.
instruct cadd_cmpLTMask_mem(ncxRegI p, ncxRegI q, memory y, eCXRegI tmp, eFlagsReg cr) %{
  match(Set p (AddI (AndI (CmpLTMask p q) (LoadI y)) (SubI p q)));
*/
//----------Overflow Math Instructions-----------------------------------------

instruct overflowAddI_eReg(eFlagsReg cr, eAXRegI op1, rRegI op2)
%{
  match(Set cr (OverflowAddI op1 op2));
  effect(DEF cr, USE_KILL op1, USE op2);

  format %{ "ADD    $op1, $op2\t# overflow check int" %}

  ins_encode %{
    __ addl($op1$$Register, $op2$$Register);
  %}
  ins_pipe(ialu_reg_reg);
%}

instruct overflowAddI_rReg_imm(eFlagsReg cr, eAXRegI op1, immI op2)
%{
  match(Set cr (OverflowAddI op1 op2));
  effect(DEF cr, USE_KILL op1, USE op2);

  format %{ "ADD    $op1, $op2\t# overflow check int" %}

  ins_encode %{
    __ addl($op1$$Register, $op2$$constant);
  %}
  ins_pipe(ialu_reg_reg);
%}

instruct overflowSubI_rReg(eFlagsReg cr, rRegI op1, rRegI op2)
%{
  match(Set cr (OverflowSubI op1 op2));

  format %{ "CMP    $op1, $op2\t# overflow check int" %}
  ins_encode %{
    __ cmpl($op1$$Register, $op2$$Register);
  %}
  ins_pipe(ialu_reg_reg);
%}

instruct overflowSubI_rReg_imm(eFlagsReg cr, rRegI op1, immI op2)
%{
  match(Set cr (OverflowSubI op1 op2));

  format %{ "CMP    $op1, $op2\t# overflow check int" %}
  ins_encode %{
    __ cmpl($op1$$Register, $op2$$constant);
  %}
  ins_pipe(ialu_reg_reg);
%}

instruct overflowNegI_rReg(eFlagsReg cr, immI_0 zero, eAXRegI op2)
%{
  match(Set cr (OverflowSubI zero op2));
  effect(DEF cr, USE_KILL op2);

  format %{ "NEG    $op2\t# overflow check int" %}
  ins_encode %{
    __ negl($op2$$Register);
  %}
  ins_pipe(ialu_reg_reg);
%}

instruct overflowMulI_rReg(eFlagsReg cr, eAXRegI op1, rRegI op2)
%{
  match(Set cr (OverflowMulI op1 op2));
  effect(DEF cr, USE_KILL op1, USE op2);

  format %{ "IMUL    $op1, $op2\t# overflow check int" %}
  ins_encode %{
    __ imull($op1$$Register, $op2$$Register);
  %}
  ins_pipe(ialu_reg_reg_alu0);
%}

instruct overflowMulI_rReg_imm(eFlagsReg cr, rRegI op1, immI op2, rRegI tmp)
%{
  match(Set cr (OverflowMulI op1 op2));
  effect(DEF cr, TEMP tmp, USE op1, USE op2);

  format %{ "IMUL    $tmp, $op1, $op2\t# overflow check int" %}
  ins_encode %{
    __ imull($tmp$$Register, $op1$$Register, $op2$$constant);
  %}
  ins_pipe(ialu_reg_reg_alu0);
%}

// Integer Absolute Instructions
instruct absI_rReg(rRegI dst, rRegI src, rRegI tmp, eFlagsReg cr)
%{
  match(Set dst (AbsI src));
  effect(TEMP dst, TEMP tmp, KILL cr);
  format %{ "movl $tmp, $src\n\t"
            "sarl $tmp, 31\n\t"
            "movl $dst, $src\n\t"
            "xorl $dst, $tmp\n\t"
            "subl $dst, $tmp\n"
          %}
  ins_encode %{
    __ movl($tmp$$Register, $src$$Register);
    __ sarl($tmp$$Register, 31);
    __ movl($dst$$Register, $src$$Register);
    __ xorl($dst$$Register, $tmp$$Register);
    __ subl($dst$$Register, $tmp$$Register);
  %}

  ins_pipe(ialu_reg_reg);
%}

//----------Long Instructions------------------------------------------------
// Add Long Register with Register
instruct addL_eReg(eRegL dst, eRegL src, eFlagsReg cr) %{
  match(Set dst (AddL dst src));
  effect(KILL cr);
  ins_cost(200);
  format %{ "ADD    $dst.lo,$src.lo\n\t"
            "ADC    $dst.hi,$src.hi" %}
  opcode(0x03, 0x13);
  ins_encode( RegReg_Lo(dst, src), RegReg_Hi(dst,src) );
  ins_pipe( ialu_reg_reg_long );
%}

// Add Long Register with Immediate
instruct addL_eReg_imm(eRegL dst, immL src, eFlagsReg cr) %{
  match(Set dst (AddL dst src));
  effect(KILL cr);
  format %{ "ADD    $dst.lo,$src.lo\n\t"
            "ADC    $dst.hi,$src.hi" %}
  opcode(0x81,0x00,0x02);  /* Opcode 81 /0, 81 /2 */
  ins_encode( Long_OpcSErm_Lo( dst, src ), Long_OpcSErm_Hi( dst, src ) );
  ins_pipe( ialu_reg_long );
%}

// Add Long Register with Memory
instruct addL_eReg_mem(eRegL dst, load_long_memory mem, eFlagsReg cr) %{
  match(Set dst (AddL dst (LoadL mem)));
  effect(KILL cr);
  ins_cost(125);
  format %{ "ADD    $dst.lo,$mem\n\t"
            "ADC    $dst.hi,$mem+4" %}
  opcode(0x03, 0x13);
  ins_encode( OpcP, RegMem( dst, mem), OpcS, RegMem_Hi(dst,mem) );
  ins_pipe( ialu_reg_long_mem );
%}

// Subtract Long Register with Register.
instruct subL_eReg(eRegL dst, eRegL src, eFlagsReg cr) %{
  match(Set dst (SubL dst src));
  effect(KILL cr);
  ins_cost(200);
  format %{ "SUB    $dst.lo,$src.lo\n\t"
            "SBB    $dst.hi,$src.hi" %}
  opcode(0x2B, 0x1B);
  ins_encode( RegReg_Lo(dst, src), RegReg_Hi(dst,src) );
  ins_pipe( ialu_reg_reg_long );
%}

// Subtract Long Register with Immediate
instruct subL_eReg_imm(eRegL dst, immL src, eFlagsReg cr) %{
  match(Set dst (SubL dst src));
  effect(KILL cr);
  format %{ "SUB    $dst.lo,$src.lo\n\t"
            "SBB    $dst.hi,$src.hi" %}
  opcode(0x81,0x05,0x03);  /* Opcode 81 /5, 81 /3 */
  ins_encode( Long_OpcSErm_Lo( dst, src ), Long_OpcSErm_Hi( dst, src ) );
  ins_pipe( ialu_reg_long );
%}

// Subtract Long Register with Memory
instruct subL_eReg_mem(eRegL dst, load_long_memory mem, eFlagsReg cr) %{
  match(Set dst (SubL dst (LoadL mem)));
  effect(KILL cr);
  ins_cost(125);
  format %{ "SUB    $dst.lo,$mem\n\t"
            "SBB    $dst.hi,$mem+4" %}
  opcode(0x2B, 0x1B);
  ins_encode( OpcP, RegMem( dst, mem), OpcS, RegMem_Hi(dst,mem) );
  ins_pipe( ialu_reg_long_mem );
%}

instruct negL_eReg(eRegL dst, immL0 zero, eFlagsReg cr) %{
  match(Set dst (SubL zero dst));
  effect(KILL cr);
  ins_cost(300);
  format %{ "NEG    $dst.hi\n\tNEG    $dst.lo\n\tSBB    $dst.hi,0" %}
  ins_encode( neg_long(dst) );
  ins_pipe( ialu_reg_reg_long );
%}

// And Long Register with Register
instruct andL_eReg(eRegL dst, eRegL src, eFlagsReg cr) %{
  match(Set dst (AndL dst src));
  effect(KILL cr);
  format %{ "AND    $dst.lo,$src.lo\n\t"
            "AND    $dst.hi,$src.hi" %}
  opcode(0x23,0x23);
  ins_encode( RegReg_Lo( dst, src), RegReg_Hi( dst, src) );
  ins_pipe( ialu_reg_reg_long );
%}

// And Long Register with Immediate
instruct andL_eReg_imm(eRegL dst, immL src, eFlagsReg cr) %{
  match(Set dst (AndL dst src));
  effect(KILL cr);
  format %{ "AND    $dst.lo,$src.lo\n\t"
            "AND    $dst.hi,$src.hi" %}
  opcode(0x81,0x04,0x04);  /* Opcode 81 /4, 81 /4 */
  ins_encode( Long_OpcSErm_Lo( dst, src ), Long_OpcSErm_Hi( dst, src ) );
  ins_pipe( ialu_reg_long );
%}

// And Long Register with Memory
instruct andL_eReg_mem(eRegL dst, load_long_memory mem, eFlagsReg cr) %{
  match(Set dst (AndL dst (LoadL mem)));
  effect(KILL cr);
  ins_cost(125);
  format %{ "AND    $dst.lo,$mem\n\t"
            "AND    $dst.hi,$mem+4" %}
  opcode(0x23, 0x23);
  ins_encode( OpcP, RegMem( dst, mem), OpcS, RegMem_Hi(dst,mem) );
  ins_pipe( ialu_reg_long_mem );
%}

// BMI1 instructions
instruct andnL_eReg_eReg_eReg(eRegL dst, eRegL src1, eRegL src2, immL_M1 minus_1, eFlagsReg cr) %{
  match(Set dst (AndL (XorL src1 minus_1) src2));
  predicate(UseBMI1Instructions);
  effect(KILL cr, TEMP dst);

  format %{ "ANDNL  $dst.lo, $src1.lo, $src2.lo\n\t"
            "ANDNL  $dst.hi, $src1.hi, $src2.hi"
         %}

  ins_encode %{
    Register Rdst = $dst$$Register;
    Register Rsrc1 = $src1$$Register;
    Register Rsrc2 = $src2$$Register;
    __ andnl(Rdst, Rsrc1, Rsrc2);
    __ andnl(HIGH_FROM_LOW(Rdst), HIGH_FROM_LOW(Rsrc1), HIGH_FROM_LOW(Rsrc2));
  %}
  ins_pipe(ialu_reg_reg_long);
%}

instruct andnL_eReg_eReg_mem(eRegL dst, eRegL src1, memory src2, immL_M1 minus_1, eFlagsReg cr) %{
  match(Set dst (AndL (XorL src1 minus_1) (LoadL src2) ));
  predicate(UseBMI1Instructions);
  effect(KILL cr, TEMP dst);

  ins_cost(125);
  format %{ "ANDNL  $dst.lo, $src1.lo, $src2\n\t"
            "ANDNL  $dst.hi, $src1.hi, $src2+4"
         %}

  ins_encode %{
    Register Rdst = $dst$$Register;
    Register Rsrc1 = $src1$$Register;
    Address src2_hi = Address::make_raw($src2$$base, $src2$$index, $src2$$scale, $src2$$disp + 4, relocInfo::none);

    __ andnl(Rdst, Rsrc1, $src2$$Address);
    __ andnl(HIGH_FROM_LOW(Rdst), HIGH_FROM_LOW(Rsrc1), src2_hi);
  %}
  ins_pipe(ialu_reg_mem);
%}

instruct blsiL_eReg_eReg(eRegL dst, eRegL src, immL0 imm_zero, eFlagsReg cr) %{
  match(Set dst (AndL (SubL imm_zero src) src));
  predicate(UseBMI1Instructions);
  effect(KILL cr, TEMP dst);

  format %{ "MOVL   $dst.hi, 0\n\t"
            "BLSIL  $dst.lo, $src.lo\n\t"
            "JNZ    done\n\t"
            "BLSIL  $dst.hi, $src.hi\n"
            "done:"
         %}

  ins_encode %{
    Label done;
    Register Rdst = $dst$$Register;
    Register Rsrc = $src$$Register;
    __ movl(HIGH_FROM_LOW(Rdst), 0);
    __ blsil(Rdst, Rsrc);
    __ jccb(Assembler::notZero, done);
    __ blsil(HIGH_FROM_LOW(Rdst), HIGH_FROM_LOW(Rsrc));
    __ bind(done);
  %}
  ins_pipe(ialu_reg);
%}

instruct blsiL_eReg_mem(eRegL dst, memory src, immL0 imm_zero, eFlagsReg cr) %{
  match(Set dst (AndL (SubL imm_zero (LoadL src) ) (LoadL src) ));
  predicate(UseBMI1Instructions);
  effect(KILL cr, TEMP dst);

  ins_cost(125);
  format %{ "MOVL   $dst.hi, 0\n\t"
            "BLSIL  $dst.lo, $src\n\t"
            "JNZ    done\n\t"
            "BLSIL  $dst.hi, $src+4\n"
            "done:"
         %}

  ins_encode %{
    Label done;
    Register Rdst = $dst$$Register;
    Address src_hi = Address::make_raw($src$$base, $src$$index, $src$$scale, $src$$disp + 4, relocInfo::none);

    __ movl(HIGH_FROM_LOW(Rdst), 0);
    __ blsil(Rdst, $src$$Address);
    __ jccb(Assembler::notZero, done);
    __ blsil(HIGH_FROM_LOW(Rdst), src_hi);
    __ bind(done);
  %}
  ins_pipe(ialu_reg_mem);
%}

instruct blsmskL_eReg_eReg(eRegL dst, eRegL src, immL_M1 minus_1, eFlagsReg cr)
%{
  match(Set dst (XorL (AddL src minus_1) src));
  predicate(UseBMI1Instructions);
  effect(KILL cr, TEMP dst);

  format %{ "MOVL    $dst.hi, 0\n\t"
            "BLSMSKL $dst.lo, $src.lo\n\t"
            "JNC     done\n\t"
            "BLSMSKL $dst.hi, $src.hi\n"
            "done:"
         %}

  ins_encode %{
    Label done;
    Register Rdst = $dst$$Register;
    Register Rsrc = $src$$Register;
    __ movl(HIGH_FROM_LOW(Rdst), 0);
    __ blsmskl(Rdst, Rsrc);
    __ jccb(Assembler::carryClear, done);
    __ blsmskl(HIGH_FROM_LOW(Rdst), HIGH_FROM_LOW(Rsrc));
    __ bind(done);
  %}

  ins_pipe(ialu_reg);
%}

instruct blsmskL_eReg_mem(eRegL dst, memory src, immL_M1 minus_1, eFlagsReg cr)
%{
  match(Set dst (XorL (AddL (LoadL src) minus_1) (LoadL src) ));
  predicate(UseBMI1Instructions);
  effect(KILL cr, TEMP dst);

  ins_cost(125);
  format %{ "MOVL    $dst.hi, 0\n\t"
            "BLSMSKL $dst.lo, $src\n\t"
            "JNC     done\n\t"
            "BLSMSKL $dst.hi, $src+4\n"
            "done:"
         %}

  ins_encode %{
    Label done;
    Register Rdst = $dst$$Register;
    Address src_hi = Address::make_raw($src$$base, $src$$index, $src$$scale, $src$$disp + 4, relocInfo::none);

    __ movl(HIGH_FROM_LOW(Rdst), 0);
    __ blsmskl(Rdst, $src$$Address);
    __ jccb(Assembler::carryClear, done);
    __ blsmskl(HIGH_FROM_LOW(Rdst), src_hi);
    __ bind(done);
  %}

  ins_pipe(ialu_reg_mem);
%}

instruct blsrL_eReg_eReg(eRegL dst, eRegL src, immL_M1 minus_1, eFlagsReg cr)
%{
  match(Set dst (AndL (AddL src minus_1) src) );
  predicate(UseBMI1Instructions);
  effect(KILL cr, TEMP dst);

  format %{ "MOVL   $dst.hi, $src.hi\n\t"
            "BLSRL  $dst.lo, $src.lo\n\t"
            "JNC    done\n\t"
            "BLSRL  $dst.hi, $src.hi\n"
            "done:"
  %}

  ins_encode %{
    Label done;
    Register Rdst = $dst$$Register;
    Register Rsrc = $src$$Register;
    __ movl(HIGH_FROM_LOW(Rdst), HIGH_FROM_LOW(Rsrc));
    __ blsrl(Rdst, Rsrc);
    __ jccb(Assembler::carryClear, done);
    __ blsrl(HIGH_FROM_LOW(Rdst), HIGH_FROM_LOW(Rsrc));
    __ bind(done);
  %}

  ins_pipe(ialu_reg);
%}

instruct blsrL_eReg_mem(eRegL dst, memory src, immL_M1 minus_1, eFlagsReg cr)
%{
  match(Set dst (AndL (AddL (LoadL src) minus_1) (LoadL src) ));
  predicate(UseBMI1Instructions);
  effect(KILL cr, TEMP dst);

  ins_cost(125);
  format %{ "MOVL   $dst.hi, $src+4\n\t"
            "BLSRL  $dst.lo, $src\n\t"
            "JNC    done\n\t"
            "BLSRL  $dst.hi, $src+4\n"
            "done:"
  %}

  ins_encode %{
    Label done;
    Register Rdst = $dst$$Register;
    Address src_hi = Address::make_raw($src$$base, $src$$index, $src$$scale, $src$$disp + 4, relocInfo::none);
    __ movl(HIGH_FROM_LOW(Rdst), src_hi);
    __ blsrl(Rdst, $src$$Address);
    __ jccb(Assembler::carryClear, done);
    __ blsrl(HIGH_FROM_LOW(Rdst), src_hi);
    __ bind(done);
  %}

  ins_pipe(ialu_reg_mem);
%}

// Or Long Register with Register
instruct orl_eReg(eRegL dst, eRegL src, eFlagsReg cr) %{
  match(Set dst (OrL dst src));
  effect(KILL cr);
  format %{ "OR     $dst.lo,$src.lo\n\t"
            "OR     $dst.hi,$src.hi" %}
  opcode(0x0B,0x0B);
  ins_encode( RegReg_Lo( dst, src), RegReg_Hi( dst, src) );
  ins_pipe( ialu_reg_reg_long );
%}

// Or Long Register with Immediate
instruct orl_eReg_imm(eRegL dst, immL src, eFlagsReg cr) %{
  match(Set dst (OrL dst src));
  effect(KILL cr);
  format %{ "OR     $dst.lo,$src.lo\n\t"
            "OR     $dst.hi,$src.hi" %}
  opcode(0x81,0x01,0x01);  /* Opcode 81 /1, 81 /1 */
  ins_encode( Long_OpcSErm_Lo( dst, src ), Long_OpcSErm_Hi( dst, src ) );
  ins_pipe( ialu_reg_long );
%}

// Or Long Register with Memory
instruct orl_eReg_mem(eRegL dst, load_long_memory mem, eFlagsReg cr) %{
  match(Set dst (OrL dst (LoadL mem)));
  effect(KILL cr);
  ins_cost(125);
  format %{ "OR     $dst.lo,$mem\n\t"
            "OR     $dst.hi,$mem+4" %}
  opcode(0x0B,0x0B);
  ins_encode( OpcP, RegMem( dst, mem), OpcS, RegMem_Hi(dst,mem) );
  ins_pipe( ialu_reg_long_mem );
%}

// Xor Long Register with Register
instruct xorl_eReg(eRegL dst, eRegL src, eFlagsReg cr) %{
  match(Set dst (XorL dst src));
  effect(KILL cr);
  format %{ "XOR    $dst.lo,$src.lo\n\t"
            "XOR    $dst.hi,$src.hi" %}
  opcode(0x33,0x33);
  ins_encode( RegReg_Lo( dst, src), RegReg_Hi( dst, src) );
  ins_pipe( ialu_reg_reg_long );
%}

// Xor Long Register with Immediate -1
instruct xorl_eReg_im1(eRegL dst, immL_M1 imm) %{
  match(Set dst (XorL dst imm));
  format %{ "NOT    $dst.lo\n\t"
            "NOT    $dst.hi" %}
  ins_encode %{
     __ notl($dst$$Register);
     __ notl(HIGH_FROM_LOW($dst$$Register));
  %}
  ins_pipe( ialu_reg_long );
%}

// Xor Long Register with Immediate
instruct xorl_eReg_imm(eRegL dst, immL src, eFlagsReg cr) %{
  match(Set dst (XorL dst src));
  effect(KILL cr);
  format %{ "XOR    $dst.lo,$src.lo\n\t"
            "XOR    $dst.hi,$src.hi" %}
  opcode(0x81,0x06,0x06);  /* Opcode 81 /6, 81 /6 */
  ins_encode( Long_OpcSErm_Lo( dst, src ), Long_OpcSErm_Hi( dst, src ) );
  ins_pipe( ialu_reg_long );
%}

// Xor Long Register with Memory
instruct xorl_eReg_mem(eRegL dst, load_long_memory mem, eFlagsReg cr) %{
  match(Set dst (XorL dst (LoadL mem)));
  effect(KILL cr);
  ins_cost(125);
  format %{ "XOR    $dst.lo,$mem\n\t"
            "XOR    $dst.hi,$mem+4" %}
  opcode(0x33,0x33);
  ins_encode( OpcP, RegMem( dst, mem), OpcS, RegMem_Hi(dst,mem) );
  ins_pipe( ialu_reg_long_mem );
%}

// Shift Left Long by 1
instruct shlL_eReg_1(eRegL dst, immI_1 cnt, eFlagsReg cr) %{
  predicate(UseNewLongLShift);
  match(Set dst (LShiftL dst cnt));
  effect(KILL cr);
  ins_cost(100);
  format %{ "ADD    $dst.lo,$dst.lo\n\t"
            "ADC    $dst.hi,$dst.hi" %}
  ins_encode %{
    __ addl($dst$$Register,$dst$$Register);
    __ adcl(HIGH_FROM_LOW($dst$$Register),HIGH_FROM_LOW($dst$$Register));
  %}
  ins_pipe( ialu_reg_long );
%}

// Shift Left Long by 2
instruct shlL_eReg_2(eRegL dst, immI_2 cnt, eFlagsReg cr) %{
  predicate(UseNewLongLShift);
  match(Set dst (LShiftL dst cnt));
  effect(KILL cr);
  ins_cost(100);
  format %{ "ADD    $dst.lo,$dst.lo\n\t"
            "ADC    $dst.hi,$dst.hi\n\t"
            "ADD    $dst.lo,$dst.lo\n\t"
            "ADC    $dst.hi,$dst.hi" %}
  ins_encode %{
    __ addl($dst$$Register,$dst$$Register);
    __ adcl(HIGH_FROM_LOW($dst$$Register),HIGH_FROM_LOW($dst$$Register));
    __ addl($dst$$Register,$dst$$Register);
    __ adcl(HIGH_FROM_LOW($dst$$Register),HIGH_FROM_LOW($dst$$Register));
  %}
  ins_pipe( ialu_reg_long );
%}

// Shift Left Long by 3
instruct shlL_eReg_3(eRegL dst, immI_3 cnt, eFlagsReg cr) %{
  predicate(UseNewLongLShift);
  match(Set dst (LShiftL dst cnt));
  effect(KILL cr);
  ins_cost(100);
  format %{ "ADD    $dst.lo,$dst.lo\n\t"
            "ADC    $dst.hi,$dst.hi\n\t"
            "ADD    $dst.lo,$dst.lo\n\t"
            "ADC    $dst.hi,$dst.hi\n\t"
            "ADD    $dst.lo,$dst.lo\n\t"
            "ADC    $dst.hi,$dst.hi" %}
  ins_encode %{
    __ addl($dst$$Register,$dst$$Register);
    __ adcl(HIGH_FROM_LOW($dst$$Register),HIGH_FROM_LOW($dst$$Register));
    __ addl($dst$$Register,$dst$$Register);
    __ adcl(HIGH_FROM_LOW($dst$$Register),HIGH_FROM_LOW($dst$$Register));
    __ addl($dst$$Register,$dst$$Register);
    __ adcl(HIGH_FROM_LOW($dst$$Register),HIGH_FROM_LOW($dst$$Register));
  %}
  ins_pipe( ialu_reg_long );
%}

// Shift Left Long by 1-31
instruct shlL_eReg_1_31(eRegL dst, immI_1_31 cnt, eFlagsReg cr) %{
  match(Set dst (LShiftL dst cnt));
  effect(KILL cr);
  ins_cost(200);
  format %{ "SHLD   $dst.hi,$dst.lo,$cnt\n\t"
            "SHL    $dst.lo,$cnt" %}
  opcode(0xC1, 0x4, 0xA4);  /* 0F/A4, then C1 /4 ib */
  ins_encode( move_long_small_shift(dst,cnt) );
  ins_pipe( ialu_reg_long );
%}

// Shift Left Long by 32-63
instruct shlL_eReg_32_63(eRegL dst, immI_32_63 cnt, eFlagsReg cr) %{
  match(Set dst (LShiftL dst cnt));
  effect(KILL cr);
  ins_cost(300);
  format %{ "MOV    $dst.hi,$dst.lo\n"
          "\tSHL    $dst.hi,$cnt-32\n"
          "\tXOR    $dst.lo,$dst.lo" %}
  opcode(0xC1, 0x4);  /* C1 /4 ib */
  ins_encode( move_long_big_shift_clr(dst,cnt) );
  ins_pipe( ialu_reg_long );
%}

// Shift Left Long by variable
instruct salL_eReg_CL(eRegL dst, eCXRegI shift, eFlagsReg cr) %{
  match(Set dst (LShiftL dst shift));
  effect(KILL cr);
  ins_cost(500+200);
  size(17);
  format %{ "TEST   $shift,32\n\t"
            "JEQ,s  small\n\t"
            "MOV    $dst.hi,$dst.lo\n\t"
            "XOR    $dst.lo,$dst.lo\n"
    "small:\tSHLD   $dst.hi,$dst.lo,$shift\n\t"
            "SHL    $dst.lo,$shift" %}
  ins_encode( shift_left_long( dst, shift ) );
  ins_pipe( pipe_slow );
%}

// Shift Right Long by 1-31
instruct shrL_eReg_1_31(eRegL dst, immI_1_31 cnt, eFlagsReg cr) %{
  match(Set dst (URShiftL dst cnt));
  effect(KILL cr);
  ins_cost(200);
  format %{ "SHRD   $dst.lo,$dst.hi,$cnt\n\t"
            "SHR    $dst.hi,$cnt" %}
  opcode(0xC1, 0x5, 0xAC);  /* 0F/AC, then C1 /5 ib */
  ins_encode( move_long_small_shift(dst,cnt) );
  ins_pipe( ialu_reg_long );
%}

// Shift Right Long by 32-63
instruct shrL_eReg_32_63(eRegL dst, immI_32_63 cnt, eFlagsReg cr) %{
  match(Set dst (URShiftL dst cnt));
  effect(KILL cr);
  ins_cost(300);
  format %{ "MOV    $dst.lo,$dst.hi\n"
          "\tSHR    $dst.lo,$cnt-32\n"
          "\tXOR    $dst.hi,$dst.hi" %}
  opcode(0xC1, 0x5);  /* C1 /5 ib */
  ins_encode( move_long_big_shift_clr(dst,cnt) );
  ins_pipe( ialu_reg_long );
%}

// Shift Right Long by variable
instruct shrL_eReg_CL(eRegL dst, eCXRegI shift, eFlagsReg cr) %{
  match(Set dst (URShiftL dst shift));
  effect(KILL cr);
  ins_cost(600);
  size(17);
  format %{ "TEST   $shift,32\n\t"
            "JEQ,s  small\n\t"
            "MOV    $dst.lo,$dst.hi\n\t"
            "XOR    $dst.hi,$dst.hi\n"
    "small:\tSHRD   $dst.lo,$dst.hi,$shift\n\t"
            "SHR    $dst.hi,$shift" %}
  ins_encode( shift_right_long( dst, shift ) );
  ins_pipe( pipe_slow );
%}

// Shift Right Long by 1-31
instruct sarL_eReg_1_31(eRegL dst, immI_1_31 cnt, eFlagsReg cr) %{
  match(Set dst (RShiftL dst cnt));
  effect(KILL cr);
  ins_cost(200);
  format %{ "SHRD   $dst.lo,$dst.hi,$cnt\n\t"
            "SAR    $dst.hi,$cnt" %}
  opcode(0xC1, 0x7, 0xAC);  /* 0F/AC, then C1 /7 ib */
  ins_encode( move_long_small_shift(dst,cnt) );
  ins_pipe( ialu_reg_long );
%}

// Shift Right Long by 32-63
instruct sarL_eReg_32_63( eRegL dst, immI_32_63 cnt, eFlagsReg cr) %{
  match(Set dst (RShiftL dst cnt));
  effect(KILL cr);
  ins_cost(300);
  format %{ "MOV    $dst.lo,$dst.hi\n"
          "\tSAR    $dst.lo,$cnt-32\n"
          "\tSAR    $dst.hi,31" %}
  opcode(0xC1, 0x7);  /* C1 /7 ib */
  ins_encode( move_long_big_shift_sign(dst,cnt) );
  ins_pipe( ialu_reg_long );
%}

// Shift Right arithmetic Long by variable
instruct sarL_eReg_CL(eRegL dst, eCXRegI shift, eFlagsReg cr) %{
  match(Set dst (RShiftL dst shift));
  effect(KILL cr);
  ins_cost(600);
  size(18);
  format %{ "TEST   $shift,32\n\t"
            "JEQ,s  small\n\t"
            "MOV    $dst.lo,$dst.hi\n\t"
            "SAR    $dst.hi,31\n"
    "small:\tSHRD   $dst.lo,$dst.hi,$shift\n\t"
            "SAR    $dst.hi,$shift" %}
  ins_encode( shift_right_arith_long( dst, shift ) );
  ins_pipe( pipe_slow );
%}


//----------Double Instructions------------------------------------------------
// Double Math

// Compare & branch

// P6 version of float compare, sets condition codes in EFLAGS
instruct cmpDPR_cc_P6(eFlagsRegU cr, regDPR src1, regDPR src2, eAXRegI rax) %{
  predicate(VM_Version::supports_cmov() && UseSSE <=1);
  match(Set cr (CmpD src1 src2));
  effect(KILL rax);
  ins_cost(150);
  format %{ "FLD    $src1\n\t"
            "FUCOMIP ST,$src2  // P6 instruction\n\t"
            "JNP    exit\n\t"
            "MOV    ah,1       // saw a NaN, set CF\n\t"
            "SAHF\n"
     "exit:\tNOP               // avoid branch to branch" %}
  opcode(0xDF, 0x05); /* DF E8+i or DF /5 */
  ins_encode( Push_Reg_DPR(src1),
              OpcP, RegOpc(src2),
              cmpF_P6_fixup );
  ins_pipe( pipe_slow );
%}

instruct cmpDPR_cc_P6CF(eFlagsRegUCF cr, regDPR src1, regDPR src2) %{
  predicate(VM_Version::supports_cmov() && UseSSE <=1);
  match(Set cr (CmpD src1 src2));
  ins_cost(150);
  format %{ "FLD    $src1\n\t"
            "FUCOMIP ST,$src2  // P6 instruction" %}
  opcode(0xDF, 0x05); /* DF E8+i or DF /5 */
  ins_encode( Push_Reg_DPR(src1),
              OpcP, RegOpc(src2));
  ins_pipe( pipe_slow );
%}

// Compare & branch
instruct cmpDPR_cc(eFlagsRegU cr, regDPR src1, regDPR src2, eAXRegI rax) %{
  predicate(UseSSE<=1);
  match(Set cr (CmpD src1 src2));
  effect(KILL rax);
  ins_cost(200);
  format %{ "FLD    $src1\n\t"
            "FCOMp  $src2\n\t"
            "FNSTSW AX\n\t"
            "TEST   AX,0x400\n\t"
            "JZ,s   flags\n\t"
            "MOV    AH,1\t# unordered treat as LT\n"
    "flags:\tSAHF" %}
  opcode(0xD8, 0x3); /* D8 D8+i or D8 /3 */
  ins_encode( Push_Reg_DPR(src1),
              OpcP, RegOpc(src2),
              fpu_flags);
  ins_pipe( pipe_slow );
%}

// Compare vs zero into -1,0,1
instruct cmpDPR_0(rRegI dst, regDPR src1, immDPR0 zero, eAXRegI rax, eFlagsReg cr) %{
  predicate(UseSSE<=1);
  match(Set dst (CmpD3 src1 zero));
  effect(KILL cr, KILL rax);
  ins_cost(280);
  format %{ "FTSTD  $dst,$src1" %}
  opcode(0xE4, 0xD9);
  ins_encode( Push_Reg_DPR(src1),
              OpcS, OpcP, PopFPU,
              CmpF_Result(dst));
  ins_pipe( pipe_slow );
%}

// Compare into -1,0,1
instruct cmpDPR_reg(rRegI dst, regDPR src1, regDPR src2, eAXRegI rax, eFlagsReg cr) %{
  predicate(UseSSE<=1);
  match(Set dst (CmpD3 src1 src2));
  effect(KILL cr, KILL rax);
  ins_cost(300);
  format %{ "FCMPD  $dst,$src1,$src2" %}
  opcode(0xD8, 0x3); /* D8 D8+i or D8 /3 */
  ins_encode( Push_Reg_DPR(src1),
              OpcP, RegOpc(src2),
              CmpF_Result(dst));
  ins_pipe( pipe_slow );
%}

// float compare and set condition codes in EFLAGS by XMM regs
instruct cmpD_cc(eFlagsRegU cr, regD src1, regD src2) %{
  predicate(UseSSE>=2);
  match(Set cr (CmpD src1 src2));
  ins_cost(145);
  format %{ "UCOMISD $src1,$src2\n\t"
            "JNP,s   exit\n\t"
            "PUSHF\t# saw NaN, set CF\n\t"
            "AND     [rsp], #0xffffff2b\n\t"
            "POPF\n"
    "exit:" %}
  ins_encode %{
    __ ucomisd($src1$$XMMRegister, $src2$$XMMRegister);
    emit_cmpfp_fixup(_masm);
  %}
  ins_pipe( pipe_slow );
%}

instruct cmpD_ccCF(eFlagsRegUCF cr, regD src1, regD src2) %{
  predicate(UseSSE>=2);
  match(Set cr (CmpD src1 src2));
  ins_cost(100);
  format %{ "UCOMISD $src1,$src2" %}
  ins_encode %{
    __ ucomisd($src1$$XMMRegister, $src2$$XMMRegister);
  %}
  ins_pipe( pipe_slow );
%}

// float compare and set condition codes in EFLAGS by XMM regs
instruct cmpD_ccmem(eFlagsRegU cr, regD src1, memory src2) %{
  predicate(UseSSE>=2);
  match(Set cr (CmpD src1 (LoadD src2)));
  ins_cost(145);
  format %{ "UCOMISD $src1,$src2\n\t"
            "JNP,s   exit\n\t"
            "PUSHF\t# saw NaN, set CF\n\t"
            "AND     [rsp], #0xffffff2b\n\t"
            "POPF\n"
    "exit:" %}
  ins_encode %{
    __ ucomisd($src1$$XMMRegister, $src2$$Address);
    emit_cmpfp_fixup(_masm);
  %}
  ins_pipe( pipe_slow );
%}

instruct cmpD_ccmemCF(eFlagsRegUCF cr, regD src1, memory src2) %{
  predicate(UseSSE>=2);
  match(Set cr (CmpD src1 (LoadD src2)));
  ins_cost(100);
  format %{ "UCOMISD $src1,$src2" %}
  ins_encode %{
    __ ucomisd($src1$$XMMRegister, $src2$$Address);
  %}
  ins_pipe( pipe_slow );
%}

// Compare into -1,0,1 in XMM
instruct cmpD_reg(xRegI dst, regD src1, regD src2, eFlagsReg cr) %{
  predicate(UseSSE>=2);
  match(Set dst (CmpD3 src1 src2));
  effect(KILL cr);
  ins_cost(255);
  format %{ "UCOMISD $src1, $src2\n\t"
            "MOV     $dst, #-1\n\t"
            "JP,s    done\n\t"
            "JB,s    done\n\t"
            "SETNE   $dst\n\t"
            "MOVZB   $dst, $dst\n"
    "done:" %}
  ins_encode %{
    __ ucomisd($src1$$XMMRegister, $src2$$XMMRegister);
    emit_cmpfp3(_masm, $dst$$Register);
  %}
  ins_pipe( pipe_slow );
%}

// Compare into -1,0,1 in XMM and memory
instruct cmpD_regmem(xRegI dst, regD src1, memory src2, eFlagsReg cr) %{
  predicate(UseSSE>=2);
  match(Set dst (CmpD3 src1 (LoadD src2)));
  effect(KILL cr);
  ins_cost(275);
  format %{ "UCOMISD $src1, $src2\n\t"
            "MOV     $dst, #-1\n\t"
            "JP,s    done\n\t"
            "JB,s    done\n\t"
            "SETNE   $dst\n\t"
            "MOVZB   $dst, $dst\n"
    "done:" %}
  ins_encode %{
    __ ucomisd($src1$$XMMRegister, $src2$$Address);
    emit_cmpfp3(_masm, $dst$$Register);
  %}
  ins_pipe( pipe_slow );
%}


instruct subDPR_reg(regDPR dst, regDPR src) %{
  predicate (UseSSE <=1);
  match(Set dst (SubD dst src));

  format %{ "FLD    $src\n\t"
            "DSUBp  $dst,ST" %}
  opcode(0xDE, 0x5); /* DE E8+i  or DE /5 */
  ins_cost(150);
  ins_encode( Push_Reg_DPR(src),
              OpcP, RegOpc(dst) );
  ins_pipe( fpu_reg_reg );
%}

instruct subDPR_reg_round(stackSlotD dst, regDPR src1, regDPR src2) %{
  predicate (UseSSE <=1);
  match(Set dst (RoundDouble (SubD src1 src2)));
  ins_cost(250);

  format %{ "FLD    $src2\n\t"
            "DSUB   ST,$src1\n\t"
            "FSTP_D $dst\t# D-round" %}
  opcode(0xD8, 0x5);
  ins_encode( Push_Reg_DPR(src2),
              OpcP, RegOpc(src1), Pop_Mem_DPR(dst) );
  ins_pipe( fpu_mem_reg_reg );
%}


instruct subDPR_reg_mem(regDPR dst, memory src) %{
  predicate (UseSSE <=1);
  match(Set dst (SubD dst (LoadD src)));
  ins_cost(150);

  format %{ "FLD    $src\n\t"
            "DSUBp  $dst,ST" %}
  opcode(0xDE, 0x5, 0xDD); /* DE C0+i */  /* LoadD  DD /0 */
  ins_encode( Opcode(tertiary), RMopc_Mem(0x00,src),
              OpcP, RegOpc(dst) );
  ins_pipe( fpu_reg_mem );
%}

instruct absDPR_reg(regDPR1 dst, regDPR1 src) %{
  predicate (UseSSE<=1);
  match(Set dst (AbsD src));
  ins_cost(100);
  format %{ "FABS" %}
  opcode(0xE1, 0xD9);
  ins_encode( OpcS, OpcP );
  ins_pipe( fpu_reg_reg );
%}

instruct negDPR_reg(regDPR1 dst, regDPR1 src) %{
  predicate(UseSSE<=1);
  match(Set dst (NegD src));
  ins_cost(100);
  format %{ "FCHS" %}
  opcode(0xE0, 0xD9);
  ins_encode( OpcS, OpcP );
  ins_pipe( fpu_reg_reg );
%}

instruct addDPR_reg(regDPR dst, regDPR src) %{
  predicate(UseSSE<=1);
  match(Set dst (AddD dst src));
  format %{ "FLD    $src\n\t"
            "DADD   $dst,ST" %}
  size(4);
  ins_cost(150);
  opcode(0xDE, 0x0); /* DE C0+i or DE /0*/
  ins_encode( Push_Reg_DPR(src),
              OpcP, RegOpc(dst) );
  ins_pipe( fpu_reg_reg );
%}


instruct addDPR_reg_round(stackSlotD dst, regDPR src1, regDPR src2) %{
  predicate(UseSSE<=1);
  match(Set dst (RoundDouble (AddD src1 src2)));
  ins_cost(250);

  format %{ "FLD    $src2\n\t"
            "DADD   ST,$src1\n\t"
            "FSTP_D $dst\t# D-round" %}
  opcode(0xD8, 0x0); /* D8 C0+i or D8 /0*/
  ins_encode( Push_Reg_DPR(src2),
              OpcP, RegOpc(src1), Pop_Mem_DPR(dst) );
  ins_pipe( fpu_mem_reg_reg );
%}


instruct addDPR_reg_mem(regDPR dst, memory src) %{
  predicate(UseSSE<=1);
  match(Set dst (AddD dst (LoadD src)));
  ins_cost(150);

  format %{ "FLD    $src\n\t"
            "DADDp  $dst,ST" %}
  opcode(0xDE, 0x0, 0xDD); /* DE C0+i */  /* LoadD  DD /0 */
  ins_encode( Opcode(tertiary), RMopc_Mem(0x00,src),
              OpcP, RegOpc(dst) );
  ins_pipe( fpu_reg_mem );
%}

// add-to-memory
instruct addDPR_mem_reg(memory dst, regDPR src) %{
  predicate(UseSSE<=1);
  match(Set dst (StoreD dst (RoundDouble (AddD (LoadD dst) src))));
  ins_cost(150);

  format %{ "FLD_D  $dst\n\t"
            "DADD   ST,$src\n\t"
            "FST_D  $dst" %}
  opcode(0xDD, 0x0);
  ins_encode( Opcode(0xDD), RMopc_Mem(0x00,dst),
              Opcode(0xD8), RegOpc(src),
              set_instruction_start,
              Opcode(0xDD), RMopc_Mem(0x03,dst) );
  ins_pipe( fpu_reg_mem );
%}

instruct addDPR_reg_imm1(regDPR dst, immDPR1 con) %{
  predicate(UseSSE<=1);
  match(Set dst (AddD dst con));
  ins_cost(125);
  format %{ "FLD1\n\t"
            "DADDp  $dst,ST" %}
  ins_encode %{
    __ fld1();
    __ faddp($dst$$reg);
  %}
  ins_pipe(fpu_reg);
%}

instruct addDPR_reg_imm(regDPR dst, immDPR con) %{
  predicate(UseSSE<=1 && _kids[1]->_leaf->getd() != 0.0 && _kids[1]->_leaf->getd() != 1.0 );
  match(Set dst (AddD dst con));
  ins_cost(200);
  format %{ "FLD_D  [$constantaddress]\t# load from constant table: double=$con\n\t"
            "DADDp  $dst,ST" %}
  ins_encode %{
    __ fld_d($constantaddress($con));
    __ faddp($dst$$reg);
  %}
  ins_pipe(fpu_reg_mem);
%}

instruct addDPR_reg_imm_round(stackSlotD dst, regDPR src, immDPR con) %{
  predicate(UseSSE<=1 && _kids[0]->_kids[1]->_leaf->getd() != 0.0 && _kids[0]->_kids[1]->_leaf->getd() != 1.0 );
  match(Set dst (RoundDouble (AddD src con)));
  ins_cost(200);
  format %{ "FLD_D  [$constantaddress]\t# load from constant table: double=$con\n\t"
            "DADD   ST,$src\n\t"
            "FSTP_D $dst\t# D-round" %}
  ins_encode %{
    __ fld_d($constantaddress($con));
    __ fadd($src$$reg);
    __ fstp_d(Address(rsp, $dst$$disp));
  %}
  ins_pipe(fpu_mem_reg_con);
%}

instruct mulDPR_reg(regDPR dst, regDPR src) %{
  predicate(UseSSE<=1);
  match(Set dst (MulD dst src));
  format %{ "FLD    $src\n\t"
            "DMULp  $dst,ST" %}
  opcode(0xDE, 0x1); /* DE C8+i or DE /1*/
  ins_cost(150);
  ins_encode( Push_Reg_DPR(src),
              OpcP, RegOpc(dst) );
  ins_pipe( fpu_reg_reg );
%}

// Strict FP instruction biases argument before multiply then
// biases result to avoid double rounding of subnormals.
//
// scale arg1 by multiplying arg1 by 2^(-15360)
// load arg2
// multiply scaled arg1 by arg2
// rescale product by 2^(15360)
//
instruct strictfp_mulDPR_reg(regDPR1 dst, regnotDPR1 src) %{
  predicate( UseSSE<=1 && Compile::current()->has_method() && Compile::current()->method()->is_strict() );
  match(Set dst (MulD dst src));
  ins_cost(1);   // Select this instruction for all strict FP double multiplies

  format %{ "FLD    StubRoutines::_fpu_subnormal_bias1\n\t"
            "DMULp  $dst,ST\n\t"
            "FLD    $src\n\t"
            "DMULp  $dst,ST\n\t"
            "FLD    StubRoutines::_fpu_subnormal_bias2\n\t"
            "DMULp  $dst,ST\n\t" %}
  opcode(0xDE, 0x1); /* DE C8+i or DE /1*/
  ins_encode( strictfp_bias1(dst),
              Push_Reg_DPR(src),
              OpcP, RegOpc(dst),
              strictfp_bias2(dst) );
  ins_pipe( fpu_reg_reg );
%}

instruct mulDPR_reg_imm(regDPR dst, immDPR con) %{
  predicate( UseSSE<=1 && _kids[1]->_leaf->getd() != 0.0 && _kids[1]->_leaf->getd() != 1.0 );
  match(Set dst (MulD dst con));
  ins_cost(200);
  format %{ "FLD_D  [$constantaddress]\t# load from constant table: double=$con\n\t"
            "DMULp  $dst,ST" %}
  ins_encode %{
    __ fld_d($constantaddress($con));
    __ fmulp($dst$$reg);
  %}
  ins_pipe(fpu_reg_mem);
%}


instruct mulDPR_reg_mem(regDPR dst, memory src) %{
  predicate( UseSSE<=1 );
  match(Set dst (MulD dst (LoadD src)));
  ins_cost(200);
  format %{ "FLD_D  $src\n\t"
            "DMULp  $dst,ST" %}
  opcode(0xDE, 0x1, 0xDD); /* DE C8+i or DE /1*/  /* LoadD  DD /0 */
  ins_encode( Opcode(tertiary), RMopc_Mem(0x00,src),
              OpcP, RegOpc(dst) );
  ins_pipe( fpu_reg_mem );
%}

//
// Cisc-alternate to reg-reg multiply
instruct mulDPR_reg_mem_cisc(regDPR dst, regDPR src, memory mem) %{
  predicate( UseSSE<=1 );
  match(Set dst (MulD src (LoadD mem)));
  ins_cost(250);
  format %{ "FLD_D  $mem\n\t"
            "DMUL   ST,$src\n\t"
            "FSTP_D $dst" %}
  opcode(0xD8, 0x1, 0xD9); /* D8 C8+i */  /* LoadD D9 /0 */
  ins_encode( Opcode(tertiary), RMopc_Mem(0x00,mem),
              OpcReg_FPR(src),
              Pop_Reg_DPR(dst) );
  ins_pipe( fpu_reg_reg_mem );
%}


// MACRO3 -- addDPR a mulDPR
// This instruction is a '2-address' instruction in that the result goes
// back to src2.  This eliminates a move from the macro; possibly the
// register allocator will have to add it back (and maybe not).
instruct addDPR_mulDPR_reg(regDPR src2, regDPR src1, regDPR src0) %{
  predicate( UseSSE<=1 );
  match(Set src2 (AddD (MulD src0 src1) src2));
  format %{ "FLD    $src0\t# ===MACRO3d===\n\t"
            "DMUL   ST,$src1\n\t"
            "DADDp  $src2,ST" %}
  ins_cost(250);
  opcode(0xDD); /* LoadD DD /0 */
  ins_encode( Push_Reg_FPR(src0),
              FMul_ST_reg(src1),
              FAddP_reg_ST(src2) );
  ins_pipe( fpu_reg_reg_reg );
%}


// MACRO3 -- subDPR a mulDPR
instruct subDPR_mulDPR_reg(regDPR src2, regDPR src1, regDPR src0) %{
  predicate( UseSSE<=1 );
  match(Set src2 (SubD (MulD src0 src1) src2));
  format %{ "FLD    $src0\t# ===MACRO3d===\n\t"
            "DMUL   ST,$src1\n\t"
            "DSUBRp $src2,ST" %}
  ins_cost(250);
  ins_encode( Push_Reg_FPR(src0),
              FMul_ST_reg(src1),
              Opcode(0xDE), Opc_plus(0xE0,src2));
  ins_pipe( fpu_reg_reg_reg );
%}


instruct divDPR_reg(regDPR dst, regDPR src) %{
  predicate( UseSSE<=1 );
  match(Set dst (DivD dst src));

  format %{ "FLD    $src\n\t"
            "FDIVp  $dst,ST" %}
  opcode(0xDE, 0x7); /* DE F8+i or DE /7*/
  ins_cost(150);
  ins_encode( Push_Reg_DPR(src),
              OpcP, RegOpc(dst) );
  ins_pipe( fpu_reg_reg );
%}

// Strict FP instruction biases argument before division then
// biases result, to avoid double rounding of subnormals.
//
// scale dividend by multiplying dividend by 2^(-15360)
// load divisor
// divide scaled dividend by divisor
// rescale quotient by 2^(15360)
//
instruct strictfp_divDPR_reg(regDPR1 dst, regnotDPR1 src) %{
  predicate (UseSSE<=1);
  match(Set dst (DivD dst src));
  predicate( UseSSE<=1 && Compile::current()->has_method() && Compile::current()->method()->is_strict() );
  ins_cost(01);

  format %{ "FLD    StubRoutines::_fpu_subnormal_bias1\n\t"
            "DMULp  $dst,ST\n\t"
            "FLD    $src\n\t"
            "FDIVp  $dst,ST\n\t"
            "FLD    StubRoutines::_fpu_subnormal_bias2\n\t"
            "DMULp  $dst,ST\n\t" %}
  opcode(0xDE, 0x7); /* DE F8+i or DE /7*/
  ins_encode( strictfp_bias1(dst),
              Push_Reg_DPR(src),
              OpcP, RegOpc(dst),
              strictfp_bias2(dst) );
  ins_pipe( fpu_reg_reg );
%}

instruct divDPR_reg_round(stackSlotD dst, regDPR src1, regDPR src2) %{
  predicate( UseSSE<=1 && !(Compile::current()->has_method() && Compile::current()->method()->is_strict()) );
  match(Set dst (RoundDouble (DivD src1 src2)));

  format %{ "FLD    $src1\n\t"
            "FDIV   ST,$src2\n\t"
            "FSTP_D $dst\t# D-round" %}
  opcode(0xD8, 0x6); /* D8 F0+i or D8 /6 */
  ins_encode( Push_Reg_DPR(src1),
              OpcP, RegOpc(src2), Pop_Mem_DPR(dst) );
  ins_pipe( fpu_mem_reg_reg );
%}


instruct modDPR_reg(regDPR dst, regDPR src, eAXRegI rax, eFlagsReg cr) %{
  predicate(UseSSE<=1);
  match(Set dst (ModD dst src));
  effect(KILL rax, KILL cr); // emitModDPR() uses EAX and EFLAGS

  format %{ "DMOD   $dst,$src" %}
  ins_cost(250);
  ins_encode(Push_Reg_Mod_DPR(dst, src),
              emitModDPR(),
              Push_Result_Mod_DPR(src),
              Pop_Reg_DPR(dst));
  ins_pipe( pipe_slow );
%}

instruct modD_reg(regD dst, regD src0, regD src1, eAXRegI rax, eFlagsReg cr) %{
  predicate(UseSSE>=2);
  match(Set dst (ModD src0 src1));
  effect(KILL rax, KILL cr);

  format %{ "SUB    ESP,8\t # DMOD\n"
          "\tMOVSD  [ESP+0],$src1\n"
          "\tFLD_D  [ESP+0]\n"
          "\tMOVSD  [ESP+0],$src0\n"
          "\tFLD_D  [ESP+0]\n"
     "loop:\tFPREM\n"
          "\tFWAIT\n"
          "\tFNSTSW AX\n"
          "\tSAHF\n"
          "\tJP     loop\n"
          "\tFSTP_D [ESP+0]\n"
          "\tMOVSD  $dst,[ESP+0]\n"
          "\tADD    ESP,8\n"
          "\tFSTP   ST0\t # Restore FPU Stack"
    %}
  ins_cost(250);
  ins_encode( Push_ModD_encoding(src0, src1), emitModDPR(), Push_ResultD(dst), PopFPU);
  ins_pipe( pipe_slow );
%}

instruct atanDPR_reg(regDPR dst, regDPR src) %{
  predicate (UseSSE<=1);
  match(Set dst(AtanD dst src));
  format %{ "DATA   $dst,$src" %}
  opcode(0xD9, 0xF3);
  ins_encode( Push_Reg_DPR(src),
              OpcP, OpcS, RegOpc(dst) );
  ins_pipe( pipe_slow );
%}

instruct atanD_reg(regD dst, regD src, eFlagsReg cr) %{
  predicate (UseSSE>=2);
  match(Set dst(AtanD dst src));
  effect(KILL cr); // Push_{Src|Result}D() uses "{SUB|ADD} ESP,8"
  format %{ "DATA   $dst,$src" %}
  opcode(0xD9, 0xF3);
  ins_encode( Push_SrcD(src),
              OpcP, OpcS, Push_ResultD(dst) );
  ins_pipe( pipe_slow );
%}

instruct sqrtDPR_reg(regDPR dst, regDPR src) %{
  predicate (UseSSE<=1);
  match(Set dst (SqrtD src));
  format %{ "DSQRT  $dst,$src" %}
  opcode(0xFA, 0xD9);
  ins_encode( Push_Reg_DPR(src),
              OpcS, OpcP, Pop_Reg_DPR(dst) );
  ins_pipe( pipe_slow );
%}

//-------------Float Instructions-------------------------------
// Float Math

// Code for float compare:
//     fcompp();
//     fwait(); fnstsw_ax();
//     sahf();
//     movl(dst, unordered_result);
//     jcc(Assembler::parity, exit);
//     movl(dst, less_result);
//     jcc(Assembler::below, exit);
//     movl(dst, equal_result);
//     jcc(Assembler::equal, exit);
//     movl(dst, greater_result);
//   exit:

// P6 version of float compare, sets condition codes in EFLAGS
instruct cmpFPR_cc_P6(eFlagsRegU cr, regFPR src1, regFPR src2, eAXRegI rax) %{
  predicate(VM_Version::supports_cmov() && UseSSE == 0);
  match(Set cr (CmpF src1 src2));
  effect(KILL rax);
  ins_cost(150);
  format %{ "FLD    $src1\n\t"
            "FUCOMIP ST,$src2  // P6 instruction\n\t"
            "JNP    exit\n\t"
            "MOV    ah,1       // saw a NaN, set CF (treat as LT)\n\t"
            "SAHF\n"
     "exit:\tNOP               // avoid branch to branch" %}
  opcode(0xDF, 0x05); /* DF E8+i or DF /5 */
  ins_encode( Push_Reg_DPR(src1),
              OpcP, RegOpc(src2),
              cmpF_P6_fixup );
  ins_pipe( pipe_slow );
%}

instruct cmpFPR_cc_P6CF(eFlagsRegUCF cr, regFPR src1, regFPR src2) %{
  predicate(VM_Version::supports_cmov() && UseSSE == 0);
  match(Set cr (CmpF src1 src2));
  ins_cost(100);
  format %{ "FLD    $src1\n\t"
            "FUCOMIP ST,$src2  // P6 instruction" %}
  opcode(0xDF, 0x05); /* DF E8+i or DF /5 */
  ins_encode( Push_Reg_DPR(src1),
              OpcP, RegOpc(src2));
  ins_pipe( pipe_slow );
%}


// Compare & branch
instruct cmpFPR_cc(eFlagsRegU cr, regFPR src1, regFPR src2, eAXRegI rax) %{
  predicate(UseSSE == 0);
  match(Set cr (CmpF src1 src2));
  effect(KILL rax);
  ins_cost(200);
  format %{ "FLD    $src1\n\t"
            "FCOMp  $src2\n\t"
            "FNSTSW AX\n\t"
            "TEST   AX,0x400\n\t"
            "JZ,s   flags\n\t"
            "MOV    AH,1\t# unordered treat as LT\n"
    "flags:\tSAHF" %}
  opcode(0xD8, 0x3); /* D8 D8+i or D8 /3 */
  ins_encode( Push_Reg_DPR(src1),
              OpcP, RegOpc(src2),
              fpu_flags);
  ins_pipe( pipe_slow );
%}

// Compare vs zero into -1,0,1
instruct cmpFPR_0(rRegI dst, regFPR src1, immFPR0 zero, eAXRegI rax, eFlagsReg cr) %{
  predicate(UseSSE == 0);
  match(Set dst (CmpF3 src1 zero));
  effect(KILL cr, KILL rax);
  ins_cost(280);
  format %{ "FTSTF  $dst,$src1" %}
  opcode(0xE4, 0xD9);
  ins_encode( Push_Reg_DPR(src1),
              OpcS, OpcP, PopFPU,
              CmpF_Result(dst));
  ins_pipe( pipe_slow );
%}

// Compare into -1,0,1
instruct cmpFPR_reg(rRegI dst, regFPR src1, regFPR src2, eAXRegI rax, eFlagsReg cr) %{
  predicate(UseSSE == 0);
  match(Set dst (CmpF3 src1 src2));
  effect(KILL cr, KILL rax);
  ins_cost(300);
  format %{ "FCMPF  $dst,$src1,$src2" %}
  opcode(0xD8, 0x3); /* D8 D8+i or D8 /3 */
  ins_encode( Push_Reg_DPR(src1),
              OpcP, RegOpc(src2),
              CmpF_Result(dst));
  ins_pipe( pipe_slow );
%}

// float compare and set condition codes in EFLAGS by XMM regs
instruct cmpF_cc(eFlagsRegU cr, regF src1, regF src2) %{
  predicate(UseSSE>=1);
  match(Set cr (CmpF src1 src2));
  ins_cost(145);
  format %{ "UCOMISS $src1,$src2\n\t"
            "JNP,s   exit\n\t"
            "PUSHF\t# saw NaN, set CF\n\t"
            "AND     [rsp], #0xffffff2b\n\t"
            "POPF\n"
    "exit:" %}
  ins_encode %{
    __ ucomiss($src1$$XMMRegister, $src2$$XMMRegister);
    emit_cmpfp_fixup(_masm);
  %}
  ins_pipe( pipe_slow );
%}

instruct cmpF_ccCF(eFlagsRegUCF cr, regF src1, regF src2) %{
  predicate(UseSSE>=1);
  match(Set cr (CmpF src1 src2));
  ins_cost(100);
  format %{ "UCOMISS $src1,$src2" %}
  ins_encode %{
    __ ucomiss($src1$$XMMRegister, $src2$$XMMRegister);
  %}
  ins_pipe( pipe_slow );
%}

// float compare and set condition codes in EFLAGS by XMM regs
instruct cmpF_ccmem(eFlagsRegU cr, regF src1, memory src2) %{
  predicate(UseSSE>=1);
  match(Set cr (CmpF src1 (LoadF src2)));
  ins_cost(165);
  format %{ "UCOMISS $src1,$src2\n\t"
            "JNP,s   exit\n\t"
            "PUSHF\t# saw NaN, set CF\n\t"
            "AND     [rsp], #0xffffff2b\n\t"
            "POPF\n"
    "exit:" %}
  ins_encode %{
    __ ucomiss($src1$$XMMRegister, $src2$$Address);
    emit_cmpfp_fixup(_masm);
  %}
  ins_pipe( pipe_slow );
%}

instruct cmpF_ccmemCF(eFlagsRegUCF cr, regF src1, memory src2) %{
  predicate(UseSSE>=1);
  match(Set cr (CmpF src1 (LoadF src2)));
  ins_cost(100);
  format %{ "UCOMISS $src1,$src2" %}
  ins_encode %{
    __ ucomiss($src1$$XMMRegister, $src2$$Address);
  %}
  ins_pipe( pipe_slow );
%}

// Compare into -1,0,1 in XMM
instruct cmpF_reg(xRegI dst, regF src1, regF src2, eFlagsReg cr) %{
  predicate(UseSSE>=1);
  match(Set dst (CmpF3 src1 src2));
  effect(KILL cr);
  ins_cost(255);
  format %{ "UCOMISS $src1, $src2\n\t"
            "MOV     $dst, #-1\n\t"
            "JP,s    done\n\t"
            "JB,s    done\n\t"
            "SETNE   $dst\n\t"
            "MOVZB   $dst, $dst\n"
    "done:" %}
  ins_encode %{
    __ ucomiss($src1$$XMMRegister, $src2$$XMMRegister);
    emit_cmpfp3(_masm, $dst$$Register);
  %}
  ins_pipe( pipe_slow );
%}

// Compare into -1,0,1 in XMM and memory
instruct cmpF_regmem(xRegI dst, regF src1, memory src2, eFlagsReg cr) %{
  predicate(UseSSE>=1);
  match(Set dst (CmpF3 src1 (LoadF src2)));
  effect(KILL cr);
  ins_cost(275);
  format %{ "UCOMISS $src1, $src2\n\t"
            "MOV     $dst, #-1\n\t"
            "JP,s    done\n\t"
            "JB,s    done\n\t"
            "SETNE   $dst\n\t"
            "MOVZB   $dst, $dst\n"
    "done:" %}
  ins_encode %{
    __ ucomiss($src1$$XMMRegister, $src2$$Address);
    emit_cmpfp3(_masm, $dst$$Register);
  %}
  ins_pipe( pipe_slow );
%}

// Spill to obtain 24-bit precision
instruct subFPR24_reg(stackSlotF dst, regFPR src1, regFPR src2) %{
  predicate(UseSSE==0 && Compile::current()->select_24_bit_instr());
  match(Set dst (SubF src1 src2));

  format %{ "FSUB   $dst,$src1 - $src2" %}
  opcode(0xD8, 0x4); /* D8 E0+i or D8 /4 mod==0x3 ;; result in TOS */
  ins_encode( Push_Reg_FPR(src1),
              OpcReg_FPR(src2),
              Pop_Mem_FPR(dst) );
  ins_pipe( fpu_mem_reg_reg );
%}
//
// This instruction does not round to 24-bits
instruct subFPR_reg(regFPR dst, regFPR src) %{
  predicate(UseSSE==0 && !Compile::current()->select_24_bit_instr());
  match(Set dst (SubF dst src));

  format %{ "FSUB   $dst,$src" %}
  opcode(0xDE, 0x5); /* DE E8+i  or DE /5 */
  ins_encode( Push_Reg_FPR(src),
              OpcP, RegOpc(dst) );
  ins_pipe( fpu_reg_reg );
%}

// Spill to obtain 24-bit precision
instruct addFPR24_reg(stackSlotF dst, regFPR src1, regFPR src2) %{
  predicate(UseSSE==0 && Compile::current()->select_24_bit_instr());
  match(Set dst (AddF src1 src2));

  format %{ "FADD   $dst,$src1,$src2" %}
  opcode(0xD8, 0x0); /* D8 C0+i */
  ins_encode( Push_Reg_FPR(src2),
              OpcReg_FPR(src1),
              Pop_Mem_FPR(dst) );
  ins_pipe( fpu_mem_reg_reg );
%}
//
// This instruction does not round to 24-bits
instruct addFPR_reg(regFPR dst, regFPR src) %{
  predicate(UseSSE==0 && !Compile::current()->select_24_bit_instr());
  match(Set dst (AddF dst src));

  format %{ "FLD    $src\n\t"
            "FADDp  $dst,ST" %}
  opcode(0xDE, 0x0); /* DE C0+i or DE /0*/
  ins_encode( Push_Reg_FPR(src),
              OpcP, RegOpc(dst) );
  ins_pipe( fpu_reg_reg );
%}

instruct absFPR_reg(regFPR1 dst, regFPR1 src) %{
  predicate(UseSSE==0);
  match(Set dst (AbsF src));
  ins_cost(100);
  format %{ "FABS" %}
  opcode(0xE1, 0xD9);
  ins_encode( OpcS, OpcP );
  ins_pipe( fpu_reg_reg );
%}

instruct negFPR_reg(regFPR1 dst, regFPR1 src) %{
  predicate(UseSSE==0);
  match(Set dst (NegF src));
  ins_cost(100);
  format %{ "FCHS" %}
  opcode(0xE0, 0xD9);
  ins_encode( OpcS, OpcP );
  ins_pipe( fpu_reg_reg );
%}

// Cisc-alternate to addFPR_reg
// Spill to obtain 24-bit precision
instruct addFPR24_reg_mem(stackSlotF dst, regFPR src1, memory src2) %{
  predicate(UseSSE==0 && Compile::current()->select_24_bit_instr());
  match(Set dst (AddF src1 (LoadF src2)));

  format %{ "FLD    $src2\n\t"
            "FADD   ST,$src1\n\t"
            "FSTP_S $dst" %}
  opcode(0xD8, 0x0, 0xD9); /* D8 C0+i */  /* LoadF  D9 /0 */
  ins_encode( Opcode(tertiary), RMopc_Mem(0x00,src2),
              OpcReg_FPR(src1),
              Pop_Mem_FPR(dst) );
  ins_pipe( fpu_mem_reg_mem );
%}
//
// Cisc-alternate to addFPR_reg
// This instruction does not round to 24-bits
instruct addFPR_reg_mem(regFPR dst, memory src) %{
  predicate(UseSSE==0 && !Compile::current()->select_24_bit_instr());
  match(Set dst (AddF dst (LoadF src)));

  format %{ "FADD   $dst,$src" %}
  opcode(0xDE, 0x0, 0xD9); /* DE C0+i or DE /0*/  /* LoadF  D9 /0 */
  ins_encode( Opcode(tertiary), RMopc_Mem(0x00,src),
              OpcP, RegOpc(dst) );
  ins_pipe( fpu_reg_mem );
%}

// // Following two instructions for _222_mpegaudio
// Spill to obtain 24-bit precision
instruct addFPR24_mem_reg(stackSlotF dst, regFPR src2, memory src1 ) %{
  predicate(UseSSE==0 && Compile::current()->select_24_bit_instr());
  match(Set dst (AddF src1 src2));

  format %{ "FADD   $dst,$src1,$src2" %}
  opcode(0xD8, 0x0, 0xD9); /* D8 C0+i */  /* LoadF  D9 /0 */
  ins_encode( Opcode(tertiary), RMopc_Mem(0x00,src1),
              OpcReg_FPR(src2),
              Pop_Mem_FPR(dst) );
  ins_pipe( fpu_mem_reg_mem );
%}

// Cisc-spill variant
// Spill to obtain 24-bit precision
instruct addFPR24_mem_cisc(stackSlotF dst, memory src1, memory src2) %{
  predicate(UseSSE==0 && Compile::current()->select_24_bit_instr());
  match(Set dst (AddF src1 (LoadF src2)));

  format %{ "FADD   $dst,$src1,$src2 cisc" %}
  opcode(0xD8, 0x0, 0xD9); /* D8 C0+i */  /* LoadF  D9 /0 */
  ins_encode( Opcode(tertiary), RMopc_Mem(0x00,src2),
              set_instruction_start,
              OpcP, RMopc_Mem(secondary,src1),
              Pop_Mem_FPR(dst) );
  ins_pipe( fpu_mem_mem_mem );
%}

// Spill to obtain 24-bit precision
instruct addFPR24_mem_mem(stackSlotF dst, memory src1, memory src2) %{
  predicate(UseSSE==0 && Compile::current()->select_24_bit_instr());
  match(Set dst (AddF src1 src2));

  format %{ "FADD   $dst,$src1,$src2" %}
  opcode(0xD8, 0x0, 0xD9); /* D8 /0 */  /* LoadF  D9 /0 */
  ins_encode( Opcode(tertiary), RMopc_Mem(0x00,src2),
              set_instruction_start,
              OpcP, RMopc_Mem(secondary,src1),
              Pop_Mem_FPR(dst) );
  ins_pipe( fpu_mem_mem_mem );
%}


// Spill to obtain 24-bit precision
instruct addFPR24_reg_imm(stackSlotF dst, regFPR src, immFPR con) %{
  predicate(UseSSE==0 && Compile::current()->select_24_bit_instr());
  match(Set dst (AddF src con));
  format %{ "FLD    $src\n\t"
            "FADD_S [$constantaddress]\t# load from constant table: float=$con\n\t"
            "FSTP_S $dst"  %}
  ins_encode %{
    __ fld_s($src$$reg - 1);  // FLD ST(i-1)
    __ fadd_s($constantaddress($con));
    __ fstp_s(Address(rsp, $dst$$disp));
  %}
  ins_pipe(fpu_mem_reg_con);
%}
//
// This instruction does not round to 24-bits
instruct addFPR_reg_imm(regFPR dst, regFPR src, immFPR con) %{
  predicate(UseSSE==0 && !Compile::current()->select_24_bit_instr());
  match(Set dst (AddF src con));
  format %{ "FLD    $src\n\t"
            "FADD_S [$constantaddress]\t# load from constant table: float=$con\n\t"
            "FSTP   $dst"  %}
  ins_encode %{
    __ fld_s($src$$reg - 1);  // FLD ST(i-1)
    __ fadd_s($constantaddress($con));
    __ fstp_d($dst$$reg);
  %}
  ins_pipe(fpu_reg_reg_con);
%}

// Spill to obtain 24-bit precision
instruct mulFPR24_reg(stackSlotF dst, regFPR src1, regFPR src2) %{
  predicate(UseSSE==0 && Compile::current()->select_24_bit_instr());
  match(Set dst (MulF src1 src2));

  format %{ "FLD    $src1\n\t"
            "FMUL   $src2\n\t"
            "FSTP_S $dst"  %}
  opcode(0xD8, 0x1); /* D8 C8+i or D8 /1 ;; result in TOS */
  ins_encode( Push_Reg_FPR(src1),
              OpcReg_FPR(src2),
              Pop_Mem_FPR(dst) );
  ins_pipe( fpu_mem_reg_reg );
%}
//
// This instruction does not round to 24-bits
instruct mulFPR_reg(regFPR dst, regFPR src1, regFPR src2) %{
  predicate(UseSSE==0 && !Compile::current()->select_24_bit_instr());
  match(Set dst (MulF src1 src2));

  format %{ "FLD    $src1\n\t"
            "FMUL   $src2\n\t"
            "FSTP_S $dst"  %}
  opcode(0xD8, 0x1); /* D8 C8+i */
  ins_encode( Push_Reg_FPR(src2),
              OpcReg_FPR(src1),
              Pop_Reg_FPR(dst) );
  ins_pipe( fpu_reg_reg_reg );
%}


// Spill to obtain 24-bit precision
// Cisc-alternate to reg-reg multiply
instruct mulFPR24_reg_mem(stackSlotF dst, regFPR src1, memory src2) %{
  predicate(UseSSE==0 && Compile::current()->select_24_bit_instr());
  match(Set dst (MulF src1 (LoadF src2)));

  format %{ "FLD_S  $src2\n\t"
            "FMUL   $src1\n\t"
            "FSTP_S $dst"  %}
  opcode(0xD8, 0x1, 0xD9); /* D8 C8+i or DE /1*/  /* LoadF D9 /0 */
  ins_encode( Opcode(tertiary), RMopc_Mem(0x00,src2),
              OpcReg_FPR(src1),
              Pop_Mem_FPR(dst) );
  ins_pipe( fpu_mem_reg_mem );
%}
//
// This instruction does not round to 24-bits
// Cisc-alternate to reg-reg multiply
instruct mulFPR_reg_mem(regFPR dst, regFPR src1, memory src2) %{
  predicate(UseSSE==0 && !Compile::current()->select_24_bit_instr());
  match(Set dst (MulF src1 (LoadF src2)));

  format %{ "FMUL   $dst,$src1,$src2" %}
  opcode(0xD8, 0x1, 0xD9); /* D8 C8+i */  /* LoadF D9 /0 */
  ins_encode( Opcode(tertiary), RMopc_Mem(0x00,src2),
              OpcReg_FPR(src1),
              Pop_Reg_FPR(dst) );
  ins_pipe( fpu_reg_reg_mem );
%}

// Spill to obtain 24-bit precision
instruct mulFPR24_mem_mem(stackSlotF dst, memory src1, memory src2) %{
  predicate(UseSSE==0 && Compile::current()->select_24_bit_instr());
  match(Set dst (MulF src1 src2));

  format %{ "FMUL   $dst,$src1,$src2" %}
  opcode(0xD8, 0x1, 0xD9); /* D8 /1 */  /* LoadF D9 /0 */
  ins_encode( Opcode(tertiary), RMopc_Mem(0x00,src2),
              set_instruction_start,
              OpcP, RMopc_Mem(secondary,src1),
              Pop_Mem_FPR(dst) );
  ins_pipe( fpu_mem_mem_mem );
%}

// Spill to obtain 24-bit precision
instruct mulFPR24_reg_imm(stackSlotF dst, regFPR src, immFPR con) %{
  predicate(UseSSE==0 && Compile::current()->select_24_bit_instr());
  match(Set dst (MulF src con));

  format %{ "FLD    $src\n\t"
            "FMUL_S [$constantaddress]\t# load from constant table: float=$con\n\t"
            "FSTP_S $dst"  %}
  ins_encode %{
    __ fld_s($src$$reg - 1);  // FLD ST(i-1)
    __ fmul_s($constantaddress($con));
    __ fstp_s(Address(rsp, $dst$$disp));
  %}
  ins_pipe(fpu_mem_reg_con);
%}
//
// This instruction does not round to 24-bits
instruct mulFPR_reg_imm(regFPR dst, regFPR src, immFPR con) %{
  predicate(UseSSE==0 && !Compile::current()->select_24_bit_instr());
  match(Set dst (MulF src con));

  format %{ "FLD    $src\n\t"
            "FMUL_S [$constantaddress]\t# load from constant table: float=$con\n\t"
            "FSTP   $dst"  %}
  ins_encode %{
    __ fld_s($src$$reg - 1);  // FLD ST(i-1)
    __ fmul_s($constantaddress($con));
    __ fstp_d($dst$$reg);
  %}
  ins_pipe(fpu_reg_reg_con);
%}


//
// MACRO1 -- subsume unshared load into mulFPR
// This instruction does not round to 24-bits
instruct mulFPR_reg_load1(regFPR dst, regFPR src, memory mem1 ) %{
  predicate(UseSSE==0 && !Compile::current()->select_24_bit_instr());
  match(Set dst (MulF (LoadF mem1) src));

  format %{ "FLD    $mem1    ===MACRO1===\n\t"
            "FMUL   ST,$src\n\t"
            "FSTP   $dst" %}
  opcode(0xD8, 0x1, 0xD9); /* D8 C8+i or D8 /1 */  /* LoadF D9 /0 */
  ins_encode( Opcode(tertiary), RMopc_Mem(0x00,mem1),
              OpcReg_FPR(src),
              Pop_Reg_FPR(dst) );
  ins_pipe( fpu_reg_reg_mem );
%}
//
// MACRO2 -- addFPR a mulFPR which subsumed an unshared load
// This instruction does not round to 24-bits
instruct addFPR_mulFPR_reg_load1(regFPR dst, memory mem1, regFPR src1, regFPR src2) %{
  predicate(UseSSE==0 && !Compile::current()->select_24_bit_instr());
  match(Set dst (AddF (MulF (LoadF mem1) src1) src2));
  ins_cost(95);

  format %{ "FLD    $mem1     ===MACRO2===\n\t"
            "FMUL   ST,$src1  subsume mulFPR left load\n\t"
            "FADD   ST,$src2\n\t"
            "FSTP   $dst" %}
  opcode(0xD9); /* LoadF D9 /0 */
  ins_encode( OpcP, RMopc_Mem(0x00,mem1),
              FMul_ST_reg(src1),
              FAdd_ST_reg(src2),
              Pop_Reg_FPR(dst) );
  ins_pipe( fpu_reg_mem_reg_reg );
%}

// MACRO3 -- addFPR a mulFPR
// This instruction does not round to 24-bits.  It is a '2-address'
// instruction in that the result goes back to src2.  This eliminates
// a move from the macro; possibly the register allocator will have
// to add it back (and maybe not).
instruct addFPR_mulFPR_reg(regFPR src2, regFPR src1, regFPR src0) %{
  predicate(UseSSE==0 && !Compile::current()->select_24_bit_instr());
  match(Set src2 (AddF (MulF src0 src1) src2));

  format %{ "FLD    $src0     ===MACRO3===\n\t"
            "FMUL   ST,$src1\n\t"
            "FADDP  $src2,ST" %}
  opcode(0xD9); /* LoadF D9 /0 */
  ins_encode( Push_Reg_FPR(src0),
              FMul_ST_reg(src1),
              FAddP_reg_ST(src2) );
  ins_pipe( fpu_reg_reg_reg );
%}

// MACRO4 -- divFPR subFPR
// This instruction does not round to 24-bits
instruct subFPR_divFPR_reg(regFPR dst, regFPR src1, regFPR src2, regFPR src3) %{
  predicate(UseSSE==0 && !Compile::current()->select_24_bit_instr());
  match(Set dst (DivF (SubF src2 src1) src3));

  format %{ "FLD    $src2   ===MACRO4===\n\t"
            "FSUB   ST,$src1\n\t"
            "FDIV   ST,$src3\n\t"
            "FSTP  $dst" %}
  opcode(0xDE, 0x7); /* DE F8+i or DE /7*/
  ins_encode( Push_Reg_FPR(src2),
              subFPR_divFPR_encode(src1,src3),
              Pop_Reg_FPR(dst) );
  ins_pipe( fpu_reg_reg_reg_reg );
%}

// Spill to obtain 24-bit precision
instruct divFPR24_reg(stackSlotF dst, regFPR src1, regFPR src2) %{
  predicate(UseSSE==0 && Compile::current()->select_24_bit_instr());
  match(Set dst (DivF src1 src2));

  format %{ "FDIV   $dst,$src1,$src2" %}
  opcode(0xD8, 0x6); /* D8 F0+i or DE /6*/
  ins_encode( Push_Reg_FPR(src1),
              OpcReg_FPR(src2),
              Pop_Mem_FPR(dst) );
  ins_pipe( fpu_mem_reg_reg );
%}
//
// This instruction does not round to 24-bits
instruct divFPR_reg(regFPR dst, regFPR src) %{
  predicate(UseSSE==0 && !Compile::current()->select_24_bit_instr());
  match(Set dst (DivF dst src));

  format %{ "FDIV   $dst,$src" %}
  opcode(0xDE, 0x7); /* DE F8+i or DE /7*/
  ins_encode( Push_Reg_FPR(src),
              OpcP, RegOpc(dst) );
  ins_pipe( fpu_reg_reg );
%}


// Spill to obtain 24-bit precision
instruct modFPR24_reg(stackSlotF dst, regFPR src1, regFPR src2, eAXRegI rax, eFlagsReg cr) %{
  predicate( UseSSE==0 && Compile::current()->select_24_bit_instr());
  match(Set dst (ModF src1 src2));
  effect(KILL rax, KILL cr); // emitModDPR() uses EAX and EFLAGS

  format %{ "FMOD   $dst,$src1,$src2" %}
  ins_encode( Push_Reg_Mod_DPR(src1, src2),
              emitModDPR(),
              Push_Result_Mod_DPR(src2),
              Pop_Mem_FPR(dst));
  ins_pipe( pipe_slow );
%}
//
// This instruction does not round to 24-bits
instruct modFPR_reg(regFPR dst, regFPR src, eAXRegI rax, eFlagsReg cr) %{
  predicate( UseSSE==0 && !Compile::current()->select_24_bit_instr());
  match(Set dst (ModF dst src));
  effect(KILL rax, KILL cr); // emitModDPR() uses EAX and EFLAGS

  format %{ "FMOD   $dst,$src" %}
  ins_encode(Push_Reg_Mod_DPR(dst, src),
              emitModDPR(),
              Push_Result_Mod_DPR(src),
              Pop_Reg_FPR(dst));
  ins_pipe( pipe_slow );
%}

instruct modF_reg(regF dst, regF src0, regF src1, eAXRegI rax, eFlagsReg cr) %{
  predicate(UseSSE>=1);
  match(Set dst (ModF src0 src1));
  effect(KILL rax, KILL cr);
  format %{ "SUB    ESP,4\t # FMOD\n"
          "\tMOVSS  [ESP+0],$src1\n"
          "\tFLD_S  [ESP+0]\n"
          "\tMOVSS  [ESP+0],$src0\n"
          "\tFLD_S  [ESP+0]\n"
     "loop:\tFPREM\n"
          "\tFWAIT\n"
          "\tFNSTSW AX\n"
          "\tSAHF\n"
          "\tJP     loop\n"
          "\tFSTP_S [ESP+0]\n"
          "\tMOVSS  $dst,[ESP+0]\n"
          "\tADD    ESP,4\n"
          "\tFSTP   ST0\t # Restore FPU Stack"
    %}
  ins_cost(250);
  ins_encode( Push_ModF_encoding(src0, src1), emitModDPR(), Push_ResultF(dst,0x4), PopFPU);
  ins_pipe( pipe_slow );
%}


//----------Arithmetic Conversion Instructions---------------------------------
// The conversions operations are all Alpha sorted.  Please keep it that way!

instruct roundFloat_mem_reg(stackSlotF dst, regFPR src) %{
  predicate(UseSSE==0);
  match(Set dst (RoundFloat src));
  ins_cost(125);
  format %{ "FST_S  $dst,$src\t# F-round" %}
  ins_encode( Pop_Mem_Reg_FPR(dst, src) );
  ins_pipe( fpu_mem_reg );
%}

instruct roundDouble_mem_reg(stackSlotD dst, regDPR src) %{
  predicate(UseSSE<=1);
  match(Set dst (RoundDouble src));
  ins_cost(125);
  format %{ "FST_D  $dst,$src\t# D-round" %}
  ins_encode( Pop_Mem_Reg_DPR(dst, src) );
  ins_pipe( fpu_mem_reg );
%}

// Force rounding to 24-bit precision and 6-bit exponent
instruct convDPR2FPR_reg(stackSlotF dst, regDPR src) %{
  predicate(UseSSE==0);
  match(Set dst (ConvD2F src));
  format %{ "FST_S  $dst,$src\t# F-round" %}
  expand %{
    roundFloat_mem_reg(dst,src);
  %}
%}

// Force rounding to 24-bit precision and 6-bit exponent
instruct convDPR2F_reg(regF dst, regDPR src, eFlagsReg cr) %{
  predicate(UseSSE==1);
  match(Set dst (ConvD2F src));
  effect( KILL cr );
  format %{ "SUB    ESP,4\n\t"
            "FST_S  [ESP],$src\t# F-round\n\t"
            "MOVSS  $dst,[ESP]\n\t"
            "ADD ESP,4" %}
  ins_encode %{
    __ subptr(rsp, 4);
    if ($src$$reg != FPR1L_enc) {
      __ fld_s($src$$reg-1);
      __ fstp_s(Address(rsp, 0));
    } else {
      __ fst_s(Address(rsp, 0));
    }
    __ movflt($dst$$XMMRegister, Address(rsp, 0));
    __ addptr(rsp, 4);
  %}
  ins_pipe( pipe_slow );
%}

// Force rounding double precision to single precision
instruct convD2F_reg(regF dst, regD src) %{
  predicate(UseSSE>=2);
  match(Set dst (ConvD2F src));
  format %{ "CVTSD2SS $dst,$src\t# F-round" %}
  ins_encode %{
    __ cvtsd2ss ($dst$$XMMRegister, $src$$XMMRegister);
  %}
  ins_pipe( pipe_slow );
%}

instruct convFPR2DPR_reg_reg(regDPR dst, regFPR src) %{
  predicate(UseSSE==0);
  match(Set dst (ConvF2D src));
  format %{ "FST_S  $dst,$src\t# D-round" %}
  ins_encode( Pop_Reg_Reg_DPR(dst, src));
  ins_pipe( fpu_reg_reg );
%}

instruct convFPR2D_reg(stackSlotD dst, regFPR src) %{
  predicate(UseSSE==1);
  match(Set dst (ConvF2D src));
  format %{ "FST_D  $dst,$src\t# D-round" %}
  expand %{
    roundDouble_mem_reg(dst,src);
  %}
%}

instruct convF2DPR_reg(regDPR dst, regF src, eFlagsReg cr) %{
  predicate(UseSSE==1);
  match(Set dst (ConvF2D src));
  effect( KILL cr );
  format %{ "SUB    ESP,4\n\t"
            "MOVSS  [ESP] $src\n\t"
            "FLD_S  [ESP]\n\t"
            "ADD    ESP,4\n\t"
            "FSTP   $dst\t# D-round" %}
  ins_encode %{
    __ subptr(rsp, 4);
    __ movflt(Address(rsp, 0), $src$$XMMRegister);
    __ fld_s(Address(rsp, 0));
    __ addptr(rsp, 4);
    __ fstp_d($dst$$reg);
  %}
  ins_pipe( pipe_slow );
%}

instruct convF2D_reg(regD dst, regF src) %{
  predicate(UseSSE>=2);
  match(Set dst (ConvF2D src));
  format %{ "CVTSS2SD $dst,$src\t# D-round" %}
  ins_encode %{
    __ cvtss2sd ($dst$$XMMRegister, $src$$XMMRegister);
  %}
  ins_pipe( pipe_slow );
%}

// Convert a double to an int.  If the double is a NAN, stuff a zero in instead.
instruct convDPR2I_reg_reg( eAXRegI dst, eDXRegI tmp, regDPR src, eFlagsReg cr ) %{
  predicate(UseSSE<=1);
  match(Set dst (ConvD2I src));
  effect( KILL tmp, KILL cr );
  format %{ "FLD    $src\t# Convert double to int \n\t"
            "FLDCW  trunc mode\n\t"
            "SUB    ESP,4\n\t"
            "FISTp  [ESP + #0]\n\t"
            "FLDCW  std/24-bit mode\n\t"
            "POP    EAX\n\t"
            "CMP    EAX,0x80000000\n\t"
            "JNE,s  fast\n\t"
            "FLD_D  $src\n\t"
            "CALL   d2i_wrapper\n"
      "fast:" %}
  ins_encode( Push_Reg_DPR(src), DPR2I_encoding(src) );
  ins_pipe( pipe_slow );
%}

// Convert a double to an int.  If the double is a NAN, stuff a zero in instead.
instruct convD2I_reg_reg( eAXRegI dst, eDXRegI tmp, regD src, eFlagsReg cr ) %{
  predicate(UseSSE>=2);
  match(Set dst (ConvD2I src));
  effect( KILL tmp, KILL cr );
  format %{ "CVTTSD2SI $dst, $src\n\t"
            "CMP    $dst,0x80000000\n\t"
            "JNE,s  fast\n\t"
            "SUB    ESP, 8\n\t"
            "MOVSD  [ESP], $src\n\t"
            "FLD_D  [ESP]\n\t"
            "ADD    ESP, 8\n\t"
            "CALL   d2i_wrapper\n"
      "fast:" %}
  ins_encode %{
    Label fast;
    __ cvttsd2sil($dst$$Register, $src$$XMMRegister);
    __ cmpl($dst$$Register, 0x80000000);
    __ jccb(Assembler::notEqual, fast);
    __ subptr(rsp, 8);
    __ movdbl(Address(rsp, 0), $src$$XMMRegister);
    __ fld_d(Address(rsp, 0));
    __ addptr(rsp, 8);
    __ call(RuntimeAddress(CAST_FROM_FN_PTR(address, StubRoutines::d2i_wrapper())));
    __ bind(fast);
  %}
  ins_pipe( pipe_slow );
%}

instruct convDPR2L_reg_reg( eADXRegL dst, regDPR src, eFlagsReg cr ) %{
  predicate(UseSSE<=1);
  match(Set dst (ConvD2L src));
  effect( KILL cr );
  format %{ "FLD    $src\t# Convert double to long\n\t"
            "FLDCW  trunc mode\n\t"
            "SUB    ESP,8\n\t"
            "FISTp  [ESP + #0]\n\t"
            "FLDCW  std/24-bit mode\n\t"
            "POP    EAX\n\t"
            "POP    EDX\n\t"
            "CMP    EDX,0x80000000\n\t"
            "JNE,s  fast\n\t"
            "TEST   EAX,EAX\n\t"
            "JNE,s  fast\n\t"
            "FLD    $src\n\t"
            "CALL   d2l_wrapper\n"
      "fast:" %}
  ins_encode( Push_Reg_DPR(src),  DPR2L_encoding(src) );
  ins_pipe( pipe_slow );
%}

// XMM lacks a float/double->long conversion, so use the old FPU stack.
instruct convD2L_reg_reg( eADXRegL dst, regD src, eFlagsReg cr ) %{
  predicate (UseSSE>=2);
  match(Set dst (ConvD2L src));
  effect( KILL cr );
  format %{ "SUB    ESP,8\t# Convert double to long\n\t"
            "MOVSD  [ESP],$src\n\t"
            "FLD_D  [ESP]\n\t"
            "FLDCW  trunc mode\n\t"
            "FISTp  [ESP + #0]\n\t"
            "FLDCW  std/24-bit mode\n\t"
            "POP    EAX\n\t"
            "POP    EDX\n\t"
            "CMP    EDX,0x80000000\n\t"
            "JNE,s  fast\n\t"
            "TEST   EAX,EAX\n\t"
            "JNE,s  fast\n\t"
            "SUB    ESP,8\n\t"
            "MOVSD  [ESP],$src\n\t"
            "FLD_D  [ESP]\n\t"
            "ADD    ESP,8\n\t"
            "CALL   d2l_wrapper\n"
      "fast:" %}
  ins_encode %{
    Label fast;
    __ subptr(rsp, 8);
    __ movdbl(Address(rsp, 0), $src$$XMMRegister);
    __ fld_d(Address(rsp, 0));
    __ fldcw(ExternalAddress(StubRoutines::addr_fpu_cntrl_wrd_trunc()));
    __ fistp_d(Address(rsp, 0));
    // Restore the rounding mode, mask the exception
    if (Compile::current()->in_24_bit_fp_mode()) {
      __ fldcw(ExternalAddress(StubRoutines::addr_fpu_cntrl_wrd_24()));
    } else {
      __ fldcw(ExternalAddress(StubRoutines::addr_fpu_cntrl_wrd_std()));
    }
    // Load the converted long, adjust CPU stack
    __ pop(rax);
    __ pop(rdx);
    __ cmpl(rdx, 0x80000000);
    __ jccb(Assembler::notEqual, fast);
    __ testl(rax, rax);
    __ jccb(Assembler::notEqual, fast);
    __ subptr(rsp, 8);
    __ movdbl(Address(rsp, 0), $src$$XMMRegister);
    __ fld_d(Address(rsp, 0));
    __ addptr(rsp, 8);
    __ call(RuntimeAddress(CAST_FROM_FN_PTR(address, StubRoutines::d2l_wrapper())));
    __ bind(fast);
  %}
  ins_pipe( pipe_slow );
%}

// Convert a double to an int.  Java semantics require we do complex
// manglations in the corner cases.  So we set the rounding mode to
// 'zero', store the darned double down as an int, and reset the
// rounding mode to 'nearest'.  The hardware stores a flag value down
// if we would overflow or converted a NAN; we check for this and
// and go the slow path if needed.
instruct convFPR2I_reg_reg(eAXRegI dst, eDXRegI tmp, regFPR src, eFlagsReg cr ) %{
  predicate(UseSSE==0);
  match(Set dst (ConvF2I src));
  effect( KILL tmp, KILL cr );
  format %{ "FLD    $src\t# Convert float to int \n\t"
            "FLDCW  trunc mode\n\t"
            "SUB    ESP,4\n\t"
            "FISTp  [ESP + #0]\n\t"
            "FLDCW  std/24-bit mode\n\t"
            "POP    EAX\n\t"
            "CMP    EAX,0x80000000\n\t"
            "JNE,s  fast\n\t"
            "FLD    $src\n\t"
            "CALL   d2i_wrapper\n"
      "fast:" %}
  // DPR2I_encoding works for FPR2I
  ins_encode( Push_Reg_FPR(src), DPR2I_encoding(src) );
  ins_pipe( pipe_slow );
%}

// Convert a float in xmm to an int reg.
instruct convF2I_reg(eAXRegI dst, eDXRegI tmp, regF src, eFlagsReg cr ) %{
  predicate(UseSSE>=1);
  match(Set dst (ConvF2I src));
  effect( KILL tmp, KILL cr );
  format %{ "CVTTSS2SI $dst, $src\n\t"
            "CMP    $dst,0x80000000\n\t"
            "JNE,s  fast\n\t"
            "SUB    ESP, 4\n\t"
            "MOVSS  [ESP], $src\n\t"
            "FLD    [ESP]\n\t"
            "ADD    ESP, 4\n\t"
            "CALL   d2i_wrapper\n"
      "fast:" %}
  ins_encode %{
    Label fast;
    __ cvttss2sil($dst$$Register, $src$$XMMRegister);
    __ cmpl($dst$$Register, 0x80000000);
    __ jccb(Assembler::notEqual, fast);
    __ subptr(rsp, 4);
    __ movflt(Address(rsp, 0), $src$$XMMRegister);
    __ fld_s(Address(rsp, 0));
    __ addptr(rsp, 4);
    __ call(RuntimeAddress(CAST_FROM_FN_PTR(address, StubRoutines::d2i_wrapper())));
    __ bind(fast);
  %}
  ins_pipe( pipe_slow );
%}

instruct convFPR2L_reg_reg( eADXRegL dst, regFPR src, eFlagsReg cr ) %{
  predicate(UseSSE==0);
  match(Set dst (ConvF2L src));
  effect( KILL cr );
  format %{ "FLD    $src\t# Convert float to long\n\t"
            "FLDCW  trunc mode\n\t"
            "SUB    ESP,8\n\t"
            "FISTp  [ESP + #0]\n\t"
            "FLDCW  std/24-bit mode\n\t"
            "POP    EAX\n\t"
            "POP    EDX\n\t"
            "CMP    EDX,0x80000000\n\t"
            "JNE,s  fast\n\t"
            "TEST   EAX,EAX\n\t"
            "JNE,s  fast\n\t"
            "FLD    $src\n\t"
            "CALL   d2l_wrapper\n"
      "fast:" %}
  // DPR2L_encoding works for FPR2L
  ins_encode( Push_Reg_FPR(src), DPR2L_encoding(src) );
  ins_pipe( pipe_slow );
%}

// XMM lacks a float/double->long conversion, so use the old FPU stack.
instruct convF2L_reg_reg( eADXRegL dst, regF src, eFlagsReg cr ) %{
  predicate (UseSSE>=1);
  match(Set dst (ConvF2L src));
  effect( KILL cr );
  format %{ "SUB    ESP,8\t# Convert float to long\n\t"
            "MOVSS  [ESP],$src\n\t"
            "FLD_S  [ESP]\n\t"
            "FLDCW  trunc mode\n\t"
            "FISTp  [ESP + #0]\n\t"
            "FLDCW  std/24-bit mode\n\t"
            "POP    EAX\n\t"
            "POP    EDX\n\t"
            "CMP    EDX,0x80000000\n\t"
            "JNE,s  fast\n\t"
            "TEST   EAX,EAX\n\t"
            "JNE,s  fast\n\t"
            "SUB    ESP,4\t# Convert float to long\n\t"
            "MOVSS  [ESP],$src\n\t"
            "FLD_S  [ESP]\n\t"
            "ADD    ESP,4\n\t"
            "CALL   d2l_wrapper\n"
      "fast:" %}
  ins_encode %{
    Label fast;
    __ subptr(rsp, 8);
    __ movflt(Address(rsp, 0), $src$$XMMRegister);
    __ fld_s(Address(rsp, 0));
    __ fldcw(ExternalAddress(StubRoutines::addr_fpu_cntrl_wrd_trunc()));
    __ fistp_d(Address(rsp, 0));
    // Restore the rounding mode, mask the exception
    if (Compile::current()->in_24_bit_fp_mode()) {
      __ fldcw(ExternalAddress(StubRoutines::addr_fpu_cntrl_wrd_24()));
    } else {
      __ fldcw(ExternalAddress(StubRoutines::addr_fpu_cntrl_wrd_std()));
    }
    // Load the converted long, adjust CPU stack
    __ pop(rax);
    __ pop(rdx);
    __ cmpl(rdx, 0x80000000);
    __ jccb(Assembler::notEqual, fast);
    __ testl(rax, rax);
    __ jccb(Assembler::notEqual, fast);
    __ subptr(rsp, 4);
    __ movflt(Address(rsp, 0), $src$$XMMRegister);
    __ fld_s(Address(rsp, 0));
    __ addptr(rsp, 4);
    __ call(RuntimeAddress(CAST_FROM_FN_PTR(address, StubRoutines::d2l_wrapper())));
    __ bind(fast);
  %}
  ins_pipe( pipe_slow );
%}

instruct convI2DPR_reg(regDPR dst, stackSlotI src) %{
  predicate( UseSSE<=1 );
  match(Set dst (ConvI2D src));
  format %{ "FILD   $src\n\t"
            "FSTP   $dst" %}
  opcode(0xDB, 0x0);  /* DB /0 */
  ins_encode(Push_Mem_I(src), Pop_Reg_DPR(dst));
  ins_pipe( fpu_reg_mem );
%}

instruct convI2D_reg(regD dst, rRegI src) %{
  predicate( UseSSE>=2 && !UseXmmI2D );
  match(Set dst (ConvI2D src));
  format %{ "CVTSI2SD $dst,$src" %}
  ins_encode %{
    __ cvtsi2sdl ($dst$$XMMRegister, $src$$Register);
  %}
  ins_pipe( pipe_slow );
%}

instruct convI2D_mem(regD dst, memory mem) %{
  predicate( UseSSE>=2 );
  match(Set dst (ConvI2D (LoadI mem)));
  format %{ "CVTSI2SD $dst,$mem" %}
  ins_encode %{
    __ cvtsi2sdl ($dst$$XMMRegister, $mem$$Address);
  %}
  ins_pipe( pipe_slow );
%}

instruct convXI2D_reg(regD dst, rRegI src)
%{
  predicate( UseSSE>=2 && UseXmmI2D );
  match(Set dst (ConvI2D src));

  format %{ "MOVD  $dst,$src\n\t"
            "CVTDQ2PD $dst,$dst\t# i2d" %}
  ins_encode %{
    __ movdl($dst$$XMMRegister, $src$$Register);
    __ cvtdq2pd($dst$$XMMRegister, $dst$$XMMRegister);
  %}
  ins_pipe(pipe_slow); // XXX
%}

instruct convI2DPR_mem(regDPR dst, memory mem) %{
  predicate( UseSSE<=1 && !Compile::current()->select_24_bit_instr());
  match(Set dst (ConvI2D (LoadI mem)));
  format %{ "FILD   $mem\n\t"
            "FSTP   $dst" %}
  opcode(0xDB);      /* DB /0 */
  ins_encode( OpcP, RMopc_Mem(0x00,mem),
              Pop_Reg_DPR(dst));
  ins_pipe( fpu_reg_mem );
%}

// Convert a byte to a float; no rounding step needed.
instruct conv24I2FPR_reg(regFPR dst, stackSlotI src) %{
  predicate( UseSSE==0 && n->in(1)->Opcode() == Op_AndI && n->in(1)->in(2)->is_Con() && n->in(1)->in(2)->get_int() == 255 );
  match(Set dst (ConvI2F src));
  format %{ "FILD   $src\n\t"
            "FSTP   $dst" %}

  opcode(0xDB, 0x0);  /* DB /0 */
  ins_encode(Push_Mem_I(src), Pop_Reg_FPR(dst));
  ins_pipe( fpu_reg_mem );
%}

// In 24-bit mode, force exponent rounding by storing back out
instruct convI2FPR_SSF(stackSlotF dst, stackSlotI src) %{
  predicate( UseSSE==0 && Compile::current()->select_24_bit_instr());
  match(Set dst (ConvI2F src));
  ins_cost(200);
  format %{ "FILD   $src\n\t"
            "FSTP_S $dst" %}
  opcode(0xDB, 0x0);  /* DB /0 */
  ins_encode( Push_Mem_I(src),
              Pop_Mem_FPR(dst));
  ins_pipe( fpu_mem_mem );
%}

// In 24-bit mode, force exponent rounding by storing back out
instruct convI2FPR_SSF_mem(stackSlotF dst, memory mem) %{
  predicate( UseSSE==0 && Compile::current()->select_24_bit_instr());
  match(Set dst (ConvI2F (LoadI mem)));
  ins_cost(200);
  format %{ "FILD   $mem\n\t"
            "FSTP_S $dst" %}
  opcode(0xDB);  /* DB /0 */
  ins_encode( OpcP, RMopc_Mem(0x00,mem),
              Pop_Mem_FPR(dst));
  ins_pipe( fpu_mem_mem );
%}

// This instruction does not round to 24-bits
instruct convI2FPR_reg(regFPR dst, stackSlotI src) %{
  predicate( UseSSE==0 && !Compile::current()->select_24_bit_instr());
  match(Set dst (ConvI2F src));
  format %{ "FILD   $src\n\t"
            "FSTP   $dst" %}
  opcode(0xDB, 0x0);  /* DB /0 */
  ins_encode( Push_Mem_I(src),
              Pop_Reg_FPR(dst));
  ins_pipe( fpu_reg_mem );
%}

// This instruction does not round to 24-bits
instruct convI2FPR_mem(regFPR dst, memory mem) %{
  predicate( UseSSE==0 && !Compile::current()->select_24_bit_instr());
  match(Set dst (ConvI2F (LoadI mem)));
  format %{ "FILD   $mem\n\t"
            "FSTP   $dst" %}
  opcode(0xDB);      /* DB /0 */
  ins_encode( OpcP, RMopc_Mem(0x00,mem),
              Pop_Reg_FPR(dst));
  ins_pipe( fpu_reg_mem );
%}

// Convert an int to a float in xmm; no rounding step needed.
instruct convI2F_reg(regF dst, rRegI src) %{
  predicate( UseSSE==1 || UseSSE>=2 && !UseXmmI2F );
  match(Set dst (ConvI2F src));
  format %{ "CVTSI2SS $dst, $src" %}
  ins_encode %{
    __ cvtsi2ssl ($dst$$XMMRegister, $src$$Register);
  %}
  ins_pipe( pipe_slow );
%}

 instruct convXI2F_reg(regF dst, rRegI src)
%{
  predicate( UseSSE>=2 && UseXmmI2F );
  match(Set dst (ConvI2F src));

  format %{ "MOVD  $dst,$src\n\t"
            "CVTDQ2PS $dst,$dst\t# i2f" %}
  ins_encode %{
    __ movdl($dst$$XMMRegister, $src$$Register);
    __ cvtdq2ps($dst$$XMMRegister, $dst$$XMMRegister);
  %}
  ins_pipe(pipe_slow); // XXX
%}

instruct convI2L_reg( eRegL dst, rRegI src, eFlagsReg cr) %{
  match(Set dst (ConvI2L src));
  effect(KILL cr);
  ins_cost(375);
  format %{ "MOV    $dst.lo,$src\n\t"
            "MOV    $dst.hi,$src\n\t"
            "SAR    $dst.hi,31" %}
  ins_encode(convert_int_long(dst,src));
  ins_pipe( ialu_reg_reg_long );
%}

// Zero-extend convert int to long
instruct convI2L_reg_zex(eRegL dst, rRegI src, immL_32bits mask, eFlagsReg flags ) %{
  match(Set dst (AndL (ConvI2L src) mask) );
  effect( KILL flags );
  ins_cost(250);
  format %{ "MOV    $dst.lo,$src\n\t"
            "XOR    $dst.hi,$dst.hi" %}
  opcode(0x33); // XOR
  ins_encode(enc_Copy(dst,src), OpcP, RegReg_Hi2(dst,dst) );
  ins_pipe( ialu_reg_reg_long );
%}

// Zero-extend long
instruct zerox_long(eRegL dst, eRegL src, immL_32bits mask, eFlagsReg flags ) %{
  match(Set dst (AndL src mask) );
  effect( KILL flags );
  ins_cost(250);
  format %{ "MOV    $dst.lo,$src.lo\n\t"
            "XOR    $dst.hi,$dst.hi\n\t" %}
  opcode(0x33); // XOR
  ins_encode(enc_Copy(dst,src), OpcP, RegReg_Hi2(dst,dst) );
  ins_pipe( ialu_reg_reg_long );
%}

instruct convL2DPR_reg( stackSlotD dst, eRegL src, eFlagsReg cr) %{
  predicate (UseSSE<=1);
  match(Set dst (ConvL2D src));
  effect( KILL cr );
  format %{ "PUSH   $src.hi\t# Convert long to double\n\t"
            "PUSH   $src.lo\n\t"
            "FILD   ST,[ESP + #0]\n\t"
            "ADD    ESP,8\n\t"
            "FSTP_D $dst\t# D-round" %}
  opcode(0xDF, 0x5);  /* DF /5 */
  ins_encode(convert_long_double(src), Pop_Mem_DPR(dst));
  ins_pipe( pipe_slow );
%}

instruct convL2D_reg( regD dst, eRegL src, eFlagsReg cr) %{
  predicate (UseSSE>=2);
  match(Set dst (ConvL2D src));
  effect( KILL cr );
  format %{ "PUSH   $src.hi\t# Convert long to double\n\t"
            "PUSH   $src.lo\n\t"
            "FILD_D [ESP]\n\t"
            "FSTP_D [ESP]\n\t"
            "MOVSD  $dst,[ESP]\n\t"
            "ADD    ESP,8" %}
  opcode(0xDF, 0x5);  /* DF /5 */
  ins_encode(convert_long_double2(src), Push_ResultD(dst));
  ins_pipe( pipe_slow );
%}

instruct convL2F_reg( regF dst, eRegL src, eFlagsReg cr) %{
  predicate (UseSSE>=1);
  match(Set dst (ConvL2F src));
  effect( KILL cr );
  format %{ "PUSH   $src.hi\t# Convert long to single float\n\t"
            "PUSH   $src.lo\n\t"
            "FILD_D [ESP]\n\t"
            "FSTP_S [ESP]\n\t"
            "MOVSS  $dst,[ESP]\n\t"
            "ADD    ESP,8" %}
  opcode(0xDF, 0x5);  /* DF /5 */
  ins_encode(convert_long_double2(src), Push_ResultF(dst,0x8));
  ins_pipe( pipe_slow );
%}

instruct convL2FPR_reg( stackSlotF dst, eRegL src, eFlagsReg cr) %{
  match(Set dst (ConvL2F src));
  effect( KILL cr );
  format %{ "PUSH   $src.hi\t# Convert long to single float\n\t"
            "PUSH   $src.lo\n\t"
            "FILD   ST,[ESP + #0]\n\t"
            "ADD    ESP,8\n\t"
            "FSTP_S $dst\t# F-round" %}
  opcode(0xDF, 0x5);  /* DF /5 */
  ins_encode(convert_long_double(src), Pop_Mem_FPR(dst));
  ins_pipe( pipe_slow );
%}

instruct convL2I_reg( rRegI dst, eRegL src ) %{
  match(Set dst (ConvL2I src));
  effect( DEF dst, USE src );
  format %{ "MOV    $dst,$src.lo" %}
  ins_encode(enc_CopyL_Lo(dst,src));
  ins_pipe( ialu_reg_reg );
%}

instruct MoveF2I_stack_reg(rRegI dst, stackSlotF src) %{
  match(Set dst (MoveF2I src));
  effect( DEF dst, USE src );
  ins_cost(100);
  format %{ "MOV    $dst,$src\t# MoveF2I_stack_reg" %}
  ins_encode %{
    __ movl($dst$$Register, Address(rsp, $src$$disp));
  %}
  ins_pipe( ialu_reg_mem );
%}

instruct MoveFPR2I_reg_stack(stackSlotI dst, regFPR src) %{
  predicate(UseSSE==0);
  match(Set dst (MoveF2I src));
  effect( DEF dst, USE src );

  ins_cost(125);
  format %{ "FST_S  $dst,$src\t# MoveF2I_reg_stack" %}
  ins_encode( Pop_Mem_Reg_FPR(dst, src) );
  ins_pipe( fpu_mem_reg );
%}

instruct MoveF2I_reg_stack_sse(stackSlotI dst, regF src) %{
  predicate(UseSSE>=1);
  match(Set dst (MoveF2I src));
  effect( DEF dst, USE src );

  ins_cost(95);
  format %{ "MOVSS  $dst,$src\t# MoveF2I_reg_stack_sse" %}
  ins_encode %{
    __ movflt(Address(rsp, $dst$$disp), $src$$XMMRegister);
  %}
  ins_pipe( pipe_slow );
%}

instruct MoveF2I_reg_reg_sse(rRegI dst, regF src) %{
  predicate(UseSSE>=2);
  match(Set dst (MoveF2I src));
  effect( DEF dst, USE src );
  ins_cost(85);
  format %{ "MOVD   $dst,$src\t# MoveF2I_reg_reg_sse" %}
  ins_encode %{
    __ movdl($dst$$Register, $src$$XMMRegister);
  %}
  ins_pipe( pipe_slow );
%}

instruct MoveI2F_reg_stack(stackSlotF dst, rRegI src) %{
  match(Set dst (MoveI2F src));
  effect( DEF dst, USE src );

  ins_cost(100);
  format %{ "MOV    $dst,$src\t# MoveI2F_reg_stack" %}
  ins_encode %{
    __ movl(Address(rsp, $dst$$disp), $src$$Register);
  %}
  ins_pipe( ialu_mem_reg );
%}


instruct MoveI2FPR_stack_reg(regFPR dst, stackSlotI src) %{
  predicate(UseSSE==0);
  match(Set dst (MoveI2F src));
  effect(DEF dst, USE src);

  ins_cost(125);
  format %{ "FLD_S  $src\n\t"
            "FSTP   $dst\t# MoveI2F_stack_reg" %}
  opcode(0xD9);               /* D9 /0, FLD m32real */
  ins_encode( OpcP, RMopc_Mem_no_oop(0x00,src),
              Pop_Reg_FPR(dst) );
  ins_pipe( fpu_reg_mem );
%}

instruct MoveI2F_stack_reg_sse(regF dst, stackSlotI src) %{
  predicate(UseSSE>=1);
  match(Set dst (MoveI2F src));
  effect( DEF dst, USE src );

  ins_cost(95);
  format %{ "MOVSS  $dst,$src\t# MoveI2F_stack_reg_sse" %}
  ins_encode %{
    __ movflt($dst$$XMMRegister, Address(rsp, $src$$disp));
  %}
  ins_pipe( pipe_slow );
%}

instruct MoveI2F_reg_reg_sse(regF dst, rRegI src) %{
  predicate(UseSSE>=2);
  match(Set dst (MoveI2F src));
  effect( DEF dst, USE src );

  ins_cost(85);
  format %{ "MOVD   $dst,$src\t# MoveI2F_reg_reg_sse" %}
  ins_encode %{
    __ movdl($dst$$XMMRegister, $src$$Register);
  %}
  ins_pipe( pipe_slow );
%}

instruct MoveD2L_stack_reg(eRegL dst, stackSlotD src) %{
  match(Set dst (MoveD2L src));
  effect(DEF dst, USE src);

  ins_cost(250);
  format %{ "MOV    $dst.lo,$src\n\t"
            "MOV    $dst.hi,$src+4\t# MoveD2L_stack_reg" %}
  opcode(0x8B, 0x8B);
  ins_encode( OpcP, RegMem(dst,src), OpcS, RegMem_Hi(dst,src));
  ins_pipe( ialu_mem_long_reg );
%}

instruct MoveDPR2L_reg_stack(stackSlotL dst, regDPR src) %{
  predicate(UseSSE<=1);
  match(Set dst (MoveD2L src));
  effect(DEF dst, USE src);

  ins_cost(125);
  format %{ "FST_D  $dst,$src\t# MoveD2L_reg_stack" %}
  ins_encode( Pop_Mem_Reg_DPR(dst, src) );
  ins_pipe( fpu_mem_reg );
%}

instruct MoveD2L_reg_stack_sse(stackSlotL dst, regD src) %{
  predicate(UseSSE>=2);
  match(Set dst (MoveD2L src));
  effect(DEF dst, USE src);
  ins_cost(95);
  format %{ "MOVSD  $dst,$src\t# MoveD2L_reg_stack_sse" %}
  ins_encode %{
    __ movdbl(Address(rsp, $dst$$disp), $src$$XMMRegister);
  %}
  ins_pipe( pipe_slow );
%}

instruct MoveD2L_reg_reg_sse(eRegL dst, regD src, regD tmp) %{
  predicate(UseSSE>=2);
  match(Set dst (MoveD2L src));
  effect(DEF dst, USE src, TEMP tmp);
  ins_cost(85);
  format %{ "MOVD   $dst.lo,$src\n\t"
            "PSHUFLW $tmp,$src,0x4E\n\t"
            "MOVD   $dst.hi,$tmp\t# MoveD2L_reg_reg_sse" %}
  ins_encode %{
    __ movdl($dst$$Register, $src$$XMMRegister);
    __ pshuflw($tmp$$XMMRegister, $src$$XMMRegister, 0x4e);
    __ movdl(HIGH_FROM_LOW($dst$$Register), $tmp$$XMMRegister);
  %}
  ins_pipe( pipe_slow );
%}

instruct MoveL2D_reg_stack(stackSlotD dst, eRegL src) %{
  match(Set dst (MoveL2D src));
  effect(DEF dst, USE src);

  ins_cost(200);
  format %{ "MOV    $dst,$src.lo\n\t"
            "MOV    $dst+4,$src.hi\t# MoveL2D_reg_stack" %}
  opcode(0x89, 0x89);
  ins_encode( OpcP, RegMem( src, dst ), OpcS, RegMem_Hi( src, dst ) );
  ins_pipe( ialu_mem_long_reg );
%}


instruct MoveL2DPR_stack_reg(regDPR dst, stackSlotL src) %{
  predicate(UseSSE<=1);
  match(Set dst (MoveL2D src));
  effect(DEF dst, USE src);
  ins_cost(125);

  format %{ "FLD_D  $src\n\t"
            "FSTP   $dst\t# MoveL2D_stack_reg" %}
  opcode(0xDD);               /* DD /0, FLD m64real */
  ins_encode( OpcP, RMopc_Mem_no_oop(0x00,src),
              Pop_Reg_DPR(dst) );
  ins_pipe( fpu_reg_mem );
%}


instruct MoveL2D_stack_reg_sse(regD dst, stackSlotL src) %{
  predicate(UseSSE>=2 && UseXmmLoadAndClearUpper);
  match(Set dst (MoveL2D src));
  effect(DEF dst, USE src);

  ins_cost(95);
  format %{ "MOVSD  $dst,$src\t# MoveL2D_stack_reg_sse" %}
  ins_encode %{
    __ movdbl($dst$$XMMRegister, Address(rsp, $src$$disp));
  %}
  ins_pipe( pipe_slow );
%}

instruct MoveL2D_stack_reg_sse_partial(regD dst, stackSlotL src) %{
  predicate(UseSSE>=2 && !UseXmmLoadAndClearUpper);
  match(Set dst (MoveL2D src));
  effect(DEF dst, USE src);

  ins_cost(95);
  format %{ "MOVLPD $dst,$src\t# MoveL2D_stack_reg_sse" %}
  ins_encode %{
    __ movdbl($dst$$XMMRegister, Address(rsp, $src$$disp));
  %}
  ins_pipe( pipe_slow );
%}

instruct MoveL2D_reg_reg_sse(regD dst, eRegL src, regD tmp) %{
  predicate(UseSSE>=2);
  match(Set dst (MoveL2D src));
  effect(TEMP dst, USE src, TEMP tmp);
  ins_cost(85);
  format %{ "MOVD   $dst,$src.lo\n\t"
            "MOVD   $tmp,$src.hi\n\t"
            "PUNPCKLDQ $dst,$tmp\t# MoveL2D_reg_reg_sse" %}
  ins_encode %{
    __ movdl($dst$$XMMRegister, $src$$Register);
    __ movdl($tmp$$XMMRegister, HIGH_FROM_LOW($src$$Register));
    __ punpckldq($dst$$XMMRegister, $tmp$$XMMRegister);
  %}
  ins_pipe( pipe_slow );
%}


// =======================================================================
// fast clearing of an array
instruct rep_stos(eCXRegI cnt, eDIRegP base, regD tmp, eAXRegI zero, Universe dummy, eFlagsReg cr) %{
  predicate(!((ClearArrayNode*)n)->is_large());
  match(Set dummy (ClearArray cnt base));
  effect(USE_KILL cnt, USE_KILL base, TEMP tmp, KILL zero, KILL cr);

  format %{ $$template
    $$emit$$"XOR    EAX,EAX\t# ClearArray:\n\t"
    $$emit$$"CMP    InitArrayShortSize,rcx\n\t"
    $$emit$$"JG     LARGE\n\t"
    $$emit$$"SHL    ECX, 1\n\t"
    $$emit$$"DEC    ECX\n\t"
    $$emit$$"JS     DONE\t# Zero length\n\t"
    $$emit$$"MOV    EAX,(EDI,ECX,4)\t# LOOP\n\t"
    $$emit$$"DEC    ECX\n\t"
    $$emit$$"JGE    LOOP\n\t"
    $$emit$$"JMP    DONE\n\t"
    $$emit$$"# LARGE:\n\t"
    if (UseFastStosb) {
       $$emit$$"SHL    ECX,3\t# Convert doublewords to bytes\n\t"
       $$emit$$"REP STOSB\t# store EAX into [EDI++] while ECX--\n\t"
    } else if (UseXMMForObjInit) {
       $$emit$$"MOV     RDI,RAX\n\t"
       $$emit$$"VPXOR    YMM0,YMM0,YMM0\n\t"
       $$emit$$"JMPQ    L_zero_64_bytes\n\t"
       $$emit$$"# L_loop:\t# 64-byte LOOP\n\t"
       $$emit$$"VMOVDQU YMM0,(RAX)\n\t"
       $$emit$$"VMOVDQU YMM0,0x20(RAX)\n\t"
       $$emit$$"ADD     0x40,RAX\n\t"
       $$emit$$"# L_zero_64_bytes:\n\t"
       $$emit$$"SUB     0x8,RCX\n\t"
       $$emit$$"JGE     L_loop\n\t"
       $$emit$$"ADD     0x4,RCX\n\t"
       $$emit$$"JL      L_tail\n\t"
       $$emit$$"VMOVDQU YMM0,(RAX)\n\t"
       $$emit$$"ADD     0x20,RAX\n\t"
       $$emit$$"SUB     0x4,RCX\n\t"
       $$emit$$"# L_tail:\t# Clearing tail bytes\n\t"
       $$emit$$"ADD     0x4,RCX\n\t"
       $$emit$$"JLE     L_end\n\t"
       $$emit$$"DEC     RCX\n\t"
       $$emit$$"# L_sloop:\t# 8-byte short loop\n\t"
       $$emit$$"VMOVQ   XMM0,(RAX)\n\t"
       $$emit$$"ADD     0x8,RAX\n\t"
       $$emit$$"DEC     RCX\n\t"
       $$emit$$"JGE     L_sloop\n\t"
       $$emit$$"# L_end:\n\t"
    } else {
       $$emit$$"SHL    ECX,1\t# Convert doublewords to words\n\t"
       $$emit$$"REP STOS\t# store EAX into [EDI++] while ECX--\n\t"
    }
    $$emit$$"# DONE"
  %}
  ins_encode %{
    __ clear_mem($base$$Register, $cnt$$Register, $zero$$Register,
                 $tmp$$XMMRegister, false);
  %}
  ins_pipe( pipe_slow );
%}

instruct rep_stos_large(eCXRegI cnt, eDIRegP base, regD tmp, eAXRegI zero, Universe dummy, eFlagsReg cr) %{
  predicate(((ClearArrayNode*)n)->is_large());
  match(Set dummy (ClearArray cnt base));
  effect(USE_KILL cnt, USE_KILL base, TEMP tmp, KILL zero, KILL cr);
  format %{ $$template
    if (UseFastStosb) {
       $$emit$$"XOR    EAX,EAX\t# ClearArray:\n\t"
       $$emit$$"SHL    ECX,3\t# Convert doublewords to bytes\n\t"
       $$emit$$"REP STOSB\t# store EAX into [EDI++] while ECX--\n\t"
    } else if (UseXMMForObjInit) {
       $$emit$$"MOV     RDI,RAX\t# ClearArray:\n\t"
       $$emit$$"VPXOR   YMM0,YMM0,YMM0\n\t"
       $$emit$$"JMPQ    L_zero_64_bytes\n\t"
       $$emit$$"# L_loop:\t# 64-byte LOOP\n\t"
       $$emit$$"VMOVDQU YMM0,(RAX)\n\t"
       $$emit$$"VMOVDQU YMM0,0x20(RAX)\n\t"
       $$emit$$"ADD     0x40,RAX\n\t"
       $$emit$$"# L_zero_64_bytes:\n\t"
       $$emit$$"SUB     0x8,RCX\n\t"
       $$emit$$"JGE     L_loop\n\t"
       $$emit$$"ADD     0x4,RCX\n\t"
       $$emit$$"JL      L_tail\n\t"
       $$emit$$"VMOVDQU YMM0,(RAX)\n\t"
       $$emit$$"ADD     0x20,RAX\n\t"
       $$emit$$"SUB     0x4,RCX\n\t"
       $$emit$$"# L_tail:\t# Clearing tail bytes\n\t"
       $$emit$$"ADD     0x4,RCX\n\t"
       $$emit$$"JLE     L_end\n\t"
       $$emit$$"DEC     RCX\n\t"
       $$emit$$"# L_sloop:\t# 8-byte short loop\n\t"
       $$emit$$"VMOVQ   XMM0,(RAX)\n\t"
       $$emit$$"ADD     0x8,RAX\n\t"
       $$emit$$"DEC     RCX\n\t"
       $$emit$$"JGE     L_sloop\n\t"
       $$emit$$"# L_end:\n\t"
    } else {
       $$emit$$"XOR    EAX,EAX\t# ClearArray:\n\t"
       $$emit$$"SHL    ECX,1\t# Convert doublewords to words\n\t"
       $$emit$$"REP STOS\t# store EAX into [EDI++] while ECX--\n\t"
    }
    $$emit$$"# DONE"
  %}
  ins_encode %{
    __ clear_mem($base$$Register, $cnt$$Register, $zero$$Register,
                 $tmp$$XMMRegister, true);
  %}
  ins_pipe( pipe_slow );
%}

instruct string_compareL(eDIRegP str1, eCXRegI cnt1, eSIRegP str2, eDXRegI cnt2,
                         eAXRegI result, regD tmp1, eFlagsReg cr) %{
  predicate(((StrCompNode*)n)->encoding() == StrIntrinsicNode::LL);
  match(Set result (StrComp (Binary str1 cnt1) (Binary str2 cnt2)));
  effect(TEMP tmp1, USE_KILL str1, USE_KILL str2, USE_KILL cnt1, USE_KILL cnt2, KILL cr);

  format %{ "String Compare byte[] $str1,$cnt1,$str2,$cnt2 -> $result   // KILL $tmp1" %}
  ins_encode %{
    __ string_compare($str1$$Register, $str2$$Register,
                      $cnt1$$Register, $cnt2$$Register, $result$$Register,
                      $tmp1$$XMMRegister, StrIntrinsicNode::LL);
  %}
  ins_pipe( pipe_slow );
%}

instruct string_compareU(eDIRegP str1, eCXRegI cnt1, eSIRegP str2, eDXRegI cnt2,
                         eAXRegI result, regD tmp1, eFlagsReg cr) %{
  predicate(((StrCompNode*)n)->encoding() == StrIntrinsicNode::UU);
  match(Set result (StrComp (Binary str1 cnt1) (Binary str2 cnt2)));
  effect(TEMP tmp1, USE_KILL str1, USE_KILL str2, USE_KILL cnt1, USE_KILL cnt2, KILL cr);

  format %{ "String Compare char[] $str1,$cnt1,$str2,$cnt2 -> $result   // KILL $tmp1" %}
  ins_encode %{
    __ string_compare($str1$$Register, $str2$$Register,
                      $cnt1$$Register, $cnt2$$Register, $result$$Register,
                      $tmp1$$XMMRegister, StrIntrinsicNode::UU);
  %}
  ins_pipe( pipe_slow );
%}

instruct string_compareLU(eDIRegP str1, eCXRegI cnt1, eSIRegP str2, eDXRegI cnt2,
                          eAXRegI result, regD tmp1, eFlagsReg cr) %{
  predicate(((StrCompNode*)n)->encoding() == StrIntrinsicNode::LU);
  match(Set result (StrComp (Binary str1 cnt1) (Binary str2 cnt2)));
  effect(TEMP tmp1, USE_KILL str1, USE_KILL str2, USE_KILL cnt1, USE_KILL cnt2, KILL cr);

  format %{ "String Compare byte[] $str1,$cnt1,$str2,$cnt2 -> $result   // KILL $tmp1" %}
  ins_encode %{
    __ string_compare($str1$$Register, $str2$$Register,
                      $cnt1$$Register, $cnt2$$Register, $result$$Register,
                      $tmp1$$XMMRegister, StrIntrinsicNode::LU);
  %}
  ins_pipe( pipe_slow );
%}

instruct string_compareUL(eSIRegP str1, eDXRegI cnt1, eDIRegP str2, eCXRegI cnt2,
                          eAXRegI result, regD tmp1, eFlagsReg cr) %{
  predicate(((StrCompNode*)n)->encoding() == StrIntrinsicNode::UL);
  match(Set result (StrComp (Binary str1 cnt1) (Binary str2 cnt2)));
  effect(TEMP tmp1, USE_KILL str1, USE_KILL str2, USE_KILL cnt1, USE_KILL cnt2, KILL cr);

  format %{ "String Compare byte[] $str1,$cnt1,$str2,$cnt2 -> $result   // KILL $tmp1" %}
  ins_encode %{
    __ string_compare($str2$$Register, $str1$$Register,
                      $cnt2$$Register, $cnt1$$Register, $result$$Register,
                      $tmp1$$XMMRegister, StrIntrinsicNode::UL);
  %}
  ins_pipe( pipe_slow );
%}

// fast string equals
instruct string_equals(eDIRegP str1, eSIRegP str2, eCXRegI cnt, eAXRegI result,
                       regD tmp1, regD tmp2, eBXRegI tmp3, eFlagsReg cr) %{
  match(Set result (StrEquals (Binary str1 str2) cnt));
  effect(TEMP tmp1, TEMP tmp2, USE_KILL str1, USE_KILL str2, USE_KILL cnt, KILL tmp3, KILL cr);

  format %{ "String Equals $str1,$str2,$cnt -> $result    // KILL $tmp1, $tmp2, $tmp3" %}
  ins_encode %{
    __ arrays_equals(false, $str1$$Register, $str2$$Register,
                     $cnt$$Register, $result$$Register, $tmp3$$Register,
                     $tmp1$$XMMRegister, $tmp2$$XMMRegister, false /* char */);
  %}

  ins_pipe( pipe_slow );
%}

// fast search of substring with known size.
instruct string_indexof_conL(eDIRegP str1, eDXRegI cnt1, eSIRegP str2, immI int_cnt2,
                             eBXRegI result, regD vec1, eAXRegI cnt2, eCXRegI tmp, eFlagsReg cr) %{
  predicate(UseSSE42Intrinsics && (((StrIndexOfNode*)n)->encoding() == StrIntrinsicNode::LL));
  match(Set result (StrIndexOf (Binary str1 cnt1) (Binary str2 int_cnt2)));
  effect(TEMP vec1, USE_KILL str1, USE_KILL str2, USE_KILL cnt1, KILL cnt2, KILL tmp, KILL cr);

  format %{ "String IndexOf byte[] $str1,$cnt1,$str2,$int_cnt2 -> $result   // KILL $vec1, $cnt1, $cnt2, $tmp" %}
  ins_encode %{
    int icnt2 = (int)$int_cnt2$$constant;
    if (icnt2 >= 16) {
      // IndexOf for constant substrings with size >= 16 elements
      // which don't need to be loaded through stack.
      __ string_indexofC8($str1$$Register, $str2$$Register,
                          $cnt1$$Register, $cnt2$$Register,
                          icnt2, $result$$Register,
                          $vec1$$XMMRegister, $tmp$$Register, StrIntrinsicNode::LL);
    } else {
      // Small strings are loaded through stack if they cross page boundary.
      __ string_indexof($str1$$Register, $str2$$Register,
                        $cnt1$$Register, $cnt2$$Register,
                        icnt2, $result$$Register,
                        $vec1$$XMMRegister, $tmp$$Register, StrIntrinsicNode::LL);
    }
  %}
  ins_pipe( pipe_slow );
%}

// fast search of substring with known size.
instruct string_indexof_conU(eDIRegP str1, eDXRegI cnt1, eSIRegP str2, immI int_cnt2,
                             eBXRegI result, regD vec1, eAXRegI cnt2, eCXRegI tmp, eFlagsReg cr) %{
  predicate(UseSSE42Intrinsics && (((StrIndexOfNode*)n)->encoding() == StrIntrinsicNode::UU));
  match(Set result (StrIndexOf (Binary str1 cnt1) (Binary str2 int_cnt2)));
  effect(TEMP vec1, USE_KILL str1, USE_KILL str2, USE_KILL cnt1, KILL cnt2, KILL tmp, KILL cr);

  format %{ "String IndexOf char[] $str1,$cnt1,$str2,$int_cnt2 -> $result   // KILL $vec1, $cnt1, $cnt2, $tmp" %}
  ins_encode %{
    int icnt2 = (int)$int_cnt2$$constant;
    if (icnt2 >= 8) {
      // IndexOf for constant substrings with size >= 8 elements
      // which don't need to be loaded through stack.
      __ string_indexofC8($str1$$Register, $str2$$Register,
                          $cnt1$$Register, $cnt2$$Register,
                          icnt2, $result$$Register,
                          $vec1$$XMMRegister, $tmp$$Register, StrIntrinsicNode::UU);
    } else {
      // Small strings are loaded through stack if they cross page boundary.
      __ string_indexof($str1$$Register, $str2$$Register,
                        $cnt1$$Register, $cnt2$$Register,
                        icnt2, $result$$Register,
                        $vec1$$XMMRegister, $tmp$$Register, StrIntrinsicNode::UU);
    }
  %}
  ins_pipe( pipe_slow );
%}

// fast search of substring with known size.
instruct string_indexof_conUL(eDIRegP str1, eDXRegI cnt1, eSIRegP str2, immI int_cnt2,
                             eBXRegI result, regD vec1, eAXRegI cnt2, eCXRegI tmp, eFlagsReg cr) %{
  predicate(UseSSE42Intrinsics && (((StrIndexOfNode*)n)->encoding() == StrIntrinsicNode::UL));
  match(Set result (StrIndexOf (Binary str1 cnt1) (Binary str2 int_cnt2)));
  effect(TEMP vec1, USE_KILL str1, USE_KILL str2, USE_KILL cnt1, KILL cnt2, KILL tmp, KILL cr);

  format %{ "String IndexOf char[] $str1,$cnt1,$str2,$int_cnt2 -> $result   // KILL $vec1, $cnt1, $cnt2, $tmp" %}
  ins_encode %{
    int icnt2 = (int)$int_cnt2$$constant;
    if (icnt2 >= 8) {
      // IndexOf for constant substrings with size >= 8 elements
      // which don't need to be loaded through stack.
      __ string_indexofC8($str1$$Register, $str2$$Register,
                          $cnt1$$Register, $cnt2$$Register,
                          icnt2, $result$$Register,
                          $vec1$$XMMRegister, $tmp$$Register, StrIntrinsicNode::UL);
    } else {
      // Small strings are loaded through stack if they cross page boundary.
      __ string_indexof($str1$$Register, $str2$$Register,
                        $cnt1$$Register, $cnt2$$Register,
                        icnt2, $result$$Register,
                        $vec1$$XMMRegister, $tmp$$Register, StrIntrinsicNode::UL);
    }
  %}
  ins_pipe( pipe_slow );
%}

instruct string_indexofL(eDIRegP str1, eDXRegI cnt1, eSIRegP str2, eAXRegI cnt2,
                         eBXRegI result, regD vec1, eCXRegI tmp, eFlagsReg cr) %{
  predicate(UseSSE42Intrinsics && (((StrIndexOfNode*)n)->encoding() == StrIntrinsicNode::LL));
  match(Set result (StrIndexOf (Binary str1 cnt1) (Binary str2 cnt2)));
  effect(TEMP vec1, USE_KILL str1, USE_KILL str2, USE_KILL cnt1, USE_KILL cnt2, KILL tmp, KILL cr);

  format %{ "String IndexOf byte[] $str1,$cnt1,$str2,$cnt2 -> $result   // KILL all" %}
  ins_encode %{
    __ string_indexof($str1$$Register, $str2$$Register,
                      $cnt1$$Register, $cnt2$$Register,
                      (-1), $result$$Register,
                      $vec1$$XMMRegister, $tmp$$Register, StrIntrinsicNode::LL);
  %}
  ins_pipe( pipe_slow );
%}

instruct string_indexofU(eDIRegP str1, eDXRegI cnt1, eSIRegP str2, eAXRegI cnt2,
                         eBXRegI result, regD vec1, eCXRegI tmp, eFlagsReg cr) %{
  predicate(UseSSE42Intrinsics && (((StrIndexOfNode*)n)->encoding() == StrIntrinsicNode::UU));
  match(Set result (StrIndexOf (Binary str1 cnt1) (Binary str2 cnt2)));
  effect(TEMP vec1, USE_KILL str1, USE_KILL str2, USE_KILL cnt1, USE_KILL cnt2, KILL tmp, KILL cr);

  format %{ "String IndexOf char[] $str1,$cnt1,$str2,$cnt2 -> $result   // KILL all" %}
  ins_encode %{
    __ string_indexof($str1$$Register, $str2$$Register,
                      $cnt1$$Register, $cnt2$$Register,
                      (-1), $result$$Register,
                      $vec1$$XMMRegister, $tmp$$Register, StrIntrinsicNode::UU);
  %}
  ins_pipe( pipe_slow );
%}

instruct string_indexofUL(eDIRegP str1, eDXRegI cnt1, eSIRegP str2, eAXRegI cnt2,
                         eBXRegI result, regD vec1, eCXRegI tmp, eFlagsReg cr) %{
  predicate(UseSSE42Intrinsics && (((StrIndexOfNode*)n)->encoding() == StrIntrinsicNode::UL));
  match(Set result (StrIndexOf (Binary str1 cnt1) (Binary str2 cnt2)));
  effect(TEMP vec1, USE_KILL str1, USE_KILL str2, USE_KILL cnt1, USE_KILL cnt2, KILL tmp, KILL cr);

  format %{ "String IndexOf char[] $str1,$cnt1,$str2,$cnt2 -> $result   // KILL all" %}
  ins_encode %{
    __ string_indexof($str1$$Register, $str2$$Register,
                      $cnt1$$Register, $cnt2$$Register,
                      (-1), $result$$Register,
                      $vec1$$XMMRegister, $tmp$$Register, StrIntrinsicNode::UL);
  %}
  ins_pipe( pipe_slow );
%}

instruct string_indexofU_char(eDIRegP str1, eDXRegI cnt1, eAXRegI ch,
                              eBXRegI result, regD vec1, regD vec2, regD vec3, eCXRegI tmp, eFlagsReg cr) %{
  predicate(UseSSE42Intrinsics);
  match(Set result (StrIndexOfChar (Binary str1 cnt1) ch));
  effect(TEMP vec1, TEMP vec2, TEMP vec3, USE_KILL str1, USE_KILL cnt1, USE_KILL ch, TEMP tmp, KILL cr);
  format %{ "String IndexOf char[] $str1,$cnt1,$ch -> $result   // KILL all" %}
  ins_encode %{
    __ string_indexof_char($str1$$Register, $cnt1$$Register, $ch$$Register, $result$$Register,
                           $vec1$$XMMRegister, $vec2$$XMMRegister, $vec3$$XMMRegister, $tmp$$Register);
  %}
  ins_pipe( pipe_slow );
%}

// fast array equals
instruct array_equalsB(eDIRegP ary1, eSIRegP ary2, eAXRegI result,
                       regD tmp1, regD tmp2, eCXRegI tmp3, eBXRegI tmp4, eFlagsReg cr)
%{
  predicate(((AryEqNode*)n)->encoding() == StrIntrinsicNode::LL);
  match(Set result (AryEq ary1 ary2));
  effect(TEMP tmp1, TEMP tmp2, USE_KILL ary1, USE_KILL ary2, KILL tmp3, KILL tmp4, KILL cr);
  //ins_cost(300);

  format %{ "Array Equals byte[] $ary1,$ary2 -> $result   // KILL $tmp1, $tmp2, $tmp3, $tmp4" %}
  ins_encode %{
    __ arrays_equals(true, $ary1$$Register, $ary2$$Register,
                     $tmp3$$Register, $result$$Register, $tmp4$$Register,
                     $tmp1$$XMMRegister, $tmp2$$XMMRegister, false /* char */);
  %}
  ins_pipe( pipe_slow );
%}

instruct array_equalsC(eDIRegP ary1, eSIRegP ary2, eAXRegI result,
                       regD tmp1, regD tmp2, eCXRegI tmp3, eBXRegI tmp4, eFlagsReg cr)
%{
  predicate(((AryEqNode*)n)->encoding() == StrIntrinsicNode::UU);
  match(Set result (AryEq ary1 ary2));
  effect(TEMP tmp1, TEMP tmp2, USE_KILL ary1, USE_KILL ary2, KILL tmp3, KILL tmp4, KILL cr);
  //ins_cost(300);

  format %{ "Array Equals char[] $ary1,$ary2 -> $result   // KILL $tmp1, $tmp2, $tmp3, $tmp4" %}
  ins_encode %{
    __ arrays_equals(true, $ary1$$Register, $ary2$$Register,
                     $tmp3$$Register, $result$$Register, $tmp4$$Register,
                     $tmp1$$XMMRegister, $tmp2$$XMMRegister, true /* char */);
  %}
  ins_pipe( pipe_slow );
%}

instruct has_negatives(eSIRegP ary1, eCXRegI len, eAXRegI result,
                      regD tmp1, regD tmp2, eBXRegI tmp3, eFlagsReg cr)
%{
  match(Set result (HasNegatives ary1 len));
  effect(TEMP tmp1, TEMP tmp2, USE_KILL ary1, USE_KILL len, KILL tmp3, KILL cr);

  format %{ "has negatives byte[] $ary1,$len -> $result   // KILL $tmp1, $tmp2, $tmp3" %}
  ins_encode %{
    __ has_negatives($ary1$$Register, $len$$Register,
                     $result$$Register, $tmp3$$Register,
                     $tmp1$$XMMRegister, $tmp2$$XMMRegister);
  %}
  ins_pipe( pipe_slow );
%}

// fast char[] to byte[] compression
instruct string_compress(eSIRegP src, eDIRegP dst, eDXRegI len, regD tmp1, regD tmp2, regD tmp3, regD tmp4,
                         eCXRegI tmp5, eAXRegI result, eFlagsReg cr) %{
  match(Set result (StrCompressedCopy src (Binary dst len)));
  effect(TEMP tmp1, TEMP tmp2, TEMP tmp3, TEMP tmp4, USE_KILL src, USE_KILL dst, USE_KILL len, KILL tmp5, KILL cr);

  format %{ "String Compress $src,$dst -> $result    // KILL RAX, RCX, RDX" %}
  ins_encode %{
    __ char_array_compress($src$$Register, $dst$$Register, $len$$Register,
                           $tmp1$$XMMRegister, $tmp2$$XMMRegister, $tmp3$$XMMRegister,
                           $tmp4$$XMMRegister, $tmp5$$Register, $result$$Register);
  %}
  ins_pipe( pipe_slow );
%}

// fast byte[] to char[] inflation
instruct string_inflate(Universe dummy, eSIRegP src, eDIRegP dst, eDXRegI len,
                        regD tmp1, eCXRegI tmp2, eFlagsReg cr) %{
  match(Set dummy (StrInflatedCopy src (Binary dst len)));
  effect(TEMP tmp1, TEMP tmp2, USE_KILL src, USE_KILL dst, USE_KILL len, KILL cr);

  format %{ "String Inflate $src,$dst    // KILL $tmp1, $tmp2" %}
  ins_encode %{
    __ byte_array_inflate($src$$Register, $dst$$Register, $len$$Register,
                          $tmp1$$XMMRegister, $tmp2$$Register);
  %}
  ins_pipe( pipe_slow );
%}

// encode char[] to byte[] in ISO_8859_1
instruct encode_iso_array(eSIRegP src, eDIRegP dst, eDXRegI len,
                          regD tmp1, regD tmp2, regD tmp3, regD tmp4,
                          eCXRegI tmp5, eAXRegI result, eFlagsReg cr) %{
  match(Set result (EncodeISOArray src (Binary dst len)));
  effect(TEMP tmp1, TEMP tmp2, TEMP tmp3, TEMP tmp4, USE_KILL src, USE_KILL dst, USE_KILL len, KILL tmp5, KILL cr);

  format %{ "Encode array $src,$dst,$len -> $result    // KILL ECX, EDX, $tmp1, $tmp2, $tmp3, $tmp4, ESI, EDI " %}
  ins_encode %{
    __ encode_iso_array($src$$Register, $dst$$Register, $len$$Register,
                        $tmp1$$XMMRegister, $tmp2$$XMMRegister, $tmp3$$XMMRegister,
                        $tmp4$$XMMRegister, $tmp5$$Register, $result$$Register);
  %}
  ins_pipe( pipe_slow );
%}


//----------Control Flow Instructions------------------------------------------
// Signed compare Instructions
instruct compI_eReg(eFlagsReg cr, rRegI op1, rRegI op2) %{
  match(Set cr (CmpI op1 op2));
  effect( DEF cr, USE op1, USE op2 );
  format %{ "CMP    $op1,$op2" %}
  opcode(0x3B);  /* Opcode 3B /r */
  ins_encode( OpcP, RegReg( op1, op2) );
  ins_pipe( ialu_cr_reg_reg );
%}

instruct compI_eReg_imm(eFlagsReg cr, rRegI op1, immI op2) %{
  match(Set cr (CmpI op1 op2));
  effect( DEF cr, USE op1 );
  format %{ "CMP    $op1,$op2" %}
  opcode(0x81,0x07);  /* Opcode 81 /7 */
  // ins_encode( RegImm( op1, op2) );  /* Was CmpImm */
  ins_encode( OpcSErm( op1, op2 ), Con8or32( op2 ) );
  ins_pipe( ialu_cr_reg_imm );
%}

// Cisc-spilled version of cmpI_eReg
instruct compI_eReg_mem(eFlagsReg cr, rRegI op1, memory op2) %{
  match(Set cr (CmpI op1 (LoadI op2)));

  format %{ "CMP    $op1,$op2" %}
  ins_cost(500);
  opcode(0x3B);  /* Opcode 3B /r */
  ins_encode( OpcP, RegMem( op1, op2) );
  ins_pipe( ialu_cr_reg_mem );
%}

instruct testI_reg( eFlagsReg cr, rRegI src, immI_0 zero ) %{
  match(Set cr (CmpI src zero));
  effect( DEF cr, USE src );

  format %{ "TEST   $src,$src" %}
  opcode(0x85);
  ins_encode( OpcP, RegReg( src, src ) );
  ins_pipe( ialu_cr_reg_imm );
%}

instruct testI_reg_imm( eFlagsReg cr, rRegI src, immI con, immI_0 zero ) %{
  match(Set cr (CmpI (AndI src con) zero));

  format %{ "TEST   $src,$con" %}
  opcode(0xF7,0x00);
  ins_encode( OpcP, RegOpc(src), Con32(con) );
  ins_pipe( ialu_cr_reg_imm );
%}

instruct testI_reg_mem( eFlagsReg cr, rRegI src, memory mem, immI_0 zero ) %{
  match(Set cr (CmpI (AndI src mem) zero));

  format %{ "TEST   $src,$mem" %}
  opcode(0x85);
  ins_encode( OpcP, RegMem( src, mem ) );
  ins_pipe( ialu_cr_reg_mem );
%}

// Unsigned compare Instructions; really, same as signed except they
// produce an eFlagsRegU instead of eFlagsReg.
instruct compU_eReg(eFlagsRegU cr, rRegI op1, rRegI op2) %{
  match(Set cr (CmpU op1 op2));

  format %{ "CMPu   $op1,$op2" %}
  opcode(0x3B);  /* Opcode 3B /r */
  ins_encode( OpcP, RegReg( op1, op2) );
  ins_pipe( ialu_cr_reg_reg );
%}

instruct compU_eReg_imm(eFlagsRegU cr, rRegI op1, immI op2) %{
  match(Set cr (CmpU op1 op2));

  format %{ "CMPu   $op1,$op2" %}
  opcode(0x81,0x07);  /* Opcode 81 /7 */
  ins_encode( OpcSErm( op1, op2 ), Con8or32( op2 ) );
  ins_pipe( ialu_cr_reg_imm );
%}

// // Cisc-spilled version of cmpU_eReg
instruct compU_eReg_mem(eFlagsRegU cr, rRegI op1, memory op2) %{
  match(Set cr (CmpU op1 (LoadI op2)));

  format %{ "CMPu   $op1,$op2" %}
  ins_cost(500);
  opcode(0x3B);  /* Opcode 3B /r */
  ins_encode( OpcP, RegMem( op1, op2) );
  ins_pipe( ialu_cr_reg_mem );
%}

// // Cisc-spilled version of cmpU_eReg
//instruct compU_mem_eReg(eFlagsRegU cr, memory op1, rRegI op2) %{
//  match(Set cr (CmpU (LoadI op1) op2));
//
//  format %{ "CMPu   $op1,$op2" %}
//  ins_cost(500);
//  opcode(0x39);  /* Opcode 39 /r */
//  ins_encode( OpcP, RegMem( op1, op2) );
//%}

instruct testU_reg( eFlagsRegU cr, rRegI src, immI_0 zero ) %{
  match(Set cr (CmpU src zero));

  format %{ "TESTu  $src,$src" %}
  opcode(0x85);
  ins_encode( OpcP, RegReg( src, src ) );
  ins_pipe( ialu_cr_reg_imm );
%}

// Unsigned pointer compare Instructions
instruct compP_eReg(eFlagsRegU cr, eRegP op1, eRegP op2) %{
  match(Set cr (CmpP op1 op2));

  format %{ "CMPu   $op1,$op2" %}
  opcode(0x3B);  /* Opcode 3B /r */
  ins_encode( OpcP, RegReg( op1, op2) );
  ins_pipe( ialu_cr_reg_reg );
%}

instruct compP_eReg_imm(eFlagsRegU cr, eRegP op1, immP op2) %{
  match(Set cr (CmpP op1 op2));

  format %{ "CMPu   $op1,$op2" %}
  opcode(0x81,0x07);  /* Opcode 81 /7 */
  ins_encode( OpcSErm( op1, op2 ), Con8or32( op2 ) );
  ins_pipe( ialu_cr_reg_imm );
%}

// // Cisc-spilled version of cmpP_eReg
instruct compP_eReg_mem(eFlagsRegU cr, eRegP op1, memory op2) %{
  match(Set cr (CmpP op1 (LoadP op2)));

  format %{ "CMPu   $op1,$op2" %}
  ins_cost(500);
  opcode(0x3B);  /* Opcode 3B /r */
  ins_encode( OpcP, RegMem( op1, op2) );
  ins_pipe( ialu_cr_reg_mem );
%}

// // Cisc-spilled version of cmpP_eReg
//instruct compP_mem_eReg(eFlagsRegU cr, memory op1, eRegP op2) %{
//  match(Set cr (CmpP (LoadP op1) op2));
//
//  format %{ "CMPu   $op1,$op2" %}
//  ins_cost(500);
//  opcode(0x39);  /* Opcode 39 /r */
//  ins_encode( OpcP, RegMem( op1, op2) );
//%}

// Compare raw pointer (used in out-of-heap check).
// Only works because non-oop pointers must be raw pointers
// and raw pointers have no anti-dependencies.
instruct compP_mem_eReg( eFlagsRegU cr, eRegP op1, memory op2 ) %{
  predicate( n->in(2)->in(2)->bottom_type()->reloc() == relocInfo::none );
  match(Set cr (CmpP op1 (LoadP op2)));

  format %{ "CMPu   $op1,$op2" %}
  opcode(0x3B);  /* Opcode 3B /r */
  ins_encode( OpcP, RegMem( op1, op2) );
  ins_pipe( ialu_cr_reg_mem );
%}

//
// This will generate a signed flags result. This should be ok
// since any compare to a zero should be eq/neq.
instruct testP_reg( eFlagsReg cr, eRegP src, immP0 zero ) %{
  match(Set cr (CmpP src zero));

  format %{ "TEST   $src,$src" %}
  opcode(0x85);
  ins_encode( OpcP, RegReg( src, src ) );
  ins_pipe( ialu_cr_reg_imm );
%}

// Cisc-spilled version of testP_reg
// This will generate a signed flags result. This should be ok
// since any compare to a zero should be eq/neq.
instruct testP_Reg_mem( eFlagsReg cr, memory op, immI_0 zero ) %{
  match(Set cr (CmpP (LoadP op) zero));

  format %{ "TEST   $op,0xFFFFFFFF" %}
  ins_cost(500);
  opcode(0xF7);               /* Opcode F7 /0 */
  ins_encode( OpcP, RMopc_Mem(0x00,op), Con_d32(0xFFFFFFFF) );
  ins_pipe( ialu_cr_reg_imm );
%}

// Yanked all unsigned pointer compare operations.
// Pointer compares are done with CmpP which is already unsigned.

//----------Max and Min--------------------------------------------------------
// Min Instructions
////
//   *** Min and Max using the conditional move are slower than the
//   *** branch version on a Pentium III.
// // Conditional move for min
//instruct cmovI_reg_lt( rRegI op2, rRegI op1, eFlagsReg cr ) %{
//  effect( USE_DEF op2, USE op1, USE cr );
//  format %{ "CMOVlt $op2,$op1\t! min" %}
//  opcode(0x4C,0x0F);
//  ins_encode( OpcS, OpcP, RegReg( op2, op1 ) );
//  ins_pipe( pipe_cmov_reg );
//%}
//
//// Min Register with Register (P6 version)
//instruct minI_eReg_p6( rRegI op1, rRegI op2 ) %{
//  predicate(VM_Version::supports_cmov() );
//  match(Set op2 (MinI op1 op2));
//  ins_cost(200);
//  expand %{
//    eFlagsReg cr;
//    compI_eReg(cr,op1,op2);
//    cmovI_reg_lt(op2,op1,cr);
//  %}
//%}

// Min Register with Register (generic version)
instruct minI_eReg(rRegI dst, rRegI src, eFlagsReg flags) %{
  match(Set dst (MinI dst src));
  effect(KILL flags);
  ins_cost(300);

  format %{ "MIN    $dst,$src" %}
  opcode(0xCC);
  ins_encode( min_enc(dst,src) );
  ins_pipe( pipe_slow );
%}

// Max Register with Register
//   *** Min and Max using the conditional move are slower than the
//   *** branch version on a Pentium III.
// // Conditional move for max
//instruct cmovI_reg_gt( rRegI op2, rRegI op1, eFlagsReg cr ) %{
//  effect( USE_DEF op2, USE op1, USE cr );
//  format %{ "CMOVgt $op2,$op1\t! max" %}
//  opcode(0x4F,0x0F);
//  ins_encode( OpcS, OpcP, RegReg( op2, op1 ) );
//  ins_pipe( pipe_cmov_reg );
//%}
//
// // Max Register with Register (P6 version)
//instruct maxI_eReg_p6( rRegI op1, rRegI op2 ) %{
//  predicate(VM_Version::supports_cmov() );
//  match(Set op2 (MaxI op1 op2));
//  ins_cost(200);
//  expand %{
//    eFlagsReg cr;
//    compI_eReg(cr,op1,op2);
//    cmovI_reg_gt(op2,op1,cr);
//  %}
//%}

// Max Register with Register (generic version)
instruct maxI_eReg(rRegI dst, rRegI src, eFlagsReg flags) %{
  match(Set dst (MaxI dst src));
  effect(KILL flags);
  ins_cost(300);

  format %{ "MAX    $dst,$src" %}
  opcode(0xCC);
  ins_encode( max_enc(dst,src) );
  ins_pipe( pipe_slow );
%}

// ============================================================================
// Counted Loop limit node which represents exact final iterator value.
// Note: the resulting value should fit into integer range since
// counted loops have limit check on overflow.
instruct loopLimit_eReg(eAXRegI limit, nadxRegI init, immI stride, eDXRegI limit_hi, nadxRegI tmp, eFlagsReg flags) %{
  match(Set limit (LoopLimit (Binary init limit) stride));
  effect(TEMP limit_hi, TEMP tmp, KILL flags);
  ins_cost(300);

  format %{ "loopLimit $init,$limit,$stride  # $limit = $init + $stride *( $limit - $init + $stride -1)/ $stride, kills $limit_hi" %}
  ins_encode %{
    int strd = (int)$stride$$constant;
    assert(strd != 1 && strd != -1, "sanity");
    int m1 = (strd > 0) ? 1 : -1;
    // Convert limit to long (EAX:EDX)
    __ cdql();
    // Convert init to long (init:tmp)
    __ movl($tmp$$Register, $init$$Register);
    __ sarl($tmp$$Register, 31);
    // $limit - $init
    __ subl($limit$$Register, $init$$Register);
    __ sbbl($limit_hi$$Register, $tmp$$Register);
    // + ($stride - 1)
    if (strd > 0) {
      __ addl($limit$$Register, (strd - 1));
      __ adcl($limit_hi$$Register, 0);
      __ movl($tmp$$Register, strd);
    } else {
      __ addl($limit$$Register, (strd + 1));
      __ adcl($limit_hi$$Register, -1);
      __ lneg($limit_hi$$Register, $limit$$Register);
      __ movl($tmp$$Register, -strd);
    }
    // signed devision: (EAX:EDX) / pos_stride
    __ idivl($tmp$$Register);
    if (strd < 0) {
      // restore sign
      __ negl($tmp$$Register);
    }
    // (EAX) * stride
    __ mull($tmp$$Register);
    // + init (ignore upper bits)
    __ addl($limit$$Register, $init$$Register);
  %}
  ins_pipe( pipe_slow );
%}

// ============================================================================
// Branch Instructions
// Jump Table
instruct jumpXtnd(rRegI switch_val) %{
  match(Jump switch_val);
  ins_cost(350);
  format %{  "JMP    [$constantaddress](,$switch_val,1)\n\t" %}
  ins_encode %{
    // Jump to Address(table_base + switch_reg)
    Address index(noreg, $switch_val$$Register, Address::times_1);
    __ jump(ArrayAddress($constantaddress, index));
  %}
  ins_pipe(pipe_jmp);
%}

// Jump Direct - Label defines a relative address from JMP+1
instruct jmpDir(label labl) %{
  match(Goto);
  effect(USE labl);

  ins_cost(300);
  format %{ "JMP    $labl" %}
  size(5);
  ins_encode %{
    Label* L = $labl$$label;
    __ jmp(*L, false); // Always long jump
  %}
  ins_pipe( pipe_jmp );
%}

// Jump Direct Conditional - Label defines a relative address from Jcc+1
instruct jmpCon(cmpOp cop, eFlagsReg cr, label labl) %{
  match(If cop cr);
  effect(USE labl);

  ins_cost(300);
  format %{ "J$cop    $labl" %}
  size(6);
  ins_encode %{
    Label* L = $labl$$label;
    __ jcc((Assembler::Condition)($cop$$cmpcode), *L, false); // Always long jump
  %}
  ins_pipe( pipe_jcc );
%}

// Jump Direct Conditional - Label defines a relative address from Jcc+1
instruct jmpLoopEnd(cmpOp cop, eFlagsReg cr, label labl) %{
  predicate(!n->has_vector_mask_set());
  match(CountedLoopEnd cop cr);
  effect(USE labl);

  ins_cost(300);
  format %{ "J$cop    $labl\t# Loop end" %}
  size(6);
  ins_encode %{
    Label* L = $labl$$label;
    __ jcc((Assembler::Condition)($cop$$cmpcode), *L, false); // Always long jump
  %}
  ins_pipe( pipe_jcc );
%}

// Jump Direct Conditional - Label defines a relative address from Jcc+1
instruct jmpLoopEndU(cmpOpU cop, eFlagsRegU cmp, label labl) %{
  predicate(!n->has_vector_mask_set());
  match(CountedLoopEnd cop cmp);
  effect(USE labl);

  ins_cost(300);
  format %{ "J$cop,u  $labl\t# Loop end" %}
  size(6);
  ins_encode %{
    Label* L = $labl$$label;
    __ jcc((Assembler::Condition)($cop$$cmpcode), *L, false); // Always long jump
  %}
  ins_pipe( pipe_jcc );
%}

instruct jmpLoopEndUCF(cmpOpUCF cop, eFlagsRegUCF cmp, label labl) %{
  predicate(!n->has_vector_mask_set());
  match(CountedLoopEnd cop cmp);
  effect(USE labl);

  ins_cost(200);
  format %{ "J$cop,u  $labl\t# Loop end" %}
  size(6);
  ins_encode %{
    Label* L = $labl$$label;
    __ jcc((Assembler::Condition)($cop$$cmpcode), *L, false); // Always long jump
  %}
  ins_pipe( pipe_jcc );
%}

// mask version
// Jump Direct Conditional - Label defines a relative address from Jcc+1
instruct jmpLoopEnd_and_restoreMask(cmpOp cop, eFlagsReg cr, label labl) %{
  predicate(n->has_vector_mask_set());
  match(CountedLoopEnd cop cr);
  effect(USE labl);

  ins_cost(400);
  format %{ "J$cop    $labl\t# Loop end\n\t"
            "restorevectmask \t# vector mask restore for loops" %}
  size(10);
  ins_encode %{
    Label* L = $labl$$label;
    __ jcc((Assembler::Condition)($cop$$cmpcode), *L, false); // Always long jump
    __ restorevectmask();
  %}
  ins_pipe( pipe_jcc );
%}

// Jump Direct Conditional - Label defines a relative address from Jcc+1
instruct jmpLoopEndU_and_restoreMask(cmpOpU cop, eFlagsRegU cmp, label labl) %{
  predicate(n->has_vector_mask_set());
  match(CountedLoopEnd cop cmp);
  effect(USE labl);

  ins_cost(400);
  format %{ "J$cop,u  $labl\t# Loop end\n\t"
            "restorevectmask \t# vector mask restore for loops" %}
  size(10);
  ins_encode %{
    Label* L = $labl$$label;
    __ jcc((Assembler::Condition)($cop$$cmpcode), *L, false); // Always long jump
    __ restorevectmask();
  %}
  ins_pipe( pipe_jcc );
%}

instruct jmpLoopEndUCF_and_restoreMask(cmpOpUCF cop, eFlagsRegUCF cmp, label labl) %{
  predicate(n->has_vector_mask_set());
  match(CountedLoopEnd cop cmp);
  effect(USE labl);

  ins_cost(300);
  format %{ "J$cop,u  $labl\t# Loop end\n\t"
            "restorevectmask \t# vector mask restore for loops" %}
  size(10);
  ins_encode %{
    Label* L = $labl$$label;
    __ jcc((Assembler::Condition)($cop$$cmpcode), *L, false); // Always long jump
    __ restorevectmask();
  %}
  ins_pipe( pipe_jcc );
%}

// Jump Direct Conditional - using unsigned comparison
instruct jmpConU(cmpOpU cop, eFlagsRegU cmp, label labl) %{
  match(If cop cmp);
  effect(USE labl);

  ins_cost(300);
  format %{ "J$cop,u  $labl" %}
  size(6);
  ins_encode %{
    Label* L = $labl$$label;
    __ jcc((Assembler::Condition)($cop$$cmpcode), *L, false); // Always long jump
  %}
  ins_pipe(pipe_jcc);
%}

instruct jmpConUCF(cmpOpUCF cop, eFlagsRegUCF cmp, label labl) %{
  match(If cop cmp);
  effect(USE labl);

  ins_cost(200);
  format %{ "J$cop,u  $labl" %}
  size(6);
  ins_encode %{
    Label* L = $labl$$label;
    __ jcc((Assembler::Condition)($cop$$cmpcode), *L, false); // Always long jump
  %}
  ins_pipe(pipe_jcc);
%}

instruct jmpConUCF2(cmpOpUCF2 cop, eFlagsRegUCF cmp, label labl) %{
  match(If cop cmp);
  effect(USE labl);

  ins_cost(200);
  format %{ $$template
    if ($cop$$cmpcode == Assembler::notEqual) {
      $$emit$$"JP,u   $labl\n\t"
      $$emit$$"J$cop,u   $labl"
    } else {
      $$emit$$"JP,u   done\n\t"
      $$emit$$"J$cop,u   $labl\n\t"
      $$emit$$"done:"
    }
  %}
  ins_encode %{
    Label* l = $labl$$label;
    if ($cop$$cmpcode == Assembler::notEqual) {
      __ jcc(Assembler::parity, *l, false);
      __ jcc(Assembler::notEqual, *l, false);
    } else if ($cop$$cmpcode == Assembler::equal) {
      Label done;
      __ jccb(Assembler::parity, done);
      __ jcc(Assembler::equal, *l, false);
      __ bind(done);
    } else {
       ShouldNotReachHere();
    }
  %}
  ins_pipe(pipe_jcc);
%}

// ============================================================================
// The 2nd slow-half of a subtype check.  Scan the subklass's 2ndary superklass
// array for an instance of the superklass.  Set a hidden internal cache on a
// hit (cache is checked with exposed code in gen_subtype_check()).  Return
// NZ for a miss or zero for a hit.  The encoding ALSO sets flags.
instruct partialSubtypeCheck( eDIRegP result, eSIRegP sub, eAXRegP super, eCXRegI rcx, eFlagsReg cr ) %{
  match(Set result (PartialSubtypeCheck sub super));
  effect( KILL rcx, KILL cr );

  ins_cost(1100);  // slightly larger than the next version
  format %{ "MOV    EDI,[$sub+Klass::secondary_supers]\n\t"
            "MOV    ECX,[EDI+ArrayKlass::length]\t# length to scan\n\t"
            "ADD    EDI,ArrayKlass::base_offset\t# Skip to start of data; set NZ in case count is zero\n\t"
            "REPNE SCASD\t# Scan *EDI++ for a match with EAX while CX-- != 0\n\t"
            "JNE,s  miss\t\t# Missed: EDI not-zero\n\t"
            "MOV    [$sub+Klass::secondary_super_cache],$super\t# Hit: update cache\n\t"
            "XOR    $result,$result\t\t Hit: EDI zero\n\t"
     "miss:\t" %}

  opcode(0x1); // Force a XOR of EDI
  ins_encode( enc_PartialSubtypeCheck() );
  ins_pipe( pipe_slow );
%}

instruct partialSubtypeCheck_vs_Zero( eFlagsReg cr, eSIRegP sub, eAXRegP super, eCXRegI rcx, eDIRegP result, immP0 zero ) %{
  match(Set cr (CmpP (PartialSubtypeCheck sub super) zero));
  effect( KILL rcx, KILL result );

  ins_cost(1000);
  format %{ "MOV    EDI,[$sub+Klass::secondary_supers]\n\t"
            "MOV    ECX,[EDI+ArrayKlass::length]\t# length to scan\n\t"
            "ADD    EDI,ArrayKlass::base_offset\t# Skip to start of data; set NZ in case count is zero\n\t"
            "REPNE SCASD\t# Scan *EDI++ for a match with EAX while CX-- != 0\n\t"
            "JNE,s  miss\t\t# Missed: flags NZ\n\t"
            "MOV    [$sub+Klass::secondary_super_cache],$super\t# Hit: update cache, flags Z\n\t"
     "miss:\t" %}

  opcode(0x0);  // No need to XOR EDI
  ins_encode( enc_PartialSubtypeCheck() );
  ins_pipe( pipe_slow );
%}

// ============================================================================
// Branch Instructions -- short offset versions
//
// These instructions are used to replace jumps of a long offset (the default
// match) with jumps of a shorter offset.  These instructions are all tagged
// with the ins_short_branch attribute, which causes the ADLC to suppress the
// match rules in general matching.  Instead, the ADLC generates a conversion
// method in the MachNode which can be used to do in-place replacement of the
// long variant with the shorter variant.  The compiler will determine if a
// branch can be taken by the is_short_branch_offset() predicate in the machine
// specific code section of the file.

// Jump Direct - Label defines a relative address from JMP+1
instruct jmpDir_short(label labl) %{
  match(Goto);
  effect(USE labl);

  ins_cost(300);
  format %{ "JMP,s  $labl" %}
  size(2);
  ins_encode %{
    Label* L = $labl$$label;
    __ jmpb(*L);
  %}
  ins_pipe( pipe_jmp );
  ins_short_branch(1);
%}

// Jump Direct Conditional - Label defines a relative address from Jcc+1
instruct jmpCon_short(cmpOp cop, eFlagsReg cr, label labl) %{
  match(If cop cr);
  effect(USE labl);

  ins_cost(300);
  format %{ "J$cop,s  $labl" %}
  size(2);
  ins_encode %{
    Label* L = $labl$$label;
    __ jccb((Assembler::Condition)($cop$$cmpcode), *L);
  %}
  ins_pipe( pipe_jcc );
  ins_short_branch(1);
%}

// Jump Direct Conditional - Label defines a relative address from Jcc+1
instruct jmpLoopEnd_short(cmpOp cop, eFlagsReg cr, label labl) %{
  match(CountedLoopEnd cop cr);
  effect(USE labl);

  ins_cost(300);
  format %{ "J$cop,s  $labl\t# Loop end" %}
  size(2);
  ins_encode %{
    Label* L = $labl$$label;
    __ jccb((Assembler::Condition)($cop$$cmpcode), *L);
  %}
  ins_pipe( pipe_jcc );
  ins_short_branch(1);
%}

// Jump Direct Conditional - Label defines a relative address from Jcc+1
instruct jmpLoopEndU_short(cmpOpU cop, eFlagsRegU cmp, label labl) %{
  match(CountedLoopEnd cop cmp);
  effect(USE labl);

  ins_cost(300);
  format %{ "J$cop,us $labl\t# Loop end" %}
  size(2);
  ins_encode %{
    Label* L = $labl$$label;
    __ jccb((Assembler::Condition)($cop$$cmpcode), *L);
  %}
  ins_pipe( pipe_jcc );
  ins_short_branch(1);
%}

instruct jmpLoopEndUCF_short(cmpOpUCF cop, eFlagsRegUCF cmp, label labl) %{
  match(CountedLoopEnd cop cmp);
  effect(USE labl);

  ins_cost(300);
  format %{ "J$cop,us $labl\t# Loop end" %}
  size(2);
  ins_encode %{
    Label* L = $labl$$label;
    __ jccb((Assembler::Condition)($cop$$cmpcode), *L);
  %}
  ins_pipe( pipe_jcc );
  ins_short_branch(1);
%}

// Jump Direct Conditional - using unsigned comparison
instruct jmpConU_short(cmpOpU cop, eFlagsRegU cmp, label labl) %{
  match(If cop cmp);
  effect(USE labl);

  ins_cost(300);
  format %{ "J$cop,us $labl" %}
  size(2);
  ins_encode %{
    Label* L = $labl$$label;
    __ jccb((Assembler::Condition)($cop$$cmpcode), *L);
  %}
  ins_pipe( pipe_jcc );
  ins_short_branch(1);
%}

instruct jmpConUCF_short(cmpOpUCF cop, eFlagsRegUCF cmp, label labl) %{
  match(If cop cmp);
  effect(USE labl);

  ins_cost(300);
  format %{ "J$cop,us $labl" %}
  size(2);
  ins_encode %{
    Label* L = $labl$$label;
    __ jccb((Assembler::Condition)($cop$$cmpcode), *L);
  %}
  ins_pipe( pipe_jcc );
  ins_short_branch(1);
%}

instruct jmpConUCF2_short(cmpOpUCF2 cop, eFlagsRegUCF cmp, label labl) %{
  match(If cop cmp);
  effect(USE labl);

  ins_cost(300);
  format %{ $$template
    if ($cop$$cmpcode == Assembler::notEqual) {
      $$emit$$"JP,u,s   $labl\n\t"
      $$emit$$"J$cop,u,s   $labl"
    } else {
      $$emit$$"JP,u,s   done\n\t"
      $$emit$$"J$cop,u,s  $labl\n\t"
      $$emit$$"done:"
    }
  %}
  size(4);
  ins_encode %{
    Label* l = $labl$$label;
    if ($cop$$cmpcode == Assembler::notEqual) {
      __ jccb(Assembler::parity, *l);
      __ jccb(Assembler::notEqual, *l);
    } else if ($cop$$cmpcode == Assembler::equal) {
      Label done;
      __ jccb(Assembler::parity, done);
      __ jccb(Assembler::equal, *l);
      __ bind(done);
    } else {
       ShouldNotReachHere();
    }
  %}
  ins_pipe(pipe_jcc);
  ins_short_branch(1);
%}

// ============================================================================
// Long Compare
//
// Currently we hold longs in 2 registers.  Comparing such values efficiently
// is tricky.  The flavor of compare used depends on whether we are testing
// for LT, LE, or EQ.  For a simple LT test we can check just the sign bit.
// The GE test is the negated LT test.  The LE test can be had by commuting
// the operands (yielding a GE test) and then negating; negate again for the
// GT test.  The EQ test is done by ORcc'ing the high and low halves, and the
// NE test is negated from that.

// Due to a shortcoming in the ADLC, it mixes up expressions like:
// (foo (CmpI (CmpL X Y) 0)) and (bar (CmpI (CmpL X 0L) 0)).  Note the
// difference between 'Y' and '0L'.  The tree-matches for the CmpI sections
// are collapsed internally in the ADLC's dfa-gen code.  The match for
// (CmpI (CmpL X Y) 0) is silently replaced with (CmpI (CmpL X 0L) 0) and the
// foo match ends up with the wrong leaf.  One fix is to not match both
// reg-reg and reg-zero forms of long-compare.  This is unfortunate because
// both forms beat the trinary form of long-compare and both are very useful
// on Intel which has so few registers.

// Manifest a CmpL result in an integer register.  Very painful.
// This is the test to avoid.
instruct cmpL3_reg_reg(eSIRegI dst, eRegL src1, eRegL src2, eFlagsReg flags ) %{
  match(Set dst (CmpL3 src1 src2));
  effect( KILL flags );
  ins_cost(1000);
  format %{ "XOR    $dst,$dst\n\t"
            "CMP    $src1.hi,$src2.hi\n\t"
            "JLT,s  m_one\n\t"
            "JGT,s  p_one\n\t"
            "CMP    $src1.lo,$src2.lo\n\t"
            "JB,s   m_one\n\t"
            "JEQ,s  done\n"
    "p_one:\tINC    $dst\n\t"
            "JMP,s  done\n"
    "m_one:\tDEC    $dst\n"
     "done:" %}
  ins_encode %{
    Label p_one, m_one, done;
    __ xorptr($dst$$Register, $dst$$Register);
    __ cmpl(HIGH_FROM_LOW($src1$$Register), HIGH_FROM_LOW($src2$$Register));
    __ jccb(Assembler::less,    m_one);
    __ jccb(Assembler::greater, p_one);
    __ cmpl($src1$$Register, $src2$$Register);
    __ jccb(Assembler::below,   m_one);
    __ jccb(Assembler::equal,   done);
    __ bind(p_one);
    __ incrementl($dst$$Register);
    __ jmpb(done);
    __ bind(m_one);
    __ decrementl($dst$$Register);
    __ bind(done);
  %}
  ins_pipe( pipe_slow );
%}

//======
// Manifest a CmpL result in the normal flags.  Only good for LT or GE
// compares.  Can be used for LE or GT compares by reversing arguments.
// NOT GOOD FOR EQ/NE tests.
instruct cmpL_zero_flags_LTGE( flagsReg_long_LTGE flags, eRegL src, immL0 zero ) %{
  match( Set flags (CmpL src zero ));
  ins_cost(100);
  format %{ "TEST   $src.hi,$src.hi" %}
  opcode(0x85);
  ins_encode( OpcP, RegReg_Hi2( src, src ) );
  ins_pipe( ialu_cr_reg_reg );
%}

// Manifest a CmpL result in the normal flags.  Only good for LT or GE
// compares.  Can be used for LE or GT compares by reversing arguments.
// NOT GOOD FOR EQ/NE tests.
instruct cmpL_reg_flags_LTGE( flagsReg_long_LTGE flags, eRegL src1, eRegL src2, rRegI tmp ) %{
  match( Set flags (CmpL src1 src2 ));
  effect( TEMP tmp );
  ins_cost(300);
  format %{ "CMP    $src1.lo,$src2.lo\t! Long compare; set flags for low bits\n\t"
            "MOV    $tmp,$src1.hi\n\t"
            "SBB    $tmp,$src2.hi\t! Compute flags for long compare" %}
  ins_encode( long_cmp_flags2( src1, src2, tmp ) );
  ins_pipe( ialu_cr_reg_reg );
%}

// Long compares reg < zero/req OR reg >= zero/req.
// Just a wrapper for a normal branch, plus the predicate test.
instruct cmpL_LTGE(cmpOp cmp, flagsReg_long_LTGE flags, label labl) %{
  match(If cmp flags);
  effect(USE labl);
  predicate( _kids[0]->_leaf->as_Bool()->_test._test == BoolTest::lt || _kids[0]->_leaf->as_Bool()->_test._test == BoolTest::ge );
  expand %{
    jmpCon(cmp,flags,labl);    // JLT or JGE...
  %}
%}

//======
// Manifest a CmpUL result in the normal flags.  Only good for LT or GE
// compares.  Can be used for LE or GT compares by reversing arguments.
// NOT GOOD FOR EQ/NE tests.
instruct cmpUL_zero_flags_LTGE(flagsReg_ulong_LTGE flags, eRegL src, immL0 zero) %{
  match(Set flags (CmpUL src zero));
  ins_cost(100);
  format %{ "TEST   $src.hi,$src.hi" %}
  opcode(0x85);
  ins_encode(OpcP, RegReg_Hi2(src, src));
  ins_pipe(ialu_cr_reg_reg);
%}

// Manifest a CmpUL result in the normal flags.  Only good for LT or GE
// compares.  Can be used for LE or GT compares by reversing arguments.
// NOT GOOD FOR EQ/NE tests.
instruct cmpUL_reg_flags_LTGE(flagsReg_ulong_LTGE flags, eRegL src1, eRegL src2, rRegI tmp) %{
  match(Set flags (CmpUL src1 src2));
  effect(TEMP tmp);
  ins_cost(300);
  format %{ "CMP    $src1.lo,$src2.lo\t! Unsigned long compare; set flags for low bits\n\t"
            "MOV    $tmp,$src1.hi\n\t"
            "SBB    $tmp,$src2.hi\t! Compute flags for unsigned long compare" %}
  ins_encode(long_cmp_flags2(src1, src2, tmp));
  ins_pipe(ialu_cr_reg_reg);
%}

// Unsigned long compares reg < zero/req OR reg >= zero/req.
// Just a wrapper for a normal branch, plus the predicate test.
instruct cmpUL_LTGE(cmpOpU cmp, flagsReg_ulong_LTGE flags, label labl) %{
  match(If cmp flags);
  effect(USE labl);
  predicate(_kids[0]->_leaf->as_Bool()->_test._test == BoolTest::lt || _kids[0]->_leaf->as_Bool()->_test._test == BoolTest::ge);
  expand %{
    jmpCon(cmp, flags, labl);    // JLT or JGE...
  %}
%}

// Compare 2 longs and CMOVE longs.
instruct cmovLL_reg_LTGE(cmpOp cmp, flagsReg_long_LTGE flags, eRegL dst, eRegL src) %{
  match(Set dst (CMoveL (Binary cmp flags) (Binary dst src)));
  predicate(VM_Version::supports_cmov() && ( _kids[0]->_kids[0]->_leaf->as_Bool()->_test._test == BoolTest::lt || _kids[0]->_kids[0]->_leaf->as_Bool()->_test._test == BoolTest::ge ));
  ins_cost(400);
  format %{ "CMOV$cmp $dst.lo,$src.lo\n\t"
            "CMOV$cmp $dst.hi,$src.hi" %}
  opcode(0x0F,0x40);
  ins_encode( enc_cmov(cmp), RegReg_Lo2( dst, src ), enc_cmov(cmp), RegReg_Hi2( dst, src ) );
  ins_pipe( pipe_cmov_reg_long );
%}

instruct cmovLL_mem_LTGE(cmpOp cmp, flagsReg_long_LTGE flags, eRegL dst, load_long_memory src) %{
  match(Set dst (CMoveL (Binary cmp flags) (Binary dst (LoadL src))));
  predicate(VM_Version::supports_cmov() && ( _kids[0]->_kids[0]->_leaf->as_Bool()->_test._test == BoolTest::lt || _kids[0]->_kids[0]->_leaf->as_Bool()->_test._test == BoolTest::ge ));
  ins_cost(500);
  format %{ "CMOV$cmp $dst.lo,$src.lo\n\t"
            "CMOV$cmp $dst.hi,$src.hi" %}
  opcode(0x0F,0x40);
  ins_encode( enc_cmov(cmp), RegMem(dst, src), enc_cmov(cmp), RegMem_Hi(dst, src) );
  ins_pipe( pipe_cmov_reg_long );
%}

// Compare 2 longs and CMOVE ints.
instruct cmovII_reg_LTGE(cmpOp cmp, flagsReg_long_LTGE flags, rRegI dst, rRegI src) %{
  predicate(VM_Version::supports_cmov() && ( _kids[0]->_kids[0]->_leaf->as_Bool()->_test._test == BoolTest::lt || _kids[0]->_kids[0]->_leaf->as_Bool()->_test._test == BoolTest::ge ));
  match(Set dst (CMoveI (Binary cmp flags) (Binary dst src)));
  ins_cost(200);
  format %{ "CMOV$cmp $dst,$src" %}
  opcode(0x0F,0x40);
  ins_encode( enc_cmov(cmp), RegReg( dst, src ) );
  ins_pipe( pipe_cmov_reg );
%}

instruct cmovII_mem_LTGE(cmpOp cmp, flagsReg_long_LTGE flags, rRegI dst, memory src) %{
  predicate(VM_Version::supports_cmov() && ( _kids[0]->_kids[0]->_leaf->as_Bool()->_test._test == BoolTest::lt || _kids[0]->_kids[0]->_leaf->as_Bool()->_test._test == BoolTest::ge ));
  match(Set dst (CMoveI (Binary cmp flags) (Binary dst (LoadI src))));
  ins_cost(250);
  format %{ "CMOV$cmp $dst,$src" %}
  opcode(0x0F,0x40);
  ins_encode( enc_cmov(cmp), RegMem( dst, src ) );
  ins_pipe( pipe_cmov_mem );
%}

// Compare 2 longs and CMOVE ints.
instruct cmovPP_reg_LTGE(cmpOp cmp, flagsReg_long_LTGE flags, eRegP dst, eRegP src) %{
  predicate(VM_Version::supports_cmov() && ( _kids[0]->_kids[0]->_leaf->as_Bool()->_test._test == BoolTest::lt || _kids[0]->_kids[0]->_leaf->as_Bool()->_test._test == BoolTest::ge ));
  match(Set dst (CMoveP (Binary cmp flags) (Binary dst src)));
  ins_cost(200);
  format %{ "CMOV$cmp $dst,$src" %}
  opcode(0x0F,0x40);
  ins_encode( enc_cmov(cmp), RegReg( dst, src ) );
  ins_pipe( pipe_cmov_reg );
%}

// Compare 2 longs and CMOVE doubles
instruct cmovDDPR_reg_LTGE(cmpOp cmp, flagsReg_long_LTGE flags, regDPR dst, regDPR src) %{
  predicate( UseSSE<=1 && _kids[0]->_kids[0]->_leaf->as_Bool()->_test._test == BoolTest::lt || _kids[0]->_kids[0]->_leaf->as_Bool()->_test._test == BoolTest::ge );
  match(Set dst (CMoveD (Binary cmp flags) (Binary dst src)));
  ins_cost(200);
  expand %{
    fcmovDPR_regS(cmp,flags,dst,src);
  %}
%}

// Compare 2 longs and CMOVE doubles
instruct cmovDD_reg_LTGE(cmpOp cmp, flagsReg_long_LTGE flags, regD dst, regD src) %{
  predicate( UseSSE>=2 && _kids[0]->_kids[0]->_leaf->as_Bool()->_test._test == BoolTest::lt || _kids[0]->_kids[0]->_leaf->as_Bool()->_test._test == BoolTest::ge );
  match(Set dst (CMoveD (Binary cmp flags) (Binary dst src)));
  ins_cost(200);
  expand %{
    fcmovD_regS(cmp,flags,dst,src);
  %}
%}

instruct cmovFFPR_reg_LTGE(cmpOp cmp, flagsReg_long_LTGE flags, regFPR dst, regFPR src) %{
  predicate( UseSSE==0 && _kids[0]->_kids[0]->_leaf->as_Bool()->_test._test == BoolTest::lt || _kids[0]->_kids[0]->_leaf->as_Bool()->_test._test == BoolTest::ge );
  match(Set dst (CMoveF (Binary cmp flags) (Binary dst src)));
  ins_cost(200);
  expand %{
    fcmovFPR_regS(cmp,flags,dst,src);
  %}
%}

instruct cmovFF_reg_LTGE(cmpOp cmp, flagsReg_long_LTGE flags, regF dst, regF src) %{
  predicate( UseSSE>=1 && _kids[0]->_kids[0]->_leaf->as_Bool()->_test._test == BoolTest::lt || _kids[0]->_kids[0]->_leaf->as_Bool()->_test._test == BoolTest::ge );
  match(Set dst (CMoveF (Binary cmp flags) (Binary dst src)));
  ins_cost(200);
  expand %{
    fcmovF_regS(cmp,flags,dst,src);
  %}
%}

//======
// Manifest a CmpL result in the normal flags.  Only good for EQ/NE compares.
instruct cmpL_zero_flags_EQNE( flagsReg_long_EQNE flags, eRegL src, immL0 zero, rRegI tmp ) %{
  match( Set flags (CmpL src zero ));
  effect(TEMP tmp);
  ins_cost(200);
  format %{ "MOV    $tmp,$src.lo\n\t"
            "OR     $tmp,$src.hi\t! Long is EQ/NE 0?" %}
  ins_encode( long_cmp_flags0( src, tmp ) );
  ins_pipe( ialu_reg_reg_long );
%}

// Manifest a CmpL result in the normal flags.  Only good for EQ/NE compares.
instruct cmpL_reg_flags_EQNE( flagsReg_long_EQNE flags, eRegL src1, eRegL src2 ) %{
  match( Set flags (CmpL src1 src2 ));
  ins_cost(200+300);
  format %{ "CMP    $src1.lo,$src2.lo\t! Long compare; set flags for low bits\n\t"
            "JNE,s  skip\n\t"
            "CMP    $src1.hi,$src2.hi\n\t"
     "skip:\t" %}
  ins_encode( long_cmp_flags1( src1, src2 ) );
  ins_pipe( ialu_cr_reg_reg );
%}

// Long compare reg == zero/reg OR reg != zero/reg
// Just a wrapper for a normal branch, plus the predicate test.
instruct cmpL_EQNE(cmpOp cmp, flagsReg_long_EQNE flags, label labl) %{
  match(If cmp flags);
  effect(USE labl);
  predicate( _kids[0]->_leaf->as_Bool()->_test._test == BoolTest::eq || _kids[0]->_leaf->as_Bool()->_test._test == BoolTest::ne );
  expand %{
    jmpCon(cmp,flags,labl);    // JEQ or JNE...
  %}
%}

//======
// Manifest a CmpUL result in the normal flags.  Only good for EQ/NE compares.
instruct cmpUL_zero_flags_EQNE(flagsReg_ulong_EQNE flags, eRegL src, immL0 zero, rRegI tmp) %{
  match(Set flags (CmpUL src zero));
  effect(TEMP tmp);
  ins_cost(200);
  format %{ "MOV    $tmp,$src.lo\n\t"
            "OR     $tmp,$src.hi\t! Unsigned long is EQ/NE 0?" %}
  ins_encode(long_cmp_flags0(src, tmp));
  ins_pipe(ialu_reg_reg_long);
%}

// Manifest a CmpUL result in the normal flags.  Only good for EQ/NE compares.
instruct cmpUL_reg_flags_EQNE(flagsReg_ulong_EQNE flags, eRegL src1, eRegL src2) %{
  match(Set flags (CmpUL src1 src2));
  ins_cost(200+300);
  format %{ "CMP    $src1.lo,$src2.lo\t! Unsigned long compare; set flags for low bits\n\t"
            "JNE,s  skip\n\t"
            "CMP    $src1.hi,$src2.hi\n\t"
     "skip:\t" %}
  ins_encode(long_cmp_flags1(src1, src2));
  ins_pipe(ialu_cr_reg_reg);
%}

// Unsigned long compare reg == zero/reg OR reg != zero/reg
// Just a wrapper for a normal branch, plus the predicate test.
instruct cmpUL_EQNE(cmpOpU cmp, flagsReg_ulong_EQNE flags, label labl) %{
  match(If cmp flags);
  effect(USE labl);
  predicate(_kids[0]->_leaf->as_Bool()->_test._test == BoolTest::eq || _kids[0]->_leaf->as_Bool()->_test._test == BoolTest::ne);
  expand %{
    jmpCon(cmp, flags, labl);    // JEQ or JNE...
  %}
%}

// Compare 2 longs and CMOVE longs.
instruct cmovLL_reg_EQNE(cmpOp cmp, flagsReg_long_EQNE flags, eRegL dst, eRegL src) %{
  match(Set dst (CMoveL (Binary cmp flags) (Binary dst src)));
  predicate(VM_Version::supports_cmov() && ( _kids[0]->_kids[0]->_leaf->as_Bool()->_test._test == BoolTest::eq || _kids[0]->_kids[0]->_leaf->as_Bool()->_test._test == BoolTest::ne ));
  ins_cost(400);
  format %{ "CMOV$cmp $dst.lo,$src.lo\n\t"
            "CMOV$cmp $dst.hi,$src.hi" %}
  opcode(0x0F,0x40);
  ins_encode( enc_cmov(cmp), RegReg_Lo2( dst, src ), enc_cmov(cmp), RegReg_Hi2( dst, src ) );
  ins_pipe( pipe_cmov_reg_long );
%}

instruct cmovLL_mem_EQNE(cmpOp cmp, flagsReg_long_EQNE flags, eRegL dst, load_long_memory src) %{
  match(Set dst (CMoveL (Binary cmp flags) (Binary dst (LoadL src))));
  predicate(VM_Version::supports_cmov() && ( _kids[0]->_kids[0]->_leaf->as_Bool()->_test._test == BoolTest::eq || _kids[0]->_kids[0]->_leaf->as_Bool()->_test._test == BoolTest::ne ));
  ins_cost(500);
  format %{ "CMOV$cmp $dst.lo,$src.lo\n\t"
            "CMOV$cmp $dst.hi,$src.hi" %}
  opcode(0x0F,0x40);
  ins_encode( enc_cmov(cmp), RegMem(dst, src), enc_cmov(cmp), RegMem_Hi(dst, src) );
  ins_pipe( pipe_cmov_reg_long );
%}

// Compare 2 longs and CMOVE ints.
instruct cmovII_reg_EQNE(cmpOp cmp, flagsReg_long_EQNE flags, rRegI dst, rRegI src) %{
  predicate(VM_Version::supports_cmov() && ( _kids[0]->_kids[0]->_leaf->as_Bool()->_test._test == BoolTest::eq || _kids[0]->_kids[0]->_leaf->as_Bool()->_test._test == BoolTest::ne ));
  match(Set dst (CMoveI (Binary cmp flags) (Binary dst src)));
  ins_cost(200);
  format %{ "CMOV$cmp $dst,$src" %}
  opcode(0x0F,0x40);
  ins_encode( enc_cmov(cmp), RegReg( dst, src ) );
  ins_pipe( pipe_cmov_reg );
%}

instruct cmovII_mem_EQNE(cmpOp cmp, flagsReg_long_EQNE flags, rRegI dst, memory src) %{
  predicate(VM_Version::supports_cmov() && ( _kids[0]->_kids[0]->_leaf->as_Bool()->_test._test == BoolTest::eq || _kids[0]->_kids[0]->_leaf->as_Bool()->_test._test == BoolTest::ne ));
  match(Set dst (CMoveI (Binary cmp flags) (Binary dst (LoadI src))));
  ins_cost(250);
  format %{ "CMOV$cmp $dst,$src" %}
  opcode(0x0F,0x40);
  ins_encode( enc_cmov(cmp), RegMem( dst, src ) );
  ins_pipe( pipe_cmov_mem );
%}

// Compare 2 longs and CMOVE ints.
instruct cmovPP_reg_EQNE(cmpOp cmp, flagsReg_long_EQNE flags, eRegP dst, eRegP src) %{
  predicate(VM_Version::supports_cmov() && ( _kids[0]->_kids[0]->_leaf->as_Bool()->_test._test == BoolTest::eq || _kids[0]->_kids[0]->_leaf->as_Bool()->_test._test == BoolTest::ne ));
  match(Set dst (CMoveP (Binary cmp flags) (Binary dst src)));
  ins_cost(200);
  format %{ "CMOV$cmp $dst,$src" %}
  opcode(0x0F,0x40);
  ins_encode( enc_cmov(cmp), RegReg( dst, src ) );
  ins_pipe( pipe_cmov_reg );
%}

// Compare 2 longs and CMOVE doubles
instruct cmovDDPR_reg_EQNE(cmpOp cmp, flagsReg_long_EQNE flags, regDPR dst, regDPR src) %{
  predicate( UseSSE<=1 && _kids[0]->_kids[0]->_leaf->as_Bool()->_test._test == BoolTest::eq || _kids[0]->_kids[0]->_leaf->as_Bool()->_test._test == BoolTest::ne );
  match(Set dst (CMoveD (Binary cmp flags) (Binary dst src)));
  ins_cost(200);
  expand %{
    fcmovDPR_regS(cmp,flags,dst,src);
  %}
%}

// Compare 2 longs and CMOVE doubles
instruct cmovDD_reg_EQNE(cmpOp cmp, flagsReg_long_EQNE flags, regD dst, regD src) %{
  predicate( UseSSE>=2 && _kids[0]->_kids[0]->_leaf->as_Bool()->_test._test == BoolTest::eq || _kids[0]->_kids[0]->_leaf->as_Bool()->_test._test == BoolTest::ne );
  match(Set dst (CMoveD (Binary cmp flags) (Binary dst src)));
  ins_cost(200);
  expand %{
    fcmovD_regS(cmp,flags,dst,src);
  %}
%}

instruct cmovFFPR_reg_EQNE(cmpOp cmp, flagsReg_long_EQNE flags, regFPR dst, regFPR src) %{
  predicate( UseSSE==0 && _kids[0]->_kids[0]->_leaf->as_Bool()->_test._test == BoolTest::eq || _kids[0]->_kids[0]->_leaf->as_Bool()->_test._test == BoolTest::ne );
  match(Set dst (CMoveF (Binary cmp flags) (Binary dst src)));
  ins_cost(200);
  expand %{
    fcmovFPR_regS(cmp,flags,dst,src);
  %}
%}

instruct cmovFF_reg_EQNE(cmpOp cmp, flagsReg_long_EQNE flags, regF dst, regF src) %{
  predicate( UseSSE>=1 && _kids[0]->_kids[0]->_leaf->as_Bool()->_test._test == BoolTest::eq || _kids[0]->_kids[0]->_leaf->as_Bool()->_test._test == BoolTest::ne );
  match(Set dst (CMoveF (Binary cmp flags) (Binary dst src)));
  ins_cost(200);
  expand %{
    fcmovF_regS(cmp,flags,dst,src);
  %}
%}

//======
// Manifest a CmpL result in the normal flags.  Only good for LE or GT compares.
// Same as cmpL_reg_flags_LEGT except must negate src
instruct cmpL_zero_flags_LEGT( flagsReg_long_LEGT flags, eRegL src, immL0 zero, rRegI tmp ) %{
  match( Set flags (CmpL src zero ));
  effect( TEMP tmp );
  ins_cost(300);
  format %{ "XOR    $tmp,$tmp\t# Long compare for -$src < 0, use commuted test\n\t"
            "CMP    $tmp,$src.lo\n\t"
            "SBB    $tmp,$src.hi\n\t" %}
  ins_encode( long_cmp_flags3(src, tmp) );
  ins_pipe( ialu_reg_reg_long );
%}

// Manifest a CmpL result in the normal flags.  Only good for LE or GT compares.
// Same as cmpL_reg_flags_LTGE except operands swapped.  Swapping operands
// requires a commuted test to get the same result.
instruct cmpL_reg_flags_LEGT( flagsReg_long_LEGT flags, eRegL src1, eRegL src2, rRegI tmp ) %{
  match( Set flags (CmpL src1 src2 ));
  effect( TEMP tmp );
  ins_cost(300);
  format %{ "CMP    $src2.lo,$src1.lo\t! Long compare, swapped operands, use with commuted test\n\t"
            "MOV    $tmp,$src2.hi\n\t"
            "SBB    $tmp,$src1.hi\t! Compute flags for long compare" %}
  ins_encode( long_cmp_flags2( src2, src1, tmp ) );
  ins_pipe( ialu_cr_reg_reg );
%}

// Long compares reg < zero/req OR reg >= zero/req.
// Just a wrapper for a normal branch, plus the predicate test
instruct cmpL_LEGT(cmpOp_commute cmp, flagsReg_long_LEGT flags, label labl) %{
  match(If cmp flags);
  effect(USE labl);
  predicate( _kids[0]->_leaf->as_Bool()->_test._test == BoolTest::gt || _kids[0]->_leaf->as_Bool()->_test._test == BoolTest::le );
  ins_cost(300);
  expand %{
    jmpCon(cmp,flags,labl);    // JGT or JLE...
  %}
%}

//======
// Manifest a CmpUL result in the normal flags.  Only good for LE or GT compares.
// Same as cmpUL_reg_flags_LEGT except must negate src
instruct cmpUL_zero_flags_LEGT(flagsReg_ulong_LEGT flags, eRegL src, immL0 zero, rRegI tmp) %{
  match(Set flags (CmpUL src zero));
  effect(TEMP tmp);
  ins_cost(300);
  format %{ "XOR    $tmp,$tmp\t# Unsigned long compare for -$src < 0, use commuted test\n\t"
            "CMP    $tmp,$src.lo\n\t"
            "SBB    $tmp,$src.hi\n\t" %}
  ins_encode(long_cmp_flags3(src, tmp));
  ins_pipe(ialu_reg_reg_long);
%}

// Manifest a CmpUL result in the normal flags.  Only good for LE or GT compares.
// Same as cmpUL_reg_flags_LTGE except operands swapped.  Swapping operands
// requires a commuted test to get the same result.
instruct cmpUL_reg_flags_LEGT(flagsReg_ulong_LEGT flags, eRegL src1, eRegL src2, rRegI tmp) %{
  match(Set flags (CmpUL src1 src2));
  effect(TEMP tmp);
  ins_cost(300);
  format %{ "CMP    $src2.lo,$src1.lo\t! Unsigned long compare, swapped operands, use with commuted test\n\t"
            "MOV    $tmp,$src2.hi\n\t"
            "SBB    $tmp,$src1.hi\t! Compute flags for unsigned long compare" %}
  ins_encode(long_cmp_flags2( src2, src1, tmp));
  ins_pipe(ialu_cr_reg_reg);
%}

// Unsigned long compares reg < zero/req OR reg >= zero/req.
// Just a wrapper for a normal branch, plus the predicate test
instruct cmpUL_LEGT(cmpOpU_commute cmp, flagsReg_ulong_LEGT flags, label labl) %{
  match(If cmp flags);
  effect(USE labl);
  predicate(_kids[0]->_leaf->as_Bool()->_test._test == BoolTest::gt || _kids[0]->_leaf->as_Bool()->_test._test == BoolTest::le);
  ins_cost(300);
  expand %{
    jmpCon(cmp, flags, labl);    // JGT or JLE...
  %}
%}

// Compare 2 longs and CMOVE longs.
instruct cmovLL_reg_LEGT(cmpOp_commute cmp, flagsReg_long_LEGT flags, eRegL dst, eRegL src) %{
  match(Set dst (CMoveL (Binary cmp flags) (Binary dst src)));
  predicate(VM_Version::supports_cmov() && ( _kids[0]->_kids[0]->_leaf->as_Bool()->_test._test == BoolTest::le || _kids[0]->_kids[0]->_leaf->as_Bool()->_test._test == BoolTest::gt ));
  ins_cost(400);
  format %{ "CMOV$cmp $dst.lo,$src.lo\n\t"
            "CMOV$cmp $dst.hi,$src.hi" %}
  opcode(0x0F,0x40);
  ins_encode( enc_cmov(cmp), RegReg_Lo2( dst, src ), enc_cmov(cmp), RegReg_Hi2( dst, src ) );
  ins_pipe( pipe_cmov_reg_long );
%}

instruct cmovLL_mem_LEGT(cmpOp_commute cmp, flagsReg_long_LEGT flags, eRegL dst, load_long_memory src) %{
  match(Set dst (CMoveL (Binary cmp flags) (Binary dst (LoadL src))));
  predicate(VM_Version::supports_cmov() && ( _kids[0]->_kids[0]->_leaf->as_Bool()->_test._test == BoolTest::le || _kids[0]->_kids[0]->_leaf->as_Bool()->_test._test == BoolTest::gt ));
  ins_cost(500);
  format %{ "CMOV$cmp $dst.lo,$src.lo\n\t"
            "CMOV$cmp $dst.hi,$src.hi+4" %}
  opcode(0x0F,0x40);
  ins_encode( enc_cmov(cmp), RegMem(dst, src), enc_cmov(cmp), RegMem_Hi(dst, src) );
  ins_pipe( pipe_cmov_reg_long );
%}

// Compare 2 longs and CMOVE ints.
instruct cmovII_reg_LEGT(cmpOp_commute cmp, flagsReg_long_LEGT flags, rRegI dst, rRegI src) %{
  predicate(VM_Version::supports_cmov() && ( _kids[0]->_kids[0]->_leaf->as_Bool()->_test._test == BoolTest::le || _kids[0]->_kids[0]->_leaf->as_Bool()->_test._test == BoolTest::gt ));
  match(Set dst (CMoveI (Binary cmp flags) (Binary dst src)));
  ins_cost(200);
  format %{ "CMOV$cmp $dst,$src" %}
  opcode(0x0F,0x40);
  ins_encode( enc_cmov(cmp), RegReg( dst, src ) );
  ins_pipe( pipe_cmov_reg );
%}

instruct cmovII_mem_LEGT(cmpOp_commute cmp, flagsReg_long_LEGT flags, rRegI dst, memory src) %{
  predicate(VM_Version::supports_cmov() && ( _kids[0]->_kids[0]->_leaf->as_Bool()->_test._test == BoolTest::le || _kids[0]->_kids[0]->_leaf->as_Bool()->_test._test == BoolTest::gt ));
  match(Set dst (CMoveI (Binary cmp flags) (Binary dst (LoadI src))));
  ins_cost(250);
  format %{ "CMOV$cmp $dst,$src" %}
  opcode(0x0F,0x40);
  ins_encode( enc_cmov(cmp), RegMem( dst, src ) );
  ins_pipe( pipe_cmov_mem );
%}

// Compare 2 longs and CMOVE ptrs.
instruct cmovPP_reg_LEGT(cmpOp_commute cmp, flagsReg_long_LEGT flags, eRegP dst, eRegP src) %{
  predicate(VM_Version::supports_cmov() && ( _kids[0]->_kids[0]->_leaf->as_Bool()->_test._test == BoolTest::le || _kids[0]->_kids[0]->_leaf->as_Bool()->_test._test == BoolTest::gt ));
  match(Set dst (CMoveP (Binary cmp flags) (Binary dst src)));
  ins_cost(200);
  format %{ "CMOV$cmp $dst,$src" %}
  opcode(0x0F,0x40);
  ins_encode( enc_cmov(cmp), RegReg( dst, src ) );
  ins_pipe( pipe_cmov_reg );
%}

// Compare 2 longs and CMOVE doubles
instruct cmovDDPR_reg_LEGT(cmpOp_commute cmp, flagsReg_long_LEGT flags, regDPR dst, regDPR src) %{
  predicate( UseSSE<=1 && _kids[0]->_kids[0]->_leaf->as_Bool()->_test._test == BoolTest::le || _kids[0]->_kids[0]->_leaf->as_Bool()->_test._test == BoolTest::gt );
  match(Set dst (CMoveD (Binary cmp flags) (Binary dst src)));
  ins_cost(200);
  expand %{
    fcmovDPR_regS(cmp,flags,dst,src);
  %}
%}

// Compare 2 longs and CMOVE doubles
instruct cmovDD_reg_LEGT(cmpOp_commute cmp, flagsReg_long_LEGT flags, regD dst, regD src) %{
  predicate( UseSSE>=2 && _kids[0]->_kids[0]->_leaf->as_Bool()->_test._test == BoolTest::le || _kids[0]->_kids[0]->_leaf->as_Bool()->_test._test == BoolTest::gt );
  match(Set dst (CMoveD (Binary cmp flags) (Binary dst src)));
  ins_cost(200);
  expand %{
    fcmovD_regS(cmp,flags,dst,src);
  %}
%}

instruct cmovFFPR_reg_LEGT(cmpOp_commute cmp, flagsReg_long_LEGT flags, regFPR dst, regFPR src) %{
  predicate( UseSSE==0 && _kids[0]->_kids[0]->_leaf->as_Bool()->_test._test == BoolTest::le || _kids[0]->_kids[0]->_leaf->as_Bool()->_test._test == BoolTest::gt );
  match(Set dst (CMoveF (Binary cmp flags) (Binary dst src)));
  ins_cost(200);
  expand %{
    fcmovFPR_regS(cmp,flags,dst,src);
  %}
%}


instruct cmovFF_reg_LEGT(cmpOp_commute cmp, flagsReg_long_LEGT flags, regF dst, regF src) %{
  predicate( UseSSE>=1 && _kids[0]->_kids[0]->_leaf->as_Bool()->_test._test == BoolTest::le || _kids[0]->_kids[0]->_leaf->as_Bool()->_test._test == BoolTest::gt );
  match(Set dst (CMoveF (Binary cmp flags) (Binary dst src)));
  ins_cost(200);
  expand %{
    fcmovF_regS(cmp,flags,dst,src);
  %}
%}


// ============================================================================
// Procedure Call/Return Instructions
// Call Java Static Instruction
// Note: If this code changes, the corresponding ret_addr_offset() and
//       compute_padding() functions will have to be adjusted.
instruct CallStaticJavaDirect(method meth) %{
  match(CallStaticJava);
  effect(USE meth);

  ins_cost(300);
  format %{ "CALL,static " %}
  opcode(0xE8); /* E8 cd */
  ins_encode( pre_call_resets,
              Java_Static_Call( meth ),
              call_epilog,
              post_call_FPU );
  ins_pipe( pipe_slow );
  ins_alignment(4);
%}

// Call Java Dynamic Instruction
// Note: If this code changes, the corresponding ret_addr_offset() and
//       compute_padding() functions will have to be adjusted.
instruct CallDynamicJavaDirect(method meth) %{
  match(CallDynamicJava);
  effect(USE meth);

  ins_cost(300);
  format %{ "MOV    EAX,(oop)-1\n\t"
            "CALL,dynamic" %}
  opcode(0xE8); /* E8 cd */
  ins_encode( pre_call_resets,
              Java_Dynamic_Call( meth ),
              call_epilog,
              post_call_FPU );
  ins_pipe( pipe_slow );
  ins_alignment(4);
%}

// Call Runtime Instruction
instruct CallRuntimeDirect(method meth) %{
  match(CallRuntime );
  effect(USE meth);

  ins_cost(300);
  format %{ "CALL,runtime " %}
  opcode(0xE8); /* E8 cd */
  // Use FFREEs to clear entries in float stack
  ins_encode( pre_call_resets,
              FFree_Float_Stack_All,
              Java_To_Runtime( meth ),
              post_call_FPU );
  ins_pipe( pipe_slow );
%}

// Call runtime without safepoint
instruct CallLeafDirect(method meth) %{
  match(CallLeaf);
  effect(USE meth);

  ins_cost(300);
  format %{ "CALL_LEAF,runtime " %}
  opcode(0xE8); /* E8 cd */
  ins_encode( pre_call_resets,
              FFree_Float_Stack_All,
              Java_To_Runtime( meth ),
              Verify_FPU_For_Leaf, post_call_FPU );
  ins_pipe( pipe_slow );
%}

instruct CallLeafNoFPDirect(method meth) %{
  match(CallLeafNoFP);
  effect(USE meth);

  ins_cost(300);
  format %{ "CALL_LEAF_NOFP,runtime " %}
  opcode(0xE8); /* E8 cd */
  ins_encode(pre_call_resets, Java_To_Runtime(meth));
  ins_pipe( pipe_slow );
%}


// Return Instruction
// Remove the return address & jump to it.
instruct Ret() %{
  match(Return);
  format %{ "RET" %}
  opcode(0xC3);
  ins_encode(OpcP);
  ins_pipe( pipe_jmp );
%}

// Tail Call; Jump from runtime stub to Java code.
// Also known as an 'interprocedural jump'.
// Target of jump will eventually return to caller.
// TailJump below removes the return address.
instruct TailCalljmpInd(eRegP_no_EBP jump_target, eBXRegP method_ptr) %{
  match(TailCall jump_target method_ptr);
  ins_cost(300);
  format %{ "JMP    $jump_target \t# EBX holds method" %}
  opcode(0xFF, 0x4);  /* Opcode FF /4 */
  ins_encode( OpcP, RegOpc(jump_target) );
  ins_pipe( pipe_jmp );
%}


// Tail Jump; remove the return address; jump to target.
// TailCall above leaves the return address around.
instruct tailjmpInd(eRegP_no_EBP jump_target, eAXRegP ex_oop) %{
  match( TailJump jump_target ex_oop );
  ins_cost(300);
  format %{ "POP    EDX\t# pop return address into dummy\n\t"
            "JMP    $jump_target " %}
  opcode(0xFF, 0x4);  /* Opcode FF /4 */
  ins_encode( enc_pop_rdx,
              OpcP, RegOpc(jump_target) );
  ins_pipe( pipe_jmp );
%}

// Create exception oop: created by stack-crawling runtime code.
// Created exception is now available to this handler, and is setup
// just prior to jumping to this handler.  No code emitted.
instruct CreateException( eAXRegP ex_oop )
%{
  match(Set ex_oop (CreateEx));

  size(0);
  // use the following format syntax
  format %{ "# exception oop is in EAX; no code emitted" %}
  ins_encode();
  ins_pipe( empty );
%}


// Rethrow exception:
// The exception oop will come in the first argument position.
// Then JUMP (not call) to the rethrow stub code.
instruct RethrowException()
%{
  match(Rethrow);

  // use the following format syntax
  format %{ "JMP    rethrow_stub" %}
  ins_encode(enc_rethrow);
  ins_pipe( pipe_jmp );
%}

// inlined locking and unlocking

instruct cmpFastLockRTM(eFlagsReg cr, eRegP object, eBXRegP box, eAXRegI tmp, eDXRegI scr, rRegI cx1, rRegI cx2) %{
  predicate(Compile::current()->use_rtm());
  match(Set cr (FastLock object box));
  effect(TEMP tmp, TEMP scr, TEMP cx1, TEMP cx2, USE_KILL box);
  ins_cost(300);
  format %{ "FASTLOCK $object,$box\t! kills $box,$tmp,$scr,$cx1,$cx2" %}
  ins_encode %{
    __ fast_lock($object$$Register, $box$$Register, $tmp$$Register,
                 $scr$$Register, $cx1$$Register, $cx2$$Register,
                 _counters, _rtm_counters, _stack_rtm_counters,
                 ((Method*)(ra_->C->method()->constant_encoding()))->method_data(),
                 true, ra_->C->profile_rtm());
  %}
  ins_pipe(pipe_slow);
%}

instruct cmpFastLock(eFlagsReg cr, eRegP object, eBXRegP box, eAXRegI tmp, eRegP scr) %{
  predicate(!Compile::current()->use_rtm());
  match(Set cr (FastLock object box));
  effect(TEMP tmp, TEMP scr, USE_KILL box);
  ins_cost(300);
  format %{ "FASTLOCK $object,$box\t! kills $box,$tmp,$scr" %}
  ins_encode %{
    __ fast_lock($object$$Register, $box$$Register, $tmp$$Register,
                 $scr$$Register, noreg, noreg, _counters, NULL, NULL, NULL, false, false);
  %}
  ins_pipe(pipe_slow);
%}

instruct cmpFastUnlock(eFlagsReg cr, eRegP object, eAXRegP box, eRegP tmp ) %{
  match(Set cr (FastUnlock object box));
  effect(TEMP tmp, USE_KILL box);
  ins_cost(300);
  format %{ "FASTUNLOCK $object,$box\t! kills $box,$tmp" %}
  ins_encode %{
    __ fast_unlock($object$$Register, $box$$Register, $tmp$$Register, ra_->C->use_rtm());
  %}
  ins_pipe(pipe_slow);
%}



// ============================================================================
// Safepoint Instruction
instruct safePoint_poll_tls(eFlagsReg cr, eRegP_no_EBP poll) %{
  match(SafePoint poll);
  effect(KILL cr, USE poll);

  format %{ "TSTL   #EAX,[$poll]\t! Safepoint: poll for GC" %}
  ins_cost(125);
  // EBP would need size(3)
  size(2); /* setting an explicit size will cause debug builds to assert if size is incorrect */
  ins_encode %{
    __ relocate(relocInfo::poll_type);
    address pre_pc = __ pc();
    __ testl(rax, Address($poll$$Register, 0));
    address post_pc = __ pc();
    guarantee(pre_pc[0] == 0x85, "must emit test-ax [reg]");
  %}
  ins_pipe(ialu_reg_mem);
%}


// ============================================================================
// This name is KNOWN by the ADLC and cannot be changed.
// The ADLC forces a 'TypeRawPtr::BOTTOM' output type
// for this guy.
instruct tlsLoadP(eRegP dst, eFlagsReg cr) %{
  match(Set dst (ThreadLocal));
  effect(DEF dst, KILL cr);

  format %{ "MOV    $dst, Thread::current()" %}
  ins_encode %{
    Register dstReg = as_Register($dst$$reg);
    __ get_thread(dstReg);
  %}
  ins_pipe( ialu_reg_fat );
%}



//----------PEEPHOLE RULES-----------------------------------------------------
// These must follow all instruction definitions as they use the names
// defined in the instructions definitions.
//
// peepmatch ( root_instr_name [preceding_instruction]* );
//
// peepconstraint %{
// (instruction_number.operand_name relational_op instruction_number.operand_name
//  [, ...] );
// // instruction numbers are zero-based using left to right order in peepmatch
//
// peepreplace ( instr_name  ( [instruction_number.operand_name]* ) );
// // provide an instruction_number.operand_name for each operand that appears
// // in the replacement instruction's match rule
//
// ---------VM FLAGS---------------------------------------------------------
//
// All peephole optimizations can be turned off using -XX:-OptoPeephole
//
// Each peephole rule is given an identifying number starting with zero and
// increasing by one in the order seen by the parser.  An individual peephole
// can be enabled, and all others disabled, by using -XX:OptoPeepholeAt=#
// on the command-line.
//
// ---------CURRENT LIMITATIONS----------------------------------------------
//
// Only match adjacent instructions in same basic block
// Only equality constraints
// Only constraints between operands, not (0.dest_reg == EAX_enc)
// Only one replacement instruction
//
// ---------EXAMPLE----------------------------------------------------------
//
// // pertinent parts of existing instructions in architecture description
// instruct movI(rRegI dst, rRegI src) %{
//   match(Set dst (CopyI src));
// %}
//
// instruct incI_eReg(rRegI dst, immI_1 src, eFlagsReg cr) %{
//   match(Set dst (AddI dst src));
//   effect(KILL cr);
// %}
//
// // Change (inc mov) to lea
// peephole %{
//   // increment preceeded by register-register move
//   peepmatch ( incI_eReg movI );
//   // require that the destination register of the increment
//   // match the destination register of the move
//   peepconstraint ( 0.dst == 1.dst );
//   // construct a replacement instruction that sets
//   // the destination to ( move's source register + one )
//   peepreplace ( leaI_eReg_immI( 0.dst 1.src 0.src ) );
// %}
//
// Implementation no longer uses movX instructions since
// machine-independent system no longer uses CopyX nodes.
//
// peephole %{
//   peepmatch ( incI_eReg movI );
//   peepconstraint ( 0.dst == 1.dst );
//   peepreplace ( leaI_eReg_immI( 0.dst 1.src 0.src ) );
// %}
//
// peephole %{
//   peepmatch ( decI_eReg movI );
//   peepconstraint ( 0.dst == 1.dst );
//   peepreplace ( leaI_eReg_immI( 0.dst 1.src 0.src ) );
// %}
//
// peephole %{
//   peepmatch ( addI_eReg_imm movI );
//   peepconstraint ( 0.dst == 1.dst );
//   peepreplace ( leaI_eReg_immI( 0.dst 1.src 0.src ) );
// %}
//
// peephole %{
//   peepmatch ( addP_eReg_imm movP );
//   peepconstraint ( 0.dst == 1.dst );
//   peepreplace ( leaP_eReg_immI( 0.dst 1.src 0.src ) );
// %}

// // Change load of spilled value to only a spill
// instruct storeI(memory mem, rRegI src) %{
//   match(Set mem (StoreI mem src));
// %}
//
// instruct loadI(rRegI dst, memory mem) %{
//   match(Set dst (LoadI mem));
// %}
//
peephole %{
  peepmatch ( loadI storeI );
  peepconstraint ( 1.src == 0.dst, 1.mem == 0.mem );
  peepreplace ( storeI( 1.mem 1.mem 1.src ) );
%}

//----------SMARTSPILL RULES---------------------------------------------------
// These must follow all instruction definitions as they use the names
// defined in the instructions definitions.<|MERGE_RESOLUTION|>--- conflicted
+++ resolved
@@ -1371,7 +1371,6 @@
 
 //=============================================================================
 
-<<<<<<< HEAD
 // Vector calling convention not supported.
 const bool Matcher::supports_vector_calling_convention() {
   return false;
@@ -1386,12 +1385,6 @@
   return OptoRegPair(0, 0);
 }
 
-int Matcher::regnum_to_fpu_offset(int regnum) {
-  return regnum - 32; // The FP registers are in the second chunk
-}
-
-=======
->>>>>>> fb1b6534
 // This is UltraSparc specific, true just means we have fast l2f conversion
 const bool Matcher::convL2FSupported(void) {
   return true;
