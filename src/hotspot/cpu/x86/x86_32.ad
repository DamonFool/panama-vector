--- conflicted
+++ resolved
@@ -3383,12 +3383,7 @@
   interface(CONST_INTER);
 %}
 
-<<<<<<< HEAD
-operand immU8()
-%{
-=======
 operand immU8() %{
->>>>>>> 76b1119f
   predicate((0 <= n->get_int()) && (n->get_int() <= 255));
   match(ConI);
 
