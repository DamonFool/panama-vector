//
// Copyright (c) 2011, 2019, Oracle and/or its affiliates. All rights reserved.
// DO NOT ALTER OR REMOVE COPYRIGHT NOTICES OR THIS FILE HEADER.
//
// This code is free software; you can redistribute it and/or modify it
// under the terms of the GNU General Public License version 2 only, as
// published by the Free Software Foundation.
//
// This code is distributed in the hope that it will be useful, but WITHOUT
// ANY WARRANTY; without even the implied warranty of MERCHANTABILITY or
// FITNESS FOR A PARTICULAR PURPOSE.  See the GNU General Public License
// version 2 for more details (a copy is included in the LICENSE file that
// accompanied this code).
//
// You should have received a copy of the GNU General Public License version
// 2 along with this work; if not, write to the Free Software Foundation,
// Inc., 51 Franklin St, Fifth Floor, Boston, MA 02110-1301 USA.
//
// Please contact Oracle, 500 Oracle Parkway, Redwood Shores, CA 94065 USA
// or visit www.oracle.com if you need additional information or have any
// questions.
//
//

// X86 Common Architecture Description File

//----------REGISTER DEFINITION BLOCK------------------------------------------
// This information is used by the matcher and the register allocator to
// describe individual registers and classes of registers within the target
// archtecture.

register %{
//----------Architecture Description Register Definitions----------------------
// General Registers
// "reg_def"  name ( register save type, C convention save type,
//                   ideal register type, encoding );
// Register Save Types:
//
// NS  = No-Save:       The register allocator assumes that these registers
//                      can be used without saving upon entry to the method, &
//                      that they do not need to be saved at call sites.
//
// SOC = Save-On-Call:  The register allocator assumes that these registers
//                      can be used without saving upon entry to the method,
//                      but that they must be saved at call sites.
//
// SOE = Save-On-Entry: The register allocator assumes that these registers
//                      must be saved before using them upon entry to the
//                      method, but they do not need to be saved at call
//                      sites.
//
// AS  = Always-Save:   The register allocator assumes that these registers
//                      must be saved before using them upon entry to the
//                      method, & that they must be saved at call sites.
//
// Ideal Register Type is used to determine how to save & restore a
// register.  Op_RegI will get spilled with LoadI/StoreI, Op_RegP will get
// spilled with LoadP/StoreP.  If the register supports both, use Op_RegI.
//
// The encoding number is the actual bit-pattern placed into the opcodes.

// XMM registers.  512-bit registers or 8 words each, labeled (a)-p.
// Word a in each register holds a Float, words ab hold a Double.
// The whole registers are used in SSE4.2 version intrinsics,
// array copy stubs and superword operations (see UseSSE42Intrinsics,
// UseXMMForArrayCopy and UseSuperword flags).
// For pre EVEX enabled architectures:
//      XMM8-XMM15 must be encoded with REX (VEX for UseAVX)
// For EVEX enabled architectures:
//      XMM8-XMM31 must be encoded with REX (EVEX for UseAVX).
//
// Linux ABI:   No register preserved across function calls
//              XMM0-XMM7 might hold parameters
// Windows ABI: XMM6-XMM31 preserved across function calls
//              XMM0-XMM3 might hold parameters

reg_def XMM0 ( SOC, SOC, Op_RegF, 0, xmm0->as_VMReg());
reg_def XMM0b( SOC, SOC, Op_RegF, 0, xmm0->as_VMReg()->next(1));
reg_def XMM0c( SOC, SOC, Op_RegF, 0, xmm0->as_VMReg()->next(2));
reg_def XMM0d( SOC, SOC, Op_RegF, 0, xmm0->as_VMReg()->next(3));
reg_def XMM0e( SOC, SOC, Op_RegF, 0, xmm0->as_VMReg()->next(4));
reg_def XMM0f( SOC, SOC, Op_RegF, 0, xmm0->as_VMReg()->next(5));
reg_def XMM0g( SOC, SOC, Op_RegF, 0, xmm0->as_VMReg()->next(6));
reg_def XMM0h( SOC, SOC, Op_RegF, 0, xmm0->as_VMReg()->next(7));
reg_def XMM0i( SOC, SOC, Op_RegF, 0, xmm0->as_VMReg()->next(8));
reg_def XMM0j( SOC, SOC, Op_RegF, 0, xmm0->as_VMReg()->next(9));
reg_def XMM0k( SOC, SOC, Op_RegF, 0, xmm0->as_VMReg()->next(10));
reg_def XMM0l( SOC, SOC, Op_RegF, 0, xmm0->as_VMReg()->next(11));
reg_def XMM0m( SOC, SOC, Op_RegF, 0, xmm0->as_VMReg()->next(12));
reg_def XMM0n( SOC, SOC, Op_RegF, 0, xmm0->as_VMReg()->next(13));
reg_def XMM0o( SOC, SOC, Op_RegF, 0, xmm0->as_VMReg()->next(14));
reg_def XMM0p( SOC, SOC, Op_RegF, 0, xmm0->as_VMReg()->next(15));

reg_def XMM1 ( SOC, SOC, Op_RegF, 1, xmm1->as_VMReg());
reg_def XMM1b( SOC, SOC, Op_RegF, 1, xmm1->as_VMReg()->next(1));
reg_def XMM1c( SOC, SOC, Op_RegF, 1, xmm1->as_VMReg()->next(2));
reg_def XMM1d( SOC, SOC, Op_RegF, 1, xmm1->as_VMReg()->next(3));
reg_def XMM1e( SOC, SOC, Op_RegF, 1, xmm1->as_VMReg()->next(4));
reg_def XMM1f( SOC, SOC, Op_RegF, 1, xmm1->as_VMReg()->next(5));
reg_def XMM1g( SOC, SOC, Op_RegF, 1, xmm1->as_VMReg()->next(6));
reg_def XMM1h( SOC, SOC, Op_RegF, 1, xmm1->as_VMReg()->next(7));
reg_def XMM1i( SOC, SOC, Op_RegF, 1, xmm1->as_VMReg()->next(8));
reg_def XMM1j( SOC, SOC, Op_RegF, 1, xmm1->as_VMReg()->next(9));
reg_def XMM1k( SOC, SOC, Op_RegF, 1, xmm1->as_VMReg()->next(10));
reg_def XMM1l( SOC, SOC, Op_RegF, 1, xmm1->as_VMReg()->next(11));
reg_def XMM1m( SOC, SOC, Op_RegF, 1, xmm1->as_VMReg()->next(12));
reg_def XMM1n( SOC, SOC, Op_RegF, 1, xmm1->as_VMReg()->next(13));
reg_def XMM1o( SOC, SOC, Op_RegF, 1, xmm1->as_VMReg()->next(14));
reg_def XMM1p( SOC, SOC, Op_RegF, 1, xmm1->as_VMReg()->next(15));

reg_def XMM2 ( SOC, SOC, Op_RegF, 2, xmm2->as_VMReg());
reg_def XMM2b( SOC, SOC, Op_RegF, 2, xmm2->as_VMReg()->next(1));
reg_def XMM2c( SOC, SOC, Op_RegF, 2, xmm2->as_VMReg()->next(2));
reg_def XMM2d( SOC, SOC, Op_RegF, 2, xmm2->as_VMReg()->next(3));
reg_def XMM2e( SOC, SOC, Op_RegF, 2, xmm2->as_VMReg()->next(4));
reg_def XMM2f( SOC, SOC, Op_RegF, 2, xmm2->as_VMReg()->next(5));
reg_def XMM2g( SOC, SOC, Op_RegF, 2, xmm2->as_VMReg()->next(6));
reg_def XMM2h( SOC, SOC, Op_RegF, 2, xmm2->as_VMReg()->next(7));
reg_def XMM2i( SOC, SOC, Op_RegF, 2, xmm2->as_VMReg()->next(8));
reg_def XMM2j( SOC, SOC, Op_RegF, 2, xmm2->as_VMReg()->next(9));
reg_def XMM2k( SOC, SOC, Op_RegF, 2, xmm2->as_VMReg()->next(10));
reg_def XMM2l( SOC, SOC, Op_RegF, 2, xmm2->as_VMReg()->next(11));
reg_def XMM2m( SOC, SOC, Op_RegF, 2, xmm2->as_VMReg()->next(12));
reg_def XMM2n( SOC, SOC, Op_RegF, 2, xmm2->as_VMReg()->next(13));
reg_def XMM2o( SOC, SOC, Op_RegF, 2, xmm2->as_VMReg()->next(14));
reg_def XMM2p( SOC, SOC, Op_RegF, 2, xmm2->as_VMReg()->next(15));

reg_def XMM3 ( SOC, SOC, Op_RegF, 3, xmm3->as_VMReg());
reg_def XMM3b( SOC, SOC, Op_RegF, 3, xmm3->as_VMReg()->next(1));
reg_def XMM3c( SOC, SOC, Op_RegF, 3, xmm3->as_VMReg()->next(2));
reg_def XMM3d( SOC, SOC, Op_RegF, 3, xmm3->as_VMReg()->next(3));
reg_def XMM3e( SOC, SOC, Op_RegF, 3, xmm3->as_VMReg()->next(4));
reg_def XMM3f( SOC, SOC, Op_RegF, 3, xmm3->as_VMReg()->next(5));
reg_def XMM3g( SOC, SOC, Op_RegF, 3, xmm3->as_VMReg()->next(6));
reg_def XMM3h( SOC, SOC, Op_RegF, 3, xmm3->as_VMReg()->next(7));
reg_def XMM3i( SOC, SOC, Op_RegF, 3, xmm3->as_VMReg()->next(8));
reg_def XMM3j( SOC, SOC, Op_RegF, 3, xmm3->as_VMReg()->next(9));
reg_def XMM3k( SOC, SOC, Op_RegF, 3, xmm3->as_VMReg()->next(10));
reg_def XMM3l( SOC, SOC, Op_RegF, 3, xmm3->as_VMReg()->next(11));
reg_def XMM3m( SOC, SOC, Op_RegF, 3, xmm3->as_VMReg()->next(12));
reg_def XMM3n( SOC, SOC, Op_RegF, 3, xmm3->as_VMReg()->next(13));
reg_def XMM3o( SOC, SOC, Op_RegF, 3, xmm3->as_VMReg()->next(14));
reg_def XMM3p( SOC, SOC, Op_RegF, 3, xmm3->as_VMReg()->next(15));

reg_def XMM4 ( SOC, SOC, Op_RegF, 4, xmm4->as_VMReg());
reg_def XMM4b( SOC, SOC, Op_RegF, 4, xmm4->as_VMReg()->next(1));
reg_def XMM4c( SOC, SOC, Op_RegF, 4, xmm4->as_VMReg()->next(2));
reg_def XMM4d( SOC, SOC, Op_RegF, 4, xmm4->as_VMReg()->next(3));
reg_def XMM4e( SOC, SOC, Op_RegF, 4, xmm4->as_VMReg()->next(4));
reg_def XMM4f( SOC, SOC, Op_RegF, 4, xmm4->as_VMReg()->next(5));
reg_def XMM4g( SOC, SOC, Op_RegF, 4, xmm4->as_VMReg()->next(6));
reg_def XMM4h( SOC, SOC, Op_RegF, 4, xmm4->as_VMReg()->next(7));
reg_def XMM4i( SOC, SOC, Op_RegF, 4, xmm4->as_VMReg()->next(8));
reg_def XMM4j( SOC, SOC, Op_RegF, 4, xmm4->as_VMReg()->next(9));
reg_def XMM4k( SOC, SOC, Op_RegF, 4, xmm4->as_VMReg()->next(10));
reg_def XMM4l( SOC, SOC, Op_RegF, 4, xmm4->as_VMReg()->next(11));
reg_def XMM4m( SOC, SOC, Op_RegF, 4, xmm4->as_VMReg()->next(12));
reg_def XMM4n( SOC, SOC, Op_RegF, 4, xmm4->as_VMReg()->next(13));
reg_def XMM4o( SOC, SOC, Op_RegF, 4, xmm4->as_VMReg()->next(14));
reg_def XMM4p( SOC, SOC, Op_RegF, 4, xmm4->as_VMReg()->next(15));

reg_def XMM5 ( SOC, SOC, Op_RegF, 5, xmm5->as_VMReg());
reg_def XMM5b( SOC, SOC, Op_RegF, 5, xmm5->as_VMReg()->next(1));
reg_def XMM5c( SOC, SOC, Op_RegF, 5, xmm5->as_VMReg()->next(2));
reg_def XMM5d( SOC, SOC, Op_RegF, 5, xmm5->as_VMReg()->next(3));
reg_def XMM5e( SOC, SOC, Op_RegF, 5, xmm5->as_VMReg()->next(4));
reg_def XMM5f( SOC, SOC, Op_RegF, 5, xmm5->as_VMReg()->next(5));
reg_def XMM5g( SOC, SOC, Op_RegF, 5, xmm5->as_VMReg()->next(6));
reg_def XMM5h( SOC, SOC, Op_RegF, 5, xmm5->as_VMReg()->next(7));
reg_def XMM5i( SOC, SOC, Op_RegF, 5, xmm5->as_VMReg()->next(8));
reg_def XMM5j( SOC, SOC, Op_RegF, 5, xmm5->as_VMReg()->next(9));
reg_def XMM5k( SOC, SOC, Op_RegF, 5, xmm5->as_VMReg()->next(10));
reg_def XMM5l( SOC, SOC, Op_RegF, 5, xmm5->as_VMReg()->next(11));
reg_def XMM5m( SOC, SOC, Op_RegF, 5, xmm5->as_VMReg()->next(12));
reg_def XMM5n( SOC, SOC, Op_RegF, 5, xmm5->as_VMReg()->next(13));
reg_def XMM5o( SOC, SOC, Op_RegF, 5, xmm5->as_VMReg()->next(14));
reg_def XMM5p( SOC, SOC, Op_RegF, 5, xmm5->as_VMReg()->next(15));

reg_def XMM6 ( SOC, SOC, Op_RegF, 6, xmm6->as_VMReg());
reg_def XMM6b( SOC, SOC, Op_RegF, 6, xmm6->as_VMReg()->next(1));
reg_def XMM6c( SOC, SOC, Op_RegF, 6, xmm6->as_VMReg()->next(2));
reg_def XMM6d( SOC, SOC, Op_RegF, 6, xmm6->as_VMReg()->next(3));
reg_def XMM6e( SOC, SOC, Op_RegF, 6, xmm6->as_VMReg()->next(4));
reg_def XMM6f( SOC, SOC, Op_RegF, 6, xmm6->as_VMReg()->next(5));
reg_def XMM6g( SOC, SOC, Op_RegF, 6, xmm6->as_VMReg()->next(6));
reg_def XMM6h( SOC, SOC, Op_RegF, 6, xmm6->as_VMReg()->next(7));
reg_def XMM6i( SOC, SOC, Op_RegF, 6, xmm6->as_VMReg()->next(8));
reg_def XMM6j( SOC, SOC, Op_RegF, 6, xmm6->as_VMReg()->next(9));
reg_def XMM6k( SOC, SOC, Op_RegF, 6, xmm6->as_VMReg()->next(10));
reg_def XMM6l( SOC, SOC, Op_RegF, 6, xmm6->as_VMReg()->next(11));
reg_def XMM6m( SOC, SOC, Op_RegF, 6, xmm6->as_VMReg()->next(12));
reg_def XMM6n( SOC, SOC, Op_RegF, 6, xmm6->as_VMReg()->next(13));
reg_def XMM6o( SOC, SOC, Op_RegF, 6, xmm6->as_VMReg()->next(14));
reg_def XMM6p( SOC, SOC, Op_RegF, 6, xmm6->as_VMReg()->next(15));

reg_def XMM7 ( SOC, SOC, Op_RegF, 7, xmm7->as_VMReg());
reg_def XMM7b( SOC, SOC, Op_RegF, 7, xmm7->as_VMReg()->next(1));
reg_def XMM7c( SOC, SOC, Op_RegF, 7, xmm7->as_VMReg()->next(2));
reg_def XMM7d( SOC, SOC, Op_RegF, 7, xmm7->as_VMReg()->next(3));
reg_def XMM7e( SOC, SOC, Op_RegF, 7, xmm7->as_VMReg()->next(4));
reg_def XMM7f( SOC, SOC, Op_RegF, 7, xmm7->as_VMReg()->next(5));
reg_def XMM7g( SOC, SOC, Op_RegF, 7, xmm7->as_VMReg()->next(6));
reg_def XMM7h( SOC, SOC, Op_RegF, 7, xmm7->as_VMReg()->next(7));
reg_def XMM7i( SOC, SOC, Op_RegF, 7, xmm7->as_VMReg()->next(8));
reg_def XMM7j( SOC, SOC, Op_RegF, 7, xmm7->as_VMReg()->next(9));
reg_def XMM7k( SOC, SOC, Op_RegF, 7, xmm7->as_VMReg()->next(10));
reg_def XMM7l( SOC, SOC, Op_RegF, 7, xmm7->as_VMReg()->next(11));
reg_def XMM7m( SOC, SOC, Op_RegF, 7, xmm7->as_VMReg()->next(12));
reg_def XMM7n( SOC, SOC, Op_RegF, 7, xmm7->as_VMReg()->next(13));
reg_def XMM7o( SOC, SOC, Op_RegF, 7, xmm7->as_VMReg()->next(14));
reg_def XMM7p( SOC, SOC, Op_RegF, 7, xmm7->as_VMReg()->next(15));

#ifdef _LP64

reg_def XMM8 ( SOC, SOC, Op_RegF, 8, xmm8->as_VMReg());
reg_def XMM8b( SOC, SOC, Op_RegF, 8, xmm8->as_VMReg()->next(1));
reg_def XMM8c( SOC, SOC, Op_RegF, 8, xmm8->as_VMReg()->next(2));
reg_def XMM8d( SOC, SOC, Op_RegF, 8, xmm8->as_VMReg()->next(3));
reg_def XMM8e( SOC, SOC, Op_RegF, 8, xmm8->as_VMReg()->next(4));
reg_def XMM8f( SOC, SOC, Op_RegF, 8, xmm8->as_VMReg()->next(5));
reg_def XMM8g( SOC, SOC, Op_RegF, 8, xmm8->as_VMReg()->next(6));
reg_def XMM8h( SOC, SOC, Op_RegF, 8, xmm8->as_VMReg()->next(7));
reg_def XMM8i( SOC, SOC, Op_RegF, 8, xmm8->as_VMReg()->next(8));
reg_def XMM8j( SOC, SOC, Op_RegF, 8, xmm8->as_VMReg()->next(9));
reg_def XMM8k( SOC, SOC, Op_RegF, 8, xmm8->as_VMReg()->next(10));
reg_def XMM8l( SOC, SOC, Op_RegF, 8, xmm8->as_VMReg()->next(11));
reg_def XMM8m( SOC, SOC, Op_RegF, 8, xmm8->as_VMReg()->next(12));
reg_def XMM8n( SOC, SOC, Op_RegF, 8, xmm8->as_VMReg()->next(13));
reg_def XMM8o( SOC, SOC, Op_RegF, 8, xmm8->as_VMReg()->next(14));
reg_def XMM8p( SOC, SOC, Op_RegF, 8, xmm8->as_VMReg()->next(15));

reg_def XMM9 ( SOC, SOC, Op_RegF, 9, xmm9->as_VMReg());
reg_def XMM9b( SOC, SOC, Op_RegF, 9, xmm9->as_VMReg()->next(1));
reg_def XMM9c( SOC, SOC, Op_RegF, 9, xmm9->as_VMReg()->next(2));
reg_def XMM9d( SOC, SOC, Op_RegF, 9, xmm9->as_VMReg()->next(3));
reg_def XMM9e( SOC, SOC, Op_RegF, 9, xmm9->as_VMReg()->next(4));
reg_def XMM9f( SOC, SOC, Op_RegF, 9, xmm9->as_VMReg()->next(5));
reg_def XMM9g( SOC, SOC, Op_RegF, 9, xmm9->as_VMReg()->next(6));
reg_def XMM9h( SOC, SOC, Op_RegF, 9, xmm9->as_VMReg()->next(7));
reg_def XMM9i( SOC, SOC, Op_RegF, 9, xmm9->as_VMReg()->next(8));
reg_def XMM9j( SOC, SOC, Op_RegF, 9, xmm9->as_VMReg()->next(9));
reg_def XMM9k( SOC, SOC, Op_RegF, 9, xmm9->as_VMReg()->next(10));
reg_def XMM9l( SOC, SOC, Op_RegF, 9, xmm9->as_VMReg()->next(11));
reg_def XMM9m( SOC, SOC, Op_RegF, 9, xmm9->as_VMReg()->next(12));
reg_def XMM9n( SOC, SOC, Op_RegF, 9, xmm9->as_VMReg()->next(13));
reg_def XMM9o( SOC, SOC, Op_RegF, 9, xmm9->as_VMReg()->next(14));
reg_def XMM9p( SOC, SOC, Op_RegF, 9, xmm9->as_VMReg()->next(15));

reg_def XMM10 ( SOC, SOC, Op_RegF, 10, xmm10->as_VMReg());
reg_def XMM10b( SOC, SOC, Op_RegF, 10, xmm10->as_VMReg()->next(1));
reg_def XMM10c( SOC, SOC, Op_RegF, 10, xmm10->as_VMReg()->next(2));
reg_def XMM10d( SOC, SOC, Op_RegF, 10, xmm10->as_VMReg()->next(3));
reg_def XMM10e( SOC, SOC, Op_RegF, 10, xmm10->as_VMReg()->next(4));
reg_def XMM10f( SOC, SOC, Op_RegF, 10, xmm10->as_VMReg()->next(5));
reg_def XMM10g( SOC, SOC, Op_RegF, 10, xmm10->as_VMReg()->next(6));
reg_def XMM10h( SOC, SOC, Op_RegF, 10, xmm10->as_VMReg()->next(7));
reg_def XMM10i( SOC, SOC, Op_RegF, 10, xmm10->as_VMReg()->next(8));
reg_def XMM10j( SOC, SOC, Op_RegF, 10, xmm10->as_VMReg()->next(9));
reg_def XMM10k( SOC, SOC, Op_RegF, 10, xmm10->as_VMReg()->next(10));
reg_def XMM10l( SOC, SOC, Op_RegF, 10, xmm10->as_VMReg()->next(11));
reg_def XMM10m( SOC, SOC, Op_RegF, 10, xmm10->as_VMReg()->next(12));
reg_def XMM10n( SOC, SOC, Op_RegF, 10, xmm10->as_VMReg()->next(13));
reg_def XMM10o( SOC, SOC, Op_RegF, 10, xmm10->as_VMReg()->next(14));
reg_def XMM10p( SOC, SOC, Op_RegF, 10, xmm10->as_VMReg()->next(15));

reg_def XMM11 ( SOC, SOC, Op_RegF, 11, xmm11->as_VMReg());
reg_def XMM11b( SOC, SOC, Op_RegF, 11, xmm11->as_VMReg()->next(1));
reg_def XMM11c( SOC, SOC, Op_RegF, 11, xmm11->as_VMReg()->next(2));
reg_def XMM11d( SOC, SOC, Op_RegF, 11, xmm11->as_VMReg()->next(3));
reg_def XMM11e( SOC, SOC, Op_RegF, 11, xmm11->as_VMReg()->next(4));
reg_def XMM11f( SOC, SOC, Op_RegF, 11, xmm11->as_VMReg()->next(5));
reg_def XMM11g( SOC, SOC, Op_RegF, 11, xmm11->as_VMReg()->next(6));
reg_def XMM11h( SOC, SOC, Op_RegF, 11, xmm11->as_VMReg()->next(7));
reg_def XMM11i( SOC, SOC, Op_RegF, 11, xmm11->as_VMReg()->next(8));
reg_def XMM11j( SOC, SOC, Op_RegF, 11, xmm11->as_VMReg()->next(9));
reg_def XMM11k( SOC, SOC, Op_RegF, 11, xmm11->as_VMReg()->next(10));
reg_def XMM11l( SOC, SOC, Op_RegF, 11, xmm11->as_VMReg()->next(11));
reg_def XMM11m( SOC, SOC, Op_RegF, 11, xmm11->as_VMReg()->next(12));
reg_def XMM11n( SOC, SOC, Op_RegF, 11, xmm11->as_VMReg()->next(13));
reg_def XMM11o( SOC, SOC, Op_RegF, 11, xmm11->as_VMReg()->next(14));
reg_def XMM11p( SOC, SOC, Op_RegF, 11, xmm11->as_VMReg()->next(15));

reg_def XMM12 ( SOC, SOC, Op_RegF, 12, xmm12->as_VMReg());
reg_def XMM12b( SOC, SOC, Op_RegF, 12, xmm12->as_VMReg()->next(1));
reg_def XMM12c( SOC, SOC, Op_RegF, 12, xmm12->as_VMReg()->next(2));
reg_def XMM12d( SOC, SOC, Op_RegF, 12, xmm12->as_VMReg()->next(3));
reg_def XMM12e( SOC, SOC, Op_RegF, 12, xmm12->as_VMReg()->next(4));
reg_def XMM12f( SOC, SOC, Op_RegF, 12, xmm12->as_VMReg()->next(5));
reg_def XMM12g( SOC, SOC, Op_RegF, 12, xmm12->as_VMReg()->next(6));
reg_def XMM12h( SOC, SOC, Op_RegF, 12, xmm12->as_VMReg()->next(7));
reg_def XMM12i( SOC, SOC, Op_RegF, 12, xmm12->as_VMReg()->next(8));
reg_def XMM12j( SOC, SOC, Op_RegF, 12, xmm12->as_VMReg()->next(9));
reg_def XMM12k( SOC, SOC, Op_RegF, 12, xmm12->as_VMReg()->next(10));
reg_def XMM12l( SOC, SOC, Op_RegF, 12, xmm12->as_VMReg()->next(11));
reg_def XMM12m( SOC, SOC, Op_RegF, 12, xmm12->as_VMReg()->next(12));
reg_def XMM12n( SOC, SOC, Op_RegF, 12, xmm12->as_VMReg()->next(13));
reg_def XMM12o( SOC, SOC, Op_RegF, 12, xmm12->as_VMReg()->next(14));
reg_def XMM12p( SOC, SOC, Op_RegF, 12, xmm12->as_VMReg()->next(15));

reg_def XMM13 ( SOC, SOC, Op_RegF, 13, xmm13->as_VMReg());
reg_def XMM13b( SOC, SOC, Op_RegF, 13, xmm13->as_VMReg()->next(1));
reg_def XMM13c( SOC, SOC, Op_RegF, 13, xmm13->as_VMReg()->next(2));
reg_def XMM13d( SOC, SOC, Op_RegF, 13, xmm13->as_VMReg()->next(3));
reg_def XMM13e( SOC, SOC, Op_RegF, 13, xmm13->as_VMReg()->next(4));
reg_def XMM13f( SOC, SOC, Op_RegF, 13, xmm13->as_VMReg()->next(5));
reg_def XMM13g( SOC, SOC, Op_RegF, 13, xmm13->as_VMReg()->next(6));
reg_def XMM13h( SOC, SOC, Op_RegF, 13, xmm13->as_VMReg()->next(7));
reg_def XMM13i( SOC, SOC, Op_RegF, 13, xmm13->as_VMReg()->next(8));
reg_def XMM13j( SOC, SOC, Op_RegF, 13, xmm13->as_VMReg()->next(9));
reg_def XMM13k( SOC, SOC, Op_RegF, 13, xmm13->as_VMReg()->next(10));
reg_def XMM13l( SOC, SOC, Op_RegF, 13, xmm13->as_VMReg()->next(11));
reg_def XMM13m( SOC, SOC, Op_RegF, 13, xmm13->as_VMReg()->next(12));
reg_def XMM13n( SOC, SOC, Op_RegF, 13, xmm13->as_VMReg()->next(13));
reg_def XMM13o( SOC, SOC, Op_RegF, 13, xmm13->as_VMReg()->next(14));
reg_def XMM13p( SOC, SOC, Op_RegF, 13, xmm13->as_VMReg()->next(15));

reg_def XMM14 ( SOC, SOC, Op_RegF, 14, xmm14->as_VMReg());
reg_def XMM14b( SOC, SOC, Op_RegF, 14, xmm14->as_VMReg()->next(1));
reg_def XMM14c( SOC, SOC, Op_RegF, 14, xmm14->as_VMReg()->next(2));
reg_def XMM14d( SOC, SOC, Op_RegF, 14, xmm14->as_VMReg()->next(3));
reg_def XMM14e( SOC, SOC, Op_RegF, 14, xmm14->as_VMReg()->next(4));
reg_def XMM14f( SOC, SOC, Op_RegF, 14, xmm14->as_VMReg()->next(5));
reg_def XMM14g( SOC, SOC, Op_RegF, 14, xmm14->as_VMReg()->next(6));
reg_def XMM14h( SOC, SOC, Op_RegF, 14, xmm14->as_VMReg()->next(7));
reg_def XMM14i( SOC, SOC, Op_RegF, 14, xmm14->as_VMReg()->next(8));
reg_def XMM14j( SOC, SOC, Op_RegF, 14, xmm14->as_VMReg()->next(9));
reg_def XMM14k( SOC, SOC, Op_RegF, 14, xmm14->as_VMReg()->next(10));
reg_def XMM14l( SOC, SOC, Op_RegF, 14, xmm14->as_VMReg()->next(11));
reg_def XMM14m( SOC, SOC, Op_RegF, 14, xmm14->as_VMReg()->next(12));
reg_def XMM14n( SOC, SOC, Op_RegF, 14, xmm14->as_VMReg()->next(13));
reg_def XMM14o( SOC, SOC, Op_RegF, 14, xmm14->as_VMReg()->next(14));
reg_def XMM14p( SOC, SOC, Op_RegF, 14, xmm14->as_VMReg()->next(15));

reg_def XMM15 ( SOC, SOC, Op_RegF, 15, xmm15->as_VMReg());
reg_def XMM15b( SOC, SOC, Op_RegF, 15, xmm15->as_VMReg()->next(1));
reg_def XMM15c( SOC, SOC, Op_RegF, 15, xmm15->as_VMReg()->next(2));
reg_def XMM15d( SOC, SOC, Op_RegF, 15, xmm15->as_VMReg()->next(3));
reg_def XMM15e( SOC, SOC, Op_RegF, 15, xmm15->as_VMReg()->next(4));
reg_def XMM15f( SOC, SOC, Op_RegF, 15, xmm15->as_VMReg()->next(5));
reg_def XMM15g( SOC, SOC, Op_RegF, 15, xmm15->as_VMReg()->next(6));
reg_def XMM15h( SOC, SOC, Op_RegF, 15, xmm15->as_VMReg()->next(7));
reg_def XMM15i( SOC, SOC, Op_RegF, 15, xmm15->as_VMReg()->next(8));
reg_def XMM15j( SOC, SOC, Op_RegF, 15, xmm15->as_VMReg()->next(9));
reg_def XMM15k( SOC, SOC, Op_RegF, 15, xmm15->as_VMReg()->next(10));
reg_def XMM15l( SOC, SOC, Op_RegF, 15, xmm15->as_VMReg()->next(11));
reg_def XMM15m( SOC, SOC, Op_RegF, 15, xmm15->as_VMReg()->next(12));
reg_def XMM15n( SOC, SOC, Op_RegF, 15, xmm15->as_VMReg()->next(13));
reg_def XMM15o( SOC, SOC, Op_RegF, 15, xmm15->as_VMReg()->next(14));
reg_def XMM15p( SOC, SOC, Op_RegF, 15, xmm15->as_VMReg()->next(15));

reg_def XMM16 ( SOC, SOC, Op_RegF, 16, xmm16->as_VMReg());
reg_def XMM16b( SOC, SOC, Op_RegF, 16, xmm16->as_VMReg()->next(1));
reg_def XMM16c( SOC, SOC, Op_RegF, 16, xmm16->as_VMReg()->next(2));
reg_def XMM16d( SOC, SOC, Op_RegF, 16, xmm16->as_VMReg()->next(3));
reg_def XMM16e( SOC, SOC, Op_RegF, 16, xmm16->as_VMReg()->next(4));
reg_def XMM16f( SOC, SOC, Op_RegF, 16, xmm16->as_VMReg()->next(5));
reg_def XMM16g( SOC, SOC, Op_RegF, 16, xmm16->as_VMReg()->next(6));
reg_def XMM16h( SOC, SOC, Op_RegF, 16, xmm16->as_VMReg()->next(7));
reg_def XMM16i( SOC, SOC, Op_RegF, 16, xmm16->as_VMReg()->next(8));
reg_def XMM16j( SOC, SOC, Op_RegF, 16, xmm16->as_VMReg()->next(9));
reg_def XMM16k( SOC, SOC, Op_RegF, 16, xmm16->as_VMReg()->next(10));
reg_def XMM16l( SOC, SOC, Op_RegF, 16, xmm16->as_VMReg()->next(11));
reg_def XMM16m( SOC, SOC, Op_RegF, 16, xmm16->as_VMReg()->next(12));
reg_def XMM16n( SOC, SOC, Op_RegF, 16, xmm16->as_VMReg()->next(13));
reg_def XMM16o( SOC, SOC, Op_RegF, 16, xmm16->as_VMReg()->next(14));
reg_def XMM16p( SOC, SOC, Op_RegF, 16, xmm16->as_VMReg()->next(15));

reg_def XMM17 ( SOC, SOC, Op_RegF, 17, xmm17->as_VMReg());
reg_def XMM17b( SOC, SOC, Op_RegF, 17, xmm17->as_VMReg()->next(1));
reg_def XMM17c( SOC, SOC, Op_RegF, 17, xmm17->as_VMReg()->next(2));
reg_def XMM17d( SOC, SOC, Op_RegF, 17, xmm17->as_VMReg()->next(3));
reg_def XMM17e( SOC, SOC, Op_RegF, 17, xmm17->as_VMReg()->next(4));
reg_def XMM17f( SOC, SOC, Op_RegF, 17, xmm17->as_VMReg()->next(5));
reg_def XMM17g( SOC, SOC, Op_RegF, 17, xmm17->as_VMReg()->next(6));
reg_def XMM17h( SOC, SOC, Op_RegF, 17, xmm17->as_VMReg()->next(7));
reg_def XMM17i( SOC, SOC, Op_RegF, 17, xmm17->as_VMReg()->next(8));
reg_def XMM17j( SOC, SOC, Op_RegF, 17, xmm17->as_VMReg()->next(9));
reg_def XMM17k( SOC, SOC, Op_RegF, 17, xmm17->as_VMReg()->next(10));
reg_def XMM17l( SOC, SOC, Op_RegF, 17, xmm17->as_VMReg()->next(11));
reg_def XMM17m( SOC, SOC, Op_RegF, 17, xmm17->as_VMReg()->next(12));
reg_def XMM17n( SOC, SOC, Op_RegF, 17, xmm17->as_VMReg()->next(13));
reg_def XMM17o( SOC, SOC, Op_RegF, 17, xmm17->as_VMReg()->next(14));
reg_def XMM17p( SOC, SOC, Op_RegF, 17, xmm17->as_VMReg()->next(15));

reg_def XMM18 ( SOC, SOC, Op_RegF, 18, xmm18->as_VMReg());
reg_def XMM18b( SOC, SOC, Op_RegF, 18, xmm18->as_VMReg()->next(1));
reg_def XMM18c( SOC, SOC, Op_RegF, 18, xmm18->as_VMReg()->next(2));
reg_def XMM18d( SOC, SOC, Op_RegF, 18, xmm18->as_VMReg()->next(3));
reg_def XMM18e( SOC, SOC, Op_RegF, 18, xmm18->as_VMReg()->next(4));
reg_def XMM18f( SOC, SOC, Op_RegF, 18, xmm18->as_VMReg()->next(5));
reg_def XMM18g( SOC, SOC, Op_RegF, 18, xmm18->as_VMReg()->next(6));
reg_def XMM18h( SOC, SOC, Op_RegF, 18, xmm18->as_VMReg()->next(7));
reg_def XMM18i( SOC, SOC, Op_RegF, 18, xmm18->as_VMReg()->next(8));
reg_def XMM18j( SOC, SOC, Op_RegF, 18, xmm18->as_VMReg()->next(9));
reg_def XMM18k( SOC, SOC, Op_RegF, 18, xmm18->as_VMReg()->next(10));
reg_def XMM18l( SOC, SOC, Op_RegF, 18, xmm18->as_VMReg()->next(11));
reg_def XMM18m( SOC, SOC, Op_RegF, 18, xmm18->as_VMReg()->next(12));
reg_def XMM18n( SOC, SOC, Op_RegF, 18, xmm18->as_VMReg()->next(13));
reg_def XMM18o( SOC, SOC, Op_RegF, 18, xmm18->as_VMReg()->next(14));
reg_def XMM18p( SOC, SOC, Op_RegF, 18, xmm18->as_VMReg()->next(15));

reg_def XMM19 ( SOC, SOC, Op_RegF, 19, xmm19->as_VMReg());
reg_def XMM19b( SOC, SOC, Op_RegF, 19, xmm19->as_VMReg()->next(1));
reg_def XMM19c( SOC, SOC, Op_RegF, 19, xmm19->as_VMReg()->next(2));
reg_def XMM19d( SOC, SOC, Op_RegF, 19, xmm19->as_VMReg()->next(3));
reg_def XMM19e( SOC, SOC, Op_RegF, 19, xmm19->as_VMReg()->next(4));
reg_def XMM19f( SOC, SOC, Op_RegF, 19, xmm19->as_VMReg()->next(5));
reg_def XMM19g( SOC, SOC, Op_RegF, 19, xmm19->as_VMReg()->next(6));
reg_def XMM19h( SOC, SOC, Op_RegF, 19, xmm19->as_VMReg()->next(7));
reg_def XMM19i( SOC, SOC, Op_RegF, 19, xmm19->as_VMReg()->next(8));
reg_def XMM19j( SOC, SOC, Op_RegF, 19, xmm19->as_VMReg()->next(9));
reg_def XMM19k( SOC, SOC, Op_RegF, 19, xmm19->as_VMReg()->next(10));
reg_def XMM19l( SOC, SOC, Op_RegF, 19, xmm19->as_VMReg()->next(11));
reg_def XMM19m( SOC, SOC, Op_RegF, 19, xmm19->as_VMReg()->next(12));
reg_def XMM19n( SOC, SOC, Op_RegF, 19, xmm19->as_VMReg()->next(13));
reg_def XMM19o( SOC, SOC, Op_RegF, 19, xmm19->as_VMReg()->next(14));
reg_def XMM19p( SOC, SOC, Op_RegF, 19, xmm19->as_VMReg()->next(15));

reg_def XMM20 ( SOC, SOC, Op_RegF, 20, xmm20->as_VMReg());
reg_def XMM20b( SOC, SOC, Op_RegF, 20, xmm20->as_VMReg()->next(1));
reg_def XMM20c( SOC, SOC, Op_RegF, 20, xmm20->as_VMReg()->next(2));
reg_def XMM20d( SOC, SOC, Op_RegF, 20, xmm20->as_VMReg()->next(3));
reg_def XMM20e( SOC, SOC, Op_RegF, 20, xmm20->as_VMReg()->next(4));
reg_def XMM20f( SOC, SOC, Op_RegF, 20, xmm20->as_VMReg()->next(5));
reg_def XMM20g( SOC, SOC, Op_RegF, 20, xmm20->as_VMReg()->next(6));
reg_def XMM20h( SOC, SOC, Op_RegF, 20, xmm20->as_VMReg()->next(7));
reg_def XMM20i( SOC, SOC, Op_RegF, 20, xmm20->as_VMReg()->next(8));
reg_def XMM20j( SOC, SOC, Op_RegF, 20, xmm20->as_VMReg()->next(9));
reg_def XMM20k( SOC, SOC, Op_RegF, 20, xmm20->as_VMReg()->next(10));
reg_def XMM20l( SOC, SOC, Op_RegF, 20, xmm20->as_VMReg()->next(11));
reg_def XMM20m( SOC, SOC, Op_RegF, 20, xmm20->as_VMReg()->next(12));
reg_def XMM20n( SOC, SOC, Op_RegF, 20, xmm20->as_VMReg()->next(13));
reg_def XMM20o( SOC, SOC, Op_RegF, 20, xmm20->as_VMReg()->next(14));
reg_def XMM20p( SOC, SOC, Op_RegF, 20, xmm20->as_VMReg()->next(15));

reg_def XMM21 ( SOC, SOC, Op_RegF, 21, xmm21->as_VMReg());
reg_def XMM21b( SOC, SOC, Op_RegF, 21, xmm21->as_VMReg()->next(1));
reg_def XMM21c( SOC, SOC, Op_RegF, 21, xmm21->as_VMReg()->next(2));
reg_def XMM21d( SOC, SOC, Op_RegF, 21, xmm21->as_VMReg()->next(3));
reg_def XMM21e( SOC, SOC, Op_RegF, 21, xmm21->as_VMReg()->next(4));
reg_def XMM21f( SOC, SOC, Op_RegF, 21, xmm21->as_VMReg()->next(5));
reg_def XMM21g( SOC, SOC, Op_RegF, 21, xmm21->as_VMReg()->next(6));
reg_def XMM21h( SOC, SOC, Op_RegF, 21, xmm21->as_VMReg()->next(7));
reg_def XMM21i( SOC, SOC, Op_RegF, 21, xmm21->as_VMReg()->next(8));
reg_def XMM21j( SOC, SOC, Op_RegF, 21, xmm21->as_VMReg()->next(9));
reg_def XMM21k( SOC, SOC, Op_RegF, 21, xmm21->as_VMReg()->next(10));
reg_def XMM21l( SOC, SOC, Op_RegF, 21, xmm21->as_VMReg()->next(11));
reg_def XMM21m( SOC, SOC, Op_RegF, 21, xmm21->as_VMReg()->next(12));
reg_def XMM21n( SOC, SOC, Op_RegF, 21, xmm21->as_VMReg()->next(13));
reg_def XMM21o( SOC, SOC, Op_RegF, 21, xmm21->as_VMReg()->next(14));
reg_def XMM21p( SOC, SOC, Op_RegF, 21, xmm21->as_VMReg()->next(15));

reg_def XMM22 ( SOC, SOC, Op_RegF, 22, xmm22->as_VMReg());
reg_def XMM22b( SOC, SOC, Op_RegF, 22, xmm22->as_VMReg()->next(1));
reg_def XMM22c( SOC, SOC, Op_RegF, 22, xmm22->as_VMReg()->next(2));
reg_def XMM22d( SOC, SOC, Op_RegF, 22, xmm22->as_VMReg()->next(3));
reg_def XMM22e( SOC, SOC, Op_RegF, 22, xmm22->as_VMReg()->next(4));
reg_def XMM22f( SOC, SOC, Op_RegF, 22, xmm22->as_VMReg()->next(5));
reg_def XMM22g( SOC, SOC, Op_RegF, 22, xmm22->as_VMReg()->next(6));
reg_def XMM22h( SOC, SOC, Op_RegF, 22, xmm22->as_VMReg()->next(7));
reg_def XMM22i( SOC, SOC, Op_RegF, 22, xmm22->as_VMReg()->next(8));
reg_def XMM22j( SOC, SOC, Op_RegF, 22, xmm22->as_VMReg()->next(9));
reg_def XMM22k( SOC, SOC, Op_RegF, 22, xmm22->as_VMReg()->next(10));
reg_def XMM22l( SOC, SOC, Op_RegF, 22, xmm22->as_VMReg()->next(11));
reg_def XMM22m( SOC, SOC, Op_RegF, 22, xmm22->as_VMReg()->next(12));
reg_def XMM22n( SOC, SOC, Op_RegF, 22, xmm22->as_VMReg()->next(13));
reg_def XMM22o( SOC, SOC, Op_RegF, 22, xmm22->as_VMReg()->next(14));
reg_def XMM22p( SOC, SOC, Op_RegF, 22, xmm22->as_VMReg()->next(15));

reg_def XMM23 ( SOC, SOC, Op_RegF, 23, xmm23->as_VMReg());
reg_def XMM23b( SOC, SOC, Op_RegF, 23, xmm23->as_VMReg()->next(1));
reg_def XMM23c( SOC, SOC, Op_RegF, 23, xmm23->as_VMReg()->next(2));
reg_def XMM23d( SOC, SOC, Op_RegF, 23, xmm23->as_VMReg()->next(3));
reg_def XMM23e( SOC, SOC, Op_RegF, 23, xmm23->as_VMReg()->next(4));
reg_def XMM23f( SOC, SOC, Op_RegF, 23, xmm23->as_VMReg()->next(5));
reg_def XMM23g( SOC, SOC, Op_RegF, 23, xmm23->as_VMReg()->next(6));
reg_def XMM23h( SOC, SOC, Op_RegF, 23, xmm23->as_VMReg()->next(7));
reg_def XMM23i( SOC, SOC, Op_RegF, 23, xmm23->as_VMReg()->next(8));
reg_def XMM23j( SOC, SOC, Op_RegF, 23, xmm23->as_VMReg()->next(9));
reg_def XMM23k( SOC, SOC, Op_RegF, 23, xmm23->as_VMReg()->next(10));
reg_def XMM23l( SOC, SOC, Op_RegF, 23, xmm23->as_VMReg()->next(11));
reg_def XMM23m( SOC, SOC, Op_RegF, 23, xmm23->as_VMReg()->next(12));
reg_def XMM23n( SOC, SOC, Op_RegF, 23, xmm23->as_VMReg()->next(13));
reg_def XMM23o( SOC, SOC, Op_RegF, 23, xmm23->as_VMReg()->next(14));
reg_def XMM23p( SOC, SOC, Op_RegF, 23, xmm23->as_VMReg()->next(15));

reg_def XMM24 ( SOC, SOC, Op_RegF, 24, xmm24->as_VMReg());
reg_def XMM24b( SOC, SOC, Op_RegF, 24, xmm24->as_VMReg()->next(1));
reg_def XMM24c( SOC, SOC, Op_RegF, 24, xmm24->as_VMReg()->next(2));
reg_def XMM24d( SOC, SOC, Op_RegF, 24, xmm24->as_VMReg()->next(3));
reg_def XMM24e( SOC, SOC, Op_RegF, 24, xmm24->as_VMReg()->next(4));
reg_def XMM24f( SOC, SOC, Op_RegF, 24, xmm24->as_VMReg()->next(5));
reg_def XMM24g( SOC, SOC, Op_RegF, 24, xmm24->as_VMReg()->next(6));
reg_def XMM24h( SOC, SOC, Op_RegF, 24, xmm24->as_VMReg()->next(7));
reg_def XMM24i( SOC, SOC, Op_RegF, 24, xmm24->as_VMReg()->next(8));
reg_def XMM24j( SOC, SOC, Op_RegF, 24, xmm24->as_VMReg()->next(9));
reg_def XMM24k( SOC, SOC, Op_RegF, 24, xmm24->as_VMReg()->next(10));
reg_def XMM24l( SOC, SOC, Op_RegF, 24, xmm24->as_VMReg()->next(11));
reg_def XMM24m( SOC, SOC, Op_RegF, 24, xmm24->as_VMReg()->next(12));
reg_def XMM24n( SOC, SOC, Op_RegF, 24, xmm24->as_VMReg()->next(13));
reg_def XMM24o( SOC, SOC, Op_RegF, 24, xmm24->as_VMReg()->next(14));
reg_def XMM24p( SOC, SOC, Op_RegF, 24, xmm24->as_VMReg()->next(15));

reg_def XMM25 ( SOC, SOC, Op_RegF, 25, xmm25->as_VMReg());
reg_def XMM25b( SOC, SOC, Op_RegF, 25, xmm25->as_VMReg()->next(1));
reg_def XMM25c( SOC, SOC, Op_RegF, 25, xmm25->as_VMReg()->next(2));
reg_def XMM25d( SOC, SOC, Op_RegF, 25, xmm25->as_VMReg()->next(3));
reg_def XMM25e( SOC, SOC, Op_RegF, 25, xmm25->as_VMReg()->next(4));
reg_def XMM25f( SOC, SOC, Op_RegF, 25, xmm25->as_VMReg()->next(5));
reg_def XMM25g( SOC, SOC, Op_RegF, 25, xmm25->as_VMReg()->next(6));
reg_def XMM25h( SOC, SOC, Op_RegF, 25, xmm25->as_VMReg()->next(7));
reg_def XMM25i( SOC, SOC, Op_RegF, 25, xmm25->as_VMReg()->next(8));
reg_def XMM25j( SOC, SOC, Op_RegF, 25, xmm25->as_VMReg()->next(9));
reg_def XMM25k( SOC, SOC, Op_RegF, 25, xmm25->as_VMReg()->next(10));
reg_def XMM25l( SOC, SOC, Op_RegF, 25, xmm25->as_VMReg()->next(11));
reg_def XMM25m( SOC, SOC, Op_RegF, 25, xmm25->as_VMReg()->next(12));
reg_def XMM25n( SOC, SOC, Op_RegF, 25, xmm25->as_VMReg()->next(13));
reg_def XMM25o( SOC, SOC, Op_RegF, 25, xmm25->as_VMReg()->next(14));
reg_def XMM25p( SOC, SOC, Op_RegF, 25, xmm25->as_VMReg()->next(15));

reg_def XMM26 ( SOC, SOC, Op_RegF, 26, xmm26->as_VMReg());
reg_def XMM26b( SOC, SOC, Op_RegF, 26, xmm26->as_VMReg()->next(1));
reg_def XMM26c( SOC, SOC, Op_RegF, 26, xmm26->as_VMReg()->next(2));
reg_def XMM26d( SOC, SOC, Op_RegF, 26, xmm26->as_VMReg()->next(3));
reg_def XMM26e( SOC, SOC, Op_RegF, 26, xmm26->as_VMReg()->next(4));
reg_def XMM26f( SOC, SOC, Op_RegF, 26, xmm26->as_VMReg()->next(5));
reg_def XMM26g( SOC, SOC, Op_RegF, 26, xmm26->as_VMReg()->next(6));
reg_def XMM26h( SOC, SOC, Op_RegF, 26, xmm26->as_VMReg()->next(7));
reg_def XMM26i( SOC, SOC, Op_RegF, 26, xmm26->as_VMReg()->next(8));
reg_def XMM26j( SOC, SOC, Op_RegF, 26, xmm26->as_VMReg()->next(9));
reg_def XMM26k( SOC, SOC, Op_RegF, 26, xmm26->as_VMReg()->next(10));
reg_def XMM26l( SOC, SOC, Op_RegF, 26, xmm26->as_VMReg()->next(11));
reg_def XMM26m( SOC, SOC, Op_RegF, 26, xmm26->as_VMReg()->next(12));
reg_def XMM26n( SOC, SOC, Op_RegF, 26, xmm26->as_VMReg()->next(13));
reg_def XMM26o( SOC, SOC, Op_RegF, 26, xmm26->as_VMReg()->next(14));
reg_def XMM26p( SOC, SOC, Op_RegF, 26, xmm26->as_VMReg()->next(15));

reg_def XMM27 ( SOC, SOC, Op_RegF, 27, xmm27->as_VMReg());
reg_def XMM27b( SOC, SOC, Op_RegF, 27, xmm27->as_VMReg()->next(1));
reg_def XMM27c( SOC, SOC, Op_RegF, 27, xmm27->as_VMReg()->next(2));
reg_def XMM27d( SOC, SOC, Op_RegF, 27, xmm27->as_VMReg()->next(3));
reg_def XMM27e( SOC, SOC, Op_RegF, 27, xmm27->as_VMReg()->next(4));
reg_def XMM27f( SOC, SOC, Op_RegF, 27, xmm27->as_VMReg()->next(5));
reg_def XMM27g( SOC, SOC, Op_RegF, 27, xmm27->as_VMReg()->next(6));
reg_def XMM27h( SOC, SOC, Op_RegF, 27, xmm27->as_VMReg()->next(7));
reg_def XMM27i( SOC, SOC, Op_RegF, 27, xmm27->as_VMReg()->next(8));
reg_def XMM27j( SOC, SOC, Op_RegF, 27, xmm27->as_VMReg()->next(9));
reg_def XMM27k( SOC, SOC, Op_RegF, 27, xmm27->as_VMReg()->next(10));
reg_def XMM27l( SOC, SOC, Op_RegF, 27, xmm27->as_VMReg()->next(11));
reg_def XMM27m( SOC, SOC, Op_RegF, 27, xmm27->as_VMReg()->next(12));
reg_def XMM27n( SOC, SOC, Op_RegF, 27, xmm27->as_VMReg()->next(13));
reg_def XMM27o( SOC, SOC, Op_RegF, 27, xmm27->as_VMReg()->next(14));
reg_def XMM27p( SOC, SOC, Op_RegF, 27, xmm27->as_VMReg()->next(15));

reg_def XMM28 ( SOC, SOC, Op_RegF, 28, xmm28->as_VMReg());
reg_def XMM28b( SOC, SOC, Op_RegF, 28, xmm28->as_VMReg()->next(1));
reg_def XMM28c( SOC, SOC, Op_RegF, 28, xmm28->as_VMReg()->next(2));
reg_def XMM28d( SOC, SOC, Op_RegF, 28, xmm28->as_VMReg()->next(3));
reg_def XMM28e( SOC, SOC, Op_RegF, 28, xmm28->as_VMReg()->next(4));
reg_def XMM28f( SOC, SOC, Op_RegF, 28, xmm28->as_VMReg()->next(5));
reg_def XMM28g( SOC, SOC, Op_RegF, 28, xmm28->as_VMReg()->next(6));
reg_def XMM28h( SOC, SOC, Op_RegF, 28, xmm28->as_VMReg()->next(7));
reg_def XMM28i( SOC, SOC, Op_RegF, 28, xmm28->as_VMReg()->next(8));
reg_def XMM28j( SOC, SOC, Op_RegF, 28, xmm28->as_VMReg()->next(9));
reg_def XMM28k( SOC, SOC, Op_RegF, 28, xmm28->as_VMReg()->next(10));
reg_def XMM28l( SOC, SOC, Op_RegF, 28, xmm28->as_VMReg()->next(11));
reg_def XMM28m( SOC, SOC, Op_RegF, 28, xmm28->as_VMReg()->next(12));
reg_def XMM28n( SOC, SOC, Op_RegF, 28, xmm28->as_VMReg()->next(13));
reg_def XMM28o( SOC, SOC, Op_RegF, 28, xmm28->as_VMReg()->next(14));
reg_def XMM28p( SOC, SOC, Op_RegF, 28, xmm28->as_VMReg()->next(15));

reg_def XMM29 ( SOC, SOC, Op_RegF, 29, xmm29->as_VMReg());
reg_def XMM29b( SOC, SOC, Op_RegF, 29, xmm29->as_VMReg()->next(1));
reg_def XMM29c( SOC, SOC, Op_RegF, 29, xmm29->as_VMReg()->next(2));
reg_def XMM29d( SOC, SOC, Op_RegF, 29, xmm29->as_VMReg()->next(3));
reg_def XMM29e( SOC, SOC, Op_RegF, 29, xmm29->as_VMReg()->next(4));
reg_def XMM29f( SOC, SOC, Op_RegF, 29, xmm29->as_VMReg()->next(5));
reg_def XMM29g( SOC, SOC, Op_RegF, 29, xmm29->as_VMReg()->next(6));
reg_def XMM29h( SOC, SOC, Op_RegF, 29, xmm29->as_VMReg()->next(7));
reg_def XMM29i( SOC, SOC, Op_RegF, 29, xmm29->as_VMReg()->next(8));
reg_def XMM29j( SOC, SOC, Op_RegF, 29, xmm29->as_VMReg()->next(9));
reg_def XMM29k( SOC, SOC, Op_RegF, 29, xmm29->as_VMReg()->next(10));
reg_def XMM29l( SOC, SOC, Op_RegF, 29, xmm29->as_VMReg()->next(11));
reg_def XMM29m( SOC, SOC, Op_RegF, 29, xmm29->as_VMReg()->next(12));
reg_def XMM29n( SOC, SOC, Op_RegF, 29, xmm29->as_VMReg()->next(13));
reg_def XMM29o( SOC, SOC, Op_RegF, 29, xmm29->as_VMReg()->next(14));
reg_def XMM29p( SOC, SOC, Op_RegF, 29, xmm29->as_VMReg()->next(15));

reg_def XMM30 ( SOC, SOC, Op_RegF, 30, xmm30->as_VMReg());
reg_def XMM30b( SOC, SOC, Op_RegF, 30, xmm30->as_VMReg()->next(1));
reg_def XMM30c( SOC, SOC, Op_RegF, 30, xmm30->as_VMReg()->next(2));
reg_def XMM30d( SOC, SOC, Op_RegF, 30, xmm30->as_VMReg()->next(3));
reg_def XMM30e( SOC, SOC, Op_RegF, 30, xmm30->as_VMReg()->next(4));
reg_def XMM30f( SOC, SOC, Op_RegF, 30, xmm30->as_VMReg()->next(5));
reg_def XMM30g( SOC, SOC, Op_RegF, 30, xmm30->as_VMReg()->next(6));
reg_def XMM30h( SOC, SOC, Op_RegF, 30, xmm30->as_VMReg()->next(7));
reg_def XMM30i( SOC, SOC, Op_RegF, 30, xmm30->as_VMReg()->next(8));
reg_def XMM30j( SOC, SOC, Op_RegF, 30, xmm30->as_VMReg()->next(9));
reg_def XMM30k( SOC, SOC, Op_RegF, 30, xmm30->as_VMReg()->next(10));
reg_def XMM30l( SOC, SOC, Op_RegF, 30, xmm30->as_VMReg()->next(11));
reg_def XMM30m( SOC, SOC, Op_RegF, 30, xmm30->as_VMReg()->next(12));
reg_def XMM30n( SOC, SOC, Op_RegF, 30, xmm30->as_VMReg()->next(13));
reg_def XMM30o( SOC, SOC, Op_RegF, 30, xmm30->as_VMReg()->next(14));
reg_def XMM30p( SOC, SOC, Op_RegF, 30, xmm30->as_VMReg()->next(15));

reg_def XMM31 ( SOC, SOC, Op_RegF, 31, xmm31->as_VMReg());
reg_def XMM31b( SOC, SOC, Op_RegF, 31, xmm31->as_VMReg()->next(1));
reg_def XMM31c( SOC, SOC, Op_RegF, 31, xmm31->as_VMReg()->next(2));
reg_def XMM31d( SOC, SOC, Op_RegF, 31, xmm31->as_VMReg()->next(3));
reg_def XMM31e( SOC, SOC, Op_RegF, 31, xmm31->as_VMReg()->next(4));
reg_def XMM31f( SOC, SOC, Op_RegF, 31, xmm31->as_VMReg()->next(5));
reg_def XMM31g( SOC, SOC, Op_RegF, 31, xmm31->as_VMReg()->next(6));
reg_def XMM31h( SOC, SOC, Op_RegF, 31, xmm31->as_VMReg()->next(7));
reg_def XMM31i( SOC, SOC, Op_RegF, 31, xmm31->as_VMReg()->next(8));
reg_def XMM31j( SOC, SOC, Op_RegF, 31, xmm31->as_VMReg()->next(9));
reg_def XMM31k( SOC, SOC, Op_RegF, 31, xmm31->as_VMReg()->next(10));
reg_def XMM31l( SOC, SOC, Op_RegF, 31, xmm31->as_VMReg()->next(11));
reg_def XMM31m( SOC, SOC, Op_RegF, 31, xmm31->as_VMReg()->next(12));
reg_def XMM31n( SOC, SOC, Op_RegF, 31, xmm31->as_VMReg()->next(13));
reg_def XMM31o( SOC, SOC, Op_RegF, 31, xmm31->as_VMReg()->next(14));
reg_def XMM31p( SOC, SOC, Op_RegF, 31, xmm31->as_VMReg()->next(15));

#endif // _LP64

#ifdef _LP64
reg_def RFLAGS(SOC, SOC, 0, 16, VMRegImpl::Bad());
#else
reg_def RFLAGS(SOC, SOC, 0, 8, VMRegImpl::Bad());
#endif // _LP64

alloc_class chunk1(XMM0,  XMM0b,  XMM0c,  XMM0d,  XMM0e,  XMM0f,  XMM0g,  XMM0h,  XMM0i,  XMM0j,  XMM0k,  XMM0l,  XMM0m,  XMM0n,  XMM0o,  XMM0p,
                   XMM1,  XMM1b,  XMM1c,  XMM1d,  XMM1e,  XMM1f,  XMM1g,  XMM1h,  XMM1i,  XMM1j,  XMM1k,  XMM1l,  XMM1m,  XMM1n,  XMM1o,  XMM1p,
                   XMM2,  XMM2b,  XMM2c,  XMM2d,  XMM2e,  XMM2f,  XMM2g,  XMM2h,  XMM2i,  XMM2j,  XMM2k,  XMM2l,  XMM2m,  XMM2n,  XMM2o,  XMM2p,
                   XMM3,  XMM3b,  XMM3c,  XMM3d,  XMM3e,  XMM3f,  XMM3g,  XMM3h,  XMM3i,  XMM3j,  XMM3k,  XMM3l,  XMM3m,  XMM3n,  XMM3o,  XMM3p,
                   XMM4,  XMM4b,  XMM4c,  XMM4d,  XMM4e,  XMM4f,  XMM4g,  XMM4h,  XMM4i,  XMM4j,  XMM4k,  XMM4l,  XMM4m,  XMM4n,  XMM4o,  XMM4p,
                   XMM5,  XMM5b,  XMM5c,  XMM5d,  XMM5e,  XMM5f,  XMM5g,  XMM5h,  XMM5i,  XMM5j,  XMM5k,  XMM5l,  XMM5m,  XMM5n,  XMM5o,  XMM5p,
                   XMM6,  XMM6b,  XMM6c,  XMM6d,  XMM6e,  XMM6f,  XMM6g,  XMM6h,  XMM6i,  XMM6j,  XMM6k,  XMM6l,  XMM6m,  XMM6n,  XMM6o,  XMM6p,
                   XMM7,  XMM7b,  XMM7c,  XMM7d,  XMM7e,  XMM7f,  XMM7g,  XMM7h,  XMM7i,  XMM7j,  XMM7k,  XMM7l,  XMM7m,  XMM7n,  XMM7o,  XMM7p
#ifdef _LP64
                  ,XMM8,  XMM8b,  XMM8c,  XMM8d,  XMM8e,  XMM8f,  XMM8g,  XMM8h,  XMM8i,  XMM8j,  XMM8k,  XMM8l,  XMM8m,  XMM8n,  XMM8o,  XMM8p,
                   XMM9,  XMM9b,  XMM9c,  XMM9d,  XMM9e,  XMM9f,  XMM9g,  XMM9h,  XMM9i,  XMM9j,  XMM9k,  XMM9l,  XMM9m,  XMM9n,  XMM9o,  XMM9p,
                   XMM10, XMM10b, XMM10c, XMM10d, XMM10e, XMM10f, XMM10g, XMM10h, XMM10i, XMM10j, XMM10k, XMM10l, XMM10m, XMM10n, XMM10o, XMM10p,
                   XMM11, XMM11b, XMM11c, XMM11d, XMM11e, XMM11f, XMM11g, XMM11h, XMM11i, XMM11j, XMM11k, XMM11l, XMM11m, XMM11n, XMM11o, XMM11p,
                   XMM12, XMM12b, XMM12c, XMM12d, XMM12e, XMM12f, XMM12g, XMM12h, XMM12i, XMM12j, XMM12k, XMM12l, XMM12m, XMM12n, XMM12o, XMM12p,
                   XMM13, XMM13b, XMM13c, XMM13d, XMM13e, XMM13f, XMM13g, XMM13h, XMM13i, XMM13j, XMM13k, XMM13l, XMM13m, XMM13n, XMM13o, XMM13p,
                   XMM14, XMM14b, XMM14c, XMM14d, XMM14e, XMM14f, XMM14g, XMM14h, XMM14i, XMM14j, XMM14k, XMM14l, XMM14m, XMM14n, XMM14o, XMM14p,
                   XMM15, XMM15b, XMM15c, XMM15d, XMM15e, XMM15f, XMM15g, XMM15h, XMM15i, XMM15j, XMM15k, XMM15l, XMM15m, XMM15n, XMM15o, XMM15p
                  ,XMM16, XMM16b, XMM16c, XMM16d, XMM16e, XMM16f, XMM16g, XMM16h, XMM16i, XMM16j, XMM16k, XMM16l, XMM16m, XMM16n, XMM16o, XMM16p,
                   XMM17, XMM17b, XMM17c, XMM17d, XMM17e, XMM17f, XMM17g, XMM17h, XMM17i, XMM17j, XMM17k, XMM17l, XMM17m, XMM17n, XMM17o, XMM17p,
                   XMM18, XMM18b, XMM18c, XMM18d, XMM18e, XMM18f, XMM18g, XMM18h, XMM18i, XMM18j, XMM18k, XMM18l, XMM18m, XMM18n, XMM18o, XMM18p,
                   XMM19, XMM19b, XMM19c, XMM19d, XMM19e, XMM19f, XMM19g, XMM19h, XMM19i, XMM19j, XMM19k, XMM19l, XMM19m, XMM19n, XMM19o, XMM19p,
                   XMM20, XMM20b, XMM20c, XMM20d, XMM20e, XMM20f, XMM20g, XMM20h, XMM20i, XMM20j, XMM20k, XMM20l, XMM20m, XMM20n, XMM20o, XMM20p,
                   XMM21, XMM21b, XMM21c, XMM21d, XMM21e, XMM21f, XMM21g, XMM21h, XMM21i, XMM21j, XMM21k, XMM21l, XMM21m, XMM21n, XMM21o, XMM21p,
                   XMM22, XMM22b, XMM22c, XMM22d, XMM22e, XMM22f, XMM22g, XMM22h, XMM22i, XMM22j, XMM22k, XMM22l, XMM22m, XMM22n, XMM22o, XMM22p,
                   XMM23, XMM23b, XMM23c, XMM23d, XMM23e, XMM23f, XMM23g, XMM23h, XMM23i, XMM23j, XMM23k, XMM23l, XMM23m, XMM23n, XMM23o, XMM23p,
                   XMM24, XMM24b, XMM24c, XMM24d, XMM24e, XMM24f, XMM24g, XMM24h, XMM24i, XMM24j, XMM24k, XMM24l, XMM24m, XMM24n, XMM24o, XMM24p,
                   XMM25, XMM25b, XMM25c, XMM25d, XMM25e, XMM25f, XMM25g, XMM25h, XMM25i, XMM25j, XMM25k, XMM25l, XMM25m, XMM25n, XMM25o, XMM25p,
                   XMM26, XMM26b, XMM26c, XMM26d, XMM26e, XMM26f, XMM26g, XMM26h, XMM26i, XMM26j, XMM26k, XMM26l, XMM26m, XMM26n, XMM26o, XMM26p,
                   XMM27, XMM27b, XMM27c, XMM27d, XMM27e, XMM27f, XMM27g, XMM27h, XMM27i, XMM27j, XMM27k, XMM27l, XMM27m, XMM27n, XMM27o, XMM27p,
                   XMM28, XMM28b, XMM28c, XMM28d, XMM28e, XMM28f, XMM28g, XMM28h, XMM28i, XMM28j, XMM28k, XMM28l, XMM28m, XMM28n, XMM28o, XMM28p,
                   XMM29, XMM29b, XMM29c, XMM29d, XMM29e, XMM29f, XMM29g, XMM29h, XMM29i, XMM29j, XMM29k, XMM29l, XMM29m, XMM29n, XMM29o, XMM29p,
                   XMM30, XMM30b, XMM30c, XMM30d, XMM30e, XMM30f, XMM30g, XMM30h, XMM30i, XMM30j, XMM30k, XMM30l, XMM30m, XMM30n, XMM30o, XMM30p,
                   XMM31, XMM31b, XMM31c, XMM31d, XMM31e, XMM31f, XMM31g, XMM31h, XMM31i, XMM31j, XMM31k, XMM31l, XMM31m, XMM31n, XMM31o, XMM31p
#endif
                      );

// flags allocation class should be last.
alloc_class chunk2(RFLAGS);

// Singleton class for condition codes
reg_class int_flags(RFLAGS);

// Class for pre evex float registers
reg_class float_reg_legacy(XMM0,
                    XMM1,
                    XMM2,
                    XMM3,
                    XMM4,
                    XMM5,
                    XMM6,
                    XMM7
#ifdef _LP64
                   ,XMM8,
                    XMM9,
                    XMM10,
                    XMM11,
                    XMM12,
                    XMM13,
                    XMM14,
                    XMM15
#endif
                    );

// Class for evex float registers
reg_class float_reg_evex(XMM0,
                    XMM1,
                    XMM2,
                    XMM3,
                    XMM4,
                    XMM5,
                    XMM6,
                    XMM7
#ifdef _LP64
                   ,XMM8,
                    XMM9,
                    XMM10,
                    XMM11,
                    XMM12,
                    XMM13,
                    XMM14,
                    XMM15,
                    XMM16,
                    XMM17,
                    XMM18,
                    XMM19,
                    XMM20,
                    XMM21,
                    XMM22,
                    XMM23,
                    XMM24,
                    XMM25,
                    XMM26,
                    XMM27,
                    XMM28,
                    XMM29,
                    XMM30,
                    XMM31
#endif
                    );

reg_class_dynamic float_reg(float_reg_evex, float_reg_legacy, %{ VM_Version::supports_evex() %} );
reg_class_dynamic float_reg_vl(float_reg_evex, float_reg_legacy, %{ VM_Version::supports_evex() && VM_Version::supports_avx512vl() %} );

// Class for pre evex double registers
reg_class double_reg_legacy(XMM0,  XMM0b,
                     XMM1,  XMM1b,
                     XMM2,  XMM2b,
                     XMM3,  XMM3b,
                     XMM4,  XMM4b,
                     XMM5,  XMM5b,
                     XMM6,  XMM6b,
                     XMM7,  XMM7b
#ifdef _LP64
                    ,XMM8,  XMM8b,
                     XMM9,  XMM9b,
                     XMM10, XMM10b,
                     XMM11, XMM11b,
                     XMM12, XMM12b,
                     XMM13, XMM13b,
                     XMM14, XMM14b,
                     XMM15, XMM15b
#endif
                     );

// Class for evex double registers
reg_class double_reg_evex(XMM0,  XMM0b,
                     XMM1,  XMM1b,
                     XMM2,  XMM2b,
                     XMM3,  XMM3b,
                     XMM4,  XMM4b,
                     XMM5,  XMM5b,
                     XMM6,  XMM6b,
                     XMM7,  XMM7b
#ifdef _LP64
                    ,XMM8,  XMM8b,
                     XMM9,  XMM9b,
                     XMM10, XMM10b,
                     XMM11, XMM11b,
                     XMM12, XMM12b,
                     XMM13, XMM13b,
                     XMM14, XMM14b,
                     XMM15, XMM15b,
                     XMM16, XMM16b,
                     XMM17, XMM17b,
                     XMM18, XMM18b,
                     XMM19, XMM19b,
                     XMM20, XMM20b,
                     XMM21, XMM21b,
                     XMM22, XMM22b,
                     XMM23, XMM23b,
                     XMM24, XMM24b,
                     XMM25, XMM25b,
                     XMM26, XMM26b,
                     XMM27, XMM27b,
                     XMM28, XMM28b,
                     XMM29, XMM29b,
                     XMM30, XMM30b,
                     XMM31, XMM31b
#endif
                     );

reg_class_dynamic double_reg(double_reg_evex, double_reg_legacy, %{ VM_Version::supports_evex() %} );
reg_class_dynamic double_reg_vl(double_reg_evex, double_reg_legacy, %{ VM_Version::supports_evex() && VM_Version::supports_avx512vl() %} );

// Class for pre evex 32bit vector registers
reg_class vectors_reg_legacy(XMM0,
                      XMM1,
                      XMM2,
                      XMM3,
                      XMM4,
                      XMM5,
                      XMM6,
                      XMM7
#ifdef _LP64
                     ,XMM8,
                      XMM9,
                      XMM10,
                      XMM11,
                      XMM12,
                      XMM13,
                      XMM14,
                      XMM15
#endif
                      );

// Class for evex 32bit vector registers
reg_class vectors_reg_evex(XMM0,
                      XMM1,
                      XMM2,
                      XMM3,
                      XMM4,
                      XMM5,
                      XMM6,
                      XMM7
#ifdef _LP64
                     ,XMM8,
                      XMM9,
                      XMM10,
                      XMM11,
                      XMM12,
                      XMM13,
                      XMM14,
                      XMM15,
                      XMM16,
                      XMM17,
                      XMM18,
                      XMM19,
                      XMM20,
                      XMM21,
                      XMM22,
                      XMM23,
                      XMM24,
                      XMM25,
                      XMM26,
                      XMM27,
                      XMM28,
                      XMM29,
                      XMM30,
                      XMM31
#endif
                      );

reg_class_dynamic vectors_reg(vectors_reg_evex, vectors_reg_legacy, %{ VM_Version::supports_evex() %} );
reg_class_dynamic vectors_reg_vlbwdq(vectors_reg_evex, vectors_reg_legacy, %{ VM_Version::supports_avx512vlbwdq() %} );

// Class for all 64bit vector registers
reg_class vectord_reg_legacy(XMM0,  XMM0b,
                      XMM1,  XMM1b,
                      XMM2,  XMM2b,
                      XMM3,  XMM3b,
                      XMM4,  XMM4b,
                      XMM5,  XMM5b,
                      XMM6,  XMM6b,
                      XMM7,  XMM7b
#ifdef _LP64
                     ,XMM8,  XMM8b,
                      XMM9,  XMM9b,
                      XMM10, XMM10b,
                      XMM11, XMM11b,
                      XMM12, XMM12b,
                      XMM13, XMM13b,
                      XMM14, XMM14b,
                      XMM15, XMM15b
#endif
                      );

// Class for all 64bit vector registers
reg_class vectord_reg_evex(XMM0,  XMM0b,
                      XMM1,  XMM1b,
                      XMM2,  XMM2b,
                      XMM3,  XMM3b,
                      XMM4,  XMM4b,
                      XMM5,  XMM5b,
                      XMM6,  XMM6b,
                      XMM7,  XMM7b
#ifdef _LP64
                     ,XMM8,  XMM8b,
                      XMM9,  XMM9b,
                      XMM10, XMM10b,
                      XMM11, XMM11b,
                      XMM12, XMM12b,
                      XMM13, XMM13b,
                      XMM14, XMM14b,
                      XMM15, XMM15b,
                      XMM16, XMM16b,
                      XMM17, XMM17b,
                      XMM18, XMM18b,
                      XMM19, XMM19b,
                      XMM20, XMM20b,
                      XMM21, XMM21b,
                      XMM22, XMM22b,
                      XMM23, XMM23b,
                      XMM24, XMM24b,
                      XMM25, XMM25b,
                      XMM26, XMM26b,
                      XMM27, XMM27b,
                      XMM28, XMM28b,
                      XMM29, XMM29b,
                      XMM30, XMM30b,
                      XMM31, XMM31b
#endif
                      );

reg_class_dynamic vectord_reg(vectord_reg_evex, vectord_reg_legacy, %{ VM_Version::supports_evex() %} );
reg_class_dynamic vectord_reg_vlbwdq(vectord_reg_evex, vectord_reg_legacy, %{ VM_Version::supports_avx512vlbwdq() %} );

// Class for all 128bit vector registers
reg_class vectorx_reg_legacy(XMM0,  XMM0b,  XMM0c,  XMM0d,
                      XMM1,  XMM1b,  XMM1c,  XMM1d,
                      XMM2,  XMM2b,  XMM2c,  XMM2d,
                      XMM3,  XMM3b,  XMM3c,  XMM3d,
                      XMM4,  XMM4b,  XMM4c,  XMM4d,
                      XMM5,  XMM5b,  XMM5c,  XMM5d,
                      XMM6,  XMM6b,  XMM6c,  XMM6d,
                      XMM7,  XMM7b,  XMM7c,  XMM7d
#ifdef _LP64
                     ,XMM8,  XMM8b,  XMM8c,  XMM8d,
                      XMM9,  XMM9b,  XMM9c,  XMM9d,
                      XMM10, XMM10b, XMM10c, XMM10d,
                      XMM11, XMM11b, XMM11c, XMM11d,
                      XMM12, XMM12b, XMM12c, XMM12d,
                      XMM13, XMM13b, XMM13c, XMM13d,
                      XMM14, XMM14b, XMM14c, XMM14d,
                      XMM15, XMM15b, XMM15c, XMM15d
#endif
                      );

// Class for all 128bit vector registers
reg_class vectorx_reg_evex(XMM0,  XMM0b,  XMM0c,  XMM0d,
                      XMM1,  XMM1b,  XMM1c,  XMM1d,
                      XMM2,  XMM2b,  XMM2c,  XMM2d,
                      XMM3,  XMM3b,  XMM3c,  XMM3d,
                      XMM4,  XMM4b,  XMM4c,  XMM4d,
                      XMM5,  XMM5b,  XMM5c,  XMM5d,
                      XMM6,  XMM6b,  XMM6c,  XMM6d,
                      XMM7,  XMM7b,  XMM7c,  XMM7d
#ifdef _LP64
                     ,XMM8,  XMM8b,  XMM8c,  XMM8d,
                      XMM9,  XMM9b,  XMM9c,  XMM9d,
                      XMM10, XMM10b, XMM10c, XMM10d,
                      XMM11, XMM11b, XMM11c, XMM11d,
                      XMM12, XMM12b, XMM12c, XMM12d,
                      XMM13, XMM13b, XMM13c, XMM13d,
                      XMM14, XMM14b, XMM14c, XMM14d,
                      XMM15, XMM15b, XMM15c, XMM15d,
                      XMM16, XMM16b, XMM16c, XMM16d,
                      XMM17, XMM17b, XMM17c, XMM17d,
                      XMM18, XMM18b, XMM18c, XMM18d,
                      XMM19, XMM19b, XMM19c, XMM19d,
                      XMM20, XMM20b, XMM20c, XMM20d,
                      XMM21, XMM21b, XMM21c, XMM21d,
                      XMM22, XMM22b, XMM22c, XMM22d,
                      XMM23, XMM23b, XMM23c, XMM23d,
                      XMM24, XMM24b, XMM24c, XMM24d,
                      XMM25, XMM25b, XMM25c, XMM25d,
                      XMM26, XMM26b, XMM26c, XMM26d,
                      XMM27, XMM27b, XMM27c, XMM27d,
                      XMM28, XMM28b, XMM28c, XMM28d,
                      XMM29, XMM29b, XMM29c, XMM29d,
                      XMM30, XMM30b, XMM30c, XMM30d,
                      XMM31, XMM31b, XMM31c, XMM31d
#endif
                      );

reg_class_dynamic vectorx_reg(vectorx_reg_evex, vectorx_reg_legacy, %{ VM_Version::supports_evex() %} );
reg_class_dynamic vectorx_reg_vlbwdq(vectorx_reg_evex, vectorx_reg_legacy, %{ VM_Version::supports_avx512vlbwdq() %} );

// Class for all 256bit vector registers
reg_class vectory_reg_legacy(XMM0,  XMM0b,  XMM0c,  XMM0d,  XMM0e,  XMM0f,  XMM0g,  XMM0h,
                      XMM1,  XMM1b,  XMM1c,  XMM1d,  XMM1e,  XMM1f,  XMM1g,  XMM1h,
                      XMM2,  XMM2b,  XMM2c,  XMM2d,  XMM2e,  XMM2f,  XMM2g,  XMM2h,
                      XMM3,  XMM3b,  XMM3c,  XMM3d,  XMM3e,  XMM3f,  XMM3g,  XMM3h,
                      XMM4,  XMM4b,  XMM4c,  XMM4d,  XMM4e,  XMM4f,  XMM4g,  XMM4h,
                      XMM5,  XMM5b,  XMM5c,  XMM5d,  XMM5e,  XMM5f,  XMM5g,  XMM5h,
                      XMM6,  XMM6b,  XMM6c,  XMM6d,  XMM6e,  XMM6f,  XMM6g,  XMM6h,
                      XMM7,  XMM7b,  XMM7c,  XMM7d,  XMM7e,  XMM7f,  XMM7g,  XMM7h
#ifdef _LP64
                     ,XMM8,  XMM8b,  XMM8c,  XMM8d,  XMM8e,  XMM8f,  XMM8g,  XMM8h,
                      XMM9,  XMM9b,  XMM9c,  XMM9d,  XMM9e,  XMM9f,  XMM9g,  XMM9h,
                      XMM10, XMM10b, XMM10c, XMM10d, XMM10e, XMM10f, XMM10g, XMM10h,
                      XMM11, XMM11b, XMM11c, XMM11d, XMM11e, XMM11f, XMM11g, XMM11h,
                      XMM12, XMM12b, XMM12c, XMM12d, XMM12e, XMM12f, XMM12g, XMM12h,
                      XMM13, XMM13b, XMM13c, XMM13d, XMM13e, XMM13f, XMM13g, XMM13h,
                      XMM14, XMM14b, XMM14c, XMM14d, XMM14e, XMM14f, XMM14g, XMM14h,
                      XMM15, XMM15b, XMM15c, XMM15d, XMM15e, XMM15f, XMM15g, XMM15h
#endif
                      );

// Class for all 256bit vector registers
reg_class vectory_reg_evex(XMM0,  XMM0b,  XMM0c,  XMM0d,  XMM0e,  XMM0f,  XMM0g,  XMM0h,
                      XMM1,  XMM1b,  XMM1c,  XMM1d,  XMM1e,  XMM1f,  XMM1g,  XMM1h,
                      XMM2,  XMM2b,  XMM2c,  XMM2d,  XMM2e,  XMM2f,  XMM2g,  XMM2h,
                      XMM3,  XMM3b,  XMM3c,  XMM3d,  XMM3e,  XMM3f,  XMM3g,  XMM3h,
                      XMM4,  XMM4b,  XMM4c,  XMM4d,  XMM4e,  XMM4f,  XMM4g,  XMM4h,
                      XMM5,  XMM5b,  XMM5c,  XMM5d,  XMM5e,  XMM5f,  XMM5g,  XMM5h,
                      XMM6,  XMM6b,  XMM6c,  XMM6d,  XMM6e,  XMM6f,  XMM6g,  XMM6h,
                      XMM7,  XMM7b,  XMM7c,  XMM7d,  XMM7e,  XMM7f,  XMM7g,  XMM7h
#ifdef _LP64
                     ,XMM8,  XMM8b,  XMM8c,  XMM8d,  XMM8e,  XMM8f,  XMM8g,  XMM8h,
                      XMM9,  XMM9b,  XMM9c,  XMM9d,  XMM9e,  XMM9f,  XMM9g,  XMM9h,
                      XMM10, XMM10b, XMM10c, XMM10d, XMM10e, XMM10f, XMM10g, XMM10h,
                      XMM11, XMM11b, XMM11c, XMM11d, XMM11e, XMM11f, XMM11g, XMM11h,
                      XMM12, XMM12b, XMM12c, XMM12d, XMM12e, XMM12f, XMM12g, XMM12h,
                      XMM13, XMM13b, XMM13c, XMM13d, XMM13e, XMM13f, XMM13g, XMM13h,
                      XMM14, XMM14b, XMM14c, XMM14d, XMM14e, XMM14f, XMM14g, XMM14h,
                      XMM15, XMM15b, XMM15c, XMM15d, XMM15e, XMM15f, XMM15g, XMM15h,
                      XMM16, XMM16b, XMM16c, XMM16d, XMM16e, XMM16f, XMM16g, XMM16h,
                      XMM17, XMM17b, XMM17c, XMM17d, XMM17e, XMM17f, XMM17g, XMM17h,
                      XMM18, XMM18b, XMM18c, XMM18d, XMM18e, XMM18f, XMM18g, XMM18h,
                      XMM19, XMM19b, XMM19c, XMM19d, XMM19e, XMM19f, XMM19g, XMM19h,
                      XMM20, XMM20b, XMM20c, XMM20d, XMM20e, XMM20f, XMM20g, XMM20h,
                      XMM21, XMM21b, XMM21c, XMM21d, XMM21e, XMM21f, XMM21g, XMM21h,
                      XMM22, XMM22b, XMM22c, XMM22d, XMM22e, XMM22f, XMM22g, XMM22h,
                      XMM23, XMM23b, XMM23c, XMM23d, XMM23e, XMM23f, XMM23g, XMM23h,
                      XMM24, XMM24b, XMM24c, XMM24d, XMM24e, XMM24f, XMM24g, XMM24h,
                      XMM25, XMM25b, XMM25c, XMM25d, XMM25e, XMM25f, XMM25g, XMM25h,
                      XMM26, XMM26b, XMM26c, XMM26d, XMM26e, XMM26f, XMM26g, XMM26h,
                      XMM27, XMM27b, XMM27c, XMM27d, XMM27e, XMM27f, XMM27g, XMM27h,
                      XMM28, XMM28b, XMM28c, XMM28d, XMM28e, XMM28f, XMM28g, XMM28h,
                      XMM29, XMM29b, XMM29c, XMM29d, XMM29e, XMM29f, XMM29g, XMM29h,
                      XMM30, XMM30b, XMM30c, XMM30d, XMM30e, XMM30f, XMM30g, XMM30h,
                      XMM31, XMM31b, XMM31c, XMM31d, XMM31e, XMM31f, XMM31g, XMM31h
#endif
                      );

reg_class_dynamic vectory_reg(vectory_reg_evex, vectory_reg_legacy, %{ VM_Version::supports_evex() %} );
reg_class_dynamic vectory_reg_vlbwdq(vectory_reg_evex, vectory_reg_legacy, %{ VM_Version::supports_avx512vlbwdq() %} );

// Class for all 512bit vector registers
reg_class vectorz_reg_evex(XMM0,  XMM0b,  XMM0c,  XMM0d,  XMM0e,  XMM0f,  XMM0g,  XMM0h,  XMM0i,  XMM0j,  XMM0k,  XMM0l,  XMM0m,  XMM0n,  XMM0o,  XMM0p,
                      XMM1,  XMM1b,  XMM1c,  XMM1d,  XMM1e,  XMM1f,  XMM1g,  XMM1h,  XMM1i,  XMM1j,  XMM1k,  XMM1l,  XMM1m,  XMM1n,  XMM1o,  XMM1p,
                      XMM2,  XMM2b,  XMM2c,  XMM2d,  XMM2e,  XMM2f,  XMM2g,  XMM2h,  XMM2i,  XMM2j,  XMM2k,  XMM2l,  XMM2m,  XMM2n,  XMM2o,  XMM2p,
                      XMM3,  XMM3b,  XMM3c,  XMM3d,  XMM3e,  XMM3f,  XMM3g,  XMM3h,  XMM3i,  XMM3j,  XMM3k,  XMM3l,  XMM3m,  XMM3n,  XMM3o,  XMM3p,
                      XMM4,  XMM4b,  XMM4c,  XMM4d,  XMM4e,  XMM4f,  XMM4g,  XMM4h,  XMM4i,  XMM4j,  XMM4k,  XMM4l,  XMM4m,  XMM4n,  XMM4o,  XMM4p,
                      XMM5,  XMM5b,  XMM5c,  XMM5d,  XMM5e,  XMM5f,  XMM5g,  XMM5h,  XMM5i,  XMM5j,  XMM5k,  XMM5l,  XMM5m,  XMM5n,  XMM5o,  XMM5p,
                      XMM6,  XMM6b,  XMM6c,  XMM6d,  XMM6e,  XMM6f,  XMM6g,  XMM6h,  XMM6i,  XMM6j,  XMM6k,  XMM6l,  XMM6m,  XMM6n,  XMM6o,  XMM6p,
                      XMM7,  XMM7b,  XMM7c,  XMM7d,  XMM7e,  XMM7f,  XMM7g,  XMM7h,  XMM7i,  XMM7j,  XMM7k,  XMM7l,  XMM7m,  XMM7n,  XMM7o,  XMM7p
#ifdef _LP64
                     ,XMM8,  XMM8b,  XMM8c,  XMM8d,  XMM8e,  XMM8f,  XMM8g,  XMM8h,  XMM8i,  XMM8j,  XMM8k,  XMM8l,  XMM8m,  XMM8n,  XMM8o,  XMM8p,
                      XMM9,  XMM9b,  XMM9c,  XMM9d,  XMM9e,  XMM9f,  XMM9g,  XMM9h,  XMM9i,  XMM9j,  XMM9k,  XMM9l,  XMM9m,  XMM9n,  XMM9o,  XMM9p,
                      XMM10, XMM10b, XMM10c, XMM10d, XMM10e, XMM10f, XMM10g, XMM10h, XMM10i, XMM10j, XMM10k, XMM10l, XMM10m, XMM10n, XMM10o, XMM10p,
                      XMM11, XMM11b, XMM11c, XMM11d, XMM11e, XMM11f, XMM11g, XMM11h, XMM11i, XMM11j, XMM11k, XMM11l, XMM11m, XMM11n, XMM11o, XMM11p,
                      XMM12, XMM12b, XMM12c, XMM12d, XMM12e, XMM12f, XMM12g, XMM12h, XMM12i, XMM12j, XMM12k, XMM12l, XMM12m, XMM12n, XMM12o, XMM12p,
                      XMM13, XMM13b, XMM13c, XMM13d, XMM13e, XMM13f, XMM13g, XMM13h, XMM13i, XMM13j, XMM13k, XMM13l, XMM13m, XMM13n, XMM13o, XMM13p,
                      XMM14, XMM14b, XMM14c, XMM14d, XMM14e, XMM14f, XMM14g, XMM14h, XMM14i, XMM14j, XMM14k, XMM14l, XMM14m, XMM14n, XMM14o, XMM14p,
                      XMM15, XMM15b, XMM15c, XMM15d, XMM15e, XMM15f, XMM15g, XMM15h, XMM15i, XMM15j, XMM15k, XMM15l, XMM15m, XMM15n, XMM15o, XMM15p
                     ,XMM16, XMM16b, XMM16c, XMM16d, XMM16e, XMM16f, XMM16g, XMM16h, XMM16i, XMM16j, XMM16k, XMM16l, XMM16m, XMM16n, XMM16o, XMM16p,
                      XMM17, XMM17b, XMM17c, XMM17d, XMM17e, XMM17f, XMM17g, XMM17h, XMM17i, XMM17j, XMM17k, XMM17l, XMM17m, XMM17n, XMM17o, XMM17p,
                      XMM18, XMM18b, XMM18c, XMM18d, XMM18e, XMM18f, XMM18g, XMM18h, XMM18i, XMM18j, XMM18k, XMM18l, XMM18m, XMM18n, XMM18o, XMM18p,
                      XMM19, XMM19b, XMM19c, XMM19d, XMM19e, XMM19f, XMM19g, XMM19h, XMM19i, XMM19j, XMM19k, XMM19l, XMM19m, XMM19n, XMM19o, XMM19p,
                      XMM20, XMM20b, XMM20c, XMM20d, XMM20e, XMM20f, XMM20g, XMM20h, XMM20i, XMM20j, XMM20k, XMM20l, XMM20m, XMM20n, XMM20o, XMM20p,
                      XMM21, XMM21b, XMM21c, XMM21d, XMM21e, XMM21f, XMM21g, XMM21h, XMM21i, XMM21j, XMM21k, XMM21l, XMM21m, XMM21n, XMM21o, XMM21p,
                      XMM22, XMM22b, XMM22c, XMM22d, XMM22e, XMM22f, XMM22g, XMM22h, XMM22i, XMM22j, XMM22k, XMM22l, XMM22m, XMM22n, XMM22o, XMM22p,
                      XMM23, XMM23b, XMM23c, XMM23d, XMM23e, XMM23f, XMM23g, XMM23h, XMM23i, XMM23j, XMM23k, XMM23l, XMM23m, XMM23n, XMM23o, XMM23p,
                      XMM24, XMM24b, XMM24c, XMM24d, XMM24e, XMM24f, XMM24g, XMM24h, XMM24i, XMM24j, XMM24k, XMM24l, XMM24m, XMM24n, XMM24o, XMM24p,
                      XMM25, XMM25b, XMM25c, XMM25d, XMM25e, XMM25f, XMM25g, XMM25h, XMM25i, XMM25j, XMM25k, XMM25l, XMM25m, XMM25n, XMM25o, XMM25p,
                      XMM26, XMM26b, XMM26c, XMM26d, XMM26e, XMM26f, XMM26g, XMM26h, XMM26i, XMM26j, XMM26k, XMM26l, XMM26m, XMM26n, XMM26o, XMM26p,
                      XMM27, XMM27b, XMM27c, XMM27d, XMM27e, XMM27f, XMM27g, XMM27h, XMM27i, XMM27j, XMM27k, XMM27l, XMM27m, XMM27n, XMM27o, XMM27p,
                      XMM28, XMM28b, XMM28c, XMM28d, XMM28e, XMM28f, XMM28g, XMM28h, XMM28i, XMM28j, XMM28k, XMM28l, XMM28m, XMM28n, XMM28o, XMM28p,
                      XMM29, XMM29b, XMM29c, XMM29d, XMM29e, XMM29f, XMM29g, XMM29h, XMM29i, XMM29j, XMM29k, XMM29l, XMM29m, XMM29n, XMM29o, XMM29p,
                      XMM30, XMM30b, XMM30c, XMM30d, XMM30e, XMM30f, XMM30g, XMM30h, XMM30i, XMM30j, XMM30k, XMM30l, XMM30m, XMM30n, XMM30o, XMM30p,
                      XMM31, XMM31b, XMM31c, XMM31d, XMM31e, XMM31f, XMM31g, XMM31h, XMM31i, XMM31j, XMM31k, XMM31l, XMM31m, XMM31n, XMM31o, XMM31p
#endif
                      );

// Class for restricted 512bit vector registers
reg_class vectorz_reg_legacy(XMM0,  XMM0b,  XMM0c,  XMM0d,  XMM0e,  XMM0f,  XMM0g,  XMM0h,  XMM0i,  XMM0j,  XMM0k,  XMM0l,  XMM0m,  XMM0n,  XMM0o,  XMM0p,
                      XMM1,  XMM1b,  XMM1c,  XMM1d,  XMM1e,  XMM1f,  XMM1g,  XMM1h,  XMM1i,  XMM1j,  XMM1k,  XMM1l,  XMM1m,  XMM1n,  XMM1o,  XMM1p,
                      XMM2,  XMM2b,  XMM2c,  XMM2d,  XMM2e,  XMM2f,  XMM2g,  XMM2h,  XMM2i,  XMM2j,  XMM2k,  XMM2l,  XMM2m,  XMM2n,  XMM2o,  XMM2p,
                      XMM3,  XMM3b,  XMM3c,  XMM3d,  XMM3e,  XMM3f,  XMM3g,  XMM3h,  XMM3i,  XMM3j,  XMM3k,  XMM3l,  XMM3m,  XMM3n,  XMM3o,  XMM3p,
                      XMM4,  XMM4b,  XMM4c,  XMM4d,  XMM4e,  XMM4f,  XMM4g,  XMM4h,  XMM4i,  XMM4j,  XMM4k,  XMM4l,  XMM4m,  XMM4n,  XMM4o,  XMM4p,
                      XMM5,  XMM5b,  XMM5c,  XMM5d,  XMM5e,  XMM5f,  XMM5g,  XMM5h,  XMM5i,  XMM5j,  XMM5k,  XMM5l,  XMM5m,  XMM5n,  XMM5o,  XMM5p,
                      XMM6,  XMM6b,  XMM6c,  XMM6d,  XMM6e,  XMM6f,  XMM6g,  XMM6h,  XMM6i,  XMM6j,  XMM6k,  XMM6l,  XMM6m,  XMM6n,  XMM6o,  XMM6p,
                      XMM7,  XMM7b,  XMM7c,  XMM7d,  XMM7e,  XMM7f,  XMM7g,  XMM7h,  XMM7i,  XMM7j,  XMM7k,  XMM7l,  XMM7m,  XMM7n,  XMM7o,  XMM7p
#ifdef _LP64
                     ,XMM8,  XMM8b,  XMM8c,  XMM8d,  XMM8e,  XMM8f,  XMM8g,  XMM8h,  XMM8i,  XMM8j,  XMM8k,  XMM8l,  XMM8m,  XMM8n,  XMM8o,  XMM8p,
                      XMM9,  XMM9b,  XMM9c,  XMM9d,  XMM9e,  XMM9f,  XMM9g,  XMM9h,  XMM9i,  XMM9j,  XMM9k,  XMM9l,  XMM9m,  XMM9n,  XMM9o,  XMM9p,
                      XMM10, XMM10b, XMM10c, XMM10d, XMM10e, XMM10f, XMM10g, XMM10h, XMM10i, XMM10j, XMM10k, XMM10l, XMM10m, XMM10n, XMM10o, XMM10p,
                      XMM11, XMM11b, XMM11c, XMM11d, XMM11e, XMM11f, XMM11g, XMM11h, XMM11i, XMM11j, XMM11k, XMM11l, XMM11m, XMM11n, XMM11o, XMM11p,
                      XMM12, XMM12b, XMM12c, XMM12d, XMM12e, XMM12f, XMM12g, XMM12h, XMM12i, XMM12j, XMM12k, XMM12l, XMM12m, XMM12n, XMM12o, XMM12p,
                      XMM13, XMM13b, XMM13c, XMM13d, XMM13e, XMM13f, XMM13g, XMM13h, XMM13i, XMM13j, XMM13k, XMM13l, XMM13m, XMM13n, XMM13o, XMM13p,
                      XMM14, XMM14b, XMM14c, XMM14d, XMM14e, XMM14f, XMM14g, XMM14h, XMM14i, XMM14j, XMM14k, XMM14l, XMM14m, XMM14n, XMM14o, XMM14p,
                      XMM15, XMM15b, XMM15c, XMM15d, XMM15e, XMM15f, XMM15g, XMM15h, XMM15i, XMM15j, XMM15k, XMM15l, XMM15m, XMM15n, XMM15o, XMM15p
#endif
                      );

reg_class_dynamic vectorz_reg   (vectorz_reg_evex, vectorz_reg_legacy, %{ VM_Version::supports_evex() %} );
reg_class_dynamic vectorz_reg_vl(vectorz_reg_evex, vectorz_reg_legacy, %{ VM_Version::supports_evex() && VM_Version::supports_avx512vl() %} );

reg_class xmm0_reg(XMM0, XMM0b, XMM0c, XMM0d);
%}


//----------SOURCE BLOCK-------------------------------------------------------
// This is a block of C++ code which provides values, functions, and
// definitions necessary in the rest of the architecture description

source_hpp %{
// Header information of the source block.
// Method declarations/definitions which are used outside
// the ad-scope can conveniently be defined here.
//
// To keep related declarations/definitions/uses close together,
// we switch between source %{ }% and source_hpp %{ }% freely as needed.

class NativeJump;

class CallStubImpl {

  //--------------------------------------------------------------
  //---<  Used for optimization in Compile::shorten_branches  >---
  //--------------------------------------------------------------

 public:
  // Size of call trampoline stub.
  static uint size_call_trampoline() {
    return 0; // no call trampolines on this platform
  }

  // number of relocations needed by a call trampoline stub
  static uint reloc_call_trampoline() {
    return 0; // no call trampolines on this platform
  }
};

class HandlerImpl {

 public:

  static int emit_exception_handler(CodeBuffer &cbuf);
  static int emit_deopt_handler(CodeBuffer& cbuf);

  static uint size_exception_handler() {
    // NativeCall instruction size is the same as NativeJump.
    // exception handler starts out as jump and can be patched to
    // a call be deoptimization.  (4932387)
    // Note that this value is also credited (in output.cpp) to
    // the size of the code section.
    return NativeJump::instruction_size;
  }

#ifdef _LP64
  static uint size_deopt_handler() {
    // three 5 byte instructions plus one move for unreachable address.
    return 15+3;
  }
#else
  static uint size_deopt_handler() {
    // NativeCall instruction size is the same as NativeJump.
    // exception handler starts out as jump and can be patched to
    // a call be deoptimization.  (4932387)
    // Note that this value is also credited (in output.cpp) to
    // the size of the code section.
    return 5 + NativeJump::instruction_size; // pushl(); jmp;
  }
#endif
};

<<<<<<< HEAD

inline uint vector_length(const Node* n) {
  const TypeVect* vt = n->bottom_type()->is_vect();
  return vt->length();
}

inline uint vector_length(const MachNode* use, MachOper* opnd) {
  uint def_idx = use->operand_index(opnd);
  Node* def = use->in(def_idx);
  return def->bottom_type()->is_vect()->length();
}

inline uint vector_length_in_bytes(const Node* n) {
  const TypeVect* vt = n->bottom_type()->is_vect();
  return vt->length_in_bytes();
}

inline uint vector_length_in_bytes(const MachNode* use, MachOper* opnd) {
  uint def_idx = use->operand_index(opnd);
  Node* def = use->in(def_idx);
  return def->bottom_type()->is_vect()->length_in_bytes();
}

inline BasicType vector_element_basic_type(const Node *n) {
  return n->bottom_type()->is_vect()->element_basic_type();
}

inline BasicType vector_element_basic_type(const MachNode *use, MachOper* opnd) {
  uint def_idx = use->operand_index(opnd);
  Node* def = use->in(def_idx);
  return def->bottom_type()->is_vect()->element_basic_type();
}

inline Assembler::AvxVectorLen vector_length_encoding(int bytes) {
  switch(bytes) {
    case  4: // fall-through
    case  8: // fall-through
    case 16: return Assembler::AVX_128bit;
    case 32: return Assembler::AVX_256bit;
    case 64: return Assembler::AVX_512bit;

    default: {
      ShouldNotReachHere();
      return Assembler::AVX_NoVec;
    }
  }
}

static inline Assembler::AvxVectorLen vector_length_encoding(const Node* n) {
  return vector_length_encoding(vector_length_in_bytes(n));
}

static inline Assembler::AvxVectorLen vector_length_encoding(const MachNode* use, MachOper* opnd) {
  uint def_idx = use->operand_index(opnd);
  Node* def = use->in(def_idx);
  return vector_length_encoding(def);
}
=======
class Node::PD {
public:
  enum NodeFlags {
    Flag_intel_jcc_erratum = Node::_last_flag << 1,
    _last_flag             = Flag_intel_jcc_erratum
  };
};
>>>>>>> d37985cd

%} // end source_hpp

source %{

#include "opto/addnode.hpp"
#include "c2_intelJccErratum_x86.hpp"

void PhaseOutput::pd_perform_mach_node_analysis() {
  if (VM_Version::has_intel_jcc_erratum()) {
    int extra_padding = IntelJccErratum::tag_affected_machnodes(C, C->cfg(), C->regalloc());
    _buf_sizes._code += extra_padding;
  }
}

int MachNode::pd_alignment_required() const {
  PhaseOutput* output = Compile::current()->output();
  Block* block = output->block();
  int index = output->index();
  if (VM_Version::has_intel_jcc_erratum() && IntelJccErratum::is_jcc_erratum_branch(block, this, index)) {
    // Conservatively add worst case padding. We assume that relocInfo::addr_unit() is 1 on x86.
    return IntelJccErratum::largest_jcc_size() + 1;
  } else {
    return 1;
  }
}

int MachNode::compute_padding(int current_offset) const {
  if (flags() & Node::PD::Flag_intel_jcc_erratum) {
    Compile* C = Compile::current();
    PhaseOutput* output = C->output();
    Block* block = output->block();
    int index = output->index();
    return IntelJccErratum::compute_padding(current_offset, this, block, index, C->regalloc());
  } else {
    return 0;
  }
}

// Emit exception handler code.
// Stuff framesize into a register and call a VM stub routine.
int HandlerImpl::emit_exception_handler(CodeBuffer& cbuf) {

  // Note that the code buffer's insts_mark is always relative to insts.
  // That's why we must use the macroassembler to generate a handler.
  C2_MacroAssembler _masm(&cbuf);
  address base = __ start_a_stub(size_exception_handler());
  if (base == NULL) {
    ciEnv::current()->record_failure("CodeCache is full");
    return 0;  // CodeBuffer::expand failed
  }
  int offset = __ offset();
  __ jump(RuntimeAddress(OptoRuntime::exception_blob()->entry_point()));
  assert(__ offset() - offset <= (int) size_exception_handler(), "overflow");
  __ end_a_stub();
  return offset;
}

// Emit deopt handler code.
int HandlerImpl::emit_deopt_handler(CodeBuffer& cbuf) {

  // Note that the code buffer's insts_mark is always relative to insts.
  // That's why we must use the macroassembler to generate a handler.
  C2_MacroAssembler _masm(&cbuf);
  address base = __ start_a_stub(size_deopt_handler());
  if (base == NULL) {
    ciEnv::current()->record_failure("CodeCache is full");
    return 0;  // CodeBuffer::expand failed
  }
  int offset = __ offset();

#ifdef _LP64
  address the_pc = (address) __ pc();
  Label next;
  // push a "the_pc" on the stack without destroying any registers
  // as they all may be live.

  // push address of "next"
  __ call(next, relocInfo::none); // reloc none is fine since it is a disp32
  __ bind(next);
  // adjust it so it matches "the_pc"
  __ subptr(Address(rsp, 0), __ offset() - offset);
#else
  InternalAddress here(__ pc());
  __ pushptr(here.addr());
#endif

  __ jump(RuntimeAddress(SharedRuntime::deopt_blob()->unpack()));
  assert(__ offset() - offset <= (int) size_deopt_handler(), "overflow %d", (__ offset() - offset));
  __ end_a_stub();
  return offset;
}

Assembler::Width widthForType(BasicType bt) {
  if (bt == T_BYTE) {
    return Assembler::B;
  } else if (bt == T_SHORT) {
    return Assembler::W;
  } else if (bt == T_INT) {
    return Assembler::D;
  } else {
    assert(bt == T_LONG, "not a long: %s", type2name(bt));
    return Assembler::Q;
  }
}

//=============================================================================

  // Float masks come from different places depending on platform.
#ifdef _LP64
  static address float_signmask()  { return StubRoutines::x86::float_sign_mask(); }
  static address float_signflip()  { return StubRoutines::x86::float_sign_flip(); }
  static address double_signmask() { return StubRoutines::x86::double_sign_mask(); }
  static address double_signflip() { return StubRoutines::x86::double_sign_flip(); }
#else
  static address float_signmask()  { return (address)float_signmask_pool; }
  static address float_signflip()  { return (address)float_signflip_pool; }
  static address double_signmask() { return (address)double_signmask_pool; }
  static address double_signflip() { return (address)double_signflip_pool; }
#endif
  static address vector_short_to_byte_mask() { return StubRoutines::x86::vector_short_to_byte_mask(); }
  static address vector_int_to_byte_mask() { return StubRoutines::x86::vector_int_to_byte_mask(); }
  static address vector_byte_perm_mask() { return StubRoutines::x86::vector_byte_perm_mask(); }
  static address vector_long_sign_mask() { return StubRoutines::x86::vector_long_sign_mask(); }
  static address vector_all_bits_set() { return StubRoutines::x86::vector_all_bits_set(); }
  static address vector_int_to_short_mask() { return StubRoutines::x86::vector_int_to_short_mask(); }
  static address vector_short_shufflemask() { return StubRoutines::x86::vector_short_shuffle_mask(); }
  static address vector_int_shufflemask() { return StubRoutines::x86::vector_int_shuffle_mask(); }
  static address vector_long_shufflemask() { return StubRoutines::x86::vector_long_shuffle_mask(); }
  static address vector_32_bit_mask() { return StubRoutines::x86::vector_32_bit_mask(); }
  static address vector_64_bit_mask() { return StubRoutines::x86::vector_64_bit_mask(); }

//=============================================================================
const bool Matcher::match_rule_supported(int opcode) {
  if (!has_match_rule(opcode)) {
    return false; // no match rule present
  }
  switch (opcode) {
    case Op_AbsVL:
    case Op_StoreVectorScatter:
      if (UseAVX < 3) {
        return false;
      }
      break;
    case Op_PopCountI:
    case Op_PopCountL:
      if (!UsePopCountInstruction) {
        return false;
      }
      break;
    case Op_PopCountVI:
      if (!UsePopCountInstruction || !VM_Version::supports_avx512_vpopcntdq()) {
        return false;
      }
      break;
    case Op_MulVI:
      if ((UseSSE < 4) && (UseAVX < 1)) { // only with SSE4_1 or AVX
        return false;
      }
      break;
    case Op_MulVL:
      if (UseSSE < 4) { // only with SSE4_1 or AVX
        return false;
      }
      break;
    case Op_MulReductionVL:
      if (VM_Version::supports_avx512dq() == false) {
        return false;
      }
      break;
    case Op_AddReductionVL:
      if (UseSSE < 2) { // requires at least SSE2
        return false;
      }
      break;
    case Op_AbsVB:
    case Op_AbsVS:
    case Op_AbsVI:
    case Op_AddReductionVI:
    case Op_AndReductionV:
    case Op_OrReductionV:
    case Op_XorReductionV:
      if (UseSSE < 3) { // requires at least SSSE3
        return false;
      }
      break;
    case Op_VectorLoadShuffle:
    case Op_VectorRearrange:
    case Op_MulReductionVI:
      if (UseSSE < 4) { // requires at least SSE4
        return false;
      }
      break;
    case Op_SqrtVD:
    case Op_SqrtVF:
    case Op_VectorMaskCmp:
    case Op_VectorCastB2X:
    case Op_VectorCastS2X:
    case Op_VectorCastI2X:
    case Op_VectorCastL2X:
    case Op_VectorCastF2X:
    case Op_VectorCastD2X:
      if (UseAVX < 1) { // enabled for AVX only
        return false;
      }
      break;
    case Op_CompareAndSwapL:
#ifdef _LP64
    case Op_CompareAndSwapP:
#endif
      if (!VM_Version::supports_cx8()) {
        return false;
      }
      break;
    case Op_CMoveVF:
    case Op_CMoveVD:
      if (UseAVX < 1) { // enabled for AVX only
        return false;
      }
      break;
    case Op_StrIndexOf:
      if (!UseSSE42Intrinsics) {
        return false;
      }
      break;
    case Op_StrIndexOfChar:
      if (!UseSSE42Intrinsics) {
        return false;
      }
      break;
    case Op_OnSpinWait:
      if (VM_Version::supports_on_spin_wait() == false) {
        return false;
      }
      break;
    case Op_MulVB:
    case Op_LShiftVB:
    case Op_RShiftVB:
    case Op_URShiftVB:
    case Op_VectorInsert:
    case Op_VectorLoadMask:
    case Op_VectorStoreMask:
    case Op_VectorBlend:
      if (UseSSE < 4) {
        return false;
      }
      break;
#ifdef _LP64
    case Op_MaxD:
    case Op_MaxF:
    case Op_MinD:
    case Op_MinF:
      if (UseAVX < 1) { // enabled for AVX only
        return false;
      }
      break;
#endif
    case Op_CacheWB:
    case Op_CacheWBPreSync:
    case Op_CacheWBPostSync:
      if (!VM_Version::supports_data_cache_line_flush()) {
        return false;
      }
      break;
    case Op_ExtractB:
    case Op_ExtractL:
    case Op_ExtractI:
    case Op_RoundDoubleMode:
      if (UseSSE < 4) {
        return false;
      }
      break;
    case Op_RoundDoubleModeV:
      if (VM_Version::supports_avx() == false) {
        return false; // 128bit vroundpd is not available
      }
      break;
    case Op_LoadVectorGather:
      if (UseAVX < 2) {
        return false;
      }
      break;
    case Op_FmaVD:
    case Op_FmaVF:
      if (!UseFMA) {
        return false;
      }
      break;
    case Op_MacroLogicV:
      if (UseAVX < 3 || !UseVectorMacroLogic) {
        return false;
      }
      break;
#ifndef _LP64
    case Op_AddReductionVF:
    case Op_AddReductionVD:
    case Op_MulReductionVF:
    case Op_MulReductionVD:
      if (UseSSE < 1) { // requires at least SSE
        return false;
      }
      break;
    case Op_MulAddVS2VI:
    case Op_RShiftVL:
    case Op_AbsVD:
    case Op_NegVD:
      if (UseSSE < 2) {
        return false;
      }
      break;
#endif // !LP64
  }
  return true;  // Match rules are supported by default.
}

//------------------------------------------------------------------------

// Identify extra cases that we might want to provide match rules for vector nodes and
// other intrinsics guarded with vector length (vlen) and element type (bt).
const bool Matcher::match_rule_supported_vector(int opcode, int vlen, BasicType bt) {
  if (!match_rule_supported(opcode)) {
    return false;
  }
  // Matcher::vector_size_supported() restricts vector sizes in the following way (see Matcher::vector_width_in_bytes):
  //   * SSE2 supports 128bit vectors for all types;
  //   * AVX1 supports 256bit vectors only for FLOAT and DOUBLE types;
  //   * AVX2 supports 256bit vectors for all types;
  //   * AVX512F supports 512bit vectors only for INT, FLOAT, and DOUBLE types;
  //   * AVX512BW supports 512bit vectors for BYTE, SHORT, and CHAR types.
  // There's also a limit on minimum vector size supported: 2 elements (or 4 bytes for BYTE).
  // And MaxVectorSize is taken into account as well.
  if (!vector_size_supported(bt, vlen)) {
    return false;
  }
  // Special cases which require vector length follow:
  //   * implementation limitations
  //   * some 512bit vector operations on FLOAT and DOUBLE types require AVX512DQ
  //   * 128bit vroundpd instruction is present only in AVX1
  int size_in_bits = vlen * type2aelembytes(bt) * BitsPerByte;
  switch (opcode) {
    case Op_AbsVF:
    case Op_NegVF:
      if ((vlen == 16) && (VM_Version::supports_avx512dq() == false)) {
        return false; // 512bit vandps and vxorps are not available
      }
      break;
    case Op_AbsVD:
    case Op_NegVD:
    case Op_MulVL:
      if ((vlen == 8) && (VM_Version::supports_avx512dq() == false)) {
        return false; // 512bit vpmullq, vandpd and vxorpd are not available
      }
      break;
    case Op_CMoveVF:
      if (vlen != 8) {
        return false; // implementation limitation (only vcmov8F_reg is present)
      }
      break;
    case Op_MacroLogicV:
      if (!VM_Version::supports_evex() ||
          ((size_in_bits != 512) && !VM_Version::supports_avx512vl())) {
        return false;
      }
      break;
    case Op_CMoveVD:
      if (vlen != 4) {
        return false; // implementation limitation (only vcmov4D_reg is present)
      }
      break;
    case Op_MaxV:
    case Op_MinV:
      if (UseSSE < 4 && is_integral_type(bt)) {
        return false;
      }
      if ((bt == T_FLOAT || bt == T_DOUBLE)) {
          // Float/Double intrinsics are enabled for AVX family currently.
          if (UseAVX == 0) {
            return false;
          }
          if (UseAVX > 2 && (!VM_Version::supports_avx512dq() && size_in_bits == 512)) { // 512 bit Float/Double intrinsics need AVX512DQ
            return false;
          }
      }
      break;
    case Op_CallLeafVector:
      if (size_in_bits == 512 && !VM_Version::supports_avx512vlbwdq()) {
        return false;
      }
      break;
    case Op_AddReductionVI:
      if (bt == T_INT && (UseSSE < 3 || !VM_Version::supports_ssse3())) {
        return false;
      }
      // fallthrough
    case Op_AndReductionV:
    case Op_OrReductionV:
    case Op_XorReductionV:
      if (is_subword_type(bt) && (UseSSE < 4)) {
        return false;
      }
#ifndef _LP64
      if (bt == T_BYTE || bt == T_LONG) {
        return false;
      }
#endif
      break;
#ifndef _LP64
    case Op_VectorInsert:
      if (bt == T_LONG || bt == T_DOUBLE) {
        return false;
      }
      break;
#endif
    case Op_MinReductionV:
    case Op_MaxReductionV:
      if ((bt == T_INT || is_subword_type(bt)) && UseSSE < 4) {
        return false;
      } else if (bt == T_LONG && (UseAVX < 3 || !VM_Version::supports_avx512vlbwdq())) {
        return false;
      }
      // Float/Double intrinsics enabled for AVX family.
      if (UseAVX == 0 && (bt == T_FLOAT || bt == T_DOUBLE)) {
        return false;
      }
      if (UseAVX > 2 && (!VM_Version::supports_avx512dq() && size_in_bits == 512)) {
        return false;
      }
#ifndef _LP64
      if (bt == T_BYTE || bt == T_LONG) {
        return false;
      }
#endif
      break;
    case Op_VectorTest:
      if (UseSSE < 4) {
        return false; // Implementation limitation
      } else if (size_in_bits < 128) {
        return false; // Implementation limitation
      } else if (size_in_bits == 512 && (VM_Version::supports_avx512bw() == false)) {
        return false; // Implementation limitation
      }
      break;
    case Op_VectorLoadShuffle:
    case Op_VectorRearrange:
      if(vlen == 2) {
        return false; // Implementation limitation due to how shuffle is loaded
      } else if (size_in_bits == 256 && UseAVX < 2) {
        return false; // Implementation limitation
      } else if (bt == T_BYTE && size_in_bits >= 256 && !VM_Version::supports_avx512_vbmi())  {
        return false; // Implementation limitation
      } else if (bt == T_SHORT && size_in_bits >= 256 && !VM_Version::supports_avx512bw())  {
        return false; // Implementation limitation
      }
      break;
    case Op_VectorLoadMask:
      if (size_in_bits == 256 && UseAVX < 2) {
        return false; // Implementation limitation
      }
      // fallthrough
    case Op_VectorStoreMask:
      if (vlen == 2) {
        return false; // Implementation limitation
      }
      break;
    case Op_VectorCastB2X:
      if (size_in_bits == 256 && UseAVX < 2) {
        return false; // Implementation limitation
      }
      break;
    case Op_VectorCastS2X:
      if (is_integral_type(bt) && size_in_bits == 256 && UseAVX < 2) {
        return false;
      }
      break;
    case Op_VectorCastI2X:
      if (is_integral_type(bt) && size_in_bits == 256 && UseAVX < 2) {
        return false;
      }
      break;
    case Op_VectorCastL2X:
      if (is_integral_type(bt) && size_in_bits == 256 && UseAVX < 2) {
        return false;
      } else if (!is_integral_type(bt) && !VM_Version::supports_avx512dq()) {
        return false;
      }
      break;
    case Op_VectorCastF2X:
    case Op_VectorCastD2X:
      if (is_integral_type(bt)) {
        // Casts from FP to integral types require special fixup logic not easily
        // implementable with vectors.
        return false; // Implementation limitation
      }
    case Op_MulReductionVI:
      if (bt == T_BYTE && size_in_bits == 512 && !VM_Version::supports_avx512bw()) {
        return false;
      }
      break;
    case Op_StoreVectorScatter:
      if(bt == T_BYTE || bt == T_SHORT) {
        return false;
      } else if (size_in_bits < 512 && !VM_Version::supports_avx512vl()) {
        return false;
      }
      // fallthrough
    case Op_LoadVectorGather:
      if (size_in_bits == 64 ) {
        return false;
      }
      break;
  }
  return true;  // Per default match rules are supported.
}

// x86 supports generic vector operands: vec and legVec.
const bool Matcher::supports_generic_vector_operands = true;

MachOper* Matcher::specialize_generic_vector_operand(MachOper* generic_opnd, uint ideal_reg, bool is_temp) {
  assert(Matcher::is_generic_vector(generic_opnd), "not generic");
  bool legacy = (generic_opnd->opcode() == LEGVEC);
  if (!VM_Version::supports_avx512vlbwdq() && // KNL
      is_temp && !legacy && (ideal_reg == Op_VecZ)) {
    // Conservatively specialize 512bit vec TEMP operands to legVecZ (zmm0-15) on KNL.
    return new legVecZOper();
  }
  if (legacy) {
    switch (ideal_reg) {
      case Op_VecS: return new legVecSOper();
      case Op_VecD: return new legVecDOper();
      case Op_VecX: return new legVecXOper();
      case Op_VecY: return new legVecYOper();
      case Op_VecZ: return new legVecZOper();
    }
  } else {
    switch (ideal_reg) {
      case Op_VecS: return new vecSOper();
      case Op_VecD: return new vecDOper();
      case Op_VecX: return new vecXOper();
      case Op_VecY: return new vecYOper();
      case Op_VecZ: return new vecZOper();
    }
  }
  ShouldNotReachHere();
  return NULL;
}

bool Matcher::is_generic_reg2reg_move(MachNode* m) {
  switch (m->rule()) {
    case MoveVec2Leg_rule:
    case MoveLeg2Vec_rule:
      return true;
    default:
      return false;
  }
}

bool Matcher::is_generic_vector(MachOper* opnd) {
  switch (opnd->opcode()) {
    case VEC:
    case LEGVEC:
      return true;
    default:
      return false;
  }
}

//------------------------------------------------------------------------

bool Matcher::supports_vector_variable_shifts(void) {
  return (UseAVX >= 2);
}

const bool Matcher::has_predicated_vectors(void) {
  bool ret_value = false;
  if (UseAVX > 2) {
    ret_value = VM_Version::supports_avx512vl();
  }

  return ret_value;
}

const int Matcher::float_pressure(int default_pressure_threshold) {
  int float_pressure_threshold = default_pressure_threshold;
#ifdef _LP64
  if (UseAVX > 2) {
    // Increase pressure threshold on machines with AVX3 which have
    // 2x more XMM registers.
    float_pressure_threshold = default_pressure_threshold * 2;
  }
#endif
  return float_pressure_threshold;
}

// Max vector size in bytes. 0 if not supported.
const int Matcher::vector_width_in_bytes(BasicType bt) {
  assert(is_java_primitive(bt), "only primitive type vectors");
  if (UseSSE < 2) return 0;
  // SSE2 supports 128bit vectors for all types.
  // AVX2 supports 256bit vectors for all types.
  // AVX2/EVEX supports 512bit vectors for all types.
  int size = (UseAVX > 1) ? (1 << UseAVX) * 8 : 16;
  // AVX1 supports 256bit vectors only for FLOAT and DOUBLE.
  if (UseAVX > 0 && (bt == T_FLOAT || bt == T_DOUBLE))
    size = (UseAVX > 2) ? 64 : 32;
  if (UseAVX > 2 && (bt == T_BYTE || bt == T_SHORT || bt == T_CHAR))
    size = (VM_Version::supports_avx512bw()) ? 64 : 32;
  // Use flag to limit vector size.
  size = MIN2(size,(int)MaxVectorSize);
  // Minimum 2 values in vector (or 4 for bytes).
  switch (bt) {
  case T_DOUBLE:
  case T_LONG:
    if (size < 16) return 0;
    break;
  case T_FLOAT:
  case T_INT:
    if (size < 8) return 0;
    break;
  case T_BOOLEAN:
    if (size < 4) return 0;
    break;
  case T_CHAR:
    if (size < 4) return 0;
    break;
  case T_BYTE:
    if (size < 4) return 0;
    break;
  case T_SHORT:
    if (size < 4) return 0;
    break;
  default:
    ShouldNotReachHere();
  }
  return size;
}

// Limits on vector size (number of elements) loaded into vector.
const int Matcher::max_vector_size(const BasicType bt) {
  return vector_width_in_bytes(bt)/type2aelembytes(bt);
}
const int Matcher::min_vector_size(const BasicType bt) {
  int max_size = max_vector_size(bt);
  // Min size which can be loaded into vector is 4 bytes.
  int size = (type2aelembytes(bt) == 1) ? 4 : 2;
  return MIN2(size,max_size);
}

// Vector ideal reg corresponding to specified size in bytes
const uint Matcher::vector_ideal_reg(int size) {
  assert(MaxVectorSize >= size, "");
  switch(size) {
    case  4: return Op_VecS;
    case  8: return Op_VecD;
    case 16: return Op_VecX;
    case 32: return Op_VecY;
    case 64: return Op_VecZ;
  }
  ShouldNotReachHere();
  return 0;
}

// Only lowest bits of xmm reg are used for vector shift count.
const uint Matcher::vector_shift_count_ideal_reg(int size) {
  return Op_VecS;
}

// x86 supports misaligned vectors store/load.
const bool Matcher::misaligned_vectors_ok() {
  return true;
}

// x86 AES instructions are compatible with SunJCE expanded
// keys, hence we do not need to pass the original key to stubs
const bool Matcher::pass_original_key_for_aes() {
  return false;
}


const bool Matcher::convi2l_type_required = true;

// Check for shift by small constant as well
static bool clone_shift(Node* shift, Matcher* matcher, Matcher::MStack& mstack, VectorSet& address_visited) {
  if (shift->Opcode() == Op_LShiftX && shift->in(2)->is_Con() &&
      shift->in(2)->get_int() <= 3 &&
      // Are there other uses besides address expressions?
      !matcher->is_visited(shift)) {
    address_visited.set(shift->_idx); // Flag as address_visited
    mstack.push(shift->in(2), Matcher::Visit);
    Node *conv = shift->in(1);
#ifdef _LP64
    // Allow Matcher to match the rule which bypass
    // ConvI2L operation for an array index on LP64
    // if the index value is positive.
    if (conv->Opcode() == Op_ConvI2L &&
        conv->as_Type()->type()->is_long()->_lo >= 0 &&
        // Are there other uses besides address expressions?
        !matcher->is_visited(conv)) {
      address_visited.set(conv->_idx); // Flag as address_visited
      mstack.push(conv->in(1), Matcher::Pre_Visit);
    } else
#endif
      mstack.push(conv, Matcher::Pre_Visit);
    return true;
  }
  return false;
}

// This function identifies sub-graphs in which a 'load' node is
// input to two different nodes, and such that it can be matched
// with BMI instructions like blsi, blsr, etc.
// Example : for b = -a[i] & a[i] can be matched to blsi r32, m32.
// The graph is (AndL (SubL Con0 LoadL*) LoadL*), where LoadL*
// refers to the same node.
//
// Match the generic fused operations pattern (op1 (op2 Con{ConType} mop) mop)
// This is a temporary solution until we make DAGs expressible in ADL.
template<typename ConType>
class FusedPatternMatcher {
  Node* _op1_node;
  Node* _mop_node;
  int _con_op;

  static int match_next(Node* n, int next_op, int next_op_idx) {
    if (n->in(1) == NULL || n->in(2) == NULL) {
      return -1;
    }

    if (next_op_idx == -1) { // n is commutative, try rotations
      if (n->in(1)->Opcode() == next_op) {
        return 1;
      } else if (n->in(2)->Opcode() == next_op) {
        return 2;
      }
    } else {
      assert(next_op_idx > 0 && next_op_idx <= 2, "Bad argument index");
      if (n->in(next_op_idx)->Opcode() == next_op) {
        return next_op_idx;
      }
    }
    return -1;
  }

 public:
  FusedPatternMatcher(Node* op1_node, Node* mop_node, int con_op) :
    _op1_node(op1_node), _mop_node(mop_node), _con_op(con_op) { }

  bool match(int op1, int op1_op2_idx,  // op1 and the index of the op1->op2 edge, -1 if op1 is commutative
             int op2, int op2_con_idx,  // op2 and the index of the op2->con edge, -1 if op2 is commutative
             typename ConType::NativeType con_value) {
    if (_op1_node->Opcode() != op1) {
      return false;
    }
    if (_mop_node->outcnt() > 2) {
      return false;
    }
    op1_op2_idx = match_next(_op1_node, op2, op1_op2_idx);
    if (op1_op2_idx == -1) {
      return false;
    }
    // Memory operation must be the other edge
    int op1_mop_idx = (op1_op2_idx & 1) + 1;

    // Check that the mop node is really what we want
    if (_op1_node->in(op1_mop_idx) == _mop_node) {
      Node* op2_node = _op1_node->in(op1_op2_idx);
      if (op2_node->outcnt() > 1) {
        return false;
      }
      assert(op2_node->Opcode() == op2, "Should be");
      op2_con_idx = match_next(op2_node, _con_op, op2_con_idx);
      if (op2_con_idx == -1) {
        return false;
      }
      // Memory operation must be the other edge
      int op2_mop_idx = (op2_con_idx & 1) + 1;
      // Check that the memory operation is the same node
      if (op2_node->in(op2_mop_idx) == _mop_node) {
        // Now check the constant
        const Type* con_type = op2_node->in(op2_con_idx)->bottom_type();
        if (con_type != Type::TOP && ConType::as_self(con_type)->get_con() == con_value) {
          return true;
        }
      }
    }
    return false;
  }
};

static bool is_bmi_pattern(Node* n, Node* m) {
  assert(UseBMI1Instructions, "sanity");
  if (n != NULL && m != NULL) {
    if (m->Opcode() == Op_LoadI) {
      FusedPatternMatcher<TypeInt> bmii(n, m, Op_ConI);
      return bmii.match(Op_AndI, -1, Op_SubI,  1,  0)  ||
             bmii.match(Op_AndI, -1, Op_AddI, -1, -1)  ||
             bmii.match(Op_XorI, -1, Op_AddI, -1, -1);
    } else if (m->Opcode() == Op_LoadL) {
      FusedPatternMatcher<TypeLong> bmil(n, m, Op_ConL);
      return bmil.match(Op_AndL, -1, Op_SubL,  1,  0) ||
             bmil.match(Op_AndL, -1, Op_AddL, -1, -1) ||
             bmil.match(Op_XorL, -1, Op_AddL, -1, -1);
    }
  }
  return false;
}

// Should the matcher clone input 'm' of node 'n'?
bool Matcher::pd_clone_node(Node* n, Node* m, Matcher::MStack& mstack) {
  // If 'n' and 'm' are part of a graph for BMI instruction, clone the input 'm'.
  if (UseBMI1Instructions && is_bmi_pattern(n, m)) {
    mstack.push(m, Visit);
    return true;
  }
  return false;
}

// Should the Matcher clone shifts on addressing modes, expecting them
// to be subsumed into complex addressing expressions or compute them
// into registers?
bool Matcher::pd_clone_address_expressions(AddPNode* m, Matcher::MStack& mstack, VectorSet& address_visited) {
  Node *off = m->in(AddPNode::Offset);
  if (off->is_Con()) {
    address_visited.test_set(m->_idx); // Flag as address_visited
    Node *adr = m->in(AddPNode::Address);

    // Intel can handle 2 adds in addressing mode
    // AtomicAdd is not an addressing expression.
    // Cheap to find it by looking for screwy base.
    if (adr->is_AddP() &&
        !adr->in(AddPNode::Base)->is_top() &&
        LP64_ONLY( off->get_long() == (int) (off->get_long()) && ) // immL32
        // Are there other uses besides address expressions?
        !is_visited(adr)) {
      address_visited.set(adr->_idx); // Flag as address_visited
      Node *shift = adr->in(AddPNode::Offset);
      if (!clone_shift(shift, this, mstack, address_visited)) {
        mstack.push(shift, Pre_Visit);
      }
      mstack.push(adr->in(AddPNode::Address), Pre_Visit);
      mstack.push(adr->in(AddPNode::Base), Pre_Visit);
    } else {
      mstack.push(adr, Pre_Visit);
    }

    // Clone X+offset as it also folds into most addressing expressions
    mstack.push(off, Visit);
    mstack.push(m->in(AddPNode::Base), Pre_Visit);
    return true;
  } else if (clone_shift(off, this, mstack, address_visited)) {
    address_visited.test_set(m->_idx); // Flag as address_visited
    mstack.push(m->in(AddPNode::Address), Pre_Visit);
    mstack.push(m->in(AddPNode::Base), Pre_Visit);
    return true;
  }
  return false;
}

void Compile::reshape_address(AddPNode* addp) {
}

static inline Assembler::ComparisonPredicate booltest_pred_to_comparison_pred(int bt) {
  switch (bt) {
    case BoolTest::eq: return Assembler::eq;
    case BoolTest::ne: return Assembler::neq;
    case BoolTest::le: return Assembler::le;
    case BoolTest::ge: return Assembler::nlt;
    case BoolTest::lt: return Assembler::lt;
    case BoolTest::gt: return Assembler::nle;
    default : ShouldNotReachHere(); return Assembler::_false;
  }
}

static inline Assembler::ComparisonPredicateFP booltest_pred_to_comparison_pred_fp(int bt) {
  switch (bt) {
  case BoolTest::eq: return Assembler::EQ_OQ;  // ordered non-signaling
  // As per JLS 15.21.1, != of NaNs is true. Thus use unordered compare.
  case BoolTest::ne: return Assembler::NEQ_UQ; // unordered non-signaling
  case BoolTest::le: return Assembler::LE_OQ;  // ordered non-signaling
  case BoolTest::ge: return Assembler::GE_OQ;  // ordered non-signaling
  case BoolTest::lt: return Assembler::LT_OQ;  // ordered non-signaling
  case BoolTest::gt: return Assembler::GT_OQ;  // ordered non-signaling
  default: ShouldNotReachHere(); return Assembler::FALSE_OS;
  }
}

// Helper methods for MachSpillCopyNode::implementation().
static int vec_mov_helper(CodeBuffer *cbuf, bool do_size, int src_lo, int dst_lo,
                          int src_hi, int dst_hi, uint ireg, outputStream* st) {
  // In 64-bit VM size calculation is very complex. Emitting instructions
  // into scratch buffer is used to get size in 64-bit VM.
  LP64_ONLY( assert(!do_size, "this method calculates size only for 32-bit VM"); )
  assert(ireg == Op_VecS || // 32bit vector
         (src_lo & 1) == 0 && (src_lo + 1) == src_hi &&
         (dst_lo & 1) == 0 && (dst_lo + 1) == dst_hi,
         "no non-adjacent vector moves" );
  if (cbuf) {
    C2_MacroAssembler _masm(cbuf);
    int offset = __ offset();
    switch (ireg) {
    case Op_VecS: // copy whole register
    case Op_VecD:
    case Op_VecX:
#ifndef _LP64
      __ movdqu(as_XMMRegister(Matcher::_regEncode[dst_lo]), as_XMMRegister(Matcher::_regEncode[src_lo]));
#else
      if ((UseAVX < 3) || VM_Version::supports_avx512vl()) {
        __ movdqu(as_XMMRegister(Matcher::_regEncode[dst_lo]), as_XMMRegister(Matcher::_regEncode[src_lo]));
      } else {
        __ vextractf32x4(as_XMMRegister(Matcher::_regEncode[dst_lo]), as_XMMRegister(Matcher::_regEncode[src_lo]), 0x0);
     }
#endif
      break;
    case Op_VecY:
#ifndef _LP64
      __ vmovdqu(as_XMMRegister(Matcher::_regEncode[dst_lo]), as_XMMRegister(Matcher::_regEncode[src_lo]));
#else
      if ((UseAVX < 3) || VM_Version::supports_avx512vl()) {
        __ vmovdqu(as_XMMRegister(Matcher::_regEncode[dst_lo]), as_XMMRegister(Matcher::_regEncode[src_lo]));
      } else {
        __ vextractf64x4(as_XMMRegister(Matcher::_regEncode[dst_lo]), as_XMMRegister(Matcher::_regEncode[src_lo]), 0x0);
     }
#endif
      break;
    case Op_VecZ:
      __ evmovdquq(as_XMMRegister(Matcher::_regEncode[dst_lo]), as_XMMRegister(Matcher::_regEncode[src_lo]), 2);
      break;
    default:
      ShouldNotReachHere();
    }
    int size = __ offset() - offset;
#ifdef ASSERT
    // VEX_2bytes prefix is used if UseAVX > 0, so it takes the same 2 bytes as SIMD prefix.
    assert(!do_size || size == 4, "incorrect size calculattion");
#endif
    return size;
#ifndef PRODUCT
  } else if (!do_size) {
    switch (ireg) {
    case Op_VecS:
    case Op_VecD:
    case Op_VecX:
      st->print("movdqu  %s,%s\t# spill",Matcher::regName[dst_lo],Matcher::regName[src_lo]);
      break;
    case Op_VecY:
    case Op_VecZ:
      st->print("vmovdqu %s,%s\t# spill",Matcher::regName[dst_lo],Matcher::regName[src_lo]);
      break;
    default:
      ShouldNotReachHere();
    }
#endif
  }
  // VEX_2bytes prefix is used if UseAVX > 0, and it takes the same 2 bytes as SIMD prefix.
  return (UseAVX > 2) ? 6 : 4;
}

int vec_spill_helper(CodeBuffer *cbuf, bool do_size, bool is_load,
                     int stack_offset, int reg, uint ireg, outputStream* st) {
  // In 64-bit VM size calculation is very complex. Emitting instructions
  // into scratch buffer is used to get size in 64-bit VM.
  LP64_ONLY( assert(!do_size, "this method calculates size only for 32-bit VM"); )
  if (cbuf) {
    C2_MacroAssembler _masm(cbuf);
    int offset = __ offset();
    if (is_load) {
      switch (ireg) {
      case Op_VecS:
        __ movdl(as_XMMRegister(Matcher::_regEncode[reg]), Address(rsp, stack_offset));
        break;
      case Op_VecD:
        __ movq(as_XMMRegister(Matcher::_regEncode[reg]), Address(rsp, stack_offset));
        break;
      case Op_VecX:
#ifndef _LP64
        __ movdqu(as_XMMRegister(Matcher::_regEncode[reg]), Address(rsp, stack_offset));
#else
        if ((UseAVX < 3) || VM_Version::supports_avx512vl()) {
          __ movdqu(as_XMMRegister(Matcher::_regEncode[reg]), Address(rsp, stack_offset));
        } else {
          __ vpxor(as_XMMRegister(Matcher::_regEncode[reg]), as_XMMRegister(Matcher::_regEncode[reg]), as_XMMRegister(Matcher::_regEncode[reg]), 2);
          __ vinsertf32x4(as_XMMRegister(Matcher::_regEncode[reg]), as_XMMRegister(Matcher::_regEncode[reg]), Address(rsp, stack_offset),0x0);
        }
#endif
        break;
      case Op_VecY:
#ifndef _LP64
        __ vmovdqu(as_XMMRegister(Matcher::_regEncode[reg]), Address(rsp, stack_offset));
#else
        if ((UseAVX < 3) || VM_Version::supports_avx512vl()) {
          __ vmovdqu(as_XMMRegister(Matcher::_regEncode[reg]), Address(rsp, stack_offset));
        } else {
          __ vpxor(as_XMMRegister(Matcher::_regEncode[reg]), as_XMMRegister(Matcher::_regEncode[reg]), as_XMMRegister(Matcher::_regEncode[reg]), 2);
          __ vinsertf64x4(as_XMMRegister(Matcher::_regEncode[reg]), as_XMMRegister(Matcher::_regEncode[reg]), Address(rsp, stack_offset),0x0);
        }
#endif
        break;
      case Op_VecZ:
        __ evmovdquq(as_XMMRegister(Matcher::_regEncode[reg]), Address(rsp, stack_offset), 2);
        break;
      default:
        ShouldNotReachHere();
      }
    } else { // store
      switch (ireg) {
      case Op_VecS:
        __ movdl(Address(rsp, stack_offset), as_XMMRegister(Matcher::_regEncode[reg]));
        break;
      case Op_VecD:
        __ movq(Address(rsp, stack_offset), as_XMMRegister(Matcher::_regEncode[reg]));
        break;
      case Op_VecX:
#ifndef _LP64
        __ movdqu(Address(rsp, stack_offset), as_XMMRegister(Matcher::_regEncode[reg]));
#else
        if ((UseAVX < 3) || VM_Version::supports_avx512vl()) {
          __ movdqu(Address(rsp, stack_offset), as_XMMRegister(Matcher::_regEncode[reg]));
        }
        else {
          __ vextractf32x4(Address(rsp, stack_offset), as_XMMRegister(Matcher::_regEncode[reg]), 0x0);
        }
#endif
        break;
      case Op_VecY:
#ifndef _LP64
        __ vmovdqu(Address(rsp, stack_offset), as_XMMRegister(Matcher::_regEncode[reg]));
#else
        if ((UseAVX < 3) || VM_Version::supports_avx512vl()) {
          __ vmovdqu(Address(rsp, stack_offset), as_XMMRegister(Matcher::_regEncode[reg]));
        }
        else {
          __ vextractf64x4(Address(rsp, stack_offset), as_XMMRegister(Matcher::_regEncode[reg]), 0x0);
        }
#endif
        break;
      case Op_VecZ:
        __ evmovdquq(Address(rsp, stack_offset), as_XMMRegister(Matcher::_regEncode[reg]), 2);
        break;
      default:
        ShouldNotReachHere();
      }
    }
    int size = __ offset() - offset;
#ifdef ASSERT
    int offset_size = (stack_offset == 0) ? 0 : ((stack_offset < 0x80) ? 1 : (UseAVX > 2) ? 6 : 4);
    // VEX_2bytes prefix is used if UseAVX > 0, so it takes the same 2 bytes as SIMD prefix.
    assert(!do_size || size == (5+offset_size), "incorrect size calculattion");
#endif
    return size;
#ifndef PRODUCT
  } else if (!do_size) {
    if (is_load) {
      switch (ireg) {
      case Op_VecS:
        st->print("movd    %s,[rsp + %d]\t# spill", Matcher::regName[reg], stack_offset);
        break;
      case Op_VecD:
        st->print("movq    %s,[rsp + %d]\t# spill", Matcher::regName[reg], stack_offset);
        break;
       case Op_VecX:
        st->print("movdqu  %s,[rsp + %d]\t# spill", Matcher::regName[reg], stack_offset);
        break;
      case Op_VecY:
      case Op_VecZ:
        st->print("vmovdqu %s,[rsp + %d]\t# spill", Matcher::regName[reg], stack_offset);
        break;
      default:
        ShouldNotReachHere();
      }
    } else { // store
      switch (ireg) {
      case Op_VecS:
        st->print("movd    [rsp + %d],%s\t# spill", stack_offset, Matcher::regName[reg]);
        break;
      case Op_VecD:
        st->print("movq    [rsp + %d],%s\t# spill", stack_offset, Matcher::regName[reg]);
        break;
       case Op_VecX:
        st->print("movdqu  [rsp + %d],%s\t# spill", stack_offset, Matcher::regName[reg]);
        break;
      case Op_VecY:
      case Op_VecZ:
        st->print("vmovdqu [rsp + %d],%s\t# spill", stack_offset, Matcher::regName[reg]);
        break;
      default:
        ShouldNotReachHere();
      }
    }
#endif
  }
  bool is_single_byte = false;
  int vec_len = 0;
  if ((UseAVX > 2) && (stack_offset != 0)) {
    int tuple_type = Assembler::EVEX_FVM;
    int input_size = Assembler::EVEX_32bit;
    switch (ireg) {
    case Op_VecS:
      tuple_type = Assembler::EVEX_T1S;
      break;
    case Op_VecD:
      tuple_type = Assembler::EVEX_T1S;
      input_size = Assembler::EVEX_64bit;
      break;
    case Op_VecX:
      break;
    case Op_VecY:
      vec_len = 1;
      break;
    case Op_VecZ:
      vec_len = 2;
      break;
    }
    is_single_byte = Assembler::query_compressed_disp_byte(stack_offset, true, vec_len, tuple_type, input_size, 0);
  }
  int offset_size = 0;
  int size = 5;
  if (UseAVX > 2 ) {
    if (VM_Version::supports_avx512novl() && (vec_len == 2)) {
      offset_size = (stack_offset == 0) ? 0 : ((is_single_byte) ? 1 : 4);
      size += 2; // Need an additional two bytes for EVEX encoding
    } else if (VM_Version::supports_avx512novl() && (vec_len < 2)) {
      offset_size = (stack_offset == 0) ? 0 : ((stack_offset <= 127) ? 1 : 4);
    } else {
      offset_size = (stack_offset == 0) ? 0 : ((is_single_byte) ? 1 : 4);
      size += 2; // Need an additional two bytes for EVEX encodding
    }
  } else {
    offset_size = (stack_offset == 0) ? 0 : ((stack_offset <= 127) ? 1 : 4);
  }
  // VEX_2bytes prefix is used if UseAVX > 0, so it takes the same 2 bytes as SIMD prefix.
  return size+offset_size;
}

static inline jint replicate4_imm(int con, int width) {
  // Load a constant of "width" (in bytes) and replicate it to fill 32bit.
  assert(width == 1 || width == 2, "only byte or short types here");
  int bit_width = width * 8;
  jint val = con;
  val &= (1 << bit_width) - 1;  // mask off sign bits
  while(bit_width < 32) {
    val |= (val << bit_width);
    bit_width <<= 1;
  }
  return val;
}

static inline jlong replicate8_imm(int con, int width) {
  // Load a constant of "width" (in bytes) and replicate it to fill 64bit.
  assert(width == 1 || width == 2 || width == 4, "only byte, short or int types here");
  int bit_width = width * 8;
  jlong val = con;
  val &= (((jlong) 1) << bit_width) - 1;  // mask off sign bits
  while(bit_width < 64) {
    val |= (val << bit_width);
    bit_width <<= 1;
  }
  return val;
}

#ifndef PRODUCT
  void MachNopNode::format(PhaseRegAlloc*, outputStream* st) const {
    st->print("nop \t# %d bytes pad for loops and calls", _count);
  }
#endif

  void MachNopNode::emit(CodeBuffer &cbuf, PhaseRegAlloc*) const {
    C2_MacroAssembler _masm(&cbuf);
    __ nop(_count);
  }

  uint MachNopNode::size(PhaseRegAlloc*) const {
    return _count;
  }

#ifndef PRODUCT
  void MachBreakpointNode::format(PhaseRegAlloc*, outputStream* st) const {
    st->print("# breakpoint");
  }
#endif

  void MachBreakpointNode::emit(CodeBuffer &cbuf, PhaseRegAlloc* ra_) const {
    C2_MacroAssembler _masm(&cbuf);
    __ int3();
  }

  uint MachBreakpointNode::size(PhaseRegAlloc* ra_) const {
    return MachNode::size(ra_);
  }

%}

encode %{

  enc_class call_epilog %{
    if (VerifyStackAtCalls) {
      // Check that stack depth is unchanged: find majik cookie on stack
      int framesize = ra_->reg2offset_unchecked(OptoReg::add(ra_->_matcher._old_SP, -3*VMRegImpl::slots_per_word));
      C2_MacroAssembler _masm(&cbuf);
      Label L;
      __ cmpptr(Address(rsp, framesize), (int32_t)0xbadb100d);
      __ jccb(Assembler::equal, L);
      // Die if stack mismatch
      __ int3();
      __ bind(L);
    }
  %}

%}

// Operands for bound floating pointer register arguments
operand rxmm0() %{
  constraint(ALLOC_IN_RC(xmm0_reg));
  match(VecX);
  format%{%}
  interface(REG_INTER);
%}

//----------OPERANDS-----------------------------------------------------------
// Operand definitions must precede instruction definitions for correct parsing
// in the ADLC because operands constitute user defined types which are used in
// instruction definitions.

// Vectors

// Dummy generic vector class. Should be used for all vector operands.
// Replaced with vec[SDXYZ] during post-selection pass.
operand vec() %{
  constraint(ALLOC_IN_RC(dynamic));
  match(VecX);
  match(VecY);
  match(VecZ);
  match(VecS);
  match(VecD);

  format %{ %}
  interface(REG_INTER);
%}

// Dummy generic legacy vector class. Should be used for all legacy vector operands.
// Replaced with legVec[SDXYZ] during post-selection cleanup.
// Note: legacy register class is used to avoid extra (unneeded in 32-bit VM)
// runtime code generation via reg_class_dynamic.
operand legVec() %{
  constraint(ALLOC_IN_RC(dynamic));
  match(VecX);
  match(VecY);
  match(VecZ);
  match(VecS);
  match(VecD);

  format %{ %}
  interface(REG_INTER);
%}

// Replaces vec during post-selection cleanup. See above.
operand vecS() %{
  constraint(ALLOC_IN_RC(vectors_reg_vlbwdq));
  match(VecS);

  format %{ %}
  interface(REG_INTER);
%}

// Replaces legVec during post-selection cleanup. See above.
operand legVecS() %{
  constraint(ALLOC_IN_RC(vectors_reg_legacy));
  match(VecS);

  format %{ %}
  interface(REG_INTER);
%}

// Replaces vec during post-selection cleanup. See above.
operand vecD() %{
  constraint(ALLOC_IN_RC(vectord_reg_vlbwdq));
  match(VecD);

  format %{ %}
  interface(REG_INTER);
%}

// Replaces legVec during post-selection cleanup. See above.
operand legVecD() %{
  constraint(ALLOC_IN_RC(vectord_reg_legacy));
  match(VecD);

  format %{ %}
  interface(REG_INTER);
%}

// Replaces vec during post-selection cleanup. See above.
operand vecX() %{
  constraint(ALLOC_IN_RC(vectorx_reg_vlbwdq));
  match(VecX);

  format %{ %}
  interface(REG_INTER);
%}

// Replaces legVec during post-selection cleanup. See above.
operand legVecX() %{
  constraint(ALLOC_IN_RC(vectorx_reg_legacy));
  match(VecX);

  format %{ %}
  interface(REG_INTER);
%}

// Replaces vec during post-selection cleanup. See above.
operand vecY() %{
  constraint(ALLOC_IN_RC(vectory_reg_vlbwdq));
  match(VecY);

  format %{ %}
  interface(REG_INTER);
%}

// Replaces legVec during post-selection cleanup. See above.
operand legVecY() %{
  constraint(ALLOC_IN_RC(vectory_reg_legacy));
  match(VecY);

  format %{ %}
  interface(REG_INTER);
%}

// Replaces vec during post-selection cleanup. See above.
operand vecZ() %{
  constraint(ALLOC_IN_RC(vectorz_reg));
  match(VecZ);

  format %{ %}
  interface(REG_INTER);
%}

// Replaces legVec during post-selection cleanup. See above.
operand legVecZ() %{
  constraint(ALLOC_IN_RC(vectorz_reg_legacy));
  match(VecZ);

  format %{ %}
  interface(REG_INTER);
%}

// Comparison Code for FP conditional move
operand cmpOp_vcmppd() %{
  match(Bool);

  predicate(n->as_Bool()->_test._test != BoolTest::overflow &&
            n->as_Bool()->_test._test != BoolTest::no_overflow);
  format %{ "" %}
  interface(COND_INTER) %{
    equal        (0x0, "eq");
    less         (0x1, "lt");
    less_equal   (0x2, "le");
    not_equal    (0xC, "ne");
    greater_equal(0xD, "ge");
    greater      (0xE, "gt");
    //TODO cannot compile (adlc breaks) without two next lines with error:
    // x86_64.ad(13987) Syntax Error: :In operand cmpOp_vcmppd: Do not support this encode constant: ' %{
    // equal' for overflow.
    overflow     (0x20, "o");  // not really supported by the instruction
    no_overflow  (0x21, "no"); // not really supported by the instruction
  %}
%}


// INSTRUCTIONS -- Platform independent definitions (same for 32- and 64-bit)

// ============================================================================

instruct ShouldNotReachHere() %{
  match(Halt);
  format %{ "ud2\t# ShouldNotReachHere" %}
  ins_encode %{
    __ stop(_halt_reason);
  %}
  ins_pipe(pipe_slow);
%}

// =================================EVEX special===============================

instruct setMask(rRegI dst, rRegI src) %{
  predicate(Matcher::has_predicated_vectors());
  match(Set dst (SetVectMaskI  src));
  effect(TEMP dst);
  format %{ "setvectmask   $dst, $src" %}
  ins_encode %{
    __ setvectmask($dst$$Register, $src$$Register);
  %}
  ins_pipe(pipe_slow);
%}

// ============================================================================

instruct addF_reg(regF dst, regF src) %{
  predicate((UseSSE>=1) && (UseAVX == 0));
  match(Set dst (AddF dst src));

  format %{ "addss   $dst, $src" %}
  ins_cost(150);
  ins_encode %{
    __ addss($dst$$XMMRegister, $src$$XMMRegister);
  %}
  ins_pipe(pipe_slow);
%}

instruct addF_mem(regF dst, memory src) %{
  predicate((UseSSE>=1) && (UseAVX == 0));
  match(Set dst (AddF dst (LoadF src)));

  format %{ "addss   $dst, $src" %}
  ins_cost(150);
  ins_encode %{
    __ addss($dst$$XMMRegister, $src$$Address);
  %}
  ins_pipe(pipe_slow);
%}

instruct addF_imm(regF dst, immF con) %{
  predicate((UseSSE>=1) && (UseAVX == 0));
  match(Set dst (AddF dst con));
  format %{ "addss   $dst, [$constantaddress]\t# load from constant table: float=$con" %}
  ins_cost(150);
  ins_encode %{
    __ addss($dst$$XMMRegister, $constantaddress($con));
  %}
  ins_pipe(pipe_slow);
%}

instruct addF_reg_reg(regF dst, regF src1, regF src2) %{
  predicate(UseAVX > 0);
  match(Set dst (AddF src1 src2));

  format %{ "vaddss  $dst, $src1, $src2" %}
  ins_cost(150);
  ins_encode %{
    __ vaddss($dst$$XMMRegister, $src1$$XMMRegister, $src2$$XMMRegister);
  %}
  ins_pipe(pipe_slow);
%}

instruct addF_reg_mem(regF dst, regF src1, memory src2) %{
  predicate(UseAVX > 0);
  match(Set dst (AddF src1 (LoadF src2)));

  format %{ "vaddss  $dst, $src1, $src2" %}
  ins_cost(150);
  ins_encode %{
    __ vaddss($dst$$XMMRegister, $src1$$XMMRegister, $src2$$Address);
  %}
  ins_pipe(pipe_slow);
%}

instruct addF_reg_imm(regF dst, regF src, immF con) %{
  predicate(UseAVX > 0);
  match(Set dst (AddF src con));

  format %{ "vaddss  $dst, $src, [$constantaddress]\t# load from constant table: float=$con" %}
  ins_cost(150);
  ins_encode %{
    __ vaddss($dst$$XMMRegister, $src$$XMMRegister, $constantaddress($con));
  %}
  ins_pipe(pipe_slow);
%}

instruct addD_reg(regD dst, regD src) %{
  predicate((UseSSE>=2) && (UseAVX == 0));
  match(Set dst (AddD dst src));

  format %{ "addsd   $dst, $src" %}
  ins_cost(150);
  ins_encode %{
    __ addsd($dst$$XMMRegister, $src$$XMMRegister);
  %}
  ins_pipe(pipe_slow);
%}

instruct addD_mem(regD dst, memory src) %{
  predicate((UseSSE>=2) && (UseAVX == 0));
  match(Set dst (AddD dst (LoadD src)));

  format %{ "addsd   $dst, $src" %}
  ins_cost(150);
  ins_encode %{
    __ addsd($dst$$XMMRegister, $src$$Address);
  %}
  ins_pipe(pipe_slow);
%}

instruct addD_imm(regD dst, immD con) %{
  predicate((UseSSE>=2) && (UseAVX == 0));
  match(Set dst (AddD dst con));
  format %{ "addsd   $dst, [$constantaddress]\t# load from constant table: double=$con" %}
  ins_cost(150);
  ins_encode %{
    __ addsd($dst$$XMMRegister, $constantaddress($con));
  %}
  ins_pipe(pipe_slow);
%}

instruct addD_reg_reg(regD dst, regD src1, regD src2) %{
  predicate(UseAVX > 0);
  match(Set dst (AddD src1 src2));

  format %{ "vaddsd  $dst, $src1, $src2" %}
  ins_cost(150);
  ins_encode %{
    __ vaddsd($dst$$XMMRegister, $src1$$XMMRegister, $src2$$XMMRegister);
  %}
  ins_pipe(pipe_slow);
%}

instruct addD_reg_mem(regD dst, regD src1, memory src2) %{
  predicate(UseAVX > 0);
  match(Set dst (AddD src1 (LoadD src2)));

  format %{ "vaddsd  $dst, $src1, $src2" %}
  ins_cost(150);
  ins_encode %{
    __ vaddsd($dst$$XMMRegister, $src1$$XMMRegister, $src2$$Address);
  %}
  ins_pipe(pipe_slow);
%}

instruct addD_reg_imm(regD dst, regD src, immD con) %{
  predicate(UseAVX > 0);
  match(Set dst (AddD src con));

  format %{ "vaddsd  $dst, $src, [$constantaddress]\t# load from constant table: double=$con" %}
  ins_cost(150);
  ins_encode %{
    __ vaddsd($dst$$XMMRegister, $src$$XMMRegister, $constantaddress($con));
  %}
  ins_pipe(pipe_slow);
%}

instruct subF_reg(regF dst, regF src) %{
  predicate((UseSSE>=1) && (UseAVX == 0));
  match(Set dst (SubF dst src));

  format %{ "subss   $dst, $src" %}
  ins_cost(150);
  ins_encode %{
    __ subss($dst$$XMMRegister, $src$$XMMRegister);
  %}
  ins_pipe(pipe_slow);
%}

instruct subF_mem(regF dst, memory src) %{
  predicate((UseSSE>=1) && (UseAVX == 0));
  match(Set dst (SubF dst (LoadF src)));

  format %{ "subss   $dst, $src" %}
  ins_cost(150);
  ins_encode %{
    __ subss($dst$$XMMRegister, $src$$Address);
  %}
  ins_pipe(pipe_slow);
%}

instruct subF_imm(regF dst, immF con) %{
  predicate((UseSSE>=1) && (UseAVX == 0));
  match(Set dst (SubF dst con));
  format %{ "subss   $dst, [$constantaddress]\t# load from constant table: float=$con" %}
  ins_cost(150);
  ins_encode %{
    __ subss($dst$$XMMRegister, $constantaddress($con));
  %}
  ins_pipe(pipe_slow);
%}

instruct subF_reg_reg(regF dst, regF src1, regF src2) %{
  predicate(UseAVX > 0);
  match(Set dst (SubF src1 src2));

  format %{ "vsubss  $dst, $src1, $src2" %}
  ins_cost(150);
  ins_encode %{
    __ vsubss($dst$$XMMRegister, $src1$$XMMRegister, $src2$$XMMRegister);
  %}
  ins_pipe(pipe_slow);
%}

instruct subF_reg_mem(regF dst, regF src1, memory src2) %{
  predicate(UseAVX > 0);
  match(Set dst (SubF src1 (LoadF src2)));

  format %{ "vsubss  $dst, $src1, $src2" %}
  ins_cost(150);
  ins_encode %{
    __ vsubss($dst$$XMMRegister, $src1$$XMMRegister, $src2$$Address);
  %}
  ins_pipe(pipe_slow);
%}

instruct subF_reg_imm(regF dst, regF src, immF con) %{
  predicate(UseAVX > 0);
  match(Set dst (SubF src con));

  format %{ "vsubss  $dst, $src, [$constantaddress]\t# load from constant table: float=$con" %}
  ins_cost(150);
  ins_encode %{
    __ vsubss($dst$$XMMRegister, $src$$XMMRegister, $constantaddress($con));
  %}
  ins_pipe(pipe_slow);
%}

instruct subD_reg(regD dst, regD src) %{
  predicate((UseSSE>=2) && (UseAVX == 0));
  match(Set dst (SubD dst src));

  format %{ "subsd   $dst, $src" %}
  ins_cost(150);
  ins_encode %{
    __ subsd($dst$$XMMRegister, $src$$XMMRegister);
  %}
  ins_pipe(pipe_slow);
%}

instruct subD_mem(regD dst, memory src) %{
  predicate((UseSSE>=2) && (UseAVX == 0));
  match(Set dst (SubD dst (LoadD src)));

  format %{ "subsd   $dst, $src" %}
  ins_cost(150);
  ins_encode %{
    __ subsd($dst$$XMMRegister, $src$$Address);
  %}
  ins_pipe(pipe_slow);
%}

instruct subD_imm(regD dst, immD con) %{
  predicate((UseSSE>=2) && (UseAVX == 0));
  match(Set dst (SubD dst con));
  format %{ "subsd   $dst, [$constantaddress]\t# load from constant table: double=$con" %}
  ins_cost(150);
  ins_encode %{
    __ subsd($dst$$XMMRegister, $constantaddress($con));
  %}
  ins_pipe(pipe_slow);
%}

instruct subD_reg_reg(regD dst, regD src1, regD src2) %{
  predicate(UseAVX > 0);
  match(Set dst (SubD src1 src2));

  format %{ "vsubsd  $dst, $src1, $src2" %}
  ins_cost(150);
  ins_encode %{
    __ vsubsd($dst$$XMMRegister, $src1$$XMMRegister, $src2$$XMMRegister);
  %}
  ins_pipe(pipe_slow);
%}

instruct subD_reg_mem(regD dst, regD src1, memory src2) %{
  predicate(UseAVX > 0);
  match(Set dst (SubD src1 (LoadD src2)));

  format %{ "vsubsd  $dst, $src1, $src2" %}
  ins_cost(150);
  ins_encode %{
    __ vsubsd($dst$$XMMRegister, $src1$$XMMRegister, $src2$$Address);
  %}
  ins_pipe(pipe_slow);
%}

instruct subD_reg_imm(regD dst, regD src, immD con) %{
  predicate(UseAVX > 0);
  match(Set dst (SubD src con));

  format %{ "vsubsd  $dst, $src, [$constantaddress]\t# load from constant table: double=$con" %}
  ins_cost(150);
  ins_encode %{
    __ vsubsd($dst$$XMMRegister, $src$$XMMRegister, $constantaddress($con));
  %}
  ins_pipe(pipe_slow);
%}

instruct mulF_reg(regF dst, regF src) %{
  predicate((UseSSE>=1) && (UseAVX == 0));
  match(Set dst (MulF dst src));

  format %{ "mulss   $dst, $src" %}
  ins_cost(150);
  ins_encode %{
    __ mulss($dst$$XMMRegister, $src$$XMMRegister);
  %}
  ins_pipe(pipe_slow);
%}

instruct mulF_mem(regF dst, memory src) %{
  predicate((UseSSE>=1) && (UseAVX == 0));
  match(Set dst (MulF dst (LoadF src)));

  format %{ "mulss   $dst, $src" %}
  ins_cost(150);
  ins_encode %{
    __ mulss($dst$$XMMRegister, $src$$Address);
  %}
  ins_pipe(pipe_slow);
%}

instruct mulF_imm(regF dst, immF con) %{
  predicate((UseSSE>=1) && (UseAVX == 0));
  match(Set dst (MulF dst con));
  format %{ "mulss   $dst, [$constantaddress]\t# load from constant table: float=$con" %}
  ins_cost(150);
  ins_encode %{
    __ mulss($dst$$XMMRegister, $constantaddress($con));
  %}
  ins_pipe(pipe_slow);
%}

instruct mulF_reg_reg(regF dst, regF src1, regF src2) %{
  predicate(UseAVX > 0);
  match(Set dst (MulF src1 src2));

  format %{ "vmulss  $dst, $src1, $src2" %}
  ins_cost(150);
  ins_encode %{
    __ vmulss($dst$$XMMRegister, $src1$$XMMRegister, $src2$$XMMRegister);
  %}
  ins_pipe(pipe_slow);
%}

instruct mulF_reg_mem(regF dst, regF src1, memory src2) %{
  predicate(UseAVX > 0);
  match(Set dst (MulF src1 (LoadF src2)));

  format %{ "vmulss  $dst, $src1, $src2" %}
  ins_cost(150);
  ins_encode %{
    __ vmulss($dst$$XMMRegister, $src1$$XMMRegister, $src2$$Address);
  %}
  ins_pipe(pipe_slow);
%}

instruct mulF_reg_imm(regF dst, regF src, immF con) %{
  predicate(UseAVX > 0);
  match(Set dst (MulF src con));

  format %{ "vmulss  $dst, $src, [$constantaddress]\t# load from constant table: float=$con" %}
  ins_cost(150);
  ins_encode %{
    __ vmulss($dst$$XMMRegister, $src$$XMMRegister, $constantaddress($con));
  %}
  ins_pipe(pipe_slow);
%}

instruct mulD_reg(regD dst, regD src) %{
  predicate((UseSSE>=2) && (UseAVX == 0));
  match(Set dst (MulD dst src));

  format %{ "mulsd   $dst, $src" %}
  ins_cost(150);
  ins_encode %{
    __ mulsd($dst$$XMMRegister, $src$$XMMRegister);
  %}
  ins_pipe(pipe_slow);
%}

instruct mulD_mem(regD dst, memory src) %{
  predicate((UseSSE>=2) && (UseAVX == 0));
  match(Set dst (MulD dst (LoadD src)));

  format %{ "mulsd   $dst, $src" %}
  ins_cost(150);
  ins_encode %{
    __ mulsd($dst$$XMMRegister, $src$$Address);
  %}
  ins_pipe(pipe_slow);
%}

instruct mulD_imm(regD dst, immD con) %{
  predicate((UseSSE>=2) && (UseAVX == 0));
  match(Set dst (MulD dst con));
  format %{ "mulsd   $dst, [$constantaddress]\t# load from constant table: double=$con" %}
  ins_cost(150);
  ins_encode %{
    __ mulsd($dst$$XMMRegister, $constantaddress($con));
  %}
  ins_pipe(pipe_slow);
%}

instruct mulD_reg_reg(regD dst, regD src1, regD src2) %{
  predicate(UseAVX > 0);
  match(Set dst (MulD src1 src2));

  format %{ "vmulsd  $dst, $src1, $src2" %}
  ins_cost(150);
  ins_encode %{
    __ vmulsd($dst$$XMMRegister, $src1$$XMMRegister, $src2$$XMMRegister);
  %}
  ins_pipe(pipe_slow);
%}

instruct mulD_reg_mem(regD dst, regD src1, memory src2) %{
  predicate(UseAVX > 0);
  match(Set dst (MulD src1 (LoadD src2)));

  format %{ "vmulsd  $dst, $src1, $src2" %}
  ins_cost(150);
  ins_encode %{
    __ vmulsd($dst$$XMMRegister, $src1$$XMMRegister, $src2$$Address);
  %}
  ins_pipe(pipe_slow);
%}

instruct mulD_reg_imm(regD dst, regD src, immD con) %{
  predicate(UseAVX > 0);
  match(Set dst (MulD src con));

  format %{ "vmulsd  $dst, $src, [$constantaddress]\t# load from constant table: double=$con" %}
  ins_cost(150);
  ins_encode %{
    __ vmulsd($dst$$XMMRegister, $src$$XMMRegister, $constantaddress($con));
  %}
  ins_pipe(pipe_slow);
%}

instruct divF_reg(regF dst, regF src) %{
  predicate((UseSSE>=1) && (UseAVX == 0));
  match(Set dst (DivF dst src));

  format %{ "divss   $dst, $src" %}
  ins_cost(150);
  ins_encode %{
    __ divss($dst$$XMMRegister, $src$$XMMRegister);
  %}
  ins_pipe(pipe_slow);
%}

instruct divF_mem(regF dst, memory src) %{
  predicate((UseSSE>=1) && (UseAVX == 0));
  match(Set dst (DivF dst (LoadF src)));

  format %{ "divss   $dst, $src" %}
  ins_cost(150);
  ins_encode %{
    __ divss($dst$$XMMRegister, $src$$Address);
  %}
  ins_pipe(pipe_slow);
%}

instruct divF_imm(regF dst, immF con) %{
  predicate((UseSSE>=1) && (UseAVX == 0));
  match(Set dst (DivF dst con));
  format %{ "divss   $dst, [$constantaddress]\t# load from constant table: float=$con" %}
  ins_cost(150);
  ins_encode %{
    __ divss($dst$$XMMRegister, $constantaddress($con));
  %}
  ins_pipe(pipe_slow);
%}

instruct divF_reg_reg(regF dst, regF src1, regF src2) %{
  predicate(UseAVX > 0);
  match(Set dst (DivF src1 src2));

  format %{ "vdivss  $dst, $src1, $src2" %}
  ins_cost(150);
  ins_encode %{
    __ vdivss($dst$$XMMRegister, $src1$$XMMRegister, $src2$$XMMRegister);
  %}
  ins_pipe(pipe_slow);
%}

instruct divF_reg_mem(regF dst, regF src1, memory src2) %{
  predicate(UseAVX > 0);
  match(Set dst (DivF src1 (LoadF src2)));

  format %{ "vdivss  $dst, $src1, $src2" %}
  ins_cost(150);
  ins_encode %{
    __ vdivss($dst$$XMMRegister, $src1$$XMMRegister, $src2$$Address);
  %}
  ins_pipe(pipe_slow);
%}

instruct divF_reg_imm(regF dst, regF src, immF con) %{
  predicate(UseAVX > 0);
  match(Set dst (DivF src con));

  format %{ "vdivss  $dst, $src, [$constantaddress]\t# load from constant table: float=$con" %}
  ins_cost(150);
  ins_encode %{
    __ vdivss($dst$$XMMRegister, $src$$XMMRegister, $constantaddress($con));
  %}
  ins_pipe(pipe_slow);
%}

instruct divD_reg(regD dst, regD src) %{
  predicate((UseSSE>=2) && (UseAVX == 0));
  match(Set dst (DivD dst src));

  format %{ "divsd   $dst, $src" %}
  ins_cost(150);
  ins_encode %{
    __ divsd($dst$$XMMRegister, $src$$XMMRegister);
  %}
  ins_pipe(pipe_slow);
%}

instruct divD_mem(regD dst, memory src) %{
  predicate((UseSSE>=2) && (UseAVX == 0));
  match(Set dst (DivD dst (LoadD src)));

  format %{ "divsd   $dst, $src" %}
  ins_cost(150);
  ins_encode %{
    __ divsd($dst$$XMMRegister, $src$$Address);
  %}
  ins_pipe(pipe_slow);
%}

instruct divD_imm(regD dst, immD con) %{
  predicate((UseSSE>=2) && (UseAVX == 0));
  match(Set dst (DivD dst con));
  format %{ "divsd   $dst, [$constantaddress]\t# load from constant table: double=$con" %}
  ins_cost(150);
  ins_encode %{
    __ divsd($dst$$XMMRegister, $constantaddress($con));
  %}
  ins_pipe(pipe_slow);
%}

instruct divD_reg_reg(regD dst, regD src1, regD src2) %{
  predicate(UseAVX > 0);
  match(Set dst (DivD src1 src2));

  format %{ "vdivsd  $dst, $src1, $src2" %}
  ins_cost(150);
  ins_encode %{
    __ vdivsd($dst$$XMMRegister, $src1$$XMMRegister, $src2$$XMMRegister);
  %}
  ins_pipe(pipe_slow);
%}

instruct divD_reg_mem(regD dst, regD src1, memory src2) %{
  predicate(UseAVX > 0);
  match(Set dst (DivD src1 (LoadD src2)));

  format %{ "vdivsd  $dst, $src1, $src2" %}
  ins_cost(150);
  ins_encode %{
    __ vdivsd($dst$$XMMRegister, $src1$$XMMRegister, $src2$$Address);
  %}
  ins_pipe(pipe_slow);
%}

instruct divD_reg_imm(regD dst, regD src, immD con) %{
  predicate(UseAVX > 0);
  match(Set dst (DivD src con));

  format %{ "vdivsd  $dst, $src, [$constantaddress]\t# load from constant table: double=$con" %}
  ins_cost(150);
  ins_encode %{
    __ vdivsd($dst$$XMMRegister, $src$$XMMRegister, $constantaddress($con));
  %}
  ins_pipe(pipe_slow);
%}

instruct absF_reg(regF dst) %{
  predicate((UseSSE>=1) && (UseAVX == 0));
  match(Set dst (AbsF dst));
  ins_cost(150);
  format %{ "andps   $dst, [0x7fffffff]\t# abs float by sign masking" %}
  ins_encode %{
    __ andps($dst$$XMMRegister, ExternalAddress(float_signmask()));
  %}
  ins_pipe(pipe_slow);
%}

instruct absF_reg_reg(vlRegF dst, vlRegF src) %{
  predicate(UseAVX > 0);
  match(Set dst (AbsF src));
  ins_cost(150);
  format %{ "vandps  $dst, $src, [0x7fffffff]\t# abs float by sign masking" %}
  ins_encode %{
    int vlen_enc = Assembler::AVX_128bit;
    __ vandps($dst$$XMMRegister, $src$$XMMRegister,
              ExternalAddress(float_signmask()), vlen_enc);
  %}
  ins_pipe(pipe_slow);
%}

instruct absD_reg(regD dst) %{
  predicate((UseSSE>=2) && (UseAVX == 0));
  match(Set dst (AbsD dst));
  ins_cost(150);
  format %{ "andpd   $dst, [0x7fffffffffffffff]\t"
            "# abs double by sign masking" %}
  ins_encode %{
    __ andpd($dst$$XMMRegister, ExternalAddress(double_signmask()));
  %}
  ins_pipe(pipe_slow);
%}

instruct absD_reg_reg(vlRegD dst, vlRegD src) %{
  predicate(UseAVX > 0);
  match(Set dst (AbsD src));
  ins_cost(150);
  format %{ "vandpd  $dst, $src, [0x7fffffffffffffff]\t"
            "# abs double by sign masking" %}
  ins_encode %{
    int vlen_enc = Assembler::AVX_128bit;
    __ vandpd($dst$$XMMRegister, $src$$XMMRegister,
              ExternalAddress(double_signmask()), vlen_enc);
  %}
  ins_pipe(pipe_slow);
%}

instruct negF_reg(regF dst) %{
  predicate((UseSSE>=1) && (UseAVX == 0));
  match(Set dst (NegF dst));
  ins_cost(150);
  format %{ "xorps   $dst, [0x80000000]\t# neg float by sign flipping" %}
  ins_encode %{
    __ xorps($dst$$XMMRegister, ExternalAddress(float_signflip()));
  %}
  ins_pipe(pipe_slow);
%}

instruct negF_reg_reg(vlRegF dst, vlRegF src) %{
  predicate(UseAVX > 0);
  match(Set dst (NegF src));
  ins_cost(150);
  format %{ "vnegatess  $dst, $src, [0x80000000]\t# neg float by sign flipping" %}
  ins_encode %{
    __ vnegatess($dst$$XMMRegister, $src$$XMMRegister,
                 ExternalAddress(float_signflip()));
  %}
  ins_pipe(pipe_slow);
%}

instruct negD_reg(regD dst) %{
  predicate((UseSSE>=2) && (UseAVX == 0));
  match(Set dst (NegD dst));
  ins_cost(150);
  format %{ "xorpd   $dst, [0x8000000000000000]\t"
            "# neg double by sign flipping" %}
  ins_encode %{
    __ xorpd($dst$$XMMRegister, ExternalAddress(double_signflip()));
  %}
  ins_pipe(pipe_slow);
%}

instruct negD_reg_reg(vlRegD dst, vlRegD src) %{
  predicate(UseAVX > 0);
  match(Set dst (NegD src));
  ins_cost(150);
  format %{ "vnegatesd  $dst, $src, [0x8000000000000000]\t"
            "# neg double by sign flipping" %}
  ins_encode %{
    __ vnegatesd($dst$$XMMRegister, $src$$XMMRegister,
                 ExternalAddress(double_signflip()));
  %}
  ins_pipe(pipe_slow);
%}

instruct sqrtF_reg(regF dst, regF src) %{
  predicate(UseSSE>=1);
  match(Set dst (SqrtF src));

  format %{ "sqrtss  $dst, $src" %}
  ins_cost(150);
  ins_encode %{
    __ sqrtss($dst$$XMMRegister, $src$$XMMRegister);
  %}
  ins_pipe(pipe_slow);
%}

instruct sqrtF_mem(regF dst, memory src) %{
  predicate(UseSSE>=1);
  match(Set dst (SqrtF (LoadF src)));

  format %{ "sqrtss  $dst, $src" %}
  ins_cost(150);
  ins_encode %{
    __ sqrtss($dst$$XMMRegister, $src$$Address);
  %}
  ins_pipe(pipe_slow);
%}

instruct sqrtF_imm(regF dst, immF con) %{
  predicate(UseSSE>=1);
  match(Set dst (SqrtF con));

  format %{ "sqrtss  $dst, [$constantaddress]\t# load from constant table: float=$con" %}
  ins_cost(150);
  ins_encode %{
    __ sqrtss($dst$$XMMRegister, $constantaddress($con));
  %}
  ins_pipe(pipe_slow);
%}

instruct sqrtD_reg(regD dst, regD src) %{
  predicate(UseSSE>=2);
  match(Set dst (SqrtD src));

  format %{ "sqrtsd  $dst, $src" %}
  ins_cost(150);
  ins_encode %{
    __ sqrtsd($dst$$XMMRegister, $src$$XMMRegister);
  %}
  ins_pipe(pipe_slow);
%}

instruct sqrtD_mem(regD dst, memory src) %{
  predicate(UseSSE>=2);
  match(Set dst (SqrtD (LoadD src)));

  format %{ "sqrtsd  $dst, $src" %}
  ins_cost(150);
  ins_encode %{
    __ sqrtsd($dst$$XMMRegister, $src$$Address);
  %}
  ins_pipe(pipe_slow);
%}

instruct sqrtD_imm(regD dst, immD con) %{
  predicate(UseSSE>=2);
  match(Set dst (SqrtD con));
  format %{ "sqrtsd  $dst, [$constantaddress]\t# load from constant table: double=$con" %}
  ins_cost(150);
  ins_encode %{
    __ sqrtsd($dst$$XMMRegister, $constantaddress($con));
  %}
  ins_pipe(pipe_slow);
%}

// ---------------------------------------- VectorReinterpret ------------------------------------

instruct reinterpret(vec dst) %{
  predicate(vector_length_in_bytes(n) == vector_length_in_bytes(n->in(1))); // dst == src
  match(Set dst (VectorReinterpret dst));
  ins_cost(125);
  format %{ "vector_reinterpret $dst\t!" %}
  ins_encode %{
    // empty
  %}
  ins_pipe( pipe_slow );
%}

instruct reinterpret_expand(vec dst, vec src, rRegP scratch) %{
  predicate(UseAVX == 0 &&
            (vector_length_in_bytes(n->in(1)) < vector_length_in_bytes(n))); // src < dst
  match(Set dst (VectorReinterpret src));
  ins_cost(125);
  effect(TEMP dst, TEMP scratch);
  format %{ "vector_reinterpret_expand $dst,$src\t! using $scratch as TEMP" %}
  ins_encode %{
    assert(vector_length_in_bytes(this)       <= 16, "required");
    assert(vector_length_in_bytes(this, $src) <=  8, "required");

    int src_vlen_in_bytes = vector_length_in_bytes(this, $src);
    if (src_vlen_in_bytes == 4) {
      __ movdqu($dst$$XMMRegister, ExternalAddress(vector_32_bit_mask()), $scratch$$Register);
    } else {
      assert(src_vlen_in_bytes == 8, "");
      __ movdqu($dst$$XMMRegister, ExternalAddress(vector_64_bit_mask()), $scratch$$Register);
    }
    __ pand($dst$$XMMRegister, $src$$XMMRegister);
  %}
  ins_pipe( pipe_slow );
%}

instruct vreinterpret_expand4(legVec dst, vec src, rRegP scratch) %{
  predicate(UseAVX > 0 &&
            (vector_length_in_bytes(n->in(1)) == 4) && // src
            (vector_length_in_bytes(n->in(1)) < vector_length_in_bytes(n))); // src < dst
  match(Set dst (VectorReinterpret src));
  ins_cost(125);
  effect(TEMP scratch);
  format %{ "vector_reinterpret_expand $dst,$src\t! using $scratch as TEMP" %}
  ins_encode %{
    __ vpand($dst$$XMMRegister, $src$$XMMRegister, ExternalAddress(vector_32_bit_mask()), 0, $scratch$$Register);
  %}
  ins_pipe( pipe_slow );
%}


instruct vreinterpret_expand(legVec dst, vec src) %{
  predicate(UseAVX > 0 &&
            (vector_length_in_bytes(n->in(1)) > 4) && // src
            (vector_length_in_bytes(n->in(1)) < vector_length_in_bytes(n))); // src < dst
  match(Set dst (VectorReinterpret src));
  ins_cost(125);
  format %{ "vector_reinterpret_expand $dst,$src\t!" %}
  ins_encode %{
    switch (vector_length_in_bytes(this, $src)) {
      case  8: __ movq   ($dst$$XMMRegister, $src$$XMMRegister); break;
      case 16: __ movdqu ($dst$$XMMRegister, $src$$XMMRegister); break;
      case 32: __ vmovdqu($dst$$XMMRegister, $src$$XMMRegister); break;
      default: ShouldNotReachHere();
    }
  %}
  ins_pipe( pipe_slow );
%}

instruct reinterpret_shrink(vec dst, legVec src) %{
  predicate(vector_length_in_bytes(n->in(1)) > vector_length_in_bytes(n)); // src > dst
  match(Set dst (VectorReinterpret src));
  ins_cost(125);
  format %{ "vector_reinterpret_shrink $dst,$src\t!" %}
  ins_encode %{
    switch (vector_length_in_bytes(this)) {
      case  4: __ movflt ($dst$$XMMRegister, $src$$XMMRegister); break;
      case  8: __ movq   ($dst$$XMMRegister, $src$$XMMRegister); break;
      case 16: __ movdqu ($dst$$XMMRegister, $src$$XMMRegister); break;
      case 32: __ vmovdqu($dst$$XMMRegister, $src$$XMMRegister); break;
      default: ShouldNotReachHere();
    }
  %}
  ins_pipe( pipe_slow );
%}

// ----------------------------------------------------------------------------------------------------

#ifdef _LP64
instruct roundD_reg(legRegD dst, legRegD src, immU8 rmode) %{
  match(Set dst (RoundDoubleMode src rmode));
  format %{ "roundsd $dst,$src" %}
  ins_cost(150);
  ins_encode %{
    assert(UseSSE >= 4, "required");
    __ roundsd($dst$$XMMRegister, $src$$XMMRegister, $rmode$$constant);
  %}
  ins_pipe(pipe_slow);
%}

instruct roundD_mem(legRegD dst, memory src, immU8 rmode) %{
  match(Set dst (RoundDoubleMode (LoadD src) rmode));
  format %{ "roundsd $dst,$src" %}
  ins_cost(150);
  ins_encode %{
    assert(UseSSE >= 4, "required");
    __ roundsd($dst$$XMMRegister, $src$$Address, $rmode$$constant);
  %}
  ins_pipe(pipe_slow);
%}

instruct roundD_imm(legRegD dst, immD con, immU8 rmode, rRegI scratch_reg) %{
  match(Set dst (RoundDoubleMode con rmode));
  effect(TEMP scratch_reg);
  format %{ "roundsd $dst,[$constantaddress]\t# load from constant table: double=$con" %}
  ins_cost(150);
  ins_encode %{
    assert(UseSSE >= 4, "required");
    __ roundsd($dst$$XMMRegister, $constantaddress($con), $rmode$$constant, $scratch_reg$$Register);
  %}
  ins_pipe(pipe_slow);
%}

instruct vroundD_reg(legVec dst, legVec src, immU8 rmode) %{
  predicate(vector_length(n) < 8);
  match(Set dst (RoundDoubleModeV src rmode));
  format %{ "vroundpd $dst,$src,$rmode\t! round packedD" %}
  ins_encode %{
    assert(UseAVX > 0, "required");
    int vlen_enc = vector_length_encoding(this);
    __ vroundpd($dst$$XMMRegister, $src$$XMMRegister, $rmode$$constant, vlen_enc);
  %}
  ins_pipe( pipe_slow );
%}

instruct vround8D_reg(vec dst, vec src, immU8 rmode) %{
  predicate(vector_length(n) == 8);
  match(Set dst (RoundDoubleModeV src rmode));
  format %{ "vrndscalepd $dst,$src,$rmode\t! round packed8D" %}
  ins_encode %{
    assert(UseAVX > 2, "required");
    __ vrndscalepd($dst$$XMMRegister, $src$$XMMRegister, $rmode$$constant, Assembler::AVX_512bit);
  %}
  ins_pipe( pipe_slow );
%}

instruct vroundD_mem(legVec dst, memory mem, immU8 rmode) %{
  predicate(vector_length(n) < 8);
  match(Set dst (RoundDoubleModeV (LoadVector mem) rmode));
  format %{ "vroundpd $dst, $mem, $rmode\t! round packedD" %}
  ins_encode %{
    assert(UseAVX > 0, "required");
    int vlen_enc = vector_length_encoding(this);
    __ vroundpd($dst$$XMMRegister, $mem$$Address, $rmode$$constant, vlen_enc);
  %}
  ins_pipe( pipe_slow );
%}

instruct vround8D_mem(vec dst, memory mem, immU8 rmode) %{
  predicate(vector_length(n) == 8);
  match(Set dst (RoundDoubleModeV (LoadVector mem) rmode));
  format %{ "vrndscalepd $dst,$mem,$rmode\t! round packed8D" %}
  ins_encode %{
    assert(UseAVX > 2, "required");
    __ vrndscalepd($dst$$XMMRegister, $mem$$Address, $rmode$$constant, Assembler::AVX_512bit);
  %}
  ins_pipe( pipe_slow );
%}
#endif // _LP64

instruct onspinwait() %{
  match(OnSpinWait);
  ins_cost(200);

  format %{
    $$template
    $$emit$$"pause\t! membar_onspinwait"
  %}
  ins_encode %{
    __ pause();
  %}
  ins_pipe(pipe_slow);
%}

// a * b + c
instruct fmaD_reg(regD a, regD b, regD c) %{
  predicate(UseFMA);
  match(Set c (FmaD  c (Binary a b)));
  format %{ "fmasd $a,$b,$c\t# $c = $a * $b + $c" %}
  ins_cost(150);
  ins_encode %{
    __ fmad($c$$XMMRegister, $a$$XMMRegister, $b$$XMMRegister, $c$$XMMRegister);
  %}
  ins_pipe( pipe_slow );
%}

// a * b + c
instruct fmaF_reg(regF a, regF b, regF c) %{
  predicate(UseFMA);
  match(Set c (FmaF  c (Binary a b)));
  format %{ "fmass $a,$b,$c\t# $c = $a * $b + $c" %}
  ins_cost(150);
  ins_encode %{
    __ fmaf($c$$XMMRegister, $a$$XMMRegister, $b$$XMMRegister, $c$$XMMRegister);
  %}
  ins_pipe( pipe_slow );
%}

// ====================VECTOR INSTRUCTIONS=====================================

// Dummy reg-to-reg vector moves. Removed during post-selection cleanup.
instruct MoveVec2Leg(legVec dst, vec src) %{
  match(Set dst src);
  format %{ "" %}
  ins_encode %{
    ShouldNotReachHere();
  %}
  ins_pipe( fpu_reg_reg );
%}

instruct MoveLeg2Vec(vec dst, legVec src) %{
  match(Set dst src);
  format %{ "" %}
  ins_encode %{
    ShouldNotReachHere();
  %}
  ins_pipe( fpu_reg_reg );
%}

// ============================================================================

// Load vectors generic operand pattern
instruct loadV(vec dst, memory mem) %{
  match(Set dst (LoadVector mem));
  ins_cost(125);
  format %{ "load_vector $dst,$mem" %}
  ins_encode %{
    switch (vector_length_in_bytes(this)) {
      case  4: __ movdl    ($dst$$XMMRegister, $mem$$Address); break;
      case  8: __ movq     ($dst$$XMMRegister, $mem$$Address); break;
      case 16: __ movdqu   ($dst$$XMMRegister, $mem$$Address); break;
      case 32: __ vmovdqu  ($dst$$XMMRegister, $mem$$Address); break;
      case 64: __ evmovdqul($dst$$XMMRegister, $mem$$Address, Assembler::AVX_512bit); break;
      default: ShouldNotReachHere();
    }
  %}
  ins_pipe( pipe_slow );
%}

// Store vectors generic operand pattern.
instruct storeV(memory mem, vec src) %{
  match(Set mem (StoreVector mem src));
  ins_cost(145);
  format %{ "store_vector $mem,$src\n\t" %}
  ins_encode %{
    switch (vector_length_in_bytes(this, $src)) {
      case  4: __ movdl    ($mem$$Address, $src$$XMMRegister); break;
      case  8: __ movq     ($mem$$Address, $src$$XMMRegister); break;
      case 16: __ movdqu   ($mem$$Address, $src$$XMMRegister); break;
      case 32: __ vmovdqu  ($mem$$Address, $src$$XMMRegister); break;
      case 64: __ evmovdqul($mem$$Address, $src$$XMMRegister, Assembler::AVX_512bit); break;
      default: ShouldNotReachHere();
    }
  %}
  ins_pipe( pipe_slow );
%}

// ---------------------------------------- Gather ------------------------------------

// Gather INT, LONG, FLOAT, DOUBLE

instruct gather(legVec dst, memory mem, legVec idx, rRegP tmp, legVec mask) %{
  predicate(vector_length_in_bytes(n) <= 32);
  match(Set dst (LoadVectorGather mem idx));
  effect(TEMP dst, TEMP tmp, TEMP mask);
  format %{ "load_vector_gather $dst, $mem, $idx\t! using $tmp and $mask as TEMP" %}
  ins_encode %{
    assert(UseAVX >= 2, "sanity");

    int vlen_enc = vector_length_encoding(this);
    BasicType elem_bt = vector_element_basic_type(this);

    assert(vector_length_in_bytes(this) >= 16, "sanity");
    assert(!is_subword_type(elem_bt), "sanity"); // T_INT, T_LONG, T_FLOAT, T_DOUBLE

    if (vlen_enc == Assembler::AVX_128bit) {
      __ movdqu($mask$$XMMRegister, ExternalAddress(vector_all_bits_set()));
    } else {
      __ vmovdqu($mask$$XMMRegister, ExternalAddress(vector_all_bits_set()));
    }
    __ lea($tmp$$Register, $mem$$Address);
    __ vgather(elem_bt, $dst$$XMMRegister, $tmp$$Register, $idx$$XMMRegister, $mask$$XMMRegister, vlen_enc);
  %}
  ins_pipe( pipe_slow );
%}

instruct evgather(vec dst, memory mem, vec idx, rRegP tmp) %{
  predicate(vector_length_in_bytes(n) == 64);
  match(Set dst (LoadVectorGather mem idx));
  effect(TEMP dst, TEMP tmp);
  format %{ "load_vector_gather $dst, $mem, $idx\t! using $tmp and k2 as TEMP" %}
  ins_encode %{
    assert(UseAVX > 2, "sanity");

    int vlen_enc = vector_length_encoding(this);
    BasicType elem_bt = vector_element_basic_type(this);

    assert(!is_subword_type(elem_bt), "sanity"); // T_INT, T_LONG, T_FLOAT, T_DOUBLE

    KRegister ktmp = k2;
    __ kmovwl(k2, ExternalAddress(vector_all_bits_set()), $tmp$$Register);
    __ lea($tmp$$Register, $mem$$Address);
    __ evgather(elem_bt, $dst$$XMMRegister, ktmp, $tmp$$Register, $idx$$XMMRegister, vlen_enc);
  %}
  ins_pipe( pipe_slow );
%}

// ====================Scatter=======================================

// Scatter INT, LONG, FLOAT, DOUBLE

instruct scatter(memory mem, vec src, vec idx, rRegP tmp) %{
  match(Set mem (StoreVectorScatter mem (Binary src idx)));
  effect(TEMP tmp);
  format %{ "store_vector_scatter $mem, $idx, $src\t! using k2 and $tmp as TEMP" %}
  ins_encode %{
    assert(UseAVX > 2, "sanity");

    int vlen_enc = vector_length_encoding(this, $src);
    BasicType elem_bt = vector_element_basic_type(this, $src);

    assert(vector_length_in_bytes(this, $src) >= 16, "sanity");
    assert(!is_subword_type(elem_bt), "sanity"); // T_INT, T_LONG, T_FLOAT, T_DOUBLE

    KRegister ktmp = k2;
    __ kmovwl(k2, ExternalAddress(vector_all_bits_set()), $tmp$$Register);
    __ lea($tmp$$Register, $mem$$Address);
    __ evscatter(elem_bt, $tmp$$Register, $idx$$XMMRegister, ktmp, $src$$XMMRegister, vlen_enc);
  %}
  ins_pipe( pipe_slow );
%}

// ====================REPLICATE=======================================

// Replicate byte scalar to be vector
instruct ReplB_reg(vec dst, rRegI src) %{
  match(Set dst (ReplicateB src));
  format %{ "replicateB $dst,$src" %}
  ins_encode %{
    uint vlen = vector_length(this);
    if (vlen == 64 || VM_Version::supports_avx512vlbw()) { // AVX512VL for <512bit operands
      assert(VM_Version::supports_avx512bw(), "required"); // 512-bit byte vectors assume AVX512BW
      int vlen_enc = vector_length_encoding(this);
      __ evpbroadcastb($dst$$XMMRegister, $src$$Register, vlen_enc);
    } else {
      __ movdl($dst$$XMMRegister, $src$$Register);
      __ punpcklbw($dst$$XMMRegister, $dst$$XMMRegister);
      __ pshuflw($dst$$XMMRegister, $dst$$XMMRegister, 0x00);
      if (vlen >= 16) {
        __ punpcklqdq($dst$$XMMRegister, $dst$$XMMRegister);
        if (vlen >= 32) {
          assert(vlen == 32, "sanity");
          __ vinserti128_high($dst$$XMMRegister, $dst$$XMMRegister);
        }
      }
    }
  %}
  ins_pipe( pipe_slow );
%}

instruct ReplB_mem(vec dst, memory mem) %{
  predicate(VM_Version::supports_avx2());
  match(Set dst (ReplicateB (LoadB mem)));
  format %{ "replicateB $dst,$mem" %}
  ins_encode %{
    int vlen_enc = vector_length_encoding(this);
    __ vpbroadcastb($dst$$XMMRegister, $mem$$Address, vlen_enc);
  %}
  ins_pipe( pipe_slow );
%}

instruct ReplB_imm(vec dst, immI con) %{
  match(Set dst (ReplicateB con));
  format %{ "replicateB $dst,$con" %}
  ins_encode %{
    uint vlen = vector_length(this);
    InternalAddress const_addr = $constantaddress(replicate8_imm($con$$constant, 1));
    if (vlen == 4) {
      __ movdl($dst$$XMMRegister, const_addr);
    } else {
      __ movq($dst$$XMMRegister, const_addr);
      if (vlen >= 16) {
        if (VM_Version::supports_avx2()) {
          int vlen_enc = vector_length_encoding(this);
          __ vpbroadcastq($dst$$XMMRegister, $dst$$XMMRegister, vlen_enc);
        } else {
          assert(vlen == 16, "sanity");
          __ punpcklqdq($dst$$XMMRegister, $dst$$XMMRegister);
        }
      }
    }
  %}
  ins_pipe( pipe_slow );
%}

// Replicate byte scalar zero to be vector
instruct ReplB_zero(vec dst, immI_0 zero) %{
  match(Set dst (ReplicateB zero));
  format %{ "replicateB $dst,$zero" %}
  ins_encode %{
    uint vlen = vector_length(this);
    if (vlen <= 16) {
      __ pxor($dst$$XMMRegister, $dst$$XMMRegister);
    } else {
      // Use vpxor since AVX512F does not have 512bit vxorpd (requires AVX512DQ).
      int vlen_enc = vector_length_encoding(this);
      __ vpxor($dst$$XMMRegister, $dst$$XMMRegister, $dst$$XMMRegister, vlen_enc);
    }
  %}
  ins_pipe( fpu_reg_reg );
%}

// ====================ReplicateS=======================================

instruct ReplS_reg(vec dst, rRegI src) %{
  match(Set dst (ReplicateS src));
  format %{ "replicateS $dst,$src" %}
  ins_encode %{
    uint vlen = vector_length(this);
    if (vlen == 32 || VM_Version::supports_avx512vlbw()) { // AVX512VL for <512bit operands
      assert(VM_Version::supports_avx512bw(), "required"); // 512-bit short vectors assume AVX512BW
      int vlen_enc = vector_length_encoding(this);
      __ evpbroadcastw($dst$$XMMRegister, $src$$Register, vlen_enc);
    } else {
      __ movdl($dst$$XMMRegister, $src$$Register);
      __ pshuflw($dst$$XMMRegister, $dst$$XMMRegister, 0x00);
      if (vlen >= 8) {
        __ punpcklqdq($dst$$XMMRegister, $dst$$XMMRegister);
        if (vlen >= 16) {
          assert(vlen == 16, "sanity");
          __ vinserti128_high($dst$$XMMRegister, $dst$$XMMRegister);
        }
      }
    }
  %}
  ins_pipe( pipe_slow );
%}

instruct ReplS_mem(vec dst, memory mem) %{
  predicate(VM_Version::supports_avx2());
  match(Set dst (ReplicateS (LoadS mem)));
  format %{ "replicateS $dst,$mem" %}
  ins_encode %{
    int vlen_enc = vector_length_encoding(this);
    __ vpbroadcastw($dst$$XMMRegister, $mem$$Address, vlen_enc);
  %}
  ins_pipe( pipe_slow );
%}

instruct ReplS_imm(vec dst, immI con) %{
  match(Set dst (ReplicateS con));
  format %{ "replicateS $dst,$con" %}
  ins_encode %{
    uint vlen = vector_length(this);
    InternalAddress const_addr = $constantaddress(replicate8_imm($con$$constant, 2));
    if (vlen == 2) {
      __ movdl($dst$$XMMRegister, const_addr);
    } else {
      __ movq($dst$$XMMRegister, const_addr);
      if (vlen >= 8) {
        if (VM_Version::supports_avx2()) {
          int vlen_enc = vector_length_encoding(this);
          __ vpbroadcastw($dst$$XMMRegister, $dst$$XMMRegister, vlen_enc);
        } else {
          assert(vlen == 8, "sanity");
          __ punpcklqdq($dst$$XMMRegister, $dst$$XMMRegister);
        }
      }
    }
  %}
  ins_pipe( fpu_reg_reg );
%}

instruct ReplS_zero(vec dst, immI_0 zero) %{
  match(Set dst (ReplicateS zero));
  format %{ "replicateS $dst,$zero" %}
  ins_encode %{
    uint vlen = vector_length(this);
    if (vlen <= 8) {
      __ pxor($dst$$XMMRegister, $dst$$XMMRegister);
    } else {
      int vlen_enc = vector_length_encoding(this);
      __ vpxor($dst$$XMMRegister, $dst$$XMMRegister, $dst$$XMMRegister, vlen_enc);
    }
  %}
  ins_pipe( fpu_reg_reg );
%}

// ====================ReplicateI=======================================

instruct ReplI_reg(vec dst, rRegI src) %{
  match(Set dst (ReplicateI src));
  format %{ "replicateI $dst,$src" %}
  ins_encode %{
    uint vlen = vector_length(this);
    if (vlen == 16 || VM_Version::supports_avx512vl()) { // AVX512VL for <512bit operands
      int vlen_enc = vector_length_encoding(this);
      __ evpbroadcastd($dst$$XMMRegister, $src$$Register, vlen_enc);
    } else {
      __ movdl($dst$$XMMRegister, $src$$Register);
      __ pshufd($dst$$XMMRegister, $dst$$XMMRegister, 0x00);
      if (vlen >= 8) {
        assert(vlen == 8, "sanity");
        __ vinserti128_high($dst$$XMMRegister, $dst$$XMMRegister);
      }
    }
  %}
  ins_pipe( pipe_slow );
%}

instruct ReplI_mem(vec dst, memory mem) %{
  match(Set dst (ReplicateI (LoadI mem)));
  format %{ "replicateI $dst,$mem" %}
  ins_encode %{
    uint vlen = vector_length(this);
    if (vlen <= 4) {
      __ movdl($dst$$XMMRegister, $mem$$Address);
      __ pshufd($dst$$XMMRegister, $dst$$XMMRegister, 0x00);
    } else {
      assert(VM_Version::supports_avx2(), "sanity");
      int vlen_enc = vector_length_encoding(this);
      __ vpbroadcastd($dst$$XMMRegister, $mem$$Address, vlen_enc);
    }
  %}
  ins_pipe( pipe_slow );
%}

instruct ReplI_imm(vec dst, immI con) %{
  match(Set dst (ReplicateI con));
  format %{ "replicateI $dst,$con" %}
  ins_encode %{
    uint vlen = vector_length(this);
    InternalAddress const_addr = $constantaddress(replicate8_imm($con$$constant, 4));
    if (vlen <= 4) {
      __ movq($dst$$XMMRegister, const_addr);
      if (vlen == 4) {
        __ punpcklqdq($dst$$XMMRegister, $dst$$XMMRegister);
      }
    } else {
      assert(VM_Version::supports_avx2(), "sanity");
      int vlen_enc = vector_length_encoding(this);
      __ movq($dst$$XMMRegister, const_addr);
      __ vpbroadcastd($dst$$XMMRegister, $dst$$XMMRegister, vlen_enc);
    }
  %}
  ins_pipe( pipe_slow );
%}

// Replicate integer (4 byte) scalar zero to be vector
instruct ReplI_zero(vec dst, immI_0 zero) %{
  match(Set dst (ReplicateI zero));
  format %{ "replicateI $dst,$zero" %}
  ins_encode %{
    uint vlen = vector_length(this);
    if (vlen <= 4) {
      __ pxor($dst$$XMMRegister, $dst$$XMMRegister);
    } else {
      int vlen_enc = vector_length_encoding(this);
      __ vpxor($dst$$XMMRegister, $dst$$XMMRegister, $dst$$XMMRegister, vlen_enc);
    }
  %}
  ins_pipe( fpu_reg_reg );
%}

instruct ReplI_M1(vec dst, immI_M1 con) %{
  predicate(UseAVX > 0);
  match(Set dst (ReplicateB con));
  match(Set dst (ReplicateS con));
  match(Set dst (ReplicateI con));
  effect(TEMP dst);
  format %{ "vallones $dst" %}
  ins_encode %{
    int vector_len = vector_length_encoding(this);
    __ vallones($dst$$XMMRegister, vector_len);
  %}
  ins_pipe( pipe_slow );
%}

// ====================ReplicateL=======================================

#ifdef _LP64
// Replicate long (8 byte) scalar to be vector
instruct ReplL_reg(vec dst, rRegL src) %{
  match(Set dst (ReplicateL src));
  format %{ "replicateL $dst,$src" %}
  ins_encode %{
    uint vlen = vector_length(this);
    if (vlen == 2) {
      __ movdq($dst$$XMMRegister, $src$$Register);
      __ punpcklqdq($dst$$XMMRegister, $dst$$XMMRegister);
    } else if (vlen == 8 || VM_Version::supports_avx512vl()) { // AVX512VL for <512bit operands
      int vlen_enc = vector_length_encoding(this);
      __ evpbroadcastq($dst$$XMMRegister, $src$$Register, vlen_enc);
    } else {
      assert(vlen == 4, "sanity");
      __ movdq($dst$$XMMRegister, $src$$Register);
      __ punpcklqdq($dst$$XMMRegister, $dst$$XMMRegister);
      __ vinserti128_high($dst$$XMMRegister, $dst$$XMMRegister);
    }
  %}
  ins_pipe( pipe_slow );
%}
#else // _LP64
// Replicate long (8 byte) scalar to be vector
instruct ReplL_reg(vec dst, eRegL src, vec tmp) %{
  predicate(vector_length(n) <= 4);
  match(Set dst (ReplicateL src));
  effect(TEMP dst, USE src, TEMP tmp);
  format %{ "replicateL $dst,$src" %}
  ins_encode %{
    uint vlen = vector_length(this);
    if (vlen == 2) {
      __ movdl($dst$$XMMRegister, $src$$Register);
      __ movdl($tmp$$XMMRegister, HIGH_FROM_LOW($src$$Register));
      __ punpckldq($dst$$XMMRegister, $tmp$$XMMRegister);
      __ punpcklqdq($dst$$XMMRegister, $dst$$XMMRegister);
    } else if (VM_Version::supports_avx512vl()) { // AVX512VL for <512bit operands
      int vlen_enc = Assembler::AVX_256bit;
      __ movdl($dst$$XMMRegister, $src$$Register);
      __ movdl($tmp$$XMMRegister, HIGH_FROM_LOW($src$$Register));
      __ punpckldq($dst$$XMMRegister, $tmp$$XMMRegister);
      __ vpbroadcastq($dst$$XMMRegister, $dst$$XMMRegister, vlen_enc);
    } else {
      __ movdl($dst$$XMMRegister, $src$$Register);
      __ movdl($tmp$$XMMRegister, HIGH_FROM_LOW($src$$Register));
      __ punpckldq($dst$$XMMRegister, $tmp$$XMMRegister);
      __ punpcklqdq($dst$$XMMRegister, $dst$$XMMRegister);
      __ vinserti128_high($dst$$XMMRegister, $dst$$XMMRegister);
    }
  %}
  ins_pipe( pipe_slow );
%}

instruct ReplL_reg_leg(legVec dst, eRegL src, legVec tmp) %{
  predicate(vector_length(n) == 8);
  match(Set dst (ReplicateL src));
  effect(TEMP dst, USE src, TEMP tmp);
  format %{ "replicateL $dst,$src" %}
  ins_encode %{
    if (VM_Version::supports_avx512vl()) {
      __ movdl($dst$$XMMRegister, $src$$Register);
      __ movdl($tmp$$XMMRegister, HIGH_FROM_LOW($src$$Register));
      __ punpckldq($dst$$XMMRegister, $tmp$$XMMRegister);
      __ punpcklqdq($dst$$XMMRegister, $dst$$XMMRegister);
      __ vinserti128_high($dst$$XMMRegister, $dst$$XMMRegister);
      __ vinserti64x4($dst$$XMMRegister, $dst$$XMMRegister, $dst$$XMMRegister, 0x1);
    } else {
      int vlen_enc = Assembler::AVX_512bit;
      __ movdl($dst$$XMMRegister, $src$$Register);
      __ movdl($tmp$$XMMRegister, HIGH_FROM_LOW($src$$Register));
      __ punpckldq($dst$$XMMRegister, $tmp$$XMMRegister);
      __ vpbroadcastq($dst$$XMMRegister, $dst$$XMMRegister, vlen_enc);
    }
  %}
  ins_pipe( pipe_slow );
%}
#endif // _LP64

instruct ReplL_mem(vec dst, memory mem) %{
  match(Set dst (ReplicateL (LoadL mem)));
  format %{ "replicateL $dst,$mem" %}
  ins_encode %{
    uint vlen = vector_length(this);
    if (vlen == 2) {
      __ movq($dst$$XMMRegister, $mem$$Address);
      __ punpcklqdq($dst$$XMMRegister, $dst$$XMMRegister);
    } else {
      assert(VM_Version::supports_avx2(), "sanity");
      int vlen_enc = vector_length_encoding(this);
      __ vpbroadcastq($dst$$XMMRegister, $mem$$Address, vlen_enc);
    }
  %}
  ins_pipe( pipe_slow );
%}

// Replicate long (8 byte) scalar immediate to be vector by loading from const table.
instruct ReplL_imm(vec dst, immL con) %{
  match(Set dst (ReplicateL con));
  format %{ "replicateL $dst,$con" %}
  ins_encode %{
    uint vlen = vector_length(this);
    InternalAddress const_addr = $constantaddress($con);
    if (vlen == 2) {
      __ movq($dst$$XMMRegister, const_addr);
      __ punpcklqdq($dst$$XMMRegister, $dst$$XMMRegister);
    } else {
      assert(VM_Version::supports_avx2(), "sanity");
      int vlen_enc = vector_length_encoding(this);
      __ movq($dst$$XMMRegister, const_addr);
      __ vpbroadcastq($dst$$XMMRegister, $dst$$XMMRegister, vlen_enc);
    }
  %}
  ins_pipe( pipe_slow );
%}

instruct ReplL_zero(vec dst, immL0 zero) %{
  match(Set dst (ReplicateL zero));
  format %{ "replicateL $dst,$zero" %}
  ins_encode %{
    int vlen = vector_length(this);
    if (vlen == 2) {
      __ pxor($dst$$XMMRegister, $dst$$XMMRegister);
    } else {
      int vlen_enc = vector_length_encoding(this);
      __ vpxor($dst$$XMMRegister, $dst$$XMMRegister, $dst$$XMMRegister, vlen_enc);
    }
  %}
  ins_pipe( fpu_reg_reg );
%}

instruct ReplL_M1(vec dst, immL_M1 con) %{
  predicate(UseAVX > 0);
  match(Set dst (ReplicateL con));
  effect(TEMP dst);
  format %{ "vallones $dst" %}
  ins_encode %{
    int vector_len = vector_length_encoding(this);
    __ vallones($dst$$XMMRegister, vector_len);
  %}
  ins_pipe( pipe_slow );
%}

// ====================ReplicateF=======================================

instruct ReplF_reg(vec dst, vlRegF src) %{
  match(Set dst (ReplicateF src));
  format %{ "replicateF $dst,$src" %}
  ins_encode %{
    uint vlen = vector_length(this);
    if (vlen <= 4) {
      __ pshufd($dst$$XMMRegister, $src$$XMMRegister, 0x00);
   } else if (VM_Version::supports_avx2()) {
      int vlen_enc = vector_length_encoding(this);
      __ vbroadcastss($dst$$XMMRegister, $src$$XMMRegister, vlen_enc); // reg-to-reg variant requires AVX2
    } else {
      assert(vlen == 8, "sanity");
      __ pshufd($dst$$XMMRegister, $src$$XMMRegister, 0x00);
      __ vinsertf128_high($dst$$XMMRegister, $dst$$XMMRegister);
    }
  %}
  ins_pipe( pipe_slow );
%}

instruct ReplF_mem(vec dst, memory mem) %{
  match(Set dst (ReplicateF (LoadF mem)));
  format %{ "replicateF $dst,$mem" %}
  ins_encode %{
    uint vlen = vector_length(this);
    if (vlen <= 4) {
      __ movdl($dst$$XMMRegister, $mem$$Address);
      __ pshufd($dst$$XMMRegister, $dst$$XMMRegister, 0x00);
    } else {
      assert(VM_Version::supports_avx(), "sanity");
      int vlen_enc = vector_length_encoding(this);
      __ vbroadcastss($dst$$XMMRegister, $mem$$Address, vlen_enc);
    }
  %}
  ins_pipe( pipe_slow );
%}

instruct ReplF_zero(vec dst, immF0 zero) %{
  match(Set dst (ReplicateF zero));
  format %{ "replicateF $dst,$zero" %}
  ins_encode %{
    uint vlen = vector_length(this);
    if (vlen <= 4) {
      __ xorps($dst$$XMMRegister, $dst$$XMMRegister);
    } else {
      int vlen_enc = vector_length_encoding(this);
      __ vpxor($dst$$XMMRegister,$dst$$XMMRegister, $dst$$XMMRegister, vlen_enc); // 512bit vxorps requires AVX512DQ
    }
  %}
  ins_pipe( fpu_reg_reg );
%}

// ====================ReplicateD=======================================

// Replicate double (8 bytes) scalar to be vector
instruct ReplD_reg(vec dst, vlRegD src) %{
  match(Set dst (ReplicateD src));
  format %{ "replicateD $dst,$src" %}
  ins_encode %{
    uint vlen = vector_length(this);
    if (vlen == 2) {
      __ pshufd($dst$$XMMRegister, $src$$XMMRegister, 0x44);
    } else if (VM_Version::supports_avx2()) {
      int vlen_enc = vector_length_encoding(this);
      __ vbroadcastsd($dst$$XMMRegister, $src$$XMMRegister, vlen_enc); // reg-to-reg variant requires AVX2
    } else {
      assert(vlen == 4, "sanity");
      __ pshufd($dst$$XMMRegister, $src$$XMMRegister, 0x44);
      __ vinsertf128_high($dst$$XMMRegister, $dst$$XMMRegister);
    }
  %}
  ins_pipe( pipe_slow );
%}

instruct ReplD_mem(vec dst, memory mem) %{
  match(Set dst (ReplicateD (LoadD mem)));
  format %{ "replicateD $dst,$mem" %}
  ins_encode %{
    uint vlen = vector_length(this);
    if (vlen == 2) {
      __ movq($dst$$XMMRegister, $mem$$Address);
      __ pshufd($dst$$XMMRegister, $dst$$XMMRegister, 0x44);
    } else {
      assert(VM_Version::supports_avx(), "sanity");
      int vlen_enc = vector_length_encoding(this);
      __ vbroadcastsd($dst$$XMMRegister, $mem$$Address, vlen_enc);
    }
  %}
  ins_pipe( pipe_slow );
%}

instruct ReplD_zero(vec dst, immD0 zero) %{
  match(Set dst (ReplicateD zero));
  format %{ "replicateD $dst,$zero" %}
  ins_encode %{
    uint vlen = vector_length(this);
    if (vlen == 2) {
      __ xorpd($dst$$XMMRegister, $dst$$XMMRegister);
    } else {
      int vlen_enc = vector_length_encoding(this);
      __ vpxor($dst$$XMMRegister, $dst$$XMMRegister, $dst$$XMMRegister, vlen_enc); // 512bit vxorps requires AVX512DQ
    }
  %}
  ins_pipe( fpu_reg_reg );
%}

// ====================VECTOR INSERT=======================================

instruct insert(vec dst, rRegI val, immU8 idx) %{
  predicate(vector_length_in_bytes(n) < 32);
  match(Set dst (VectorInsert (Binary dst val) idx));
  format %{ "vector_insert $dst,$val,$idx" %}
  ins_encode %{
    assert(UseSSE >= 4, "required");
    assert(vector_length_in_bytes(this) >= 8, "required");

    BasicType elem_bt = vector_element_basic_type(this);

    assert(is_integral_type(elem_bt), "");
    assert($idx$$constant < (int)vector_length(this), "out of bounds");

    __ insert(elem_bt, $dst$$XMMRegister, $val$$Register, $idx$$constant);
  %}
  ins_pipe( pipe_slow );
%}

instruct insert32(vec dst, vec src, rRegI val, immU8 idx, vec vtmp) %{
  predicate(vector_length_in_bytes(n) == 32);
  match(Set dst (VectorInsert (Binary src val) idx));
  effect(TEMP vtmp);
  format %{ "vector_insert $dst,$src,$val,$idx\t!using $vtmp as TEMP" %}
  ins_encode %{
    int vlen_enc = Assembler::AVX_256bit;
    BasicType elem_bt = vector_element_basic_type(this);
    int elem_per_lane = 16/type2aelembytes(elem_bt);
    int log2epr = log2(elem_per_lane);

    assert(is_integral_type(elem_bt), "sanity");
    assert($idx$$constant < (int)vector_length(this), "out of bounds");

    uint x_idx = $idx$$constant & right_n_bits(log2epr);
    uint y_idx = ($idx$$constant >> log2epr) & 1;
    __ vextracti128($vtmp$$XMMRegister, $src$$XMMRegister, y_idx);
    __ vinsert(elem_bt, $vtmp$$XMMRegister, $vtmp$$XMMRegister, $val$$Register, x_idx);
    __ vinserti128($dst$$XMMRegister, $src$$XMMRegister, $vtmp$$XMMRegister, y_idx);
  %}
  ins_pipe( pipe_slow );
%}

instruct insert64(vec dst, vec src, rRegI val, immU8 idx, legVec vtmp) %{
  predicate(vector_length_in_bytes(n) == 64);
  match(Set dst (VectorInsert (Binary src val) idx));
  effect(TEMP vtmp);
  format %{ "vector_insert $dst,$src,$val,$idx\t!using $vtmp as TEMP" %}
  ins_encode %{
    assert(UseAVX > 2, "sanity");

    BasicType elem_bt = vector_element_basic_type(this);
    int elem_per_lane = 16/type2aelembytes(elem_bt);
    int log2epr = log2(elem_per_lane);

    assert(is_integral_type(elem_bt), "");
    assert($idx$$constant < (int)vector_length(this), "out of bounds");

    uint x_idx = $idx$$constant & right_n_bits(log2epr);
    uint y_idx = ($idx$$constant >> log2epr) & 3;
    __ vextracti32x4($vtmp$$XMMRegister, $src$$XMMRegister, y_idx);
    __ vinsert(elem_bt, $vtmp$$XMMRegister, $vtmp$$XMMRegister, $val$$Register, x_idx);
    __ vinserti32x4($dst$$XMMRegister, $src$$XMMRegister, $vtmp$$XMMRegister, y_idx);
  %}
  ins_pipe( pipe_slow );
%}

#ifdef _LP64
instruct insert2L(vec dst, rRegL val, immU8 idx) %{
  predicate(vector_length(n) == 2);
  match(Set dst (VectorInsert (Binary dst val) idx));
  format %{ "vector_insert $dst,$val,$idx" %}
  ins_encode %{
    assert(UseSSE >= 4, "required");
    assert(vector_element_basic_type(this) == T_LONG, "");
    assert($idx$$constant < (int)vector_length(this), "out of bounds");

    __ pinsrq($dst$$XMMRegister, $val$$Register, $idx$$constant);
  %}
  ins_pipe( pipe_slow );
%}

instruct insert4L(vec dst, vec src, rRegL val, immU8 idx, vec vtmp) %{
  predicate(vector_length(n) == 4);
  match(Set dst (VectorInsert (Binary src val) idx));
  effect(TEMP vtmp);
  format %{ "vector_insert $dst,$src,$val,$idx\t!using $vtmp as TEMP" %}
  ins_encode %{
    assert(vector_element_basic_type(this) == T_LONG, "");
    assert($idx$$constant < (int)vector_length(this), "out of bounds");

    uint x_idx = $idx$$constant & right_n_bits(1);
    uint y_idx = ($idx$$constant >> 1) & 1;
    int vlen_enc = Assembler::AVX_256bit;
    __ vextracti128($vtmp$$XMMRegister, $src$$XMMRegister, y_idx);
    __ vpinsrq($vtmp$$XMMRegister, $vtmp$$XMMRegister, $val$$Register, x_idx);
    __ vinserti128($dst$$XMMRegister, $src$$XMMRegister, $vtmp$$XMMRegister, y_idx);
  %}
  ins_pipe( pipe_slow );
%}

instruct insert8L(vec dst, vec src, rRegL val, immU8 idx, legVec vtmp) %{
  predicate(vector_length(n) == 8);
  match(Set dst (VectorInsert (Binary src val) idx));
  effect(TEMP vtmp);
  format %{ "vector_insert $dst,$src,$val,$idx\t!using $vtmp as TEMP" %}
  ins_encode %{
    assert(vector_element_basic_type(this) == T_LONG, "sanity");
    assert($idx$$constant < (int)vector_length(this), "out of bounds");

    uint x_idx = $idx$$constant & right_n_bits(1);
    uint y_idx = ($idx$$constant >> 1) & 3;
    __ vextracti32x4($vtmp$$XMMRegister, $src$$XMMRegister, y_idx);
    __ vpinsrq($vtmp$$XMMRegister, $vtmp$$XMMRegister, $val$$Register, x_idx);
    __ vinserti32x4($dst$$XMMRegister, $src$$XMMRegister, $vtmp$$XMMRegister, y_idx);
  %}
  ins_pipe( pipe_slow );
%}
#endif

instruct insertF(vec dst, regF val, immU8 idx) %{
  predicate(vector_length(n) < 8);
  match(Set dst (VectorInsert (Binary dst val) idx));
  format %{ "vector_insert $dst,$val,$idx" %}
  ins_encode %{
    assert(UseSSE >= 4, "sanity");

    assert(vector_element_basic_type(this) == T_FLOAT, "sanity");
    assert($idx$$constant < (int)vector_length(this), "out of bounds");

    __ insertps($dst$$XMMRegister, $val$$XMMRegister, $idx$$constant);
  %}
  ins_pipe( pipe_slow );
%}

instruct vinsertF(vec dst, vec src, regF val, immU8 idx, vec vtmp) %{
  predicate(vector_length(n) >= 8);
  match(Set dst (VectorInsert (Binary src val) idx));
  effect(TEMP vtmp);
  format %{ "vector_insert $dst,$src,$val,$idx\t!using $vtmp as TEMP" %}
  ins_encode %{
    assert(vector_element_basic_type(this) == T_FLOAT, "sanity");
    assert($idx$$constant < (int)vector_length(this), "out of bounds");

    int vlen = vector_length(this);
    uint x_idx = $idx$$constant & right_n_bits(2);
    if (vlen == 8) {
      uint y_idx = ($idx$$constant >> 2) & 1;
      int vlen_enc = Assembler::AVX_256bit;
      __ vextracti128($vtmp$$XMMRegister, $src$$XMMRegister, y_idx);
      __ vinsertps($vtmp$$XMMRegister, $vtmp$$XMMRegister, $val$$XMMRegister, x_idx);
      __ vinserti128($dst$$XMMRegister, $src$$XMMRegister, $vtmp$$XMMRegister, y_idx);
    } else {
      assert(vlen == 16, "sanity");
      uint y_idx = ($idx$$constant >> 2) & 3;
      __ vextracti32x4($vtmp$$XMMRegister, $src$$XMMRegister, y_idx);
      __ vinsertps($vtmp$$XMMRegister, $vtmp$$XMMRegister, $val$$XMMRegister, x_idx);
      __ vinserti32x4($dst$$XMMRegister, $src$$XMMRegister, $vtmp$$XMMRegister, y_idx);
    }
  %}
  ins_pipe( pipe_slow );
%}

#ifdef _LP64
instruct insert2D(vec dst, regD val, immU8 idx, rRegL tmp) %{
  predicate(vector_length(n) == 2);
  match(Set dst (VectorInsert (Binary dst val) idx));
  effect(TEMP tmp);
  format %{ "vector_insert $dst,$val,$idx\t!using $tmp as TEMP" %}
  ins_encode %{
    assert(UseSSE >= 4, "sanity");
    assert(vector_element_basic_type(this) == T_DOUBLE, "sanity");
    assert($idx$$constant < (int)vector_length(this), "out of bounds");

    __ movq($tmp$$Register, $val$$XMMRegister);
    __ pinsrq($dst$$XMMRegister, $tmp$$Register, $idx$$constant);
  %}
  ins_pipe( pipe_slow );
%}

instruct insert4D(vec dst, vec src, regD val, immU8 idx, rRegL tmp, vec vtmp) %{
  predicate(vector_length(n) == 4);
  match(Set dst (VectorInsert (Binary src val) idx));
  effect(TEMP vtmp, TEMP tmp);
  format %{ "vector_insert $dst,$src,$val,$idx\t!using $tmp, $vtmp as TEMP" %}
  ins_encode %{
    assert(vector_element_basic_type(this) == T_DOUBLE, "sanity");
    assert($idx$$constant < (int)vector_length(this), "out of bounds");

    uint x_idx = $idx$$constant & right_n_bits(1);
    uint y_idx = ($idx$$constant >> 1) & 1;
    int vlen_enc = Assembler::AVX_256bit;
    __ movq($tmp$$Register, $val$$XMMRegister);
    __ vextracti128($vtmp$$XMMRegister, $src$$XMMRegister, y_idx);
    __ vpinsrq($vtmp$$XMMRegister, $vtmp$$XMMRegister, $tmp$$Register, x_idx);
    __ vinserti128($dst$$XMMRegister, $src$$XMMRegister, $vtmp$$XMMRegister, y_idx);
  %}
  ins_pipe( pipe_slow );
%}

instruct insert8D(vec dst, vec src, regD val, immI idx, rRegL tmp, legVec vtmp) %{
  predicate(vector_length(n) == 8);
  match(Set dst (VectorInsert (Binary src val) idx));
  effect(TEMP tmp, TEMP vtmp);
  format %{ "vector_insert $dst,$src,$val,$idx\t!using $vtmp as TEMP" %}
  ins_encode %{
    assert(vector_element_basic_type(this) == T_DOUBLE, "sanity");
    assert($idx$$constant < (int)vector_length(this), "out of bounds");

    uint x_idx = $idx$$constant & right_n_bits(1);
    uint y_idx = ($idx$$constant >> 1) & 3;
    __ movq($tmp$$Register, $val$$XMMRegister);
    __ vextracti32x4($vtmp$$XMMRegister, $src$$XMMRegister, y_idx);
    __ vpinsrq($vtmp$$XMMRegister, $vtmp$$XMMRegister, $tmp$$Register, x_idx);
    __ vinserti32x4($dst$$XMMRegister, $src$$XMMRegister, $vtmp$$XMMRegister, y_idx);
  %}
  ins_pipe( pipe_slow );
%}
#endif

// ====================REDUCTION ARITHMETIC=======================================

// =======================Int Reduction==========================================

instruct reductionI(rRegI dst, rRegI src1, vec src2, vec vtmp1, vec vtmp2) %{
  predicate(vector_element_basic_type(n->in(2)) == T_INT &&
            vector_length(n->in(2)) < 16); // src2
  match(Set dst (AddReductionVI src1 src2));
  match(Set dst (MulReductionVI src1 src2));
  match(Set dst (AndReductionV  src1 src2));
  match(Set dst ( OrReductionV  src1 src2));
  match(Set dst (XorReductionV  src1 src2));
  match(Set dst (MinReductionV  src1 src2));
  match(Set dst (MaxReductionV  src1 src2));
  effect(TEMP vtmp1, TEMP vtmp2);
  format %{ "vector_reduction_int $dst,$src1,$src2 ; using $vtmp1, $vtmp2 as TEMP" %}
  ins_encode %{
    int opcode = this->ideal_Opcode();
    int vlen = vector_length(this, $src2);
    __ reduceI(opcode, vlen, $dst$$Register, $src1$$Register, $src2$$XMMRegister, $vtmp1$$XMMRegister, $vtmp2$$XMMRegister);
  %}
  ins_pipe( pipe_slow );
%}

instruct reduction16I(rRegI dst, rRegI src1, legVec src2, legVec vtmp1, legVec vtmp2) %{
  predicate(vector_element_basic_type(n->in(2)) == T_INT &&
            vector_length(n->in(2)) == 16); // src2
  match(Set dst (AddReductionVI src1 src2));
  match(Set dst (MulReductionVI src1 src2));
  match(Set dst (AndReductionV  src1 src2));
  match(Set dst ( OrReductionV  src1 src2));
  match(Set dst (XorReductionV  src1 src2));
  match(Set dst (MinReductionV  src1 src2));
  match(Set dst (MaxReductionV  src1 src2));
  effect(TEMP vtmp1, TEMP vtmp2);
  format %{ "vector_reduction_int $dst,$src1,$src2 ; using $vtmp1, $vtmp2 as TEMP" %}
  ins_encode %{
    int opcode = this->ideal_Opcode();
    int vlen = vector_length(this, $src2);
    __ reduceI(opcode, vlen, $dst$$Register, $src1$$Register, $src2$$XMMRegister, $vtmp1$$XMMRegister, $vtmp2$$XMMRegister);
%}
  ins_pipe( pipe_slow );
%}

// =======================Long Reduction==========================================

#ifdef _LP64
instruct reductionL(rRegL dst, rRegL src1, vec src2, vec vtmp1, vec vtmp2) %{
  predicate(vector_element_basic_type(n->in(2)) == T_LONG &&
            vector_length(n->in(2)) < 8); // src2
  match(Set dst (AddReductionVL src1 src2));
  match(Set dst (MulReductionVL src1 src2));
  match(Set dst (AndReductionV  src1 src2));
  match(Set dst ( OrReductionV  src1 src2));
  match(Set dst (XorReductionV  src1 src2));
  match(Set dst (MinReductionV  src1 src2));
  match(Set dst (MaxReductionV  src1 src2));
  effect(TEMP vtmp1, TEMP vtmp2);
  format %{ "vector_reduction_long $dst,$src1,$src2 ; using $vtmp1, $vtmp2 as TEMP" %}
  ins_encode %{
    int opcode = this->ideal_Opcode();
    int vlen = vector_length(this, $src2);
    __ reduceL(opcode, vlen, $dst$$Register, $src1$$Register, $src2$$XMMRegister, $vtmp1$$XMMRegister, $vtmp2$$XMMRegister);
  %}
  ins_pipe( pipe_slow );
%}

instruct reduction8L(rRegL dst, rRegL src1, legVec src2, legVec vtmp1, legVec vtmp2) %{
  predicate(vector_element_basic_type(n->in(2)) == T_LONG &&
            vector_length(n->in(2)) == 8); // src2
  match(Set dst (AddReductionVL src1 src2));
  match(Set dst (MulReductionVL src1 src2));
  match(Set dst (AndReductionV  src1 src2));
  match(Set dst ( OrReductionV  src1 src2));
  match(Set dst (XorReductionV  src1 src2));
  match(Set dst (MinReductionV  src1 src2));
  match(Set dst (MaxReductionV  src1 src2));
  effect(TEMP vtmp1, TEMP vtmp2);
  format %{ "vector_reduction_long $dst,$src1,$src2 ; using $vtmp1, $vtmp2 as TEMP" %}
  ins_encode %{
    int opcode = this->ideal_Opcode();
    int vlen = vector_length(this, $src2);
    __ reduceL(opcode, vlen, $dst$$Register, $src1$$Register, $src2$$XMMRegister, $vtmp1$$XMMRegister, $vtmp2$$XMMRegister);
  %}
  ins_pipe( pipe_slow );
%}
#endif // _LP64

// =======================Float Reduction==========================================

instruct reductionF128(regF dst, vec src, vec vtmp) %{
  predicate(vector_length(n->in(2)) <= 4); // src
  match(Set dst (AddReductionVF dst src));
  match(Set dst (MulReductionVF dst src));
  effect(TEMP dst, TEMP vtmp);
  format %{ "vector_reduction_float  $dst,$src ; using $vtmp as TEMP" %}
  ins_encode %{
    int opcode = this->ideal_Opcode();
    int vlen = vector_length(this, $src);
    __ reduce_fp(opcode, vlen, $dst$$XMMRegister, $src$$XMMRegister, $vtmp$$XMMRegister);
  %}
  ins_pipe( pipe_slow );
%}

instruct reduction8F(regF dst, vec src, vec vtmp1, vec vtmp2) %{
  predicate(vector_length(n->in(2)) == 8); // src
  match(Set dst (AddReductionVF dst src));
  match(Set dst (MulReductionVF dst src));
  effect(TEMP dst, TEMP vtmp1, TEMP vtmp2);
  format %{ "vector_reduction_float $dst,$src ; using $vtmp1, $vtmp2 as TEMP" %}
  ins_encode %{
    int opcode = this->ideal_Opcode();
    int vlen = vector_length(this, $src);
    __ reduce_fp(opcode, vlen, $dst$$XMMRegister, $src$$XMMRegister, $vtmp1$$XMMRegister, $vtmp2$$XMMRegister);
  %}
  ins_pipe( pipe_slow );
%}

instruct reduction16F(regF dst, legVec src, legVec vtmp1, legVec vtmp2) %{
  predicate(vector_length(n->in(2)) == 16); // src
  match(Set dst (AddReductionVF dst src));
  match(Set dst (MulReductionVF dst src));
  effect(TEMP dst, TEMP vtmp1, TEMP vtmp2);
  format %{ "vector_reduction_float $dst,$src ; using $vtmp1, $vtmp2 as TEMP" %}
  ins_encode %{
    int opcode = this->ideal_Opcode();
    int vlen = vector_length(this, $src);
    __ reduce_fp(opcode, vlen, $dst$$XMMRegister, $src$$XMMRegister, $vtmp1$$XMMRegister, $vtmp2$$XMMRegister);
  %}
  ins_pipe( pipe_slow );
%}

// =======================Double Reduction==========================================

instruct reduction2D(regD dst, vec src, vec vtmp) %{
  predicate(vector_length(n->in(2)) == 2); // src
  match(Set dst (AddReductionVD dst src));
  match(Set dst (MulReductionVD dst src));
  effect(TEMP dst, TEMP vtmp);
  format %{ "vector_reduction_double $dst,$src ; using $vtmp as TEMP" %}
  ins_encode %{
    int opcode = this->ideal_Opcode();
    int vlen = vector_length(this, $src);
    __ reduce_fp(opcode, vlen, $dst$$XMMRegister, $src$$XMMRegister, $vtmp$$XMMRegister);
%}
  ins_pipe( pipe_slow );
%}

instruct reduction4D(regD dst, vec src, vec vtmp1, vec vtmp2) %{
  predicate(vector_length(n->in(2)) == 4); // src
  match(Set dst (AddReductionVD dst src));
  match(Set dst (MulReductionVD dst src));
  effect(TEMP dst, TEMP vtmp1, TEMP vtmp2);
  format %{ "vector_reduction_double $dst,$src ; using $vtmp1, $vtmp2 as TEMP" %}
  ins_encode %{
    int opcode = this->ideal_Opcode();
    int vlen = vector_length(this, $src);
    __ reduce_fp(opcode, vlen, $dst$$XMMRegister, $src$$XMMRegister, $vtmp1$$XMMRegister, $vtmp2$$XMMRegister);
  %}
  ins_pipe( pipe_slow );
%}

instruct reduction8D(regD dst, legVec src, legVec vtmp1, legVec vtmp2) %{
  predicate(vector_length(n->in(2)) == 8); // src
  match(Set dst (AddReductionVD dst src));
  match(Set dst (MulReductionVD dst src));
  effect(TEMP dst, TEMP vtmp1, TEMP vtmp2);
  format %{ "vector_reduction_double $dst,$src ; using $vtmp1, $vtmp2 as TEMP" %}
  ins_encode %{
    int opcode = this->ideal_Opcode();
    int vlen = vector_length(this, $src);
    __ reduce_fp(opcode, vlen, $dst$$XMMRegister, $src$$XMMRegister, $vtmp1$$XMMRegister, $vtmp2$$XMMRegister);
  %}
  ins_pipe( pipe_slow );
%}

// =======================Byte Reduction==========================================

#ifdef _LP64
instruct reductionB(rRegI dst, rRegI src1, vec src2, vec vtmp1, vec vtmp2) %{
  predicate(vector_element_basic_type(n->in(2)) == T_BYTE &&
            vector_length(n->in(2)) <= 32); // src2
  match(Set dst (AddReductionVI src1 src2));
  match(Set dst (AndReductionV  src1 src2));
  match(Set dst ( OrReductionV  src1 src2));
  match(Set dst (XorReductionV  src1 src2));
  match(Set dst (MinReductionV  src1 src2));
  match(Set dst (MaxReductionV  src1 src2));
  effect(TEMP vtmp1, TEMP vtmp2);
  format %{ "vector_reduction_byte $dst,$src1,$src2 ; using $vtmp1, $vtmp2 as TEMP" %}
  ins_encode %{
    int opcode = this->ideal_Opcode();
    int vlen = vector_length(this, $src2);
    __ reduceB(opcode, vlen, $dst$$Register, $src1$$Register, $src2$$XMMRegister, $vtmp1$$XMMRegister, $vtmp2$$XMMRegister);
  %}
  ins_pipe( pipe_slow );
%}

instruct reduction64B(rRegI dst, rRegI src1, legVec src2, legVec vtmp1, legVec vtmp2) %{
  predicate(vector_element_basic_type(n->in(2)) == T_BYTE &&
            vector_length(n->in(2)) == 64); // src2
  match(Set dst (AddReductionVI src1 src2));
  match(Set dst (AndReductionV  src1 src2));
  match(Set dst ( OrReductionV  src1 src2));
  match(Set dst (XorReductionV  src1 src2));
  match(Set dst (MinReductionV  src1 src2));
  match(Set dst (MaxReductionV  src1 src2));
  effect(TEMP vtmp1, TEMP vtmp2);
  format %{ "vector_reduction_byte $dst,$src1,$src2 ; using $vtmp1, $vtmp2 as TEMP" %}
  ins_encode %{
    int opcode = this->ideal_Opcode();
    int vlen = vector_length(this, $src2);
    __ reduceB(opcode, vlen, $dst$$Register, $src1$$Register, $src2$$XMMRegister, $vtmp1$$XMMRegister, $vtmp2$$XMMRegister);
  %}
  ins_pipe( pipe_slow );
%}
#endif

// =======================Short Reduction==========================================

instruct reductionS(rRegI dst, rRegI src1, vec src2, vec vtmp1, vec vtmp2) %{
  predicate(vector_element_basic_type(n->in(2)) == T_SHORT &&
            vector_length(n->in(2)) <= 16); // src2
  match(Set dst (AddReductionVI src1 src2));
  match(Set dst (MulReductionVI src1 src2));
  match(Set dst (AndReductionV  src1 src2));
  match(Set dst ( OrReductionV  src1 src2));
  match(Set dst (XorReductionV  src1 src2));
  match(Set dst (MinReductionV  src1 src2));
  match(Set dst (MaxReductionV  src1 src2));
  effect(TEMP vtmp1, TEMP vtmp2);
  format %{ "vector_reduction_short $dst,$src1,$src2 ; using $vtmp1, $vtmp2 as TEMP" %}
  ins_encode %{
    int opcode = this->ideal_Opcode();
    int vlen = vector_length(this, $src2);
    __ reduceS(opcode, vlen, $dst$$Register, $src1$$Register, $src2$$XMMRegister, $vtmp1$$XMMRegister, $vtmp2$$XMMRegister);
  %}
  ins_pipe( pipe_slow );
%}

instruct reduction32S(rRegI dst, rRegI src1, legVec src2, legVec vtmp1, legVec vtmp2) %{
  predicate(vector_element_basic_type(n->in(2)) == T_SHORT &&
            vector_length(n->in(2)) == 32); // src2
  match(Set dst (AddReductionVI src1 src2));
  match(Set dst (MulReductionVI src1 src2));
  match(Set dst (AndReductionV  src1 src2));
  match(Set dst ( OrReductionV  src1 src2));
  match(Set dst (XorReductionV  src1 src2));
  match(Set dst (MinReductionV  src1 src2));
  match(Set dst (MaxReductionV  src1 src2));
  effect(TEMP vtmp1, TEMP vtmp2);
  format %{ "vector_reduction_short $dst,$src1,$src2 ; using $vtmp1, $vtmp2 as TEMP" %}
  ins_encode %{
    int opcode = this->ideal_Opcode();
    int vlen = vector_length(this, $src2);
    __ reduceS(opcode, vlen, $dst$$Register, $src1$$Register, $src2$$XMMRegister, $vtmp1$$XMMRegister, $vtmp2$$XMMRegister);
  %}
  ins_pipe( pipe_slow );
%}

// =======================Mul Reduction==========================================

instruct mul_reductionB(rRegI dst, rRegI src1, vec src2, vec vtmp1, vec vtmp2) %{
  predicate(vector_element_basic_type(n->in(2)) == T_BYTE &&
            vector_length(n->in(2)) <= 32); // src2
  match(Set dst (MulReductionVI src1 src2));
  effect(TEMP dst, TEMP vtmp1, TEMP vtmp2);
  format %{ "vector_mul_reduction_byte $dst,$src1,$src2; using $vtmp1, $vtmp2 as TEMP" %}
  ins_encode %{
    int opcode = this->ideal_Opcode();
    int vlen = vector_length(this, $src2);
    __ mulreduceB(opcode, vlen, $dst$$Register, $src1$$Register, $src2$$XMMRegister, $vtmp1$$XMMRegister, $vtmp2$$XMMRegister);
  %}
  ins_pipe( pipe_slow );
%}

instruct mul_reduction64B(rRegI dst, rRegI src1, legVec src2, legVec vtmp1, legVec vtmp2) %{
  predicate(vector_element_basic_type(n->in(2)) == T_BYTE &&
            vector_length(n->in(2)) == 64); // src2
  match(Set dst (MulReductionVI src1 src2));
  effect(TEMP dst, TEMP vtmp1, TEMP vtmp2);
  format %{ "vector_mul_reduction_byte $dst,$src1,$src2; using $vtmp1, $vtmp2 as TEMP" %}
  ins_encode %{
    int opcode = this->ideal_Opcode();
    int vlen = vector_length(this, $src2);
    __ mulreduceB(opcode, vlen, $dst$$Register, $src1$$Register, $src2$$XMMRegister, $vtmp1$$XMMRegister, $vtmp2$$XMMRegister);
  %}
  ins_pipe( pipe_slow );
%}

//--------------------Min/Max Float Reduction --------------------
// Float Min Reduction
instruct minmax_reduction2F(legRegF dst, immF src1, legVec src2, legVec tmp,
                            legVec atmp, legVec btmp, legVec xmm_1, rFlagsReg cr) %{
  predicate(vector_element_basic_type(n->in(2)) == T_FLOAT &&
            ((n->Opcode() == Op_MinReductionV && n->in(1)->bottom_type() == TypeF::POS_INF) ||
             (n->Opcode() == Op_MaxReductionV && n->in(1)->bottom_type() == TypeF::NEG_INF)) &&
            vector_length(n->in(2)) == 2);
  match(Set dst (MinReductionV src1 src2));
  match(Set dst (MaxReductionV src1 src2));
  effect(TEMP dst, TEMP tmp, TEMP atmp, TEMP btmp, TEMP xmm_1, KILL cr);
  format %{ "vector_minmax2F_reduction $dst,$src1,$src2  ; using $tmp, $atmp, $btmp, $xmm_1 as TEMP" %}
  ins_encode %{
    assert(UseAVX > 0, "sanity");

    int opcode = this->ideal_Opcode();
    int vlen = vector_length(this, $src2);
    __ reduceFloatMinMax(opcode, vlen, false, $dst$$XMMRegister, $src2$$XMMRegister, $tmp$$XMMRegister,
                         $atmp$$XMMRegister, $btmp$$XMMRegister, $xmm_1$$XMMRegister);
  %}
  ins_pipe( pipe_slow );
%}

instruct minmax_reductionF(legRegF dst, immF src1, legVec src2, legVec tmp, legVec atmp,
                           legVec btmp, legVec xmm_0, legVec xmm_1, rFlagsReg cr) %{
  predicate(vector_element_basic_type(n->in(2)) == T_FLOAT &&
            ((n->Opcode() == Op_MinReductionV && n->in(1)->bottom_type() == TypeF::POS_INF) ||
             (n->Opcode() == Op_MaxReductionV && n->in(1)->bottom_type() == TypeF::NEG_INF)) &&
            vector_length(n->in(2)) >= 4);
  match(Set dst (MinReductionV src1 src2));
  match(Set dst (MaxReductionV src1 src2));
  effect(TEMP dst, TEMP tmp, TEMP atmp, TEMP btmp, TEMP xmm_0, TEMP xmm_1, KILL cr);
  format %{ "vector_minmaxF_reduction $dst,$src1,$src2  ; using $tmp, $atmp, $btmp, $xmm_0, $xmm_1 as TEMP" %}
  ins_encode %{
    assert(UseAVX > 0, "sanity");

    int opcode = this->ideal_Opcode();
    int vlen = vector_length(this, $src2);
    __ reduceFloatMinMax(opcode, vlen, false, $dst$$XMMRegister, $src2$$XMMRegister, $tmp$$XMMRegister,
                         $atmp$$XMMRegister, $btmp$$XMMRegister, $xmm_0$$XMMRegister, $xmm_1$$XMMRegister);
  %}
  ins_pipe( pipe_slow );
%}

instruct minmax_reduction2F_av(legRegF dst, legVec src, legVec tmp,
                               legVec atmp, legVec btmp, legVec xmm_1, rFlagsReg cr) %{
  predicate(vector_element_basic_type(n->in(2)) == T_FLOAT &&
            vector_length(n->in(2)) == 2);
  match(Set dst (MinReductionV dst src));
  match(Set dst (MaxReductionV dst src));
  effect(TEMP dst, TEMP tmp, TEMP atmp, TEMP btmp, TEMP xmm_1, KILL cr);
  format %{ "vector_minmax2F_reduction $dst,$src ; using $tmp, $atmp, $btmp, $xmm_1 as TEMP" %}
  ins_encode %{
    assert(UseAVX > 0, "sanity");

    int opcode = this->ideal_Opcode();
    int vlen = vector_length(this, $src);
    __ reduceFloatMinMax(opcode, vlen, true, $dst$$XMMRegister, $src$$XMMRegister, $tmp$$XMMRegister,
                         $atmp$$XMMRegister, $btmp$$XMMRegister, $xmm_1$$XMMRegister);
  %}
  ins_pipe( pipe_slow );
%}


instruct minmax_reductionF_av(legRegF dst, legVec src, legVec tmp,
                              legVec atmp, legVec btmp, legVec xmm_0, legVec xmm_1, rFlagsReg cr) %{
  predicate(vector_element_basic_type(n->in(2)) == T_FLOAT &&
            vector_length(n->in(2)) >= 4);
  match(Set dst (MinReductionV dst src));
  match(Set dst (MaxReductionV dst src));
  effect(TEMP dst, TEMP tmp, TEMP atmp, TEMP btmp, TEMP xmm_0, TEMP xmm_1, KILL cr);
  format %{ "vector_minmaxF_reduction $dst,$src ; using $tmp, $atmp, $btmp, $xmm_0, $xmm_1 as TEMP" %}
  ins_encode %{
    assert(UseAVX > 0, "sanity");

    int opcode = this->ideal_Opcode();
    int vlen = vector_length(this, $src);
    __ reduceFloatMinMax(opcode, vlen, true, $dst$$XMMRegister, $src$$XMMRegister, $tmp$$XMMRegister,
                         $atmp$$XMMRegister, $btmp$$XMMRegister, $xmm_0$$XMMRegister, $xmm_1$$XMMRegister);
  %}
  ins_pipe( pipe_slow );
%}


//--------------------Min Double Reduction --------------------
instruct minmax_reduction2D(legRegD dst, immD src1, legVec src2,
                            legVec tmp1, legVec tmp2, legVec tmp3, legVec tmp4, // TEMPs
                            rFlagsReg cr) %{
  predicate(vector_element_basic_type(n->in(2)) == T_DOUBLE &&
            ((n->Opcode() == Op_MinReductionV && n->in(1)->bottom_type() == TypeD::POS_INF) ||
             (n->Opcode() == Op_MaxReductionV && n->in(1)->bottom_type() == TypeD::NEG_INF)) &&
            vector_length(n->in(2)) == 2);
  match(Set dst (MinReductionV src1 src2));
  match(Set dst (MaxReductionV src1 src2));
  effect(TEMP dst, TEMP tmp1, TEMP tmp2, TEMP tmp3, TEMP tmp4, KILL cr);
  format %{ "vector_minmax2D_reduction $dst,$src1,$src2 ; using $tmp1, $tmp2, $tmp3, $tmp4 as TEMP" %}
  ins_encode %{
    assert(UseAVX > 0, "sanity");

    int opcode = this->ideal_Opcode();
    int vlen = vector_length(this, $src2);
    __ reduceDoubleMinMax(opcode, vlen, false, $dst$$XMMRegister, $src2$$XMMRegister,
                          $tmp1$$XMMRegister, $tmp2$$XMMRegister, $tmp3$$XMMRegister, $tmp4$$XMMRegister);
  %}
  ins_pipe( pipe_slow );
%}

instruct minmax_reductionD(legRegD dst, immD src1, legVec src2,
                           legVec tmp1, legVec tmp2, legVec tmp3, legVec tmp4, legVec tmp5, // TEMPs
                           rFlagsReg cr) %{
  predicate(vector_element_basic_type(n->in(2)) == T_DOUBLE &&
            ((n->Opcode() == Op_MinReductionV && n->in(1)->bottom_type() == TypeD::POS_INF) ||
             (n->Opcode() == Op_MaxReductionV && n->in(1)->bottom_type() == TypeD::NEG_INF)) &&
            vector_length(n->in(2)) >= 4);
  match(Set dst (MinReductionV src1 src2));
  match(Set dst (MaxReductionV src1 src2));
  effect(TEMP dst, TEMP tmp1, TEMP tmp2, TEMP tmp3, TEMP tmp4, TEMP tmp5, KILL cr);
  format %{ "vector_minmaxD_reduction $dst,$src1,$src2 ; using $tmp1, $tmp2, $tmp3, $tmp4, $tmp5 as TEMP" %}
  ins_encode %{
    assert(UseAVX > 0, "sanity");

    int opcode = this->ideal_Opcode();
    int vlen = vector_length(this, $src2);
    __ reduceDoubleMinMax(opcode, vlen, false, $dst$$XMMRegister, $src2$$XMMRegister,
                          $tmp1$$XMMRegister, $tmp2$$XMMRegister, $tmp3$$XMMRegister, $tmp4$$XMMRegister, $tmp5$$XMMRegister);
  %}
  ins_pipe( pipe_slow );
%}


instruct minmax_reduction2D_av(legRegD dst, legVec src,
                               legVec tmp1, legVec tmp2, legVec tmp3, legVec tmp4, // TEMPs
                               rFlagsReg cr) %{
  predicate(vector_element_basic_type(n->in(2)) == T_DOUBLE &&
            vector_length(n->in(2)) == 2);
  match(Set dst (MinReductionV dst src));
  match(Set dst (MaxReductionV dst src));
  effect(TEMP dst, TEMP tmp1, TEMP tmp2, TEMP tmp3, TEMP tmp4, KILL cr);
  format %{ "vector_minmax2D_reduction $dst,$src ; using $tmp1, $tmp2, $tmp3, $tmp4 as TEMP" %}
  ins_encode %{
    assert(UseAVX > 0, "sanity");

    int opcode = this->ideal_Opcode();
    int vlen = vector_length(this, $src);
    __ reduceDoubleMinMax(opcode, vlen, true, $dst$$XMMRegister, $src$$XMMRegister,
                          $tmp1$$XMMRegister, $tmp2$$XMMRegister, $tmp3$$XMMRegister, $tmp4$$XMMRegister);
  %}
  ins_pipe( pipe_slow );
%}

instruct minmax_reductionD_av(legRegD dst, legVec src,
                              legVec tmp1, legVec tmp2, legVec tmp3, legVec tmp4, legVec tmp5, // TEMPs
                              rFlagsReg cr) %{
  predicate(vector_element_basic_type(n->in(2)) == T_DOUBLE &&
            vector_length(n->in(2)) >= 4);
  match(Set dst (MinReductionV dst src));
  match(Set dst (MaxReductionV dst src));
  effect(TEMP dst, TEMP tmp1, TEMP tmp2, TEMP tmp3, TEMP tmp4, TEMP tmp5, KILL cr);
  format %{ "vector_minmaxD_reduction $dst,$src ; using $tmp1, $tmp2, $tmp3, $tmp4, $tmp5 as TEMP" %}
  ins_encode %{
    assert(UseAVX > 0, "sanity");

    int opcode = this->ideal_Opcode();
    int vlen = vector_length(this, $src);
    __ reduceDoubleMinMax(opcode, vlen, true, $dst$$XMMRegister, $src$$XMMRegister,
                          $tmp1$$XMMRegister, $tmp2$$XMMRegister, $tmp3$$XMMRegister, $tmp4$$XMMRegister, $tmp5$$XMMRegister);
  %}
  ins_pipe( pipe_slow );
%}

// ====================VECTOR ARITHMETIC=======================================

// --------------------------------- ADD --------------------------------------

// Bytes vector add
instruct vaddB(vec dst, vec src) %{
  predicate(UseAVX == 0);
  match(Set dst (AddVB dst src));
  format %{ "paddb   $dst,$src\t! add packedB" %}
  ins_encode %{
    __ paddb($dst$$XMMRegister, $src$$XMMRegister);
  %}
  ins_pipe( pipe_slow );
%}

instruct vaddB_reg(vec dst, vec src1, vec src2) %{
  predicate(UseAVX > 0);
  match(Set dst (AddVB src1 src2));
  format %{ "vpaddb  $dst,$src1,$src2\t! add packedB" %}
  ins_encode %{
    int vlen_enc = vector_length_encoding(this);
    __ vpaddb($dst$$XMMRegister, $src1$$XMMRegister, $src2$$XMMRegister, vlen_enc);
  %}
  ins_pipe( pipe_slow );
%}

instruct vaddB_mem(vec dst, vec src, memory mem) %{
  predicate(UseAVX > 0);
  match(Set dst (AddVB src (LoadVector mem)));
  format %{ "vpaddb  $dst,$src,$mem\t! add packedB" %}
  ins_encode %{
    int vlen_enc = vector_length_encoding(this);
    __ vpaddb($dst$$XMMRegister, $src$$XMMRegister, $mem$$Address, vlen_enc);
  %}
  ins_pipe( pipe_slow );
%}

// Shorts/Chars vector add
instruct vaddS(vec dst, vec src) %{
  predicate(UseAVX == 0);
  match(Set dst (AddVS dst src));
  format %{ "paddw   $dst,$src\t! add packedS" %}
  ins_encode %{
    __ paddw($dst$$XMMRegister, $src$$XMMRegister);
  %}
  ins_pipe( pipe_slow );
%}

instruct vaddS_reg(vec dst, vec src1, vec src2) %{
  predicate(UseAVX > 0);
  match(Set dst (AddVS src1 src2));
  format %{ "vpaddw  $dst,$src1,$src2\t! add packedS" %}
  ins_encode %{
    int vlen_enc = vector_length_encoding(this);
    __ vpaddw($dst$$XMMRegister, $src1$$XMMRegister, $src2$$XMMRegister, vlen_enc);
  %}
  ins_pipe( pipe_slow );
%}

instruct vaddS_mem(vec dst, vec src, memory mem) %{
  predicate(UseAVX > 0);
  match(Set dst (AddVS src (LoadVector mem)));
  format %{ "vpaddw  $dst,$src,$mem\t! add packedS" %}
  ins_encode %{
    int vlen_enc = vector_length_encoding(this);
    __ vpaddw($dst$$XMMRegister, $src$$XMMRegister, $mem$$Address, vlen_enc);
  %}
  ins_pipe( pipe_slow );
%}

// Integers vector add
instruct vaddI(vec dst, vec src) %{
  predicate(UseAVX == 0);
  match(Set dst (AddVI dst src));
  format %{ "paddd   $dst,$src\t! add packedI" %}
  ins_encode %{
    __ paddd($dst$$XMMRegister, $src$$XMMRegister);
  %}
  ins_pipe( pipe_slow );
%}

instruct vaddI_reg(vec dst, vec src1, vec src2) %{
  predicate(UseAVX > 0);
  match(Set dst (AddVI src1 src2));
  format %{ "vpaddd  $dst,$src1,$src2\t! add packedI" %}
  ins_encode %{
    int vlen_enc = vector_length_encoding(this);
    __ vpaddd($dst$$XMMRegister, $src1$$XMMRegister, $src2$$XMMRegister, vlen_enc);
  %}
  ins_pipe( pipe_slow );
%}


instruct vaddI_mem(vec dst, vec src, memory mem) %{
  predicate(UseAVX > 0);
  match(Set dst (AddVI src (LoadVector mem)));
  format %{ "vpaddd  $dst,$src,$mem\t! add packedI" %}
  ins_encode %{
    int vlen_enc = vector_length_encoding(this);
    __ vpaddd($dst$$XMMRegister, $src$$XMMRegister, $mem$$Address, vlen_enc);
  %}
  ins_pipe( pipe_slow );
%}

// Longs vector add
instruct vaddL(vec dst, vec src) %{
  predicate(UseAVX == 0);
  match(Set dst (AddVL dst src));
  format %{ "paddq   $dst,$src\t! add packedL" %}
  ins_encode %{
    __ paddq($dst$$XMMRegister, $src$$XMMRegister);
  %}
  ins_pipe( pipe_slow );
%}

instruct vaddL_reg(vec dst, vec src1, vec src2) %{
  predicate(UseAVX > 0);
  match(Set dst (AddVL src1 src2));
  format %{ "vpaddq  $dst,$src1,$src2\t! add packedL" %}
  ins_encode %{
    int vlen_enc = vector_length_encoding(this);
    __ vpaddq($dst$$XMMRegister, $src1$$XMMRegister, $src2$$XMMRegister, vlen_enc);
  %}
  ins_pipe( pipe_slow );
%}

instruct vaddL_mem(vec dst, vec src, memory mem) %{
  predicate(UseAVX > 0);
  match(Set dst (AddVL src (LoadVector mem)));
  format %{ "vpaddq  $dst,$src,$mem\t! add packedL" %}
  ins_encode %{
    int vlen_enc = vector_length_encoding(this);
    __ vpaddq($dst$$XMMRegister, $src$$XMMRegister, $mem$$Address, vlen_enc);
  %}
  ins_pipe( pipe_slow );
%}

// Floats vector add
instruct vaddF(vec dst, vec src) %{
  predicate(UseAVX == 0);
  match(Set dst (AddVF dst src));
  format %{ "addps   $dst,$src\t! add packedF" %}
  ins_encode %{
    __ addps($dst$$XMMRegister, $src$$XMMRegister);
  %}
  ins_pipe( pipe_slow );
%}

instruct vaddF_reg(vec dst, vec src1, vec src2) %{
  predicate(UseAVX > 0);
  match(Set dst (AddVF src1 src2));
  format %{ "vaddps  $dst,$src1,$src2\t! add packedF" %}
  ins_encode %{
    int vlen_enc = vector_length_encoding(this);
    __ vaddps($dst$$XMMRegister, $src1$$XMMRegister, $src2$$XMMRegister, vlen_enc);
  %}
  ins_pipe( pipe_slow );
%}

instruct vaddF_mem(vec dst, vec src, memory mem) %{
  predicate(UseAVX > 0);
  match(Set dst (AddVF src (LoadVector mem)));
  format %{ "vaddps  $dst,$src,$mem\t! add packedF" %}
  ins_encode %{
    int vlen_enc = vector_length_encoding(this);
    __ vaddps($dst$$XMMRegister, $src$$XMMRegister, $mem$$Address, vlen_enc);
  %}
  ins_pipe( pipe_slow );
%}

// Doubles vector add
instruct vaddD(vec dst, vec src) %{
  predicate(UseAVX == 0);
  match(Set dst (AddVD dst src));
  format %{ "addpd   $dst,$src\t! add packedD" %}
  ins_encode %{
    __ addpd($dst$$XMMRegister, $src$$XMMRegister);
  %}
  ins_pipe( pipe_slow );
%}

instruct vaddD_reg(vec dst, vec src1, vec src2) %{
  predicate(UseAVX > 0);
  match(Set dst (AddVD src1 src2));
  format %{ "vaddpd  $dst,$src1,$src2\t! add packedD" %}
  ins_encode %{
    int vlen_enc = vector_length_encoding(this);
    __ vaddpd($dst$$XMMRegister, $src1$$XMMRegister, $src2$$XMMRegister, vlen_enc);
  %}
  ins_pipe( pipe_slow );
%}

instruct vaddD_mem(vec dst, vec src, memory mem) %{
  predicate(UseAVX > 0);
  match(Set dst (AddVD src (LoadVector mem)));
  format %{ "vaddpd  $dst,$src,$mem\t! add packedD" %}
  ins_encode %{
    int vlen_enc = vector_length_encoding(this);
    __ vaddpd($dst$$XMMRegister, $src$$XMMRegister, $mem$$Address, vlen_enc);
  %}
  ins_pipe( pipe_slow );
%}

// --------------------------------- SUB --------------------------------------

// Bytes vector sub
instruct vsubB(vec dst, vec src) %{
  predicate(UseAVX == 0);
  match(Set dst (SubVB dst src));
  format %{ "psubb   $dst,$src\t! sub packedB" %}
  ins_encode %{
    __ psubb($dst$$XMMRegister, $src$$XMMRegister);
  %}
  ins_pipe( pipe_slow );
%}

instruct vsubB_reg(vec dst, vec src1, vec src2) %{
  predicate(UseAVX > 0);
  match(Set dst (SubVB src1 src2));
  format %{ "vpsubb  $dst,$src1,$src2\t! sub packedB" %}
  ins_encode %{
    int vlen_enc = vector_length_encoding(this);
    __ vpsubb($dst$$XMMRegister, $src1$$XMMRegister, $src2$$XMMRegister, vlen_enc);
  %}
  ins_pipe( pipe_slow );
%}

instruct vsubB_mem(vec dst, vec src, memory mem) %{
  predicate(UseAVX > 0);
  match(Set dst (SubVB src (LoadVector mem)));
  format %{ "vpsubb  $dst,$src,$mem\t! sub packedB" %}
  ins_encode %{
    int vlen_enc = vector_length_encoding(this);
    __ vpsubb($dst$$XMMRegister, $src$$XMMRegister, $mem$$Address, vlen_enc);
  %}
  ins_pipe( pipe_slow );
%}

// Shorts/Chars vector sub
instruct vsubS(vec dst, vec src) %{
  predicate(UseAVX == 0);
  match(Set dst (SubVS dst src));
  format %{ "psubw   $dst,$src\t! sub packedS" %}
  ins_encode %{
    __ psubw($dst$$XMMRegister, $src$$XMMRegister);
  %}
  ins_pipe( pipe_slow );
%}


instruct vsubS_reg(vec dst, vec src1, vec src2) %{
  predicate(UseAVX > 0);
  match(Set dst (SubVS src1 src2));
  format %{ "vpsubw  $dst,$src1,$src2\t! sub packedS" %}
  ins_encode %{
    int vlen_enc = vector_length_encoding(this);
    __ vpsubw($dst$$XMMRegister, $src1$$XMMRegister, $src2$$XMMRegister, vlen_enc);
  %}
  ins_pipe( pipe_slow );
%}

instruct vsubS_mem(vec dst, vec src, memory mem) %{
  predicate(UseAVX > 0);
  match(Set dst (SubVS src (LoadVector mem)));
  format %{ "vpsubw  $dst,$src,$mem\t! sub packedS" %}
  ins_encode %{
    int vlen_enc = vector_length_encoding(this);
    __ vpsubw($dst$$XMMRegister, $src$$XMMRegister, $mem$$Address, vlen_enc);
  %}
  ins_pipe( pipe_slow );
%}

// Integers vector sub
instruct vsubI(vec dst, vec src) %{
  predicate(UseAVX == 0);
  match(Set dst (SubVI dst src));
  format %{ "psubd   $dst,$src\t! sub packedI" %}
  ins_encode %{
    __ psubd($dst$$XMMRegister, $src$$XMMRegister);
  %}
  ins_pipe( pipe_slow );
%}

instruct vsubI_reg(vec dst, vec src1, vec src2) %{
  predicate(UseAVX > 0);
  match(Set dst (SubVI src1 src2));
  format %{ "vpsubd  $dst,$src1,$src2\t! sub packedI" %}
  ins_encode %{
    int vlen_enc = vector_length_encoding(this);
    __ vpsubd($dst$$XMMRegister, $src1$$XMMRegister, $src2$$XMMRegister, vlen_enc);
  %}
  ins_pipe( pipe_slow );
%}

instruct vsubI_mem(vec dst, vec src, memory mem) %{
  predicate(UseAVX > 0);
  match(Set dst (SubVI src (LoadVector mem)));
  format %{ "vpsubd  $dst,$src,$mem\t! sub packedI" %}
  ins_encode %{
    int vlen_enc = vector_length_encoding(this);
    __ vpsubd($dst$$XMMRegister, $src$$XMMRegister, $mem$$Address, vlen_enc);
  %}
  ins_pipe( pipe_slow );
%}

// Longs vector sub
instruct vsubL(vec dst, vec src) %{
  predicate(UseAVX == 0);
  match(Set dst (SubVL dst src));
  format %{ "psubq   $dst,$src\t! sub packedL" %}
  ins_encode %{
    __ psubq($dst$$XMMRegister, $src$$XMMRegister);
  %}
  ins_pipe( pipe_slow );
%}

instruct vsubL_reg(vec dst, vec src1, vec src2) %{
  predicate(UseAVX > 0);
  match(Set dst (SubVL src1 src2));
  format %{ "vpsubq  $dst,$src1,$src2\t! sub packedL" %}
  ins_encode %{
    int vlen_enc = vector_length_encoding(this);
    __ vpsubq($dst$$XMMRegister, $src1$$XMMRegister, $src2$$XMMRegister, vlen_enc);
  %}
  ins_pipe( pipe_slow );
%}


instruct vsubL_mem(vec dst, vec src, memory mem) %{
  predicate(UseAVX > 0);
  match(Set dst (SubVL src (LoadVector mem)));
  format %{ "vpsubq  $dst,$src,$mem\t! sub packedL" %}
  ins_encode %{
    int vlen_enc = vector_length_encoding(this);
    __ vpsubq($dst$$XMMRegister, $src$$XMMRegister, $mem$$Address, vlen_enc);
  %}
  ins_pipe( pipe_slow );
%}

// Floats vector sub
instruct vsubF(vec dst, vec src) %{
  predicate(UseAVX == 0);
  match(Set dst (SubVF dst src));
  format %{ "subps   $dst,$src\t! sub packedF" %}
  ins_encode %{
    __ subps($dst$$XMMRegister, $src$$XMMRegister);
  %}
  ins_pipe( pipe_slow );
%}

instruct vsubF_reg(vec dst, vec src1, vec src2) %{
  predicate(UseAVX > 0);
  match(Set dst (SubVF src1 src2));
  format %{ "vsubps  $dst,$src1,$src2\t! sub packedF" %}
  ins_encode %{
    int vlen_enc = vector_length_encoding(this);
    __ vsubps($dst$$XMMRegister, $src1$$XMMRegister, $src2$$XMMRegister, vlen_enc);
  %}
  ins_pipe( pipe_slow );
%}

instruct vsubF_mem(vec dst, vec src, memory mem) %{
  predicate(UseAVX > 0);
  match(Set dst (SubVF src (LoadVector mem)));
  format %{ "vsubps  $dst,$src,$mem\t! sub packedF" %}
  ins_encode %{
    int vlen_enc = vector_length_encoding(this);
    __ vsubps($dst$$XMMRegister, $src$$XMMRegister, $mem$$Address, vlen_enc);
  %}
  ins_pipe( pipe_slow );
%}

// Doubles vector sub
instruct vsubD(vec dst, vec src) %{
  predicate(UseAVX == 0);
  match(Set dst (SubVD dst src));
  format %{ "subpd   $dst,$src\t! sub packedD" %}
  ins_encode %{
    __ subpd($dst$$XMMRegister, $src$$XMMRegister);
  %}
  ins_pipe( pipe_slow );
%}

instruct vsubD_reg(vec dst, vec src1, vec src2) %{
  predicate(UseAVX > 0);
  match(Set dst (SubVD src1 src2));
  format %{ "vsubpd  $dst,$src1,$src2\t! sub packedD" %}
  ins_encode %{
    int vlen_enc = vector_length_encoding(this);
    __ vsubpd($dst$$XMMRegister, $src1$$XMMRegister, $src2$$XMMRegister, vlen_enc);
  %}
  ins_pipe( pipe_slow );
%}

instruct vsubD_mem(vec dst, vec src, memory mem) %{
  predicate(UseAVX > 0);
  match(Set dst (SubVD src (LoadVector mem)));
  format %{ "vsubpd  $dst,$src,$mem\t! sub packedD" %}
  ins_encode %{
    int vlen_enc = vector_length_encoding(this);
    __ vsubpd($dst$$XMMRegister, $src$$XMMRegister, $mem$$Address, vlen_enc);
  %}
  ins_pipe( pipe_slow );
%}

// --------------------------------- MUL --------------------------------------

// Byte vector mul
instruct mulB_reg(vec dst, vec src1, vec src2, vec tmp, rRegI scratch) %{
  predicate(vector_length(n) == 4 ||
            vector_length(n) == 8);
  match(Set dst (MulVB src1 src2));
  effect(TEMP dst, TEMP tmp, TEMP scratch);
  format %{"vector_mulB $dst,$src1,$src2" %}
  ins_encode %{
    assert(UseSSE > 3, "required");
    __ pmovsxbw($tmp$$XMMRegister, $src1$$XMMRegister);
    __ pmovsxbw($dst$$XMMRegister, $src2$$XMMRegister);
    __ pmullw($tmp$$XMMRegister, $dst$$XMMRegister);
    __ movdqu($dst$$XMMRegister, ExternalAddress(vector_short_to_byte_mask()), $scratch$$Register);
    __ pand($dst$$XMMRegister, $tmp$$XMMRegister);
    __ packuswb($dst$$XMMRegister, $dst$$XMMRegister);
  %}
  ins_pipe( pipe_slow );
%}

instruct mul16B_reg(vec dst, vec src1, vec src2, vec tmp1, vec tmp2, rRegI scratch) %{
  predicate(vector_length(n) == 16 && UseAVX <= 1);
  match(Set dst (MulVB src1 src2));
  effect(TEMP dst, TEMP tmp1, TEMP tmp2, TEMP scratch);
  format %{"vector_mulB $dst,$src1,$src2" %}
  ins_encode %{
    assert(UseSSE > 3, "required");
    __ pmovsxbw($tmp1$$XMMRegister, $src1$$XMMRegister);
    __ pmovsxbw($tmp2$$XMMRegister, $src2$$XMMRegister);
    __ pmullw($tmp1$$XMMRegister, $tmp2$$XMMRegister);
    __ pshufd($tmp2$$XMMRegister, $src1$$XMMRegister, 0xEE);
    __ pshufd($dst$$XMMRegister, $src2$$XMMRegister, 0xEE);
    __ pmovsxbw($tmp2$$XMMRegister, $tmp2$$XMMRegister);
    __ pmovsxbw($dst$$XMMRegister, $dst$$XMMRegister);
    __ pmullw($tmp2$$XMMRegister, $dst$$XMMRegister);
    __ movdqu($dst$$XMMRegister, ExternalAddress(vector_short_to_byte_mask()), $scratch$$Register);
    __ pand($tmp2$$XMMRegister, $dst$$XMMRegister);
    __ pand($dst$$XMMRegister, $tmp1$$XMMRegister);
    __ packuswb($dst$$XMMRegister, $tmp2$$XMMRegister);
  %}
  ins_pipe( pipe_slow );
%}

instruct vmul16B_reg_avx(vec dst, vec src1, vec src2, vec tmp, rRegI scratch) %{
  predicate(vector_length(n) == 16 && UseAVX > 1);
  match(Set dst (MulVB src1 src2));
  effect(TEMP dst, TEMP tmp, TEMP scratch);
  format %{"vector_mulB $dst,$src1,$src2" %}
  ins_encode %{
  int vlen_enc = Assembler::AVX_256bit;
    __ vpmovsxbw($tmp$$XMMRegister, $src1$$XMMRegister, vlen_enc);
    __ vpmovsxbw($dst$$XMMRegister, $src2$$XMMRegister, vlen_enc);
    __ vpmullw($tmp$$XMMRegister, $tmp$$XMMRegister, $dst$$XMMRegister, vlen_enc);
    __ vmovdqu($dst$$XMMRegister, ExternalAddress(vector_short_to_byte_mask()), $scratch$$Register);
    __ vpand($dst$$XMMRegister, $dst$$XMMRegister, $tmp$$XMMRegister, vlen_enc);
    __ vextracti128_high($tmp$$XMMRegister, $dst$$XMMRegister);
    __ vpackuswb($dst$$XMMRegister, $dst$$XMMRegister, $tmp$$XMMRegister, 0);
  %}
  ins_pipe( pipe_slow );
%}

instruct vmul32B_reg_avx(vec dst, vec src1, vec src2, vec tmp1, vec tmp2, rRegI scratch) %{
  predicate(vector_length(n) == 32);
  match(Set dst (MulVB src1 src2));
  effect(TEMP dst, TEMP tmp1, TEMP tmp2, TEMP scratch);
  format %{"vector_mulB $dst,$src1,$src2" %}
  ins_encode %{
    assert(UseAVX > 1, "required");
    int vlen_enc = Assembler::AVX_256bit;
    __ vextracti128_high($tmp1$$XMMRegister, $src1$$XMMRegister);
    __ vextracti128_high($dst$$XMMRegister, $src2$$XMMRegister);
    __ vpmovsxbw($tmp1$$XMMRegister, $tmp1$$XMMRegister, vlen_enc);
    __ vpmovsxbw($dst$$XMMRegister, $dst$$XMMRegister, vlen_enc);
    __ vpmullw($tmp1$$XMMRegister, $tmp1$$XMMRegister, $dst$$XMMRegister, vlen_enc);
    __ vpmovsxbw($tmp2$$XMMRegister, $src1$$XMMRegister, vlen_enc);
    __ vpmovsxbw($dst$$XMMRegister, $src2$$XMMRegister, vlen_enc);
    __ vpmullw($tmp2$$XMMRegister, $tmp2$$XMMRegister, $dst$$XMMRegister, vlen_enc);
    __ vmovdqu($dst$$XMMRegister, ExternalAddress(vector_short_to_byte_mask()), $scratch$$Register);
    __ vpbroadcastd($dst$$XMMRegister, $dst$$XMMRegister, vlen_enc);
    __ vpand($tmp1$$XMMRegister, $tmp1$$XMMRegister, $dst$$XMMRegister, vlen_enc);
    __ vpand($dst$$XMMRegister, $dst$$XMMRegister, $tmp2$$XMMRegister, vlen_enc);
    __ vpackuswb($dst$$XMMRegister, $dst$$XMMRegister, $tmp1$$XMMRegister, vlen_enc);
    __ vpermq($dst$$XMMRegister, $dst$$XMMRegister, 0xD8, vlen_enc);
  %}
  ins_pipe( pipe_slow );
%}

instruct vmul64B_reg_avx(vec dst, vec src1, vec src2, vec tmp1, vec tmp2, rRegI scratch) %{
  predicate(vector_length(n) == 64);
  match(Set dst (MulVB src1 src2));
  effect(TEMP dst, TEMP tmp1, TEMP tmp2, TEMP scratch);
  format %{"vector_mulB $dst,$src1,$src2\n\t" %}
  ins_encode %{
    assert(UseAVX > 2, "required");
    int vlen_enc = Assembler::AVX_512bit;
    __ vextracti64x4_high($tmp1$$XMMRegister, $src1$$XMMRegister);
    __ vextracti64x4_high($dst$$XMMRegister, $src2$$XMMRegister);
    __ vpmovsxbw($tmp1$$XMMRegister, $tmp1$$XMMRegister, vlen_enc);
    __ vpmovsxbw($dst$$XMMRegister, $dst$$XMMRegister, vlen_enc);
    __ vpmullw($tmp1$$XMMRegister, $tmp1$$XMMRegister, $dst$$XMMRegister, vlen_enc);
    __ vpmovsxbw($tmp2$$XMMRegister, $src1$$XMMRegister, vlen_enc);
    __ vpmovsxbw($dst$$XMMRegister, $src2$$XMMRegister, vlen_enc);
    __ vpmullw($tmp2$$XMMRegister, $tmp2$$XMMRegister, $dst$$XMMRegister, vlen_enc);
    __ vmovdqu($dst$$XMMRegister, ExternalAddress(vector_short_to_byte_mask()), $scratch$$Register);
    __ vpbroadcastd($dst$$XMMRegister, $dst$$XMMRegister, vlen_enc);
    __ vpand($tmp1$$XMMRegister, $tmp1$$XMMRegister, $dst$$XMMRegister, vlen_enc);
    __ vpand($tmp2$$XMMRegister, $tmp2$$XMMRegister, $dst$$XMMRegister, vlen_enc);
    __ vpackuswb($dst$$XMMRegister, $tmp1$$XMMRegister, $tmp2$$XMMRegister, vlen_enc);
    __ evmovdquq($tmp2$$XMMRegister, ExternalAddress(vector_byte_perm_mask()), vlen_enc, $scratch$$Register);
    __ vpermq($dst$$XMMRegister, $tmp2$$XMMRegister, $dst$$XMMRegister, vlen_enc);
  %}
  ins_pipe( pipe_slow );
%}

// Shorts/Chars vector mul
instruct vmulS(vec dst, vec src) %{
  predicate(UseAVX == 0);
  match(Set dst (MulVS dst src));
  format %{ "pmullw $dst,$src\t! mul packedS" %}
  ins_encode %{
    __ pmullw($dst$$XMMRegister, $src$$XMMRegister);
  %}
  ins_pipe( pipe_slow );
%}

instruct vmulS_reg(vec dst, vec src1, vec src2) %{
  predicate(UseAVX > 0);
  match(Set dst (MulVS src1 src2));
  format %{ "vpmullw $dst,$src1,$src2\t! mul packedS" %}
  ins_encode %{
    int vlen_enc = vector_length_encoding(this);
    __ vpmullw($dst$$XMMRegister, $src1$$XMMRegister, $src2$$XMMRegister, vlen_enc);
  %}
  ins_pipe( pipe_slow );
%}

instruct vmulS_mem(vec dst, vec src, memory mem) %{
  predicate(UseAVX > 0);
  match(Set dst (MulVS src (LoadVector mem)));
  format %{ "vpmullw $dst,$src,$mem\t! mul packedS" %}
  ins_encode %{
    int vlen_enc = vector_length_encoding(this);
    __ vpmullw($dst$$XMMRegister, $src$$XMMRegister, $mem$$Address, vlen_enc);
  %}
  ins_pipe( pipe_slow );
%}

// Integers vector mul
instruct vmulI(vec dst, vec src) %{
  predicate(UseAVX == 0);
  match(Set dst (MulVI dst src));
  format %{ "pmulld  $dst,$src\t! mul packedI" %}
  ins_encode %{
    assert(UseSSE > 3, "required");
    __ pmulld($dst$$XMMRegister, $src$$XMMRegister);
  %}
  ins_pipe( pipe_slow );
%}

instruct vmulI_reg(vec dst, vec src1, vec src2) %{
  predicate(UseAVX > 0);
  match(Set dst (MulVI src1 src2));
  format %{ "vpmulld $dst,$src1,$src2\t! mul packedI" %}
  ins_encode %{
    int vlen_enc = vector_length_encoding(this);
    __ vpmulld($dst$$XMMRegister, $src1$$XMMRegister, $src2$$XMMRegister, vlen_enc);
  %}
  ins_pipe( pipe_slow );
%}

instruct vmulI_mem(vec dst, vec src, memory mem) %{
  predicate(UseAVX > 0);
  match(Set dst (MulVI src (LoadVector mem)));
  format %{ "vpmulld $dst,$src,$mem\t! mul packedI" %}
  ins_encode %{
    int vlen_enc = vector_length_encoding(this);
    __ vpmulld($dst$$XMMRegister, $src$$XMMRegister, $mem$$Address, vlen_enc);
  %}
  ins_pipe( pipe_slow );
%}

// Longs vector mul
instruct vmulL_reg(vec dst, vec src1, vec src2) %{
  predicate(VM_Version::supports_avx512dq());
  match(Set dst (MulVL src1 src2));
  format %{ "vpmullq $dst,$src1,$src2\t! mul packedL" %}
  ins_encode %{
    assert(UseAVX > 2, "required");
    int vlen_enc = vector_length_encoding(this);
    __ vpmullq($dst$$XMMRegister, $src1$$XMMRegister, $src2$$XMMRegister, vlen_enc);
  %}
  ins_pipe( pipe_slow );
%}

instruct vmulL_mem(vec dst, vec src, memory mem) %{
  predicate(VM_Version::supports_avx512dq());
  match(Set dst (MulVL src (LoadVector mem)));
  format %{ "vpmullq $dst,$src,$mem\t! mul packedL" %}
  ins_encode %{
    assert(UseAVX > 2, "required");
    int vlen_enc = vector_length_encoding(this);
    __ vpmullq($dst$$XMMRegister, $src$$XMMRegister, $mem$$Address, vlen_enc);
  %}
  ins_pipe( pipe_slow );
%}

instruct mul2L_reg(vec dst, vec src2, vec tmp) %{
  predicate(vector_length(n) == 2 && !VM_Version::supports_avx512dq());
  match(Set dst (MulVL dst src2));
  effect(TEMP dst, TEMP tmp);
  format %{ "pshufd $tmp,$src2, 177\n\t"
            "pmulld $tmp,$dst\n\t"
            "phaddd $tmp,$tmp\n\t"
            "pmovzxdq $tmp,$tmp\n\t"
            "psllq $tmp, 32\n\t"
            "pmuludq $dst,$src2\n\t"
            "paddq $dst,$tmp\n\t! mul packed2L" %}

  ins_encode %{
    assert(VM_Version::supports_sse4_1(), "required");
    int vlen_enc = Assembler::AVX_128bit;
    __ pshufd($tmp$$XMMRegister, $src2$$XMMRegister, 177);
    __ pmulld($tmp$$XMMRegister, $dst$$XMMRegister);
    __ phaddd($tmp$$XMMRegister, $tmp$$XMMRegister);
    __ pmovzxdq($tmp$$XMMRegister, $tmp$$XMMRegister);
    __ psllq($tmp$$XMMRegister, 32);
    __ pmuludq($dst$$XMMRegister, $src2$$XMMRegister);
    __ paddq($dst$$XMMRegister, $tmp$$XMMRegister);
  %}
  ins_pipe( pipe_slow );
%}

instruct vmul4L_reg_avx(vec dst, vec src1, vec src2, vec tmp, vec tmp1) %{
  predicate(vector_length(n) == 4 && !VM_Version::supports_avx512dq());
  match(Set dst (MulVL src1 src2));
  effect(TEMP tmp1, TEMP tmp);
  format %{ "vpshufd $tmp,$src2\n\t"
            "vpmulld $tmp,$src1,$tmp\n\t"
            "vphaddd $tmp,$tmp,$tmp\n\t"
            "vpmovzxdq $tmp,$tmp\n\t"
            "vpsllq $tmp,$tmp\n\t"
            "vpmuludq $tmp1,$src1,$src2\n\t"
            "vpaddq $dst,$tmp,$tmp1\t! mul packed4L" %}
  ins_encode %{
    int vlen_enc = Assembler::AVX_256bit;
    __ vpshufd($tmp$$XMMRegister, $src2$$XMMRegister, 177, vlen_enc);
    __ vpmulld($tmp$$XMMRegister, $src1$$XMMRegister, $tmp$$XMMRegister, vlen_enc);
    __ vextracti128_high($tmp1$$XMMRegister, $tmp$$XMMRegister);
    __ vphaddd($tmp$$XMMRegister, $tmp$$XMMRegister, $tmp1$$XMMRegister, vlen_enc);
    __ vpmovzxdq($tmp$$XMMRegister, $tmp$$XMMRegister, vlen_enc);
    __ vpsllq($tmp$$XMMRegister, $tmp$$XMMRegister, 32, vlen_enc);
    __ vpmuludq($tmp1$$XMMRegister, $src1$$XMMRegister, $src2$$XMMRegister, vlen_enc);
    __ vpaddq($dst$$XMMRegister, $tmp$$XMMRegister, $tmp1$$XMMRegister, vlen_enc);
  %}
  ins_pipe( pipe_slow );
%}

// Floats vector mul
instruct vmulF(vec dst, vec src) %{
  predicate(UseAVX == 0);
  match(Set dst (MulVF dst src));
  format %{ "mulps   $dst,$src\t! mul packedF" %}
  ins_encode %{
    __ mulps($dst$$XMMRegister, $src$$XMMRegister);
  %}
  ins_pipe( pipe_slow );
%}

instruct vmulF_reg(vec dst, vec src1, vec src2) %{
  predicate(UseAVX > 0);
  match(Set dst (MulVF src1 src2));
  format %{ "vmulps  $dst,$src1,$src2\t! mul packedF" %}
  ins_encode %{
    int vlen_enc = vector_length_encoding(this);
    __ vmulps($dst$$XMMRegister, $src1$$XMMRegister, $src2$$XMMRegister, vlen_enc);
  %}
  ins_pipe( pipe_slow );
%}

instruct vmulF_mem(vec dst, vec src, memory mem) %{
  predicate(UseAVX > 0);
  match(Set dst (MulVF src (LoadVector mem)));
  format %{ "vmulps  $dst,$src,$mem\t! mul packedF" %}
  ins_encode %{
    int vlen_enc = vector_length_encoding(this);
    __ vmulps($dst$$XMMRegister, $src$$XMMRegister, $mem$$Address, vlen_enc);
  %}
  ins_pipe( pipe_slow );
%}

// Doubles vector mul
instruct vmulD(vec dst, vec src) %{
  predicate(UseAVX == 0);
  match(Set dst (MulVD dst src));
  format %{ "mulpd   $dst,$src\t! mul packedD" %}
  ins_encode %{
    __ mulpd($dst$$XMMRegister, $src$$XMMRegister);
  %}
  ins_pipe( pipe_slow );
%}

instruct vmulD_reg(vec dst, vec src1, vec src2) %{
  predicate(UseAVX > 0);
  match(Set dst (MulVD src1 src2));
  format %{ "vmulpd  $dst,$src1,$src2\t! mul packedD" %}
  ins_encode %{
    int vlen_enc = vector_length_encoding(this);
    __ vmulpd($dst$$XMMRegister, $src1$$XMMRegister, $src2$$XMMRegister, vlen_enc);
  %}
  ins_pipe( pipe_slow );
%}

instruct vmulD_mem(vec dst, vec src, memory mem) %{
  predicate(UseAVX > 0);
  match(Set dst (MulVD src (LoadVector mem)));
  format %{ "vmulpd  $dst,$src,$mem\t! mul packedD" %}
  ins_encode %{
    int vlen_enc = vector_length_encoding(this);
    __ vmulpd($dst$$XMMRegister, $src$$XMMRegister, $mem$$Address, vlen_enc);
  %}
  ins_pipe( pipe_slow );
%}

instruct vcmov8F_reg(legVec dst, legVec src1, legVec src2, immI8 cop, cmpOp_vcmppd copnd) %{
  predicate(vector_length(n) == 8);
  match(Set dst (CMoveVF (Binary copnd cop) (Binary src1 src2)));
  effect(TEMP dst, USE src1, USE src2);
  format %{ "cmpps.$copnd  $dst, $src1, $src2  ! vcmovevf, cond=$cop\n\t"
            "blendvps $dst,$src1,$src2,$dst ! vcmovevf\n\t"
         %}
  ins_encode %{
    assert(UseAVX > 0, "required");

    int vlen_enc = Assembler::AVX_256bit;
    int cond = (Assembler::Condition)($copnd$$cmpcode);
    __ vcmpps($dst$$XMMRegister, $src1$$XMMRegister, $src2$$XMMRegister, cond, vlen_enc);
    __ vblendvps($dst$$XMMRegister, $src1$$XMMRegister, $src2$$XMMRegister, $dst$$XMMRegister, vlen_enc);
  %}
  ins_pipe( pipe_slow );
%}

instruct vcmov4D_reg(legVec dst, legVec src1, legVec src2, immI8 cop, cmpOp_vcmppd copnd) %{
  predicate(vector_length(n) == 4);
  match(Set dst (CMoveVD (Binary copnd cop) (Binary src1 src2)));
  effect(TEMP dst, USE src1, USE src2);
  format %{ "cmppd.$copnd  $dst, $src1, $src2  ! vcmovevd, cond=$cop\n\t"
            "vblendvpd $dst,$src1,$src2,$dst ! vcmovevd\n\t"
         %}
  ins_encode %{
    assert(UseAVX > 0, "required");

    int vlen_enc = Assembler::AVX_256bit;
    int cond = (Assembler::Condition)($copnd$$cmpcode);
    __ vcmppd($dst$$XMMRegister, $src1$$XMMRegister, $src2$$XMMRegister, cond, vlen_enc);
    __ vblendvpd($dst$$XMMRegister, $src1$$XMMRegister, $src2$$XMMRegister, $dst$$XMMRegister, vlen_enc);
  %}
  ins_pipe( pipe_slow );
%}

// --------------------------------- DIV --------------------------------------

// Floats vector div
instruct vdivF(vec dst, vec src) %{
  predicate(UseAVX == 0);
  match(Set dst (DivVF dst src));
  format %{ "divps   $dst,$src\t! div packedF" %}
  ins_encode %{
    __ divps($dst$$XMMRegister, $src$$XMMRegister);
  %}
  ins_pipe( pipe_slow );
%}

instruct vdivF_reg(vec dst, vec src1, vec src2) %{
  predicate(UseAVX > 0);
  match(Set dst (DivVF src1 src2));
  format %{ "vdivps  $dst,$src1,$src2\t! div packedF" %}
  ins_encode %{
    int vlen_enc = vector_length_encoding(this);
    __ vdivps($dst$$XMMRegister, $src1$$XMMRegister, $src2$$XMMRegister, vlen_enc);
  %}
  ins_pipe( pipe_slow );
%}

instruct vdivF_mem(vec dst, vec src, memory mem) %{
  predicate(UseAVX > 0);
  match(Set dst (DivVF src (LoadVector mem)));
  format %{ "vdivps  $dst,$src,$mem\t! div packedF" %}
  ins_encode %{
    int vlen_enc = vector_length_encoding(this);
    __ vdivps($dst$$XMMRegister, $src$$XMMRegister, $mem$$Address, vlen_enc);
  %}
  ins_pipe( pipe_slow );
%}

// Doubles vector div
instruct vdivD(vec dst, vec src) %{
  predicate(UseAVX == 0);
  match(Set dst (DivVD dst src));
  format %{ "divpd   $dst,$src\t! div packedD" %}
  ins_encode %{
    __ divpd($dst$$XMMRegister, $src$$XMMRegister);
  %}
  ins_pipe( pipe_slow );
%}

instruct vdivD_reg(vec dst, vec src1, vec src2) %{
  predicate(UseAVX > 0);
  match(Set dst (DivVD src1 src2));
  format %{ "vdivpd  $dst,$src1,$src2\t! div packedD" %}
  ins_encode %{
    int vlen_enc = vector_length_encoding(this);
    __ vdivpd($dst$$XMMRegister, $src1$$XMMRegister, $src2$$XMMRegister, vlen_enc);
  %}
  ins_pipe( pipe_slow );
%}

instruct vdivD_mem(vec dst, vec src, memory mem) %{
  predicate(UseAVX > 0);
  match(Set dst (DivVD src (LoadVector mem)));
  format %{ "vdivpd  $dst,$src,$mem\t! div packedD" %}
  ins_encode %{
    int vlen_enc = vector_length_encoding(this);
    __ vdivpd($dst$$XMMRegister, $src$$XMMRegister, $mem$$Address, vlen_enc);
  %}
  ins_pipe( pipe_slow );
%}

// ------------------------------ MinMax ---------------------------------------

// Byte, Short, Int vector Min/Max
instruct minmax_reg_sse(vec dst, vec src) %{
  predicate(is_integral_type(vector_element_basic_type(n)) && vector_element_basic_type(n) != T_LONG && // T_BYTE, T_SHORT, T_INT
            UseAVX == 0);
  match(Set dst (MinV dst src));
  match(Set dst (MaxV dst src));
  format %{ "vector_minmax  $dst,$src\t!  " %}
  ins_encode %{
    assert(UseSSE >= 4, "required");

    int opcode = this->ideal_Opcode();
    BasicType elem_bt = vector_element_basic_type(this);
    __ pminmax(opcode, elem_bt, $dst$$XMMRegister, $src$$XMMRegister);
  %}
  ins_pipe( pipe_slow );
%}

instruct vminmax_reg(vec dst, vec src1, vec src2) %{
  predicate(is_integral_type(vector_element_basic_type(n)) && vector_element_basic_type(n) != T_LONG && // T_BYTE, T_SHORT, T_INT
            UseAVX > 0);
  match(Set dst (MinV src1 src2));
  match(Set dst (MaxV src1 src2));
  format %{ "vector_minmax  $dst,$src1,$src2\t!  " %}
  ins_encode %{
    int opcode = this->ideal_Opcode();
    int vlen_enc = vector_length_encoding(this);
    BasicType elem_bt = vector_element_basic_type(this);

    __ vpminmax(opcode, elem_bt, $dst$$XMMRegister, $src1$$XMMRegister, $src2$$XMMRegister, vlen_enc);
  %}
  ins_pipe( pipe_slow );
%}

// Long vector Min/Max
instruct minmaxL_reg_sse(vec dst, vec src, rxmm0 tmp) %{
  predicate(vector_length_in_bytes(n) == 16 && vector_element_basic_type(n) == T_LONG &&
            UseAVX == 0);
  match(Set dst (MinV dst src));
  match(Set dst (MaxV src dst));
  effect(TEMP dst, TEMP tmp);
  format %{ "vector_minmaxL  $dst,$src\t!using $tmp as TEMP" %}
  ins_encode %{
    assert(UseSSE >= 4, "required");

    int opcode = this->ideal_Opcode();
    BasicType elem_bt = vector_element_basic_type(this);
    assert(elem_bt == T_LONG, "sanity");

    __ pminmax(opcode, elem_bt, $dst$$XMMRegister, $src$$XMMRegister, $tmp$$XMMRegister);
  %}
  ins_pipe( pipe_slow );
%}

instruct vminmaxL_reg_avx(legVec dst, legVec src1, legVec src2) %{
  predicate(vector_length_in_bytes(n) <= 32 && vector_element_basic_type(n) == T_LONG &&
            UseAVX > 0 && !VM_Version::supports_avx512vl());
  match(Set dst (MinV src1 src2));
  match(Set dst (MaxV src1 src2));
  effect(TEMP dst);
  format %{ "vector_minmaxL  $dst,$src1,$src2\t! " %}
  ins_encode %{
    int vlen_enc = vector_length_encoding(this);
    int opcode = this->ideal_Opcode();
    BasicType elem_bt = vector_element_basic_type(this);
    assert(elem_bt == T_LONG, "sanity");

    __ vpminmax(opcode, elem_bt, $dst$$XMMRegister, $src1$$XMMRegister, $src2$$XMMRegister, vlen_enc);
  %}
  ins_pipe( pipe_slow );
%}

instruct vminmaxL_reg_evex(vec dst, vec src1, vec src2) %{
  predicate((vector_length_in_bytes(n) == 64 || VM_Version::supports_avx512vl()) &&
            vector_element_basic_type(n) == T_LONG);
  match(Set dst (MinV src1 src2));
  match(Set dst (MaxV src1 src2));
  format %{ "vector_minmaxL  $dst,$src1,src2\t! " %}
  ins_encode %{
    assert(UseAVX > 2, "required");

    int vlen_enc = vector_length_encoding(this);
    int opcode = this->ideal_Opcode();
    BasicType elem_bt = vector_element_basic_type(this);
    assert(elem_bt == T_LONG, "sanity");

    __ vpminmax(opcode, elem_bt, $dst$$XMMRegister, $src1$$XMMRegister, $src2$$XMMRegister, vlen_enc);
  %}
  ins_pipe( pipe_slow );
%}

// Float/Double vector Min/Max
instruct minmaxFP_reg(legVec dst, legVec a, legVec b, legVec tmp, legVec atmp, legVec btmp) %{
  predicate(vector_length_in_bytes(n) <= 32 &&
            is_floating_point_type(vector_element_basic_type(n)) && // T_FLOAT, T_DOUBLE
            UseAVX > 0);
  match(Set dst (MinV a b));
  match(Set dst (MaxV a b));
  effect(USE a, USE b, TEMP tmp, TEMP atmp, TEMP btmp);
  format %{ "vector_minmaxFP  $dst,$a,$b\t!using $tmp, $atmp, $btmp as TEMP" %}
  ins_encode %{
    assert(UseAVX > 0, "required");

    int opcode = this->ideal_Opcode();
    int vlen_enc = vector_length_encoding(this);
    BasicType elem_bt = vector_element_basic_type(this);

    __ vminmax_fp(opcode, elem_bt,
                  $dst$$XMMRegister, $a$$XMMRegister, $b$$XMMRegister,
                  $tmp$$XMMRegister, $atmp$$XMMRegister , $btmp$$XMMRegister, vlen_enc);
  %}
  ins_pipe( pipe_slow );
%}

instruct evminmaxFP_reg_eavx(vec dst, vec a, vec b, vec atmp, vec btmp) %{
  predicate(vector_length_in_bytes(n) == 64 &&
            is_floating_point_type(vector_element_basic_type(n))); // T_FLOAT, T_DOUBLE
  match(Set dst (MinV a b));
  match(Set dst (MaxV a b));
  effect(USE a, USE b, TEMP atmp, TEMP btmp);
  format %{ "vector_minmaxFP  $dst,$a,$b\t!using $atmp, $btmp as TEMP" %}
  ins_encode %{
    assert(UseAVX > 2, "required");

    int opcode = this->ideal_Opcode();
    int vlen_enc = vector_length_encoding(this);
    BasicType elem_bt = vector_element_basic_type(this);

    KRegister ktmp = k1;
    __ evminmax_fp(opcode, elem_bt,
                   $dst$$XMMRegister, $a$$XMMRegister, $b$$XMMRegister,
                   ktmp, $atmp$$XMMRegister , $btmp$$XMMRegister, vlen_enc);
  %}
  ins_pipe( pipe_slow );
%}

// --------------------------------- Sqrt --------------------------------------

instruct vsqrtF_reg(vec dst, vec src) %{
  match(Set dst (SqrtVF src));
  format %{ "vsqrtps  $dst,$src\t! sqrt packedF" %}
  ins_encode %{
    assert(UseAVX > 0, "required");
    int vlen_enc = vector_length_encoding(this);
    __ vsqrtps($dst$$XMMRegister, $src$$XMMRegister, vlen_enc);
  %}
  ins_pipe( pipe_slow );
%}

instruct vsqrtF_mem(vec dst, memory mem) %{
  match(Set dst (SqrtVF (LoadVector mem)));
  format %{ "vsqrtps  $dst,$mem\t! sqrt packedF" %}
  ins_encode %{
    assert(UseAVX > 0, "required");
    int vlen_enc = vector_length_encoding(this);
    __ vsqrtps($dst$$XMMRegister, $mem$$Address, vlen_enc);
  %}
  ins_pipe( pipe_slow );
%}

// Floating point vector sqrt
instruct vsqrtD_reg(vec dst, vec src) %{
  match(Set dst (SqrtVD src));
  format %{ "vsqrtpd  $dst,$src\t! sqrt packedD" %}
  ins_encode %{
    assert(UseAVX > 0, "required");
    int vlen_enc = vector_length_encoding(this);
    __ vsqrtpd($dst$$XMMRegister, $src$$XMMRegister, vlen_enc);
  %}
  ins_pipe( pipe_slow );
%}

instruct vsqrtD_mem(vec dst, memory mem) %{
  match(Set dst (SqrtVD (LoadVector mem)));
  format %{ "vsqrtpd  $dst,$mem\t! sqrt packedD" %}
  ins_encode %{
    assert(UseAVX > 0, "required");
    int vlen_enc = vector_length_encoding(this);
    __ vsqrtpd($dst$$XMMRegister, $mem$$Address, vlen_enc);
  %}
  ins_pipe( pipe_slow );
%}

// ------------------------------ Shift ---------------------------------------

// Left and right shift count vectors are the same on x86
// (only lowest bits of xmm reg are used for count).
instruct vshiftcnt(vec dst, rRegI cnt) %{
  match(Set dst (LShiftCntV cnt));
  match(Set dst (RShiftCntV cnt));
  format %{ "movdl    $dst,$cnt\t! load shift count" %}
  ins_encode %{
    __ movdl($dst$$XMMRegister, $cnt$$Register);
  %}
  ins_pipe( pipe_slow );
%}

// Byte vector shift
instruct vshiftB(vec dst, vec src, vec shift, vec tmp, rRegI scratch) %{
  predicate(vector_length(n) <= 8 && VectorNode::is_vshift_cnt(n->in(2)));
  match(Set dst ( LShiftVB src shift));
  match(Set dst ( RShiftVB src shift));
  match(Set dst (URShiftVB src shift));
  effect(TEMP dst, USE src, USE shift, TEMP tmp, TEMP scratch);
  format %{"vector_byte_shift $dst,$src,$shift" %}
  ins_encode %{
    assert(UseSSE > 3, "required");
    int opcode = this->ideal_Opcode();
    bool sign = (opcode != Op_URShiftVB);
    __ vextendbw(sign, $tmp$$XMMRegister, $src$$XMMRegister);
    __ vshiftw(opcode, $tmp$$XMMRegister, $shift$$XMMRegister);
    __ movdqu($dst$$XMMRegister, ExternalAddress(vector_short_to_byte_mask()), $scratch$$Register);
    __ pand($dst$$XMMRegister, $tmp$$XMMRegister);
    __ packuswb($dst$$XMMRegister, $dst$$XMMRegister);
  %}
  ins_pipe( pipe_slow );
%}

instruct vshift16B(vec dst, vec src, vec shift, vec tmp1, vec tmp2, rRegI scratch) %{
  predicate(vector_length(n) == 16 && VectorNode::is_vshift_cnt(n->in(2)) &&
            UseAVX <= 1);
  match(Set dst ( LShiftVB src shift));
  match(Set dst ( RShiftVB src shift));
  match(Set dst (URShiftVB src shift));
  effect(TEMP dst, USE src, USE shift, TEMP tmp1, TEMP tmp2, TEMP scratch);
  format %{"vector_byte_shift $dst,$src,$shift" %}
  ins_encode %{
    assert(UseSSE > 3, "required");
    int opcode = this->ideal_Opcode();
    bool sign = (opcode != Op_URShiftVB);
    __ vextendbw(sign, $tmp1$$XMMRegister, $src$$XMMRegister);
    __ vshiftw(opcode, $tmp1$$XMMRegister, $shift$$XMMRegister);
    __ pshufd($tmp2$$XMMRegister, $src$$XMMRegister, 0xE);
    __ vextendbw(sign, $tmp2$$XMMRegister, $tmp2$$XMMRegister);
    __ vshiftw(opcode, $tmp2$$XMMRegister, $shift$$XMMRegister);
    __ movdqu($dst$$XMMRegister, ExternalAddress(vector_short_to_byte_mask()), $scratch$$Register);
    __ pand($tmp2$$XMMRegister, $dst$$XMMRegister);
    __ pand($dst$$XMMRegister, $tmp1$$XMMRegister);
    __ packuswb($dst$$XMMRegister, $tmp2$$XMMRegister);
  %}
  ins_pipe( pipe_slow );
%}

instruct vshift16B_avx(vec dst, vec src, vec shift, vec tmp, rRegI scratch) %{
  predicate(vector_length(n) == 16 && VectorNode::is_vshift_cnt(n->in(2)) &&
            UseAVX > 1);
  match(Set dst ( LShiftVB src shift));
  match(Set dst ( RShiftVB src shift));
  match(Set dst (URShiftVB src shift));
  effect(TEMP dst, TEMP tmp, TEMP scratch);
  format %{"vector_byte_shift $dst,$src,$shift" %}
  ins_encode %{
    int opcode = this->ideal_Opcode();
    bool sign = (opcode != Op_URShiftVB);
    int vlen_enc = Assembler::AVX_256bit;
    __ vextendbw(sign, $tmp$$XMMRegister, $src$$XMMRegister, vlen_enc);
    __ vshiftw(opcode, $tmp$$XMMRegister, $tmp$$XMMRegister, $shift$$XMMRegister, vlen_enc);
    __ vpand($tmp$$XMMRegister, $tmp$$XMMRegister, ExternalAddress(vector_short_to_byte_mask()), vlen_enc, $scratch$$Register);
    __ vextracti128_high($dst$$XMMRegister, $tmp$$XMMRegister);
    __ vpackuswb($dst$$XMMRegister, $tmp$$XMMRegister, $dst$$XMMRegister, 0);
  %}
  ins_pipe( pipe_slow );
%}

instruct vshift32B_avx(vec dst, vec src, vec shift, vec tmp, rRegI scratch) %{
  predicate(vector_length(n) == 32 && VectorNode::is_vshift_cnt(n->in(2)));
  match(Set dst ( LShiftVB src shift));
  match(Set dst ( RShiftVB src shift));
  match(Set dst (URShiftVB src shift));
  effect(TEMP dst, TEMP tmp, TEMP scratch);
  format %{"vector_byte_shift $dst,$src,$shift" %}
  ins_encode %{
    assert(UseAVX > 1, "required");
    int opcode = this->ideal_Opcode();
    bool sign = (opcode != Op_URShiftVB);
    int vlen_enc = Assembler::AVX_256bit;
    __ vextracti128_high($tmp$$XMMRegister, $src$$XMMRegister);
    __ vextendbw(sign, $tmp$$XMMRegister, $tmp$$XMMRegister, vlen_enc);
    __ vextendbw(sign, $dst$$XMMRegister, $src$$XMMRegister, vlen_enc);
    __ vshiftw(opcode, $tmp$$XMMRegister, $tmp$$XMMRegister, $shift$$XMMRegister, vlen_enc);
    __ vshiftw(opcode, $dst$$XMMRegister, $dst$$XMMRegister, $shift$$XMMRegister, vlen_enc);
    __ vpand($tmp$$XMMRegister, $tmp$$XMMRegister, ExternalAddress(vector_short_to_byte_mask()), vlen_enc, $scratch$$Register);
    __ vpand($dst$$XMMRegister, $dst$$XMMRegister, ExternalAddress(vector_short_to_byte_mask()), vlen_enc, $scratch$$Register);
    __ vpackuswb($dst$$XMMRegister, $dst$$XMMRegister, $tmp$$XMMRegister, vlen_enc);
    __ vpermq($dst$$XMMRegister, $dst$$XMMRegister, 0xD8, vlen_enc);
  %}
  ins_pipe( pipe_slow );
%}

instruct vshift64B_avx(vec dst, vec src, vec shift, vec tmp1, vec tmp2, rRegI scratch) %{
  predicate(vector_length(n) == 64 && VectorNode::is_vshift_cnt(n->in(2)));
  match(Set dst ( LShiftVB src shift));
  match(Set dst  (RShiftVB src shift));
  match(Set dst (URShiftVB src shift));
  effect(TEMP dst, TEMP tmp1, TEMP tmp2, TEMP scratch);
  format %{"vector_byte_shift $dst,$src,$shift" %}
  ins_encode %{
    assert(UseAVX > 2, "required");
    int opcode = this->ideal_Opcode();
    bool sign = (opcode != Op_URShiftVB);
    int vlen_enc = Assembler::AVX_512bit;
    __ vextracti64x4($tmp1$$XMMRegister, $src$$XMMRegister, 1);
    __ vextendbw(sign, $tmp1$$XMMRegister, $tmp1$$XMMRegister, vlen_enc);
    __ vextendbw(sign, $tmp2$$XMMRegister, $src$$XMMRegister, vlen_enc);
    __ vshiftw(opcode, $tmp1$$XMMRegister, $tmp1$$XMMRegister, $shift$$XMMRegister, vlen_enc);
    __ vshiftw(opcode, $tmp2$$XMMRegister, $tmp2$$XMMRegister, $shift$$XMMRegister, vlen_enc);
    __ vmovdqu($dst$$XMMRegister, ExternalAddress(vector_short_to_byte_mask()), $scratch$$Register);
    __ vpbroadcastd($dst$$XMMRegister, $dst$$XMMRegister, vlen_enc);
    __ vpand($tmp1$$XMMRegister, $tmp1$$XMMRegister, $dst$$XMMRegister, vlen_enc);
    __ vpand($tmp2$$XMMRegister, $tmp2$$XMMRegister, $dst$$XMMRegister, vlen_enc);
    __ vpackuswb($dst$$XMMRegister, $tmp1$$XMMRegister, $tmp2$$XMMRegister, vlen_enc);
    __ evmovdquq($tmp2$$XMMRegister, ExternalAddress(vector_byte_perm_mask()), vlen_enc, $scratch$$Register);
    __ vpermq($dst$$XMMRegister, $tmp2$$XMMRegister, $dst$$XMMRegister, vlen_enc);
  %}
  ins_pipe( pipe_slow );
%}

// Shorts vector logical right shift produces incorrect Java result
// for negative data because java code convert short value into int with
// sign extension before a shift. But char vectors are fine since chars are
// unsigned values.
// Shorts/Chars vector left shift
instruct vshiftS(vec dst, vec src, vec shift) %{
  predicate(VectorNode::is_vshift_cnt(n->in(2)));
  match(Set dst ( LShiftVS src shift));
  match(Set dst ( RShiftVS src shift));
  match(Set dst (URShiftVS src shift));
  effect(TEMP dst, USE src, USE shift);
  format %{ "vshiftw  $dst,$src,$shift\t! shift packedS" %}
  ins_encode %{
    int opcode = this->ideal_Opcode();
    if (UseAVX > 0) {
      int vlen_enc = vector_length_encoding(this);
      __ vshiftw(opcode, $dst$$XMMRegister, $src$$XMMRegister, $shift$$XMMRegister, vlen_enc);
    } else {
      int vlen = vector_length(this);
      if (vlen == 2) {
        __ movflt($dst$$XMMRegister, $src$$XMMRegister);
        __ vshiftw(opcode, $dst$$XMMRegister, $shift$$XMMRegister);
      } else if (vlen == 4) {
        __ movdbl($dst$$XMMRegister, $src$$XMMRegister);
        __ vshiftw(opcode, $dst$$XMMRegister, $shift$$XMMRegister);
      } else {
        assert (vlen == 8, "sanity");
        __ movdqu($dst$$XMMRegister, $src$$XMMRegister);
        __ vshiftw(opcode, $dst$$XMMRegister, $shift$$XMMRegister);
      }
    }
  %}
  ins_pipe( pipe_slow );
%}

// Integers vector left shift
instruct vshiftI(vec dst, vec src, vec shift) %{
  predicate(VectorNode::is_vshift_cnt(n->in(2)));
  match(Set dst ( LShiftVI src shift));
  match(Set dst ( RShiftVI src shift));
  match(Set dst (URShiftVI src shift));
  effect(TEMP dst, USE src, USE shift);
  format %{ "vshiftd  $dst,$src,$shift\t! shift packedI" %}
  ins_encode %{
    int opcode = this->ideal_Opcode();
    if (UseAVX > 0) {
      int vlen_enc = vector_length_encoding(this);
      __ vshiftd(opcode, $dst$$XMMRegister, $src$$XMMRegister, $shift$$XMMRegister, vlen_enc);
    } else {
      int vlen = vector_length(this);
      if (vlen == 2) {
        __ movdbl($dst$$XMMRegister, $src$$XMMRegister);
        __ vshiftd(opcode, $dst$$XMMRegister, $shift$$XMMRegister);
      } else {
        assert(vlen == 4, "sanity");
        __ movdqu($dst$$XMMRegister, $src$$XMMRegister);
        __ vshiftd(opcode, $dst$$XMMRegister, $shift$$XMMRegister);
      }
    }
  %}
  ins_pipe( pipe_slow );
%}

// Longs vector shift
instruct vshiftL(vec dst, vec src, vec shift) %{
  predicate(VectorNode::is_vshift_cnt(n->in(2)));
  match(Set dst ( LShiftVL src shift));
  match(Set dst (URShiftVL src shift));
  effect(TEMP dst, USE src, USE shift);
  format %{ "vshiftq  $dst,$src,$shift\t! shift packedL" %}
  ins_encode %{
    int opcode = this->ideal_Opcode();
    if (UseAVX > 0) {
      int vlen_enc = vector_length_encoding(this);
      __ vshiftq(opcode, $dst$$XMMRegister, $src$$XMMRegister, $shift$$XMMRegister, vlen_enc);
    } else {
      assert(vector_length(this) == 2, "");
      __ movdqu($dst$$XMMRegister, $src$$XMMRegister);
      __ vshiftq(opcode, $dst$$XMMRegister, $shift$$XMMRegister);
    }
  %}
  ins_pipe( pipe_slow );
%}

// -------------------ArithmeticRightShift -----------------------------------
// Long vector arithmetic right shift
instruct vshiftL_arith_reg(vec dst, vec src, vec shift, vec tmp, rRegI scratch) %{
  predicate(VectorNode::is_vshift_cnt(n->in(2)) && UseAVX <= 2);
  match(Set dst (RShiftVL src shift));
  effect(TEMP dst, TEMP tmp, TEMP scratch);
  format %{ "vshiftq $dst,$src,$shift" %}
  ins_encode %{
    uint vlen = vector_length(this);
    if (vlen == 2) {
      assert(UseSSE >= 2, "required");
      __ movdqu($dst$$XMMRegister, $src$$XMMRegister);
      __ psrlq($dst$$XMMRegister, $shift$$XMMRegister);
      __ movdqu($tmp$$XMMRegister, ExternalAddress(vector_long_sign_mask()), $scratch$$Register);
      __ psrlq($tmp$$XMMRegister, $shift$$XMMRegister);
      __ pxor($dst$$XMMRegister, $tmp$$XMMRegister);
      __ psubq($dst$$XMMRegister, $tmp$$XMMRegister);
    } else {
      assert(vlen == 4, "sanity");
      assert(UseAVX > 1, "required");
      int vlen_enc = Assembler::AVX_256bit;
      __ vpsrlq($dst$$XMMRegister, $src$$XMMRegister, $shift$$XMMRegister, vlen_enc);
      __ vmovdqu($tmp$$XMMRegister, ExternalAddress(vector_long_sign_mask()), $scratch$$Register);
      __ vpsrlq($tmp$$XMMRegister, $tmp$$XMMRegister, $shift$$XMMRegister, vlen_enc);
      __ vpxor($dst$$XMMRegister, $dst$$XMMRegister, $tmp$$XMMRegister, vlen_enc);
      __ vpsubq($dst$$XMMRegister, $dst$$XMMRegister, $tmp$$XMMRegister, vlen_enc);
    }
  %}
  ins_pipe( pipe_slow );
%}

instruct vshiftL_arith_reg_evex(vec dst, vec src, vec shift) %{
  predicate(VectorNode::is_vshift_cnt(n->in(2)) && UseAVX > 2);
  match(Set dst (RShiftVL src shift));
  format %{ "vshiftq $dst,$src,$shift" %}
  ins_encode %{
    int vlen_enc = vector_length_encoding(this);
    __ evpsraq($dst$$XMMRegister, $src$$XMMRegister, $shift$$XMMRegister, vlen_enc);
  %}
  ins_pipe( pipe_slow );
%}

// ------------------- Variable Shift -----------------------------
// Byte variable shift
instruct vshift8B_var_nobw(vec dst, vec src, vec shift, vec vtmp, rRegP scratch) %{
  predicate(vector_length(n) <= 8 &&
            !VectorNode::is_vshift_cnt(n->in(2)) &&
            !VM_Version::supports_avx512bw());
  match(Set dst ( LShiftVB src shift));
  match(Set dst ( RShiftVB src shift));
  match(Set dst (URShiftVB src shift));
  effect(TEMP dst, TEMP vtmp, TEMP scratch);
  format %{ "vector_varshift_byte $dst, $src, $shift\n\t! using $vtmp, $scratch as TEMP" %}
  ins_encode %{
    assert(UseAVX >= 2, "required");

    int opcode = this->ideal_Opcode();
    int vlen_enc = Assembler::AVX_128bit;
    __ varshiftbw(opcode, $dst$$XMMRegister, $src$$XMMRegister, $shift$$XMMRegister, vlen_enc, $vtmp$$XMMRegister, $scratch$$Register);
    __ vpackuswb($dst$$XMMRegister, $dst$$XMMRegister, $dst$$XMMRegister, 0);
  %}
  ins_pipe( pipe_slow );
%}

instruct vshift16B_var_nobw(vec dst, vec src, vec shift, vec vtmp1, vec vtmp2, rRegP scratch) %{
  predicate(vector_length(n) == 16 &&
            !VectorNode::is_vshift_cnt(n->in(2)) &&
            !VM_Version::supports_avx512bw());
  match(Set dst ( LShiftVB src shift));
  match(Set dst ( RShiftVB src shift));
  match(Set dst (URShiftVB src shift));
  effect(TEMP dst, TEMP vtmp1, TEMP vtmp2, TEMP scratch);
  format %{ "vector_varshift_byte $dst, $src, $shift\n\t! using $vtmp1, $vtmp2 and $scratch as TEMP" %}
  ins_encode %{
    assert(UseAVX >= 2, "required");

    int opcode = this->ideal_Opcode();
    int vlen_enc = Assembler::AVX_128bit;
    // Shift lower half and get word result in dst
    __ varshiftbw(opcode, $dst$$XMMRegister, $src$$XMMRegister, $shift$$XMMRegister, vlen_enc, $vtmp1$$XMMRegister, $scratch$$Register);

    // Shift upper half and get word result in vtmp1
    __ vpshufd($vtmp1$$XMMRegister, $src$$XMMRegister, 0xE, 0);
    __ vpshufd($vtmp2$$XMMRegister, $shift$$XMMRegister, 0xE, 0);
    __ varshiftbw(opcode, $vtmp1$$XMMRegister, $vtmp1$$XMMRegister, $vtmp2$$XMMRegister, vlen_enc, $vtmp2$$XMMRegister, $scratch$$Register);

    // Merge and down convert the two word results to byte in dst
    __ vpackuswb($dst$$XMMRegister, $dst$$XMMRegister, $vtmp1$$XMMRegister, 0);
  %}
  ins_pipe( pipe_slow );
%}

instruct vshift32B_var_nobw(vec dst, vec src, vec shift, vec vtmp1, vec vtmp2, vec vtmp3, vec vtmp4, rRegP scratch) %{
  predicate(vector_length(n) == 32 &&
            !VectorNode::is_vshift_cnt(n->in(2)) &&
            !VM_Version::supports_avx512bw());
  match(Set dst ( LShiftVB src shift));
  match(Set dst ( RShiftVB src shift));
  match(Set dst (URShiftVB src shift));
  effect(TEMP dst, TEMP vtmp1, TEMP vtmp2, TEMP vtmp3, TEMP vtmp4, TEMP scratch);
  format %{ "vector_varshift_byte $dst, $src, $shift\n\t using $vtmp1, $vtmp2, $vtmp3, $vtmp4 and $scratch as TEMP" %}
  ins_encode %{
    assert(UseAVX >= 2, "required");

    int opcode = this->ideal_Opcode();
    int vlen_enc = Assembler::AVX_128bit;
    // Process lower 128 bits and get result in dst
    __ varshiftbw(opcode, $dst$$XMMRegister, $src$$XMMRegister, $shift$$XMMRegister, vlen_enc, $vtmp1$$XMMRegister, $scratch$$Register);
    __ vpshufd($vtmp1$$XMMRegister, $src$$XMMRegister, 0xE, 0);
    __ vpshufd($vtmp2$$XMMRegister, $shift$$XMMRegister, 0xE, 0);
    __ varshiftbw(opcode, $vtmp1$$XMMRegister, $vtmp1$$XMMRegister, $vtmp2$$XMMRegister, vlen_enc, $vtmp2$$XMMRegister, $scratch$$Register);
    __ vpackuswb($dst$$XMMRegister, $dst$$XMMRegister, $vtmp1$$XMMRegister, 0);

    // Process higher 128 bits and get result in vtmp3
    __ vextracti128_high($vtmp1$$XMMRegister, $src$$XMMRegister);
    __ vextracti128_high($vtmp2$$XMMRegister, $shift$$XMMRegister);
    __ varshiftbw(opcode, $vtmp3$$XMMRegister, $vtmp1$$XMMRegister, $vtmp2$$XMMRegister, vlen_enc, $vtmp4$$XMMRegister, $scratch$$Register);
    __ vpshufd($vtmp1$$XMMRegister, $vtmp1$$XMMRegister, 0xE, 0);
    __ vpshufd($vtmp2$$XMMRegister, $vtmp2$$XMMRegister, 0xE, 0);
    __ varshiftbw(opcode, $vtmp1$$XMMRegister, $vtmp1$$XMMRegister, $vtmp2$$XMMRegister, vlen_enc, $vtmp2$$XMMRegister, $scratch$$Register);
    __ vpackuswb($vtmp1$$XMMRegister, $vtmp3$$XMMRegister, $vtmp1$$XMMRegister, 0);

    // Merge the two results in dst
    __ vinserti128($dst$$XMMRegister, $dst$$XMMRegister, $vtmp1$$XMMRegister, 0x1);
  %}
  ins_pipe( pipe_slow );
%}

instruct vshiftB_var_evex_bw(vec dst, vec src, vec shift, vec vtmp, rRegP scratch) %{
  predicate(vector_length(n) <= 32 &&
            !VectorNode::is_vshift_cnt(n->in(2)) &&
            VM_Version::supports_avx512bw());
  match(Set dst ( LShiftVB src shift));
  match(Set dst ( RShiftVB src shift));
  match(Set dst (URShiftVB src shift));
  effect(TEMP dst, TEMP vtmp, TEMP scratch);
  format %{ "vector_varshift_byte $dst, $src, $shift\n\t! using $vtmp, $scratch as TEMP" %}
  ins_encode %{
    assert(UseAVX > 2, "required");

    int opcode = this->ideal_Opcode();
    int vlen_enc = vector_length_encoding(this);
    __ evarshiftb(opcode, $dst$$XMMRegister, $src$$XMMRegister, $shift$$XMMRegister, vlen_enc, $vtmp$$XMMRegister, $scratch$$Register);
  %}
  ins_pipe( pipe_slow );
%}

instruct vshift64B_var_evex_bw(vec dst, vec src, vec shift, vec vtmp1, vec vtmp2, rRegP scratch) %{
  predicate(vector_length(n) == 64 &&
            VM_Version::supports_avx512bw());
  match(Set dst ( LShiftVB src shift));
  match(Set dst ( RShiftVB src shift));
  match(Set dst (URShiftVB src shift));
  effect(TEMP dst, TEMP vtmp1, TEMP vtmp2, TEMP scratch);
  format %{ "vector_varshift_byte $dst, $src, $shift\n\t! using $vtmp1, $vtmp2 and $scratch as TEMP" %}
  ins_encode %{
    assert(UseAVX > 2, "required");

    int opcode = this->ideal_Opcode();
    int vlen_enc = Assembler::AVX_256bit;
    __ evarshiftb(opcode, $dst$$XMMRegister, $src$$XMMRegister, $shift$$XMMRegister, vlen_enc, $vtmp1$$XMMRegister, $scratch$$Register);
    __ vextracti64x4_high($vtmp1$$XMMRegister, $src$$XMMRegister);
    __ vextracti64x4_high($vtmp2$$XMMRegister, $shift$$XMMRegister);
    __ evarshiftb(opcode, $vtmp1$$XMMRegister, $vtmp1$$XMMRegister, $vtmp2$$XMMRegister, vlen_enc, $vtmp2$$XMMRegister, $scratch$$Register);
    __ vinserti64x4($dst$$XMMRegister, $dst$$XMMRegister, $vtmp1$$XMMRegister, 0x1);
  %}
  ins_pipe( pipe_slow );
%}

// Short variable shift
instruct vshift8S_var_nobw(vec dst, vec src, vec shift, vec vtmp, rRegP scratch) %{
  predicate(vector_length(n) <= 8 &&
            !VectorNode::is_vshift_cnt(n->in(2)) &&
            !VM_Version::supports_avx512bw());
  match(Set dst ( LShiftVS src shift));
  match(Set dst ( RShiftVS src shift));
  match(Set dst (URShiftVS src shift));
  effect(TEMP dst, TEMP vtmp, TEMP scratch);
  format %{ "vector_var_shift_left_short $dst, $src, $shift\n\t" %}
  ins_encode %{
    assert(UseAVX >= 2, "required");

    int opcode = this->ideal_Opcode();
    bool sign = (opcode != Op_URShiftVS);
    int vlen_enc = Assembler::AVX_256bit;
    __ vextendwd(sign, $dst$$XMMRegister, $src$$XMMRegister, 1);
    __ vpmovzxwd($vtmp$$XMMRegister, $shift$$XMMRegister, 1);
    __ varshiftd(opcode, $dst$$XMMRegister, $dst$$XMMRegister, $vtmp$$XMMRegister, vlen_enc);
    __ vpand($dst$$XMMRegister, $dst$$XMMRegister, ExternalAddress(vector_int_to_short_mask()), vlen_enc, $scratch$$Register);
    __ vextracti128_high($vtmp$$XMMRegister, $dst$$XMMRegister);
    __ vpackusdw($dst$$XMMRegister, $dst$$XMMRegister, $vtmp$$XMMRegister, 0);
  %}
  ins_pipe( pipe_slow );
%}

instruct vshift16S_var_nobw(vec dst, vec src, vec shift, vec vtmp1, vec vtmp2, rRegP scratch) %{
  predicate(vector_length(n) == 16 &&
            !VectorNode::is_vshift_cnt(n->in(2)) &&
            !VM_Version::supports_avx512bw());
  match(Set dst ( LShiftVS src shift));
  match(Set dst ( RShiftVS src shift));
  match(Set dst (URShiftVS src shift));
  effect(TEMP dst, TEMP vtmp1, TEMP vtmp2, TEMP scratch);
  format %{ "vector_var_shift_left_short $dst, $src, $shift\n\t" %}
  ins_encode %{
    assert(UseAVX >= 2, "required");

    int opcode = this->ideal_Opcode();
    bool sign = (opcode != Op_URShiftVS);
    int vlen_enc = Assembler::AVX_256bit;
    // Shift lower half, with result in vtmp2 usign vtmp1 as TEMP
    __ vextendwd(sign, $vtmp2$$XMMRegister, $src$$XMMRegister, vlen_enc);
    __ vpmovzxwd($vtmp1$$XMMRegister, $shift$$XMMRegister, vlen_enc);
    __ varshiftd(opcode, $vtmp2$$XMMRegister, $vtmp2$$XMMRegister, $vtmp1$$XMMRegister, vlen_enc);
    __ vpand($vtmp2$$XMMRegister, $vtmp2$$XMMRegister, ExternalAddress(vector_int_to_short_mask()), vlen_enc, $scratch$$Register);

    // Shift upper half, with result in dst usign vtmp1 as TEMP
    __ vextracti128_high($dst$$XMMRegister, $src$$XMMRegister);
    __ vextracti128_high($vtmp1$$XMMRegister, $shift$$XMMRegister);
    __ vextendwd(sign, $dst$$XMMRegister, $dst$$XMMRegister, vlen_enc);
    __ vpmovzxwd($vtmp1$$XMMRegister, $vtmp1$$XMMRegister, vlen_enc);
    __ varshiftd(opcode, $dst$$XMMRegister, $dst$$XMMRegister, $vtmp1$$XMMRegister, vlen_enc);
    __ vpand($dst$$XMMRegister, $dst$$XMMRegister, ExternalAddress(vector_int_to_short_mask()), vlen_enc, $scratch$$Register);

    // Merge lower and upper half result into dst
    __ vpackusdw($dst$$XMMRegister, $vtmp2$$XMMRegister, $dst$$XMMRegister, vlen_enc);
    __ vpermq($dst$$XMMRegister, $dst$$XMMRegister, 0xD8, vlen_enc);
  %}
  ins_pipe( pipe_slow );
%}

instruct vshift16S_var_evex_bw(vec dst, vec src, vec shift) %{
  predicate(!VectorNode::is_vshift_cnt(n->in(2)) &&
            VM_Version::supports_avx512bw());
  match(Set dst ( LShiftVS src shift));
  match(Set dst ( RShiftVS src shift));
  match(Set dst (URShiftVS src shift));
  format %{ "vector_varshift_short $dst,$src,$shift\t!" %}
  ins_encode %{
    assert(UseAVX > 2, "required");

    int opcode = this->ideal_Opcode();
    int vlen_enc = vector_length_encoding(this);
    if (!VM_Version::supports_avx512vl()) {
      vlen_enc = Assembler::AVX_512bit;
    }
    __ varshiftw(opcode, $dst$$XMMRegister, $src$$XMMRegister, $shift$$XMMRegister, vlen_enc);
  %}
  ins_pipe( pipe_slow );
%}

//Integer variable shift
instruct vshiftI_var(vec dst, vec src, vec shift) %{
  predicate(!VectorNode::is_vshift_cnt(n->in(2)));
  match(Set dst ( LShiftVI src shift));
  match(Set dst ( RShiftVI src shift));
  match(Set dst (URShiftVI src shift));
  format %{ "vector_varshift_int $dst,$src,$shift\t!" %}
  ins_encode %{
    assert(UseAVX >= 2, "required");

    int opcode = this->ideal_Opcode();
    int vlen_enc = vector_length_encoding(this);
    __ varshiftd(opcode, $dst$$XMMRegister, $src$$XMMRegister, $shift$$XMMRegister, vlen_enc);
  %}
  ins_pipe( pipe_slow );
%}

//Long variable shift
instruct vshiftL_var(vec dst, vec src, vec shift) %{
  predicate(!VectorNode::is_vshift_cnt(n->in(2)));
  match(Set dst ( LShiftVL src shift));
  match(Set dst (URShiftVL src shift));
  format %{ "vector_varshift_long $dst,$src,$shift\t!" %}
  ins_encode %{
    assert(UseAVX >= 2, "required");

    int opcode = this->ideal_Opcode();
    int vlen_enc = vector_length_encoding(this);
    __ varshiftq(opcode, $dst$$XMMRegister, $src$$XMMRegister, $shift$$XMMRegister, vlen_enc);
  %}
  ins_pipe( pipe_slow );
%}

//Long variable right shift arithmetic
instruct vshiftL_arith_var(vec dst, vec src, vec shift, vec vtmp) %{
  predicate(vector_length(n) <= 4 &&
            !VectorNode::is_vshift_cnt(n->in(2)) &&
            UseAVX == 2);
  match(Set dst (RShiftVL src shift));
  effect(TEMP dst, TEMP vtmp);
  format %{ "vector_varshift_long  $dst,$src,$shift\n\t! using $vtmp as TEMP" %}
  ins_encode %{
    int opcode = this->ideal_Opcode();
    int vlen_enc = vector_length_encoding(this);
    __ varshiftq(opcode, $dst$$XMMRegister, $src$$XMMRegister, $shift$$XMMRegister, vlen_enc,
                 $vtmp$$XMMRegister);
  %}
  ins_pipe( pipe_slow );
%}

instruct vshiftL_arith_var_evex(vec dst, vec src, vec shift) %{
  predicate(!VectorNode::is_vshift_cnt(n->in(2)) &&
            UseAVX > 2);
  match(Set dst (RShiftVL src shift));
  format %{ "vector_varfshift_long $dst,$src,$shift\t!" %}
  ins_encode %{
    int opcode = this->ideal_Opcode();
    int vlen_enc = vector_length_encoding(this);
    __ varshiftq(opcode, $dst$$XMMRegister, $src$$XMMRegister, $shift$$XMMRegister, vlen_enc);
  %}
  ins_pipe( pipe_slow );
%}

// --------------------------------- AND --------------------------------------

instruct vand(vec dst, vec src) %{
  predicate(UseAVX == 0);
  match(Set dst (AndV dst src));
  format %{ "pand    $dst,$src\t! and vectors" %}
  ins_encode %{
    __ pand($dst$$XMMRegister, $src$$XMMRegister);
  %}
  ins_pipe( pipe_slow );
%}

instruct vand_reg(vec dst, vec src1, vec src2) %{
  predicate(UseAVX > 0);
  match(Set dst (AndV src1 src2));
  format %{ "vpand   $dst,$src1,$src2\t! and vectors" %}
  ins_encode %{
    int vlen_enc = vector_length_encoding(this);
    __ vpand($dst$$XMMRegister, $src1$$XMMRegister, $src2$$XMMRegister, vlen_enc);
  %}
  ins_pipe( pipe_slow );
%}

instruct vand_mem(vec dst, vec src, memory mem) %{
  predicate(UseAVX > 0);
  match(Set dst (AndV src (LoadVector mem)));
  format %{ "vpand   $dst,$src,$mem\t! and vectors" %}
  ins_encode %{
    int vlen_enc = vector_length_encoding(this);
    __ vpand($dst$$XMMRegister, $src$$XMMRegister, $mem$$Address, vlen_enc);
  %}
  ins_pipe( pipe_slow );
%}

// --------------------------------- OR ---------------------------------------

instruct vor(vec dst, vec src) %{
  predicate(UseAVX == 0);
  match(Set dst (OrV dst src));
  format %{ "por     $dst,$src\t! or vectors" %}
  ins_encode %{
    __ por($dst$$XMMRegister, $src$$XMMRegister);
  %}
  ins_pipe( pipe_slow );
%}

instruct vor_reg(vec dst, vec src1, vec src2) %{
  predicate(UseAVX > 0);
  match(Set dst (OrV src1 src2));
  format %{ "vpor    $dst,$src1,$src2\t! or vectors" %}
  ins_encode %{
    int vlen_enc = vector_length_encoding(this);
    __ vpor($dst$$XMMRegister, $src1$$XMMRegister, $src2$$XMMRegister, vlen_enc);
  %}
  ins_pipe( pipe_slow );
%}

instruct vor_mem(vec dst, vec src, memory mem) %{
  predicate(UseAVX > 0);
  match(Set dst (OrV src (LoadVector mem)));
  format %{ "vpor    $dst,$src,$mem\t! or vectors" %}
  ins_encode %{
    int vlen_enc = vector_length_encoding(this);
    __ vpor($dst$$XMMRegister, $src$$XMMRegister, $mem$$Address, vlen_enc);
  %}
  ins_pipe( pipe_slow );
%}

// --------------------------------- XOR --------------------------------------

instruct vxor(vec dst, vec src) %{
  predicate(UseAVX == 0);
  match(Set dst (XorV dst src));
  format %{ "pxor    $dst,$src\t! xor vectors" %}
  ins_encode %{
    __ pxor($dst$$XMMRegister, $src$$XMMRegister);
  %}
  ins_pipe( pipe_slow );
%}

instruct vxor_reg(vec dst, vec src1, vec src2) %{
  predicate(UseAVX > 0);
  match(Set dst (XorV src1 src2));
  format %{ "vpxor   $dst,$src1,$src2\t! xor vectors" %}
  ins_encode %{
    int vlen_enc = vector_length_encoding(this);
    __ vpxor($dst$$XMMRegister, $src1$$XMMRegister, $src2$$XMMRegister, vlen_enc);
  %}
  ins_pipe( pipe_slow );
%}

instruct vxor_mem(vec dst, vec src, memory mem) %{
  predicate(UseAVX > 0);
  match(Set dst (XorV src (LoadVector mem)));
  format %{ "vpxor   $dst,$src,$mem\t! xor vectors" %}
  ins_encode %{
    int vlen_enc = vector_length_encoding(this);
    __ vpxor($dst$$XMMRegister, $src$$XMMRegister, $mem$$Address, vlen_enc);
  %}
  ins_pipe( pipe_slow );
%}

// --------------------------------- VectorCast --------------------------------------

instruct vcastBtoX(vec dst, vec src) %{
  match(Set dst (VectorCastB2X src));
  format %{ "vector_cast_b2x $dst,$src\t!" %}
  ins_encode %{
    assert(UseAVX > 0, "required");

    BasicType to_elem_bt = vector_element_basic_type(this);
    int vlen_enc = vector_length_encoding(this);
    switch (to_elem_bt) {
      case T_SHORT:
        __ vpmovsxbw($dst$$XMMRegister, $src$$XMMRegister, vlen_enc);
        break;
      case T_INT:
        __ vpmovsxbd($dst$$XMMRegister, $src$$XMMRegister, vlen_enc);
        break;
      case T_FLOAT:
        __ vpmovsxbd($dst$$XMMRegister, $src$$XMMRegister, vlen_enc);
        __ vcvtdq2ps($dst$$XMMRegister, $dst$$XMMRegister, vlen_enc);
        break;
      case T_LONG:
        __ vpmovsxbq($dst$$XMMRegister, $src$$XMMRegister, vlen_enc);
        break;
      case T_DOUBLE:
        __ vpmovsxbd($dst$$XMMRegister, $src$$XMMRegister, vlen_enc);
        __ vcvtdq2pd($dst$$XMMRegister, $dst$$XMMRegister, vlen_enc);
        break;

      default: assert(false, "%s", type2name(to_elem_bt));
    }
  %}
  ins_pipe( pipe_slow );
%}

instruct castStoX(vec dst, vec src, rRegP scratch) %{
  predicate(UseAVX <= 2 &&
            vector_length(n->in(1)) <= 8 && // src
            vector_element_basic_type(n) == T_BYTE);
  effect(TEMP scratch);
  match(Set dst (VectorCastS2X src));
  format %{ "vector_cast_s2x $dst,$src\t! using $scratch as TEMP" %}
  ins_encode %{
    assert(UseAVX > 0, "required");

    __ vpand($dst$$XMMRegister, $src$$XMMRegister, ExternalAddress(vector_short_to_byte_mask()), 0, $scratch$$Register);
    __ vpackuswb($dst$$XMMRegister, $dst$$XMMRegister, $dst$$XMMRegister, 0);
  %}
  ins_pipe( pipe_slow );
%}

instruct vcastStoX(vec dst, vec src, vec vtmp, rRegP scratch) %{
  predicate(UseAVX <= 2 &&
            vector_length(n->in(1)) == 16 && // src
            vector_element_basic_type(n) == T_BYTE);
  effect(TEMP dst, TEMP vtmp, TEMP scratch);
  match(Set dst (VectorCastS2X src));
  format %{ "vector_cast_s2x $dst,$src\t! using $vtmp, $scratch as TEMP" %}
  ins_encode %{
    assert(UseAVX > 0, "required");

    int vlen_enc = vector_length_encoding(vector_length_in_bytes(this, $src));
    __ vpand($dst$$XMMRegister, $src$$XMMRegister, ExternalAddress(vector_short_to_byte_mask()), vlen_enc, $scratch$$Register);
    __ vextracti128($vtmp$$XMMRegister, $dst$$XMMRegister, 0x1);
    __ vpackuswb($dst$$XMMRegister, $dst$$XMMRegister, $vtmp$$XMMRegister, 0);
  %}
  ins_pipe( pipe_slow );
%}

instruct vcastStoX_evex(vec dst, vec src) %{
  predicate(UseAVX > 2 ||
            (vector_length_in_bytes(n) >= vector_length_in_bytes(n->in(1)))); // dst >= src
  match(Set dst (VectorCastS2X src));
  format %{ "vector_cast_s2x $dst,$src\t!" %}
  ins_encode %{
    BasicType to_elem_bt = vector_element_basic_type(this);
    int src_vlen_enc = vector_length_encoding(this, $src);
    int vlen_enc = vector_length_encoding(this);
    switch (to_elem_bt) {
      case T_BYTE:
        if (!VM_Version::supports_avx512vl()) {
          vlen_enc = Assembler::AVX_512bit;
        }
        __ evpmovwb($dst$$XMMRegister, $src$$XMMRegister, src_vlen_enc);
        break;
      case T_INT:
        __ vpmovsxwd($dst$$XMMRegister, $src$$XMMRegister, vlen_enc);
        break;
      case T_FLOAT:
        __ vpmovsxwd($dst$$XMMRegister, $src$$XMMRegister, vlen_enc);
        __ vcvtdq2ps($dst$$XMMRegister, $dst$$XMMRegister, vlen_enc);
        break;
      case T_LONG:
        __ vpmovsxwq($dst$$XMMRegister, $src$$XMMRegister, vlen_enc);
        break;
      case T_DOUBLE:
        __ vpmovsxwd($dst$$XMMRegister, $src$$XMMRegister, vlen_enc);
        __ vcvtdq2pd($dst$$XMMRegister, $dst$$XMMRegister, vlen_enc);
        break;
      default:
        ShouldNotReachHere();
    }
  %}
  ins_pipe( pipe_slow );
%}

instruct castItoX(vec dst, vec src, rRegP scratch) %{
  predicate(UseAVX <= 2 &&
            (vector_length_in_bytes(n->in(1)) <= 16) &&
            (vector_length_in_bytes(n) < vector_length_in_bytes(n->in(1)))); // dst < src
  match(Set dst (VectorCastI2X src));
  format %{ "vector_cast_i2x $dst,$src\t! using $scratch as TEMP" %}
  effect(TEMP scratch);
  ins_encode %{
    assert(UseAVX > 0, "required");

    BasicType to_elem_bt = vector_element_basic_type(this);
    int vlen_enc = vector_length_encoding(this, $src);

    if (to_elem_bt == T_BYTE) {
      __ vpand($dst$$XMMRegister, $src$$XMMRegister, ExternalAddress(vector_int_to_byte_mask()), vlen_enc, $scratch$$Register);
      __ vpackusdw($dst$$XMMRegister, $dst$$XMMRegister, $dst$$XMMRegister, vlen_enc);
      __ vpackuswb($dst$$XMMRegister, $dst$$XMMRegister, $dst$$XMMRegister, vlen_enc);
    } else {
      assert(to_elem_bt == T_SHORT, "%s", type2name(to_elem_bt));
      __ vpand($dst$$XMMRegister, $src$$XMMRegister, ExternalAddress(vector_int_to_short_mask()), vlen_enc, $scratch$$Register);
      __ vpackusdw($dst$$XMMRegister, $dst$$XMMRegister, $dst$$XMMRegister, vlen_enc);
    }
  %}
  ins_pipe( pipe_slow );
%}

instruct vcastItoX(vec dst, vec src, vec vtmp, rRegP scratch) %{
  predicate(UseAVX <= 2 &&
            (vector_length_in_bytes(n->in(1)) == 32) &&
            (vector_length_in_bytes(n) < vector_length_in_bytes(n->in(1)))); // dst < src
  match(Set dst (VectorCastI2X src));
  format %{ "vector_cast_i2x $dst,$src\t! using $vtmp and $scratch as TEMP" %}
  effect(TEMP dst, TEMP vtmp, TEMP scratch);
  ins_encode %{
    assert(UseAVX > 0, "required");

    BasicType to_elem_bt = vector_element_basic_type(this);
    int vlen_enc = vector_length_encoding(this, $src);

    if (to_elem_bt == T_BYTE) {
      __ vpand($vtmp$$XMMRegister, $src$$XMMRegister, ExternalAddress(vector_int_to_byte_mask()), vlen_enc, $scratch$$Register);
      __ vextracti128($dst$$XMMRegister, $vtmp$$XMMRegister, 0x1);
      __ vpackusdw($dst$$XMMRegister, $vtmp$$XMMRegister, $dst$$XMMRegister, vlen_enc);
      __ vpackuswb($dst$$XMMRegister, $dst$$XMMRegister, $dst$$XMMRegister, Assembler::AVX_128bit);
    } else {
      assert(to_elem_bt == T_SHORT, "%s", type2name(to_elem_bt));
      __ vpand($vtmp$$XMMRegister, $src$$XMMRegister, ExternalAddress(vector_int_to_short_mask()), vlen_enc, $scratch$$Register);
      __ vextracti128($dst$$XMMRegister, $vtmp$$XMMRegister, 0x1);
      __ vpackusdw($dst$$XMMRegister, $vtmp$$XMMRegister, $dst$$XMMRegister, vlen_enc);
    }
  %}
  ins_pipe( pipe_slow );
%}

instruct vcastItoX_evex(vec dst, vec src) %{
  predicate(UseAVX > 2 ||
            (vector_length_in_bytes(n) >= vector_length_in_bytes(n->in(1)))); // dst >= src
  match(Set dst (VectorCastI2X src));
  format %{ "vector_cast_i2x $dst,$src\t!" %}
  ins_encode %{
    assert(UseAVX > 0, "required");

    BasicType dst_elem_bt = vector_element_basic_type(this);
    int src_vlen_enc = vector_length_encoding(this, $src);
    int dst_vlen_enc = vector_length_encoding(this);
    switch (dst_elem_bt) {
      case T_BYTE:
        if (!VM_Version::supports_avx512vl()) {
          src_vlen_enc = Assembler::AVX_512bit;
        }
        __ evpmovdb($dst$$XMMRegister, $src$$XMMRegister, src_vlen_enc);
        break;
      case T_SHORT:
        if (!VM_Version::supports_avx512vl()) {
          src_vlen_enc = Assembler::AVX_512bit;
        }
        __ evpmovdw($dst$$XMMRegister, $src$$XMMRegister, src_vlen_enc);
        break;
      case T_FLOAT:
        __ vcvtdq2ps($dst$$XMMRegister, $dst$$XMMRegister, dst_vlen_enc);
        break;
      case T_LONG:
        __ vpmovsxdq($dst$$XMMRegister, $src$$XMMRegister, dst_vlen_enc);
        break;
      case T_DOUBLE:
        __ vcvtdq2pd($dst$$XMMRegister, $dst$$XMMRegister, dst_vlen_enc);
        break;
      default:
        ShouldNotReachHere();
    }
  %}
  ins_pipe( pipe_slow );
%}

instruct vcastLtoBS(vec dst, vec src, rRegP scratch) %{
  predicate((vector_element_basic_type(n) == T_BYTE || vector_element_basic_type(n) == T_SHORT) &&
            UseAVX <= 2);
  match(Set dst (VectorCastL2X src));
  effect(TEMP scratch);
  format %{ "vector_cast_l2x  $dst,$src\t! using $scratch as TEMP" %}
  ins_encode %{
    assert(UseAVX > 0, "required");

    int vlen = vector_length_in_bytes(this, $src);
    BasicType to_elem_bt  = vector_element_basic_type(this);
    AddressLiteral mask_addr = (to_elem_bt == T_BYTE) ? ExternalAddress(vector_int_to_byte_mask())
                                                      : ExternalAddress(vector_int_to_short_mask());
    if (vlen <= 16) {
      __ vpshufd($dst$$XMMRegister, $src$$XMMRegister, 8, Assembler::AVX_128bit);
      __ vpand($dst$$XMMRegister, $dst$$XMMRegister, mask_addr, Assembler::AVX_128bit, $scratch$$Register);
      __ vpackusdw($dst$$XMMRegister, $dst$$XMMRegister, $dst$$XMMRegister, Assembler::AVX_128bit);
    } else {
      assert(vlen <= 32, "required");
      __ vpermilps($dst$$XMMRegister, $src$$XMMRegister, 8, Assembler::AVX_256bit);
      __ vpermpd($dst$$XMMRegister, $dst$$XMMRegister, 8, Assembler::AVX_256bit);
      __ vpand($dst$$XMMRegister, $dst$$XMMRegister, mask_addr, Assembler::AVX_128bit, $scratch$$Register);
      __ vpackusdw($dst$$XMMRegister, $dst$$XMMRegister, $dst$$XMMRegister, Assembler::AVX_128bit);
    }
    if (to_elem_bt == T_BYTE) {
      __ vpackuswb($dst$$XMMRegister, $dst$$XMMRegister, $dst$$XMMRegister, Assembler::AVX_128bit);
    }
  %}
  ins_pipe( pipe_slow );
%}

instruct vcastLtoX_evex(vec dst, vec src) %{
  predicate(UseAVX > 2 ||
            (vector_element_basic_type(n) == T_INT ||
             vector_element_basic_type(n) == T_FLOAT ||
             vector_element_basic_type(n) == T_DOUBLE));
  match(Set dst (VectorCastL2X src));
  format %{ "vector_cast_l2x  $dst,$src\t!" %}
  ins_encode %{
    BasicType to_elem_bt = vector_element_basic_type(this);
    int vlen = vector_length_in_bytes(this, $src);
    int vlen_enc = vector_length_encoding(this, $src);
    switch (to_elem_bt) {
      case T_BYTE:
        if (UseAVX > 2 && !VM_Version::supports_avx512vl()) {
          vlen_enc = Assembler::AVX_512bit;
        }
        __ evpmovqb($dst$$XMMRegister, $src$$XMMRegister, vlen_enc);
        break;
      case T_SHORT:
        if (UseAVX > 2 && !VM_Version::supports_avx512vl()) {
          vlen_enc = Assembler::AVX_512bit;
        }
        __ evpmovqw($dst$$XMMRegister, $src$$XMMRegister, vlen_enc);
        break;
      case T_INT:
        if (vlen == 8) {
          if ($dst$$XMMRegister != $src$$XMMRegister) {
            __ movflt($dst$$XMMRegister, $src$$XMMRegister);
          }
        } else if (vlen == 16) {
          __ pshufd($dst$$XMMRegister, $src$$XMMRegister, 8);
        } else if (vlen == 32) {
          if (UseAVX > 2) {
            if (!VM_Version::supports_avx512vl()) {
              vlen_enc = Assembler::AVX_512bit;
            }
            __ evpmovqd($dst$$XMMRegister, $src$$XMMRegister, vlen_enc);
          } else {
            __ vpermilps($dst$$XMMRegister, $src$$XMMRegister, 8, vlen_enc);
            __ vpermpd($dst$$XMMRegister, $dst$$XMMRegister, 8, vlen_enc);
          }
        } else { // vlen == 64
          __ evpmovqd($dst$$XMMRegister, $src$$XMMRegister, vlen_enc);
        }
        break;
      case T_FLOAT:
        assert(UseAVX > 2 && VM_Version::supports_avx512dq(), "required");
        __ evcvtqq2ps($dst$$XMMRegister, $src$$XMMRegister, vlen_enc);
        break;
      case T_DOUBLE:
        assert(UseAVX > 2 && VM_Version::supports_avx512dq(), "required");
        __ evcvtqq2pd($dst$$XMMRegister, $src$$XMMRegister, vlen_enc);
        break;

      default: assert(false, "%s", type2name(to_elem_bt));
    }
  %}
  ins_pipe( pipe_slow );
%}

instruct vcastFtoD_reg(vec dst, vec src) %{
  predicate(vector_element_basic_type(n) == T_DOUBLE);
  match(Set dst (VectorCastF2X src));
  format %{ "vector_cast_f2x  $dst,$src\t!" %}
  ins_encode %{
    int vlen_enc = vector_length_encoding(this);
    __ vcvtps2pd($dst$$XMMRegister, $src$$XMMRegister, vlen_enc);
  %}
  ins_pipe( pipe_slow );
%}

instruct vcastDtoF_reg(vec dst, vec src) %{
  predicate(vector_element_basic_type(n) == T_FLOAT);
  match(Set dst (VectorCastD2X src));
  format %{ "vector_cast_d2x  $dst,$src\t!" %}
  ins_encode %{
    int vlen_enc = vector_length_encoding(this, $src);
    __ vcvtpd2ps($dst$$XMMRegister, $src$$XMMRegister, vlen_enc);
  %}
  ins_pipe( pipe_slow );
%}

// --------------------------------- VectorMaskCmp --------------------------------------

instruct vcmpFD(legVec dst, legVec src1, legVec src2, immI8 cond) %{
  predicate(vector_length_in_bytes(n->in(1)->in(1)) >=  8 && // src1
            vector_length_in_bytes(n->in(1)->in(1)) <= 32 && // src1
            is_floating_point_type(vector_element_basic_type(n->in(1)->in(1)))); // src1 T_FLOAT, T_DOUBLE
  match(Set dst (VectorMaskCmp (Binary src1 src2) cond));
  format %{ "vector_compare $dst,$src1,$src2,$cond\t!" %}
  ins_encode %{
    int vlen_enc = vector_length_encoding(this, $src1);
    Assembler::ComparisonPredicateFP cmp = booltest_pred_to_comparison_pred_fp($cond$$constant);
    if (vector_element_basic_type(this, $src1) == T_FLOAT) {
      __ vcmpps($dst$$XMMRegister, $src1$$XMMRegister, $src2$$XMMRegister, cmp, vlen_enc);
    } else {
      __ vcmppd($dst$$XMMRegister, $src1$$XMMRegister, $src2$$XMMRegister, cmp, vlen_enc);
    }
  %}
  ins_pipe( pipe_slow );
%}

instruct evcmpFD(vec dst, vec src1, vec src2, immI8 cond, rRegP scratch) %{
  predicate(vector_length_in_bytes(n->in(1)->in(1)) == 64 && // src1
            is_floating_point_type(vector_element_basic_type(n->in(1)->in(1)))); // src1 T_FLOAT, T_DOUBLE
  match(Set dst (VectorMaskCmp (Binary src1 src2) cond));
  effect(TEMP scratch);
  format %{ "vector_compare $dst,$src1,$src2,$cond\t! using $scratch as TEMP" %}
  ins_encode %{
    int vlen_enc = Assembler::AVX_512bit;
    Assembler::ComparisonPredicateFP cmp = booltest_pred_to_comparison_pred_fp($cond$$constant);
    KRegister ktmp = k2; // Use a hardcoded temp due to no k register allocation.
    KRegister mask = k0; // The comparison itself is not being masked.
    if (vector_element_basic_type(this, $src1) == T_FLOAT) {
      __ evcmpps(ktmp, mask, $src1$$XMMRegister, $src2$$XMMRegister, cmp, vlen_enc);
      __ evmovdqul($dst$$XMMRegister, ktmp, ExternalAddress(vector_all_bits_set()), false, vlen_enc, $scratch$$Register);
    } else {
      __ evcmppd(ktmp, mask, $src1$$XMMRegister, $src2$$XMMRegister, cmp, vlen_enc);
      __ evmovdquq($dst$$XMMRegister, ktmp, ExternalAddress(vector_all_bits_set()), false, vlen_enc, $scratch$$Register);
    }
  %}
  ins_pipe( pipe_slow );
%}

instruct vcmp(legVec dst, legVec src1, legVec src2, immI8 cond, rRegP scratch) %{
  predicate(vector_length_in_bytes(n->in(1)->in(1)) >=  8 && // src1
            vector_length_in_bytes(n->in(1)->in(1)) <= 32 && // src1
            is_integral_type(vector_element_basic_type(n->in(1)->in(1)))); // src1
  match(Set dst (VectorMaskCmp (Binary src1 src2) cond));
  effect(TEMP scratch);
  format %{ "vector_compare $dst,$src1,$src2,$cond\t! using $scratch as TEMP" %}
  ins_encode %{
    int vlen_enc = vector_length_encoding(this, $src1);
    Assembler::ComparisonPredicate cmp = booltest_pred_to_comparison_pred($cond$$constant);
    Assembler::Width ww = widthForType(vector_element_basic_type(this, $src1));
    __ vpcmpCCW($dst$$XMMRegister, $src1$$XMMRegister, $src2$$XMMRegister, cmp, ww, vlen_enc, $scratch$$Register);
  %}
  ins_pipe( pipe_slow );
%}

instruct evcmp(vec dst, vec src1, vec src2, immI8 cond, rRegP scratch) %{
  predicate(vector_length_in_bytes(n->in(1)->in(1)) == 64 && // src1
            is_integral_type(vector_element_basic_type(n->in(1)->in(1)))); // src1
  match(Set dst (VectorMaskCmp (Binary src1 src2) cond));
  effect(TEMP scratch);
  format %{ "vector_compare $dst,$src1,$src2,$cond\t! using $scratch as TEMP" %}
  ins_encode %{
    assert(UseAVX > 2, "required");

    int vlen_enc = Assembler::AVX_512bit;
    Assembler::ComparisonPredicate cmp = booltest_pred_to_comparison_pred($cond$$constant);
    KRegister ktmp = k2; // Use a hardcoded temp due to no k register allocation.
    KRegister mask = k0; // The comparison itself is not being masked.
    bool merge = false;
    BasicType src1_elem_bt = vector_element_basic_type(this, $src1);

    switch (src1_elem_bt) {
      case T_BYTE: {
        __ evpcmpb(ktmp, mask, $src1$$XMMRegister, $src2$$XMMRegister, cmp, vlen_enc);
        __ evmovdqub($dst$$XMMRegister, ktmp, ExternalAddress(vector_all_bits_set()), merge, vlen_enc, $scratch$$Register);
        break;
      }
      case T_SHORT: {
        __ evpcmpw(ktmp, mask, $src1$$XMMRegister, $src2$$XMMRegister, cmp, vlen_enc);
        __ evmovdquw($dst$$XMMRegister, ktmp, ExternalAddress(vector_all_bits_set()), merge, vlen_enc, $scratch$$Register);
        break;
      }
      case T_INT: {
        __ evpcmpd(ktmp, mask, $src1$$XMMRegister, $src2$$XMMRegister, cmp, vlen_enc);
        __ evmovdqul($dst$$XMMRegister, ktmp, ExternalAddress(vector_all_bits_set()), merge, vlen_enc, $scratch$$Register);
        break;
      }
      case T_LONG: {
        __ evpcmpq(ktmp, mask, $src1$$XMMRegister, $src2$$XMMRegister, cmp, vlen_enc);
        __ evmovdquq($dst$$XMMRegister, ktmp, ExternalAddress(vector_all_bits_set()), merge, vlen_enc, $scratch$$Register);
        break;
      }

      default: assert(false, "%s", type2name(src1_elem_bt));
    }
  %}
  ins_pipe( pipe_slow );
%}

// Extract

instruct extractI(rRegI dst, legVec src, immU8 idx) %{
  predicate(vector_length_in_bytes(n->in(1)) <= 16); // src
  match(Set dst (ExtractI src idx));
  match(Set dst (ExtractS src idx));
#ifdef _LP64
  match(Set dst (ExtractB src idx));
#endif
  ins_encode %{
    assert($idx$$constant < (int)vector_length(this, $src), "out of bounds");

    BasicType elem_bt = vector_element_basic_type(this, $src);
    __ get_elem(elem_bt, $dst$$Register, $src$$XMMRegister, $idx$$constant);
  %}
  ins_pipe( pipe_slow );
%}

instruct vextractI(rRegI dst, legVec src, immI idx, legVec vtmp) %{
  predicate(vector_length_in_bytes(n->in(1)) == 32 || // src
            vector_length_in_bytes(n->in(1)) == 64);  // src
  match(Set dst (ExtractI src idx));
  match(Set dst (ExtractS src idx));
#ifdef _LP64
  match(Set dst (ExtractB src idx));
#endif
  effect(TEMP vtmp);
  ins_encode %{
    assert($idx$$constant < (int)vector_length(this, $src), "out of bounds");

    BasicType elem_bt = vector_element_basic_type(this, $src);
    XMMRegister lane_xmm = __ get_lane(elem_bt, $vtmp$$XMMRegister, $src$$XMMRegister, $idx$$constant);
    __ get_elem(elem_bt, $dst$$Register, lane_xmm, $idx$$constant);
  %}
  ins_pipe( pipe_slow );
%}

#ifdef _LP64
instruct extractL(rRegL dst, legVec src, immU8 idx) %{
  predicate(vector_length(n->in(1)) <= 2); // src
  match(Set dst (ExtractL src idx));
  ins_encode %{
    assert(UseSSE >= 4, "required");
    assert($idx$$constant < (int)vector_length(this, $src), "out of bounds");

    __ get_elem(T_LONG, $dst$$Register, $src$$XMMRegister, $idx$$constant);
  %}
  ins_pipe( pipe_slow );
%}

instruct vextractL(rRegL dst, legVec src, immU8 idx, legVec vtmp) %{
  predicate(vector_length(n->in(1)) == 4 || // src
            vector_length(n->in(1)) == 8);  // src
  match(Set dst (ExtractL src idx));
  effect(TEMP vtmp);
  ins_encode %{
    assert($idx$$constant < (int)vector_length(this, $src), "out of bounds");

    XMMRegister lane_reg = __ get_lane(T_LONG, $vtmp$$XMMRegister, $src$$XMMRegister, $idx$$constant);
    __ get_elem(T_LONG, $dst$$Register, lane_reg, $idx$$constant);
  %}
  ins_pipe( pipe_slow );
%}
#endif

instruct extractF(legRegF dst, legVec src, immU8 idx, rRegI tmp, legVec vtmp) %{
  predicate(vector_length(n->in(1)) <= 4);
  match(Set dst (ExtractF src idx));
  effect(TEMP dst, TEMP tmp, TEMP vtmp);
  ins_encode %{
    assert($idx$$constant < (int)vector_length(this, $src), "out of bounds");

    __ get_elem(T_FLOAT, $dst$$XMMRegister, $src$$XMMRegister, $idx$$constant, $tmp$$Register, $vtmp$$XMMRegister);
  %}
  ins_pipe( pipe_slow );
%}

instruct vextractF(legRegF dst, legVec src, immU8 idx, rRegI tmp, legVec vtmp) %{
  predicate(vector_length(n->in(1)/*src*/) == 8 ||
            vector_length(n->in(1)/*src*/) == 16);
  match(Set dst (ExtractF src idx));
  effect(TEMP tmp, TEMP vtmp);
  ins_encode %{
    assert($idx$$constant < (int)vector_length(this, $src), "out of bounds");

    XMMRegister lane_reg = __ get_lane(T_FLOAT, $vtmp$$XMMRegister, $src$$XMMRegister, $idx$$constant);
    __ get_elem(T_FLOAT, $dst$$XMMRegister, lane_reg, $idx$$constant, $tmp$$Register);
  %}
  ins_pipe( pipe_slow );
%}

instruct extractD(legRegD dst, legVec src, immU8 idx) %{
  predicate(vector_length(n->in(1)) == 2); // src
  match(Set dst (ExtractD src idx));
  ins_encode %{
    assert($idx$$constant < (int)vector_length(this, $src), "out of bounds");

    __ get_elem(T_DOUBLE, $dst$$XMMRegister, $src$$XMMRegister, $idx$$constant);
  %}
  ins_pipe( pipe_slow );
%}

instruct vextractD(legRegD dst, legVec src, immU8 idx, legVec vtmp) %{
  predicate(vector_length(n->in(1)) == 4 || // src
            vector_length(n->in(1)) == 8);  // src
  match(Set dst (ExtractD src idx));
  effect(TEMP vtmp);
  ins_encode %{
    assert($idx$$constant < (int)vector_length(this, $src), "out of bounds");

    XMMRegister lane_reg = __ get_lane(T_DOUBLE, $vtmp$$XMMRegister, $src$$XMMRegister, $idx$$constant);
    __ get_elem(T_DOUBLE, $dst$$XMMRegister, lane_reg, $idx$$constant);
  %}
  ins_pipe( pipe_slow );
%}

// --------------------------------- Vector Blend --------------------------------------

instruct blendvp(vec dst, vec src, vec mask, rxmm0 tmp) %{
  predicate(UseAVX == 0);
  match(Set dst (VectorBlend (Binary dst src) mask));
  format %{ "vector_blend  $dst,$src,$mask\t! using $tmp as TEMP" %}
  effect(TEMP tmp);
  ins_encode %{
    assert(UseSSE >= 4, "required");

    if ($mask$$XMMRegister != $tmp$$XMMRegister) {
      __ movdqu($tmp$$XMMRegister, $mask$$XMMRegister);
    }
    __ pblendvb($dst$$XMMRegister, $src$$XMMRegister); // uses xmm0 as mask
  %}
  ins_pipe( pipe_slow );
%}

instruct vblendvpI(legVec dst, legVec src1, legVec src2, legVec mask) %{
  predicate(UseAVX > 0 &&
            vector_length_in_bytes(n) <= 32 &&
            is_integral_type(vector_element_basic_type(n)));
  match(Set dst (VectorBlend (Binary src1 src2) mask));
  format %{ "vector_blend  $dst,$src1,$src2,$mask\t!" %}
  ins_encode %{
    int vlen_enc = vector_length_encoding(this);
    __ vpblendvb($dst$$XMMRegister, $src1$$XMMRegister, $src2$$XMMRegister, $mask$$XMMRegister, vlen_enc);
  %}
  ins_pipe( pipe_slow );
%}

instruct vblendvpFD(legVec dst, legVec src1, legVec src2, legVec mask) %{
  predicate(UseAVX > 0 &&
            vector_length_in_bytes(n) <= 32 &&
            !is_integral_type(vector_element_basic_type(n)));
  match(Set dst (VectorBlend (Binary src1 src2) mask));
  format %{ "vector_blend  $dst,$src1,$src2,$mask\t!" %}
  ins_encode %{
    int vlen_enc = vector_length_encoding(this);
    __ vblendvps($dst$$XMMRegister, $src1$$XMMRegister, $src2$$XMMRegister, $mask$$XMMRegister, vlen_enc);
  %}
  ins_pipe( pipe_slow );
%}

instruct evblendvp64(vec dst, vec src1, vec src2, vec mask, rRegP scratch) %{
  predicate(vector_length_in_bytes(n) == 64);
  match(Set dst (VectorBlend (Binary src1 src2) mask));
  format %{ "vector_blend  $dst,$src1,$src2,$mask\t! using $scratch and k2 as TEMP" %}
  effect(TEMP scratch);
  ins_encode %{
     int vlen_enc = Assembler::AVX_512bit;
     BasicType elem_bt = vector_element_basic_type(this);
     KRegister ktmp = k2;
    __ evpcmp(elem_bt, ktmp, k0, $mask$$XMMRegister, ExternalAddress(vector_all_bits_set()), Assembler::eq, vlen_enc, $scratch$$Register);
    __ evpblend(elem_bt, $dst$$XMMRegister, ktmp, $src1$$XMMRegister, $src2$$XMMRegister, true, vlen_enc);
  %}
  ins_pipe( pipe_slow );
%}

// --------------------------------- ABS --------------------------------------
// a = |a|
instruct vabsB_reg(vec dst, vec src) %{
  match(Set dst (AbsVB  src));
  format %{ "vabsb $dst,$src\t# $dst = |$src| abs packedB" %}
  ins_encode %{
    uint vlen = vector_length(this);
    if (vlen <= 16) {
      __ pabsb($dst$$XMMRegister, $src$$XMMRegister);
    } else {
      int vlen_enc = vector_length_encoding(this);
      __ vpabsb($dst$$XMMRegister, $src$$XMMRegister, vlen_enc);
    }
  %}
  ins_pipe( pipe_slow );
%}

instruct vabsS_reg(vec dst, vec src) %{
  match(Set dst (AbsVS  src));
  format %{ "vabsw $dst,$src\t# $dst = |$src| abs packedS" %}
  ins_encode %{
    uint vlen = vector_length(this);
    if (vlen <= 8) {
      __ pabsw($dst$$XMMRegister, $src$$XMMRegister);
    } else {
      int vlen_enc = vector_length_encoding(this);
      __ vpabsw($dst$$XMMRegister, $src$$XMMRegister, vlen_enc);
    }
  %}
  ins_pipe( pipe_slow );
%}

instruct vabsI_reg(vec dst, vec src) %{
  match(Set dst (AbsVI  src));
  format %{ "pabsd $dst,$src\t# $dst = |$src| abs packedI" %}
  ins_encode %{
    uint vlen = vector_length(this);
    if (vlen <= 4) {
      __ pabsd($dst$$XMMRegister, $src$$XMMRegister);
    } else {
      int vlen_enc = vector_length_encoding(this);
      __ vpabsd($dst$$XMMRegister, $src$$XMMRegister, vlen_enc);
    }
  %}
  ins_pipe( pipe_slow );
%}

instruct vabsL_reg(vec dst, vec src) %{
  match(Set dst (AbsVL  src));
  format %{ "evpabsq $dst,$src\t# $dst = |$src| abs packedL" %}
  ins_encode %{
    assert(UseAVX > 2, "required");
    int vlen_enc = vector_length_encoding(this);
    if (!VM_Version::supports_avx512vl()) {
      vlen_enc = Assembler::AVX_512bit;
    }
    __ evpabsq($dst$$XMMRegister, $src$$XMMRegister, vlen_enc);
  %}
  ins_pipe( pipe_slow );
%}

// --------------------------------- ABSNEG --------------------------------------

instruct vabsnegF(vec dst, vec src, rRegI scratch) %{
  predicate(vector_length(n) != 4); // handled by 1-operand instruction vabsneg4F
  match(Set dst (AbsVF src));
  match(Set dst (NegVF src));
  effect(TEMP scratch);
  format %{ "vabsnegf $dst,$src,[mask]\t# absneg packedF" %}
  ins_cost(150);
  ins_encode %{
    int opcode = this->ideal_Opcode();
    int vlen = vector_length(this);
    if (vlen == 2) {
      __ vabsnegf(opcode, $dst$$XMMRegister, $src$$XMMRegister, $scratch$$Register);
    } else {
      assert(vlen == 8 || vlen == 16, "required");
      int vlen_enc = vector_length_encoding(this);
      __ vabsnegf(opcode, $dst$$XMMRegister, $src$$XMMRegister, vlen_enc, $scratch$$Register);
    }
  %}
  ins_pipe( pipe_slow );
%}

instruct vabsneg4F(vec dst, rRegI scratch) %{
  predicate(vector_length(n) == 4);
  match(Set dst (AbsVF dst));
  match(Set dst (NegVF dst));
  effect(TEMP scratch);
  format %{ "vabsnegf $dst,[mask]\t# absneg packed4F" %}
  ins_cost(150);
  ins_encode %{
    int opcode = this->ideal_Opcode();
    __ vabsnegf(opcode, $dst$$XMMRegister, $dst$$XMMRegister, $scratch$$Register);
  %}
  ins_pipe( pipe_slow );
%}

instruct vabsnegD(vec dst, vec src, rRegI scratch) %{
  match(Set dst (AbsVD  src));
  match(Set dst (NegVD  src));
  effect(TEMP scratch);
  format %{ "vabsnegd $dst,$src,[mask]\t# absneg packedD" %}
  ins_encode %{
    int opcode = this->ideal_Opcode();
    uint vlen = vector_length(this);
    if (vlen == 2) {
      assert(UseSSE >= 2, "required");
      __ vabsnegd(opcode, $dst$$XMMRegister, $src$$XMMRegister, $scratch$$Register);
    } else {
      int vlen_enc = vector_length_encoding(this);
      __ vabsnegd(opcode, $dst$$XMMRegister, $src$$XMMRegister, vlen_enc, $scratch$$Register);
    }
  %}
  ins_pipe( pipe_slow );
%}

//------------------------------------- VectorTest --------------------------------------------

#ifdef _LP64
instruct vptest_alltrue(rRegI dst, legVec src1, legVec src2, rFlagsReg cr) %{
  predicate(static_cast<const VectorTestNode*>(n)->get_predicate() == BoolTest::overflow);
  match(Set dst (VectorTest src1 src2 ));
  effect(KILL cr);
  format %{ "vector_test $dst,$src1, $src2\t! using $cr as TEMP" %}
  ins_encode %{
    int vlen = vector_length_in_bytes(this, $src1);
    int vlen_enc = vector_length_encoding(vlen);
    if (vlen <= 32) {
      if (UseAVX == 0) {
        assert(vlen <= 16, "required");
        __ ptest($src1$$XMMRegister, $src2$$XMMRegister);
      } else {
        __ vptest($src1$$XMMRegister, $src2$$XMMRegister, vlen_enc);
      }
    } else {
      KRegister ktmp = k2; // Use a hardcoded temp due to no k register allocation.
      __ evpcmpeqb(ktmp, $src1$$XMMRegister, $src2$$XMMRegister, vlen_enc);
      __ kortestql(ktmp, ktmp);
    }
    __ setb(Assembler::carrySet, $dst$$Register);
    __ movzbl($dst$$Register, $dst$$Register);
  %}
  ins_pipe( pipe_slow );
%}

instruct vptest_anytrue(rRegI dst, legVec src1, legVec src2, rFlagsReg cr) %{
  predicate(static_cast<const VectorTestNode*>(n)->get_predicate() == BoolTest::ne);
  match(Set dst (VectorTest src1 src2 ));
  effect(KILL cr);
  format %{ "vector_test_any_true $dst,$src1,$src2\t! using $cr as TEMP" %}
  ins_encode %{
    int vlen = vector_length_in_bytes(this, $src1);
    int vlen_enc = vector_length_encoding(vlen);
    if (vlen <= 32) {
      if (UseAVX == 0) {
        assert(vlen <= 16, "required");
        __ ptest($src1$$XMMRegister, $src2$$XMMRegister);
      } else {
        __ vptest($src1$$XMMRegister, $src2$$XMMRegister, vlen_enc);
      }
    } else {
      KRegister ktmp = k2; // Use a hardcoded temp due to no k register allocation.
      __ evpcmpeqb(ktmp, $src1$$XMMRegister, $src2$$XMMRegister, vlen_enc);
      __ ktestql(ktmp, ktmp);
    }
    __ setb(Assembler::notZero, $dst$$Register);
    __ movzbl($dst$$Register, $dst$$Register);
  %}
  ins_pipe( pipe_slow );
%}
#endif

//------------------------------------- LoadMask --------------------------------------------

instruct loadMask(vec dst, vec src) %{
  match(Set dst (VectorLoadMask src));
  effect(TEMP dst);
  format %{ "vector_loadmask_byte $dst,$src\n\t" %}
  ins_encode %{
    int vlen_in_bytes = vector_length_in_bytes(this);
    BasicType elem_bt = vector_element_basic_type(this);

    __ load_vector_mask($dst$$XMMRegister, $src$$XMMRegister, vlen_in_bytes, elem_bt);
  %}
  ins_pipe( pipe_slow );
%}

//------------------------------------- StoreMask --------------------------------------------

instruct storeMask1B(vec dst, vec src, immI_1 size) %{
  predicate(vector_length(n) < 64 || VM_Version::supports_avx512vlbw());
  match(Set dst (VectorStoreMask src size));
  format %{ "vector_store_mask $dst,$src\t!" %}
  ins_encode %{
    assert(UseSSE >= 3, "required");
    if (vector_length_in_bytes(this) <= 16) {
      __ pabsb($dst$$XMMRegister, $src$$XMMRegister);
    } else {
      assert(UseAVX >= 2, "required");
      int src_vlen_enc = vector_length_encoding(this, $src);
      __ vpabsb($dst$$XMMRegister, $src$$XMMRegister, src_vlen_enc);
    }
  %}
  ins_pipe( pipe_slow );
%}

instruct storeMask2B(vec dst, vec src, immI_2 size) %{
  predicate(vector_length(n) <= 8);
  match(Set dst (VectorStoreMask src size));
  format %{ "vector_store_mask $dst,$src\n\t" %}
  ins_encode %{
    assert(UseSSE >= 3, "required");
    __ pabsw($dst$$XMMRegister, $src$$XMMRegister);
    __ packsswb($dst$$XMMRegister, $dst$$XMMRegister);
  %}
  ins_pipe( pipe_slow );
%}

instruct vstoreMask2B(vec dst, vec src, immI_2 size) %{
  predicate(vector_length(n) == 16 && !VM_Version::supports_avx512bw());
  match(Set dst (VectorStoreMask src size));
  effect(TEMP dst);
  format %{ "vector_store_mask $dst,$src\t!" %}
  ins_encode %{
    int vlen_enc = Assembler::AVX_128bit;
    __ vextracti128($dst$$XMMRegister, $src$$XMMRegister, 0x1);
    __ vpacksswb($dst$$XMMRegister, $src$$XMMRegister, $dst$$XMMRegister,vlen_enc);
    __ vpabsb($dst$$XMMRegister, $dst$$XMMRegister, vlen_enc);
  %}
  ins_pipe( pipe_slow );
%}

instruct vstoreMask2B_evex(vec dst, vec src, immI_2 size) %{
  predicate(VM_Version::supports_avx512bw());
  match(Set dst (VectorStoreMask src size));
  format %{ "vector_store_mask $dst,$src\t!" %}
  ins_encode %{
    int src_vlen_enc = vector_length_encoding(this, $src);
    int dst_vlen_enc = vector_length_encoding(this);
    __ evpmovwb($dst$$XMMRegister, $src$$XMMRegister, src_vlen_enc);
    __ vpabsb($dst$$XMMRegister, $dst$$XMMRegister, dst_vlen_enc);
  %}
  ins_pipe( pipe_slow );
%}

instruct storeMask4B(vec dst, vec src, immI_4 size) %{
  predicate (vector_length(n) <= 4 && UseAVX <= 2);
  match(Set dst (VectorStoreMask src size));
  format %{ "vector_store_mask $dst,$src\t!" %}
  ins_encode %{
    assert(UseSSE >= 3, "required");
    __ pabsd($dst$$XMMRegister, $src$$XMMRegister);
    __ packssdw($dst$$XMMRegister, $dst$$XMMRegister);
    __ packsswb($dst$$XMMRegister, $dst$$XMMRegister);
  %}
  ins_pipe( pipe_slow );
%}

instruct vstoreMask4B(vec dst, vec src, immI_4 size) %{
  predicate(vector_length(n) == 8 && UseAVX <= 2);
  match(Set dst (VectorStoreMask src size));
  format %{ "vector_store_mask $dst,$src\t!" %}
  effect(TEMP dst);
  ins_encode %{
    int vlen_enc = Assembler::AVX_128bit;
    __ vextracti128($dst$$XMMRegister, $src$$XMMRegister, 0x1);
    __ vpackssdw($dst$$XMMRegister, $src$$XMMRegister, $dst$$XMMRegister, vlen_enc);
    __ vpacksswb($dst$$XMMRegister, $dst$$XMMRegister, $dst$$XMMRegister, vlen_enc);
    __ vpabsb($dst$$XMMRegister, $dst$$XMMRegister, vlen_enc);
  %}
  ins_pipe( pipe_slow );
%}

instruct vstoreMask4B_evex(vec dst, vec src, immI_4 size) %{
  predicate(UseAVX > 2);
  match(Set dst (VectorStoreMask src size));
  format %{ "vector_store_mask $dst,$src\t!" %}
  ins_encode %{
    int src_vlen_enc = vector_length_encoding(this, $src);
    int dst_vlen_enc = vector_length_encoding(this);
    if (!VM_Version::supports_avx512vl()) {
      src_vlen_enc = Assembler::AVX_512bit;
    }
    __ evpmovdb($dst$$XMMRegister, $src$$XMMRegister, src_vlen_enc);
    __ vpabsb($dst$$XMMRegister, $dst$$XMMRegister, dst_vlen_enc);
  %}
  ins_pipe( pipe_slow );
%}

instruct storeMask8B(vec dst, vec src, immI_8 size) %{
  predicate(vector_length(n) == 2 && UseAVX <= 2);
  match(Set dst (VectorStoreMask src size));
  format %{ "vector_store_mask $dst,$src\t!" %}
  ins_encode %{
    assert(UseSSE >= 3, "required");
    __ pshufd($dst$$XMMRegister, $src$$XMMRegister, 0x8);
    __ packssdw($dst$$XMMRegister, $dst$$XMMRegister);
    __ packsswb($dst$$XMMRegister, $dst$$XMMRegister);
    __ pabsb($dst$$XMMRegister, $dst$$XMMRegister);
  %}
  ins_pipe( pipe_slow );
%}

instruct storeMask8B_avx(vec dst, vec src, immI_8 size, legVec vtmp) %{
  predicate(vector_length(n) == 4 && UseAVX <= 2);
  match(Set dst (VectorStoreMask src size));
  format %{ "vector_store_mask $dst,$src\t! using $vtmp as TEMP" %}
  effect(TEMP dst, TEMP vtmp);
  ins_encode %{
    int vlen_enc = Assembler::AVX_128bit;
    __ vpshufps($dst$$XMMRegister, $src$$XMMRegister, $src$$XMMRegister, 0x88, Assembler::AVX_256bit);
    __ vextracti128($vtmp$$XMMRegister, $dst$$XMMRegister, 0x1);
    __ vblendps($dst$$XMMRegister, $dst$$XMMRegister, $vtmp$$XMMRegister, 0xC, vlen_enc);
    __ vpackssdw($dst$$XMMRegister, $dst$$XMMRegister, $dst$$XMMRegister, vlen_enc);
    __ vpacksswb($dst$$XMMRegister, $dst$$XMMRegister, $dst$$XMMRegister, vlen_enc);
    __ vpabsb($dst$$XMMRegister, $dst$$XMMRegister, vlen_enc);
  %}
  ins_pipe( pipe_slow );
%}

instruct vstoreMask8B_evex(vec dst, vec src, immI_8 size) %{
  predicate(UseAVX > 2);
  match(Set dst (VectorStoreMask src size));
  format %{ "vector_store_mask $dst,$src\t!" %}
  ins_encode %{
    int src_vlen_enc = vector_length_encoding(this, $src);
    int dst_vlen_enc = vector_length_encoding(this);
    if (!VM_Version::supports_avx512vl()) {
      src_vlen_enc = Assembler::AVX_512bit;
    }
    __ evpmovqb($dst$$XMMRegister, $src$$XMMRegister, src_vlen_enc);
    __ vpabsb($dst$$XMMRegister, $dst$$XMMRegister, dst_vlen_enc);
  %}
  ins_pipe( pipe_slow );
%}

//-------------------------------- Load Iota Indices ----------------------------------

instruct loadIotaIndices(vec dst, immI_0 src, rRegP scratch) %{
  predicate(vector_element_basic_type(n) == T_BYTE);
  match(Set dst (VectorLoadConst src));
  effect(TEMP scratch);
  format %{ "vector_load_iota $dst CONSTANT_MEMORY\t! load iota indices" %}
  ins_encode %{
     int vlen_in_bytes = vector_length_in_bytes(this);
     __ load_iota_indices($dst$$XMMRegister, $scratch$$Register, vlen_in_bytes);
  %}
  ins_pipe( pipe_slow );
%}

//-------------------------------- Rearrange ----------------------------------

// LoadShuffle/Rearrange for Byte

instruct loadShuffleB(vec dst) %{
  predicate(vector_element_basic_type(n) == T_BYTE);
  match(Set dst (VectorLoadShuffle dst));
  format %{ "vector_load_shuffle $dst, $dst" %}
  ins_encode %{
    // empty
  %}
  ins_pipe( pipe_slow );
%}

instruct rearrangeB(vec dst, vec shuffle) %{
  predicate(vector_element_basic_type(n) == T_BYTE &&
            vector_length(n) < 32);
  match(Set dst (VectorRearrange dst shuffle));
  format %{ "vector_rearrange $dst, $shuffle, $dst" %}
  ins_encode %{
    assert(UseSSE >= 4, "required");
    __ pshufb($dst$$XMMRegister, $shuffle$$XMMRegister);
  %}
  ins_pipe( pipe_slow );
%}

instruct rearrangeB_avx(vec dst, vec src, vec shuffle) %{
  predicate(vector_element_basic_type(n) == T_BYTE &&
            vector_length(n) == 32 && !VM_Version::supports_avx512_vbmi());
  match(Set dst (VectorRearrange src shuffle));
  format %{ "vector_rearrange $dst, $shuffle, $src" %}
  ins_encode %{
    __ vpshufb($dst$$XMMRegister, $shuffle$$XMMRegister, $src$$XMMRegister, Assembler::AVX_256bit);
  %}
  ins_pipe( pipe_slow );
%}

instruct rearrangeB_evex(vec dst, vec src, vec shuffle) %{
  predicate(vector_element_basic_type(n) == T_BYTE &&
            vector_length(n) >= 32 && VM_Version::supports_avx512_vbmi());
  match(Set dst (VectorRearrange src shuffle));
  format %{ "vector_rearrange $dst, $shuffle, $src" %}
  ins_encode %{
    int vlen_enc = vector_length_encoding(this);
    __ vpermb($dst$$XMMRegister, $shuffle$$XMMRegister, $src$$XMMRegister, vlen_enc);
  %}
  ins_pipe( pipe_slow );
%}

// LoadShuffle/Rearrange for Short

instruct loadShuffleS(vec dst, vec src, vec vtmp, rRegP scratch) %{
  predicate(vector_element_basic_type(n) == T_SHORT &&
            vector_length(n) <= 8 && !VM_Version::supports_avx512bw()); // NB! aligned with rearrangeS
  match(Set dst (VectorLoadShuffle src));
  effect(TEMP dst, TEMP vtmp, TEMP scratch);
  format %{ "vector_load_shuffle $dst, $src\t! using $vtmp and $scratch as TEMP" %}
  ins_encode %{
    // Create a byte shuffle mask from short shuffle mask
    // only byte shuffle instruction available on these platforms

    // Multiply each shuffle by two to get byte index
    __ pmovzxbw($vtmp$$XMMRegister, $src$$XMMRegister);
    __ psllw($vtmp$$XMMRegister, 1);

    // Duplicate to create 2 copies of byte index
    __ movdqu($dst$$XMMRegister, $vtmp$$XMMRegister);
    __ psllw($dst$$XMMRegister, 8);
    __ por($dst$$XMMRegister, $vtmp$$XMMRegister);

    // Add one to get alternate byte index
    __ movdqu($vtmp$$XMMRegister, ExternalAddress(vector_short_shufflemask()), $scratch$$Register);
    __ paddb($dst$$XMMRegister, $vtmp$$XMMRegister);
  %}
  ins_pipe( pipe_slow );
%}

instruct rearrangeS(vec dst, vec shuffle) %{
  predicate(vector_element_basic_type(n) == T_SHORT &&
            vector_length(n) <= 8 && !VM_Version::supports_avx512bw());
  match(Set dst (VectorRearrange dst shuffle));
  format %{ "vector_rearrange $dst, $shuffle, $dst" %}
  ins_encode %{
    assert(UseSSE >= 4, "required");
    __ pshufb($dst$$XMMRegister, $shuffle$$XMMRegister);
  %}
  ins_pipe( pipe_slow );
%}

instruct loadShuffleS_evex(vec dst, vec src) %{
  predicate(vector_element_basic_type(n) == T_SHORT &&
            VM_Version::supports_avx512bw());
  match(Set dst (VectorLoadShuffle src));
  format %{ "vector_load_shuffle $dst, $src" %}
  ins_encode %{
    int vlen_enc = vector_length_encoding(this);
    if (!VM_Version::supports_avx512vl()) {
      vlen_enc = Assembler::AVX_512bit;
    }
    __ vpmovzxbw($dst$$XMMRegister, $src$$XMMRegister, vlen_enc);
  %}
  ins_pipe( pipe_slow );
%}

instruct rearrangeS_evex(vec dst, vec src, vec shuffle) %{
  predicate(vector_element_basic_type(n) == T_SHORT &&
            VM_Version::supports_avx512bw());
  match(Set dst (VectorRearrange src shuffle));
  format %{ "vector_rearrange $dst, $shuffle, $src" %}
  ins_encode %{
    int vlen_enc = vector_length_encoding(this);
    if (!VM_Version::supports_avx512vl()) {
      vlen_enc = Assembler::AVX_512bit;
    }
    __ vpermw($dst$$XMMRegister, $shuffle$$XMMRegister, $src$$XMMRegister, vlen_enc);
  %}
  ins_pipe( pipe_slow );
%}

// LoadShuffle/Rearrange for Integer and Float

instruct loadShuffleI(vec dst, vec src, vec vtmp, rRegP scratch) %{
  predicate((vector_element_basic_type(n) == T_INT || vector_element_basic_type(n) == T_FLOAT) &&
            vector_length(n) == 4 && UseAVX < 2);
  match(Set dst (VectorLoadShuffle src));
  effect(TEMP dst, TEMP vtmp, TEMP scratch);
  format %{ "vector_load_shuffle $dst, $src\t! using $vtmp and $scratch as TEMP" %}
  ins_encode %{
    assert(UseSSE >= 4, "required");

    // Create a byte shuffle mask from int shuffle mask
    // only byte shuffle instruction available on these platforms

    // Duplicate and multiply each shuffle by 4
    __ pmovzxbd($vtmp$$XMMRegister, $src$$XMMRegister);
    __ pshuflw($vtmp$$XMMRegister, $vtmp$$XMMRegister, 0xA0);
    __ pshufhw($vtmp$$XMMRegister, $vtmp$$XMMRegister, 0xA0);
    __ psllw($vtmp$$XMMRegister, 2);

    // Duplicate again to create 4 copies of byte index
    __ movdqu($dst$$XMMRegister, $vtmp$$XMMRegister);
    __ psllw($dst$$XMMRegister, 8);
    __ por($vtmp$$XMMRegister, $dst$$XMMRegister);

    // Add 3,2,1,0 to get alternate byte index
    __ movdqu($dst$$XMMRegister, ExternalAddress(vector_int_shufflemask()), $scratch$$Register);
    __ paddb($dst$$XMMRegister, $vtmp$$XMMRegister);
  %}
  ins_pipe( pipe_slow );
%}

instruct rearrangeI(vec dst, vec shuffle) %{
 predicate((vector_element_basic_type(n) == T_INT || vector_element_basic_type(n) == T_FLOAT) &&
           vector_length(n) == 4 && UseAVX < 2);
  match(Set dst (VectorRearrange dst shuffle));
  format %{ "vector_rearrange $dst, $shuffle, $dst" %}
  ins_encode %{
    assert(UseSSE >= 4, "required");
    __ pshufb($dst$$XMMRegister, $shuffle$$XMMRegister);
  %}
  ins_pipe( pipe_slow );
%}

instruct loadShuffleI_avx(vec dst, vec src) %{
  predicate((vector_element_basic_type(n) == T_INT || vector_element_basic_type(n) == T_FLOAT) &&
            UseAVX >= 2);
  match(Set dst (VectorLoadShuffle src));
  format %{ "vector_load_shuffle $dst, $src" %}
  ins_encode %{
  int vlen_enc = vector_length_encoding(this);
    __ vpmovzxbd($dst$$XMMRegister, $src$$XMMRegister, vlen_enc);
  %}
  ins_pipe( pipe_slow );
%}

instruct rearrangeI_avx(vec dst, vec src, vec shuffle) %{
  predicate((vector_element_basic_type(n) == T_INT || vector_element_basic_type(n) == T_FLOAT) &&
            UseAVX >= 2);
  match(Set dst (VectorRearrange src shuffle));
  format %{ "vector_rearrange $dst, $shuffle, $src" %}
  ins_encode %{
    int vlen_enc = vector_length_encoding(this);
    if (vlen_enc == Assembler::AVX_128bit) {
      vlen_enc = Assembler::AVX_256bit;
    }
    __ vpermd($dst$$XMMRegister, $shuffle$$XMMRegister, $src$$XMMRegister, vlen_enc);
  %}
  ins_pipe( pipe_slow );
%}

// LoadShuffle/Rearrange for Long and Double

instruct loadShuffleL(vec dst, vec src, vec vtmp, rRegP scratch) %{
  predicate(is_double_word_type(vector_element_basic_type(n)) && // T_LONG, T_DOUBLE
            vector_length(n) < 8 && !VM_Version::supports_avx512vl());
  match(Set dst (VectorLoadShuffle src));
  effect(TEMP dst, TEMP vtmp, TEMP scratch);
  format %{ "vector_load_shuffle $dst, $src\t! using $vtmp and $scratch as TEMP" %}
  ins_encode %{
    assert(UseAVX >= 2, "required");

    int vlen_enc = vector_length_encoding(this);
    // Create a double word shuffle mask from long shuffle mask
    // only double word shuffle instruction available on these platforms

    // Multiply each shuffle by two to get double word index
    __ vpmovzxbq($vtmp$$XMMRegister, $src$$XMMRegister, vlen_enc);
    __ vpsllq($vtmp$$XMMRegister, $vtmp$$XMMRegister, 1, vlen_enc);

    // Duplicate each double word shuffle
    __ vpsllq($dst$$XMMRegister, $vtmp$$XMMRegister, 32, vlen_enc);
    __ vpor($dst$$XMMRegister, $dst$$XMMRegister, $vtmp$$XMMRegister, vlen_enc);

    // Add one to get alternate double word index
    __ vpaddd($dst$$XMMRegister, $dst$$XMMRegister, ExternalAddress(vector_long_shufflemask()), vlen_enc, $scratch$$Register);
  %}
  ins_pipe( pipe_slow );
%}

instruct rearrangeL(vec dst, vec src, vec shuffle) %{
  predicate(is_double_word_type(vector_element_basic_type(n)) && // T_LONG, T_DOUBLE
            vector_length(n) < 8 && !VM_Version::supports_avx512vl());
  match(Set dst (VectorRearrange src shuffle));
  format %{ "vector_rearrange $dst, $shuffle, $src" %}
  ins_encode %{
    assert(UseAVX >= 2, "required");

    int vlen_enc = vector_length_encoding(this);
    __ vpermd($dst$$XMMRegister, $shuffle$$XMMRegister, $src$$XMMRegister, vlen_enc);
  %}
  ins_pipe( pipe_slow );
%}

instruct loadShuffleL_evex(vec dst, vec src) %{
  predicate(is_double_word_type(vector_element_basic_type(n)) && // T_LONG, T_DOUBLE
            (vector_length(n) == 8 || VM_Version::supports_avx512vl()));
  match(Set dst (VectorLoadShuffle src));
  format %{ "vector_load_shuffle $dst, $src" %}
  ins_encode %{
    assert(UseAVX > 2, "required");

    int vlen_enc = vector_length_encoding(this);
    __ vpmovzxbq($dst$$XMMRegister, $src$$XMMRegister, vlen_enc);
  %}
  ins_pipe( pipe_slow );
%}

instruct rearrangeL_evex(vec dst, vec src, vec shuffle) %{
  predicate(is_double_word_type(vector_element_basic_type(n)) && // T_LONG, T_DOUBLE
            (vector_length(n) == 8 || VM_Version::supports_avx512vl()));
  match(Set dst (VectorRearrange src shuffle));
  format %{ "vector_rearrange $dst, $shuffle, $src" %}
  ins_encode %{
    assert(UseAVX > 2, "required");

    int vlen_enc = vector_length_encoding(this);
    if (vlen_enc == Assembler::AVX_128bit) {
      vlen_enc = Assembler::AVX_256bit;
    }
    __ vpermq($dst$$XMMRegister, $shuffle$$XMMRegister, $src$$XMMRegister, vlen_enc);
  %}
  ins_pipe( pipe_slow );
%}

// --------------------------------- FMA --------------------------------------
// a * b + c

instruct vfmaF_reg(vec a, vec b, vec c) %{
  match(Set c (FmaVF  c (Binary a b)));
  format %{ "fmaps $a,$b,$c\t# $c = $a * $b + $c fma packedF" %}
  ins_cost(150);
  ins_encode %{
    assert(UseFMA, "not enabled");
    int vlen_enc = vector_length_encoding(this);
    __ vfmaf($c$$XMMRegister, $a$$XMMRegister, $b$$XMMRegister, $c$$XMMRegister, vlen_enc);
  %}
  ins_pipe( pipe_slow );
%}

instruct vfmaF_mem(vec a, memory b, vec c) %{
  match(Set c (FmaVF  c (Binary a (LoadVector b))));
  format %{ "fmaps $a,$b,$c\t# $c = $a * $b + $c fma packedF" %}
  ins_cost(150);
  ins_encode %{
    assert(UseFMA, "not enabled");
    int vlen_enc = vector_length_encoding(this);
    __ vfmaf($c$$XMMRegister, $a$$XMMRegister, $b$$Address, $c$$XMMRegister, vlen_enc);
  %}
  ins_pipe( pipe_slow );
%}

instruct vfmaD_reg(vec a, vec b, vec c) %{
  match(Set c (FmaVD  c (Binary a b)));
  format %{ "fmapd $a,$b,$c\t# $c = $a * $b + $c fma packedD" %}
  ins_cost(150);
  ins_encode %{
    assert(UseFMA, "not enabled");
    int vlen_enc = vector_length_encoding(this);
    __ vfmad($c$$XMMRegister, $a$$XMMRegister, $b$$XMMRegister, $c$$XMMRegister, vlen_enc);
  %}
  ins_pipe( pipe_slow );
%}

instruct vfmaD_mem(vec a, memory b, vec c) %{
  match(Set c (FmaVD  c (Binary a (LoadVector b))));
  format %{ "fmapd $a,$b,$c\t# $c = $a * $b + $c fma packedD" %}
  ins_cost(150);
  ins_encode %{
    assert(UseFMA, "not enabled");
    int vlen_enc = vector_length_encoding(this);
    __ vfmad($c$$XMMRegister, $a$$XMMRegister, $b$$Address, $c$$XMMRegister, vlen_enc);
  %}
  ins_pipe( pipe_slow );
%}

// --------------------------------- Vector Multiply Add --------------------------------------

instruct vmuladdS2I_reg_sse(vec dst, vec src1) %{
  predicate(UseAVX == 0);
  match(Set dst (MulAddVS2VI dst src1));
  format %{ "pmaddwd $dst,$src1\t! muladd packedStoI" %}
  ins_encode %{
    __ pmaddwd($dst$$XMMRegister, $src1$$XMMRegister);
  %}
  ins_pipe( pipe_slow );
%}

instruct vmuladdS2I_reg_avx(vec dst, vec src1, vec src2) %{
  predicate(UseAVX > 0);
  match(Set dst (MulAddVS2VI src1 src2));
  format %{ "vpmaddwd $dst,$src1,$src2\t! muladd packedStoI" %}
  ins_encode %{
    int vlen_enc = vector_length_encoding(this);
    __ vpmaddwd($dst$$XMMRegister, $src1$$XMMRegister, $src2$$XMMRegister, vlen_enc);
  %}
  ins_pipe( pipe_slow );
%}

// --------------------------------- Vector Multiply Add Add ----------------------------------

instruct vmuladdaddS2I_reg(vec dst, vec src1, vec src2) %{
  predicate(VM_Version::supports_avx512_vnni());
  match(Set dst (AddVI (MulAddVS2VI src1 src2) dst));
  format %{ "evpdpwssd $dst,$src1,$src2\t! muladdadd packedStoI" %}
  ins_encode %{
    assert(UseAVX > 2, "required");
    int vlen_enc = vector_length_encoding(this);
    __ evpdpwssd($dst$$XMMRegister, $src1$$XMMRegister, $src2$$XMMRegister, vlen_enc);
  %}
  ins_pipe( pipe_slow );
  ins_cost(10);
%}

// --------------------------------- PopCount --------------------------------------

instruct vpopcountI(vec dst, vec src) %{
  match(Set dst (PopCountVI src));
  format %{ "vpopcntd  $dst,$src\t! vector popcount packedI" %}
  ins_encode %{
    assert(UsePopCountInstruction, "not enabled");

    int vlen_enc = vector_length_encoding(this);
    __ vpopcntd($dst$$XMMRegister, $src$$XMMRegister, vlen_enc);
  %}
  ins_pipe( pipe_slow );
%}

// --------------------------------- Bitwise Ternary Logic ----------------------------------

instruct vpternlogdB(vec dst, vec src2, vec src3, immU8 func) %{
  match(Set dst (MacroLogicV (Binary dst src2) (Binary src3 func)));
  effect(TEMP dst);
  format %{ "vpternlogd $dst,$src2,$src3,$func\t! vector ternary logic" %}
  ins_encode %{
    int vector_len = vector_length_encoding(this);
    __ vpternlogd($dst$$XMMRegister, $func$$constant, $src2$$XMMRegister, $src3$$XMMRegister, vector_len);
  %}
  ins_pipe( pipe_slow );
%}

instruct vpternlogdB_mem(vec dst, vec src2, memory src3, immU8 func) %{
  match(Set dst (MacroLogicV (Binary dst src2) (Binary (LoadVector src3) func)));
  effect(TEMP dst);
  format %{ "vpternlogd $dst,$src2,$src3,$func\t! vector ternary logic" %}
  ins_encode %{
    int vector_len = vector_length_encoding(this);
    __ vpternlogd($dst$$XMMRegister, $func$$constant, $src2$$XMMRegister, $src3$$Address, vector_len);
  %}
  ins_pipe( pipe_slow );
%}<|MERGE_RESOLUTION|>--- conflicted
+++ resolved
@@ -1166,7 +1166,6 @@
 #endif
 };
 
-<<<<<<< HEAD
 
 inline uint vector_length(const Node* n) {
   const TypeVect* vt = n->bottom_type()->is_vect();
@@ -1224,7 +1223,7 @@
   Node* def = use->in(def_idx);
   return vector_length_encoding(def);
 }
-=======
+
 class Node::PD {
 public:
   enum NodeFlags {
@@ -1232,7 +1231,6 @@
     _last_flag             = Flag_intel_jcc_erratum
   };
 };
->>>>>>> d37985cd
 
 %} // end source_hpp
 
