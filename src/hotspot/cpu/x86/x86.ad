--- conflicted
+++ resolved
@@ -1304,26 +1304,20 @@
         return false;
       }
       break;
-<<<<<<< HEAD
     case Op_AddReductionVL:
       if (UseSSE < 2) { // requires at least SSE2
         return false;
       }
       break;
-=======
->>>>>>> b0245c2b
     case Op_AbsVB:
     case Op_AbsVS:
     case Op_AbsVI:
     case Op_AddReductionVI:
-<<<<<<< HEAD
-    case Op_VectorLoadShuffle:
-    case Op_VectorRearrange:
-=======
     case Op_AndReductionV:
     case Op_OrReductionV:
     case Op_XorReductionV:
->>>>>>> b0245c2b
+    case Op_VectorLoadShuffle:
+    case Op_VectorRearrange:
       if (UseSSE < 3) { // requires at least SSSE3
         return false;
       }
@@ -1588,7 +1582,7 @@
         return false; // Implementation limitation due to how shuffle is loaded
       } else if (size_in_bits >= 256 && UseAVX < 2) {
         return false; // Implementation limitation
-      } else if (bt == T_BYTE && size_in_bits >= 256 && !VM_Version::supports_avx512vbmi())  {
+      } else if (bt == T_BYTE && size_in_bits >= 256 && !VM_Version::supports_avx512_vbmi())  {
         return false; // Implementation limitation
       } else if (bt == T_SHORT && size_in_bits >= 256 && !VM_Version::supports_avx512vlbw())  {
         return false; // Implementation limitation
@@ -3995,7 +3989,6 @@
   ins_pipe( fpu_reg_reg );
 %}
 
-<<<<<<< HEAD
 // ====================VECTOR INSERT=======================================
 
 instruct insert(vec dst, rRegI val, immI idx) %{
@@ -4027,30 +4020,10 @@
     __ vextracti128($vtmp$$XMMRegister, $src$$XMMRegister, y_idx);
     __ vinsert(this->bottom_type()->is_vect()->element_basic_type(), $vtmp$$XMMRegister, $vtmp$$XMMRegister, $val$$Register, x_idx);
     __ vinserti128($dst$$XMMRegister, $dst$$XMMRegister, $vtmp$$XMMRegister, y_idx);
-=======
-// ====================REDUCTION ARITHMETIC=======================================
-// =======================Int Reduction==========================================
-
-instruct reductionI(rRegI dst, rRegI src1, vec src2, vec vtmp1, vec vtmp2) %{
-  predicate(n->in(2)->bottom_type()->is_vect()->element_basic_type() == T_INT &&
-            n->in(2)->bottom_type()->is_vect()->length() < 16);
-  match(Set dst (AddReductionVI src1 src2));
-  match(Set dst (MulReductionVI src1 src2));
-  match(Set dst (AndReductionV  src1 src2));
-  match(Set dst ( OrReductionV  src1 src2));
-  match(Set dst (XorReductionV  src1 src2));
-  effect(TEMP vtmp1, TEMP vtmp2);
-  format %{ "vector_reduction_int $dst,$src1,$src2 ; using $vtmp1, $vtmp2 as TEMP" %}
-  ins_encode %{
-    int opcode = this->ideal_Opcode();
-    int vlen = vector_length(this, $src2);
-    __ reduceI(opcode, vlen, $dst$$Register, $src1$$Register, $src2$$XMMRegister, $vtmp1$$XMMRegister, $vtmp2$$XMMRegister);
->>>>>>> b0245c2b
-  %}
-  ins_pipe( pipe_slow );
-%}
-
-<<<<<<< HEAD
+  %}
+  ins_pipe( pipe_slow );
+%}
+
 instruct insert64(vec dst, vec src, rRegI val, immI idx, legVec vtmp) %{
   predicate(UseAVX > 2 && n->bottom_type()->is_vect()->length_in_bytes() == 64 &&
             is_integral_type(n->bottom_type()->is_vect()->element_basic_type()) &&
@@ -4065,27 +4038,10 @@
     __ vextracti32x4($vtmp$$XMMRegister, $src$$XMMRegister, y_idx);
     __ vinsert(this->bottom_type()->is_vect()->element_basic_type(), $vtmp$$XMMRegister, $vtmp$$XMMRegister, $val$$Register, x_idx);
     __ vinserti32x4($dst$$XMMRegister, $dst$$XMMRegister, $vtmp$$XMMRegister, y_idx);
-=======
-instruct reduction16I(rRegI dst, rRegI src1, legVec src2, legVec vtmp1, legVec vtmp2) %{
-  predicate(n->in(2)->bottom_type()->is_vect()->element_basic_type() == T_INT &&
-            n->in(2)->bottom_type()->is_vect()->length() == 16);
-  match(Set dst (AddReductionVI src1 src2));
-  match(Set dst (MulReductionVI src1 src2));
-  match(Set dst (AndReductionV  src1 src2));
-  match(Set dst ( OrReductionV  src1 src2));
-  match(Set dst (XorReductionV  src1 src2));
-  effect(TEMP vtmp1, TEMP vtmp2);
-  format %{ "vector_reduction_int $dst,$src1,$src2 ; using $vtmp1, $vtmp2 as TEMP" %}
-  ins_encode %{
-    int opcode = this->ideal_Opcode();
-    int vlen = vector_length(this, $src2);
-    __ reduceI(opcode, vlen, $dst$$Register, $src1$$Register, $src2$$XMMRegister, $vtmp1$$XMMRegister, $vtmp2$$XMMRegister);
->>>>>>> b0245c2b
-  %}
-  ins_pipe( pipe_slow );
-%}
-
-<<<<<<< HEAD
+  %}
+  ins_pipe( pipe_slow );
+%}
+
 #ifdef _LP64
 instruct insertL(vec dst, rRegL val, immI idx) %{
   predicate(UseSSE > 3 && n->bottom_type()->is_vect()->length() >= 1 &&
@@ -4116,30 +4072,10 @@
     __ vextracti128($vtmp$$XMMRegister, $src$$XMMRegister, y_idx);
     __ vpinsrq($vtmp$$XMMRegister, $vtmp$$XMMRegister, $val$$Register, x_idx);
     __ vinserti128($dst$$XMMRegister, $dst$$XMMRegister, $vtmp$$XMMRegister, y_idx);
-=======
-// =======================Long Reduction==========================================
-
-#ifdef _LP64
-instruct reductionL(rRegL dst, rRegL src1, vec src2, vec vtmp1, vec vtmp2) %{
-  predicate(n->in(2)->bottom_type()->is_vect()->element_basic_type() == T_LONG &&
-            n->in(2)->bottom_type()->is_vect()->length() < 8);
-  match(Set dst (AddReductionVL src1 src2));
-  match(Set dst (MulReductionVL src1 src2));
-  match(Set dst (AndReductionV  src1 src2));
-  match(Set dst ( OrReductionV  src1 src2));
-  match(Set dst (XorReductionV  src1 src2));
-  effect(TEMP vtmp1, TEMP vtmp2);
-  format %{ "vector_reduction_long $dst,$src1,$src2 ; using $vtmp1, $vtmp2 as TEMP" %}
-  ins_encode %{
-    int opcode = this->ideal_Opcode();
-    int vlen = vector_length(this, $src2);
-    __ reduceL(opcode, vlen, $dst$$Register, $src1$$Register, $src2$$XMMRegister, $vtmp1$$XMMRegister, $vtmp2$$XMMRegister);
->>>>>>> b0245c2b
-  %}
-  ins_pipe( pipe_slow );
-%}
-
-<<<<<<< HEAD
+  %}
+  ins_pipe( pipe_slow );
+%}
+
 instruct insert8L(vec dst, vec src, rRegL val, immI idx, legVec vtmp) %{
   predicate(UseAVX > 2 && n->bottom_type()->is_vect()->length() == 8 &&
             is_integral_type(n->bottom_type()->is_vect()->element_basic_type()) &&
@@ -4347,47 +4283,16 @@
 
 // =======================Float Reduction==========================================
 
-=======
-instruct reduction8L(rRegL dst, rRegL src1, legVec src2, legVec vtmp1, legVec vtmp2) %{
-  predicate(n->in(2)->bottom_type()->is_vect()->element_basic_type() == T_LONG &&
-            n->in(2)->bottom_type()->is_vect()->length() == 8);
-  match(Set dst (AddReductionVL src1 src2));
-  match(Set dst (MulReductionVL src1 src2));
-  match(Set dst (AndReductionV  src1 src2));
-  match(Set dst ( OrReductionV  src1 src2));
-  match(Set dst (XorReductionV  src1 src2));
-  effect(TEMP vtmp1, TEMP vtmp2);
-  format %{ "vector_reduction_long $dst,$src1,$src2 ; using $vtmp1, $vtmp2 as TEMP" %}
-  ins_encode %{
-    int opcode = this->ideal_Opcode();
-    int vlen = vector_length(this, $src2);
-    __ reduceL(opcode, vlen, $dst$$Register, $src1$$Register, $src2$$XMMRegister, $vtmp1$$XMMRegister, $vtmp2$$XMMRegister);
-  %}
-  ins_pipe( pipe_slow );
-%}
-#endif // _LP64
-
-// =======================Float Reduction==========================================
-
->>>>>>> b0245c2b
 instruct reductionF128(regF dst, vec src, vec vtmp) %{
   predicate(n->in(2)->bottom_type()->is_vect()->length() <= 4);
   match(Set dst (AddReductionVF dst src));
   match(Set dst (MulReductionVF dst src));
   effect(TEMP dst, TEMP vtmp);
-<<<<<<< HEAD
   format %{ "vector_reduction_float  $dst,$src ; using $vtmp as TEMP" %}
   ins_encode %{
     int opcode = this->ideal_Opcode();
     int vlen = vector_length(this, $src);
     __ reduce_fp(this->in(2)->bottom_type()->is_vect()->element_basic_type(), opcode, vlen, $dst$$XMMRegister, $src$$XMMRegister, $vtmp$$XMMRegister);
-=======
-  format %{ "vector_reduction_fp  $dst,$src ; using $vtmp as TEMP" %}
-  ins_encode %{
-    int opcode = this->ideal_Opcode();
-    int vlen = vector_length(this, $src);
-    __ reduce_fp(opcode, vlen, $dst$$XMMRegister, $src$$XMMRegister, $vtmp$$XMMRegister);
->>>>>>> b0245c2b
   %}
   ins_pipe( pipe_slow );
 %}
@@ -4401,7 +4306,6 @@
   ins_encode %{
     int opcode = this->ideal_Opcode();
     int vlen = vector_length(this, $src);
-<<<<<<< HEAD
     __ reduce_fp(this->in(2)->bottom_type()->is_vect()->element_basic_type(), opcode, vlen, $dst$$XMMRegister, $src$$XMMRegister, $vtmp1$$XMMRegister, $vtmp2$$XMMRegister);   
   %}
   ins_pipe( pipe_slow );
@@ -4417,14 +4321,10 @@
     int opcode = this->ideal_Opcode();
     int vlen = vector_length(this, $src);
     __ reduce_fp(this->in(2)->bottom_type()->is_vect()->element_basic_type(), opcode, vlen, $dst$$XMMRegister, $src$$XMMRegister, $vtmp1$$XMMRegister, $vtmp2$$XMMRegister);
-=======
-    __ reduce_fp(opcode, vlen, $dst$$XMMRegister, $src$$XMMRegister, $vtmp1$$XMMRegister, $vtmp2$$XMMRegister);
->>>>>>> b0245c2b
-  %}
-  ins_pipe( pipe_slow );
-%}
-
-<<<<<<< HEAD
+  %}
+  ins_pipe( pipe_slow );
+%}
+
 // =======================Double Reduction==========================================
 
 instruct reduction2D(regD dst, vec src, vec vtmp) %{
@@ -4451,23 +4351,10 @@
     int opcode = this->ideal_Opcode();
     int vlen = vector_length(this, $src);
     __ reduce_fp(this->in(2)->bottom_type()->is_vect()->element_basic_type(), opcode, vlen, $dst$$XMMRegister, $src$$XMMRegister, $vtmp1$$XMMRegister, $vtmp2$$XMMRegister);    
-=======
-instruct reduction16F(regF dst, legVec src, legVec vtmp1, legVec vtmp2) %{
-  predicate(n->in(2)->bottom_type()->is_vect()->length() == 16);
-  match(Set dst (AddReductionVF dst src));
-  match(Set dst (MulReductionVF dst src));
-  effect(TEMP dst, TEMP vtmp1, TEMP vtmp2);
-  format %{ "vector_reduction_float $dst,$src ; using $vtmp1, $vtmp2 as TEMP" %}
-  ins_encode %{
-    int opcode = this->ideal_Opcode();
-    int vlen = vector_length(this, $src);
-    __ reduce_fp(opcode, vlen, $dst$$XMMRegister, $src$$XMMRegister, $vtmp1$$XMMRegister, $vtmp2$$XMMRegister);
->>>>>>> b0245c2b
-  %}
-  ins_pipe( pipe_slow );
-%}
-
-<<<<<<< HEAD
+  %}
+  ins_pipe( pipe_slow );
+%}
+
 instruct reduction8D(regD dst, legVec src, legVec vtmp1, legVec vtmp2) %{
   predicate(n->in(2)->bottom_type()->is_vect()->length() == 8);
   match(Set dst (AddReductionVD dst src));
@@ -4578,25 +4465,10 @@
     int opcode = this->ideal_Opcode();
     int vlen = vector_length(this, $src2);
     __ mulreduceB(this->in(2)->bottom_type()->is_vect()->element_basic_type(), opcode, vlen, $dst$$Register, $src1$$Register, $src2$$XMMRegister, $vtmp1$$XMMRegister, $vtmp2$$XMMRegister);
-=======
-// =======================Double Reduction==========================================
-
-instruct reduction2D(regD dst, vec src, vec vtmp) %{
-  predicate(n->in(2)->bottom_type()->is_vect()->length() == 2);
-  match(Set dst (AddReductionVD dst src));
-  match(Set dst (MulReductionVD dst src));
-  effect(TEMP dst, TEMP vtmp);
-  format %{ "vector_reduction_double $dst,$src ; using $vtmp as TEMP" %}
-  ins_encode %{
-    int opcode = this->ideal_Opcode();
-    int vlen = vector_length(this, $src);
-    __ reduce_fp(opcode, vlen, $dst$$XMMRegister, $src$$XMMRegister, $vtmp$$XMMRegister);
->>>>>>> b0245c2b
-  %}
-  ins_pipe( pipe_slow );
-%}
-
-<<<<<<< HEAD
+  %}
+  ins_pipe( pipe_slow );
+%}
+
 instruct mul_reduction64B(rRegI dst, rRegI src1, legVec src2, legVec vtmp1, legVec vtmp2) %{
   predicate(n->in(2)->bottom_type()->is_vect()->length() == 64 &&
             n->in(2)->bottom_type()->is_vect()->element_basic_type() == T_BYTE);
@@ -4627,23 +4499,10 @@
     bool is_min = (this->ideal_Opcode() == Op_MinReductionV) ? true: false;
     __ reduceFloatMinMax(is_min, 1, false, $dst$$XMMRegister, $src2$$XMMRegister, $tmp$$XMMRegister,
                          $atmp$$XMMRegister, $btmp$$XMMRegister, $xmm_1$$XMMRegister); 
-=======
-instruct reduction4D(regD dst, vec src, vec vtmp1, vec vtmp2) %{
-  predicate(n->in(2)->bottom_type()->is_vect()->length() == 4);
-  match(Set dst (AddReductionVD dst src));
-  match(Set dst (MulReductionVD dst src));
-  effect(TEMP dst, TEMP vtmp1, TEMP vtmp2);
-  format %{ "vector_reduction_double $dst,$src ; using $vtmp1, $vtmp2 as TEMP" %}
-  ins_encode %{
-    int opcode = this->ideal_Opcode();
-    int vlen = vector_length(this, $src);
-    __ reduce_fp(opcode, vlen, $dst$$XMMRegister, $src$$XMMRegister, $vtmp1$$XMMRegister, $vtmp2$$XMMRegister);
->>>>>>> b0245c2b
-  %}
-  ins_pipe( pipe_slow );
-%}
-
-<<<<<<< HEAD
+  %}
+  ins_pipe( pipe_slow );
+%}
+
 instruct minmax_reductionF(legRegF dst, immF src1, legVec src2, legVec tmp, legVec atmp,
                            legVec btmp, legVec xmm_0, legVec xmm_1, rFlagsReg cr) %{
   predicate(UseAVX > 0 && n->in(2)->bottom_type()->is_vect()->length() >= 4 &&
@@ -4770,18 +4629,6 @@
     int vlen = vector_length(this, $src);
     __ reduceDoubleMinMax(is_min, log2(vlen), true, $dst$$XMMRegister, $src$$XMMRegister, $tmp$$XMMRegister,
                           $atmp$$XMMRegister, $btmp$$XMMRegister, $xmm_0$$XMMRegister, $xmm_1$$XMMRegister); 
-=======
-instruct reduction8D(regD dst, legVec src, legVec vtmp1, legVec vtmp2) %{
-  predicate(n->in(2)->bottom_type()->is_vect()->length() == 8);
-  match(Set dst (AddReductionVD dst src));
-  match(Set dst (MulReductionVD dst src));
-  effect(TEMP dst, TEMP vtmp1, TEMP vtmp2);
-  format %{ "vector_reduction_double $dst,$src ; using $vtmp1, $vtmp2 as TEMP" %}
-  ins_encode %{
-    int opcode = this->ideal_Opcode();
-    int vlen = vector_length(this, $src);
-    __ reduce_fp(opcode, vlen, $dst$$XMMRegister, $src$$XMMRegister, $vtmp1$$XMMRegister, $vtmp2$$XMMRegister);
->>>>>>> b0245c2b
   %}
   ins_pipe( pipe_slow );
 %}
@@ -7446,7 +7293,7 @@
 %}
 
 instruct rearrangevb(vec dst, vec src, vec shuffle) %{
-  predicate(UseAVX > 2 && VM_Version::supports_avx512vbmi() && 
+  predicate(UseAVX > 2 && VM_Version::supports_avx512_vbmi() && 
             (n->as_Vector()->length() == 32 || n->as_Vector()->length() == 64) &&
             n->bottom_type()->is_vect()->element_basic_type() == T_BYTE);
   match(Set dst (VectorRearrange src shuffle));
