--- conflicted
+++ resolved
@@ -3604,7 +3604,6 @@
 
 // ---------------------------------------- Gather ------------------------------------
 
-<<<<<<< HEAD
 // Gather INT, LONG, FLOAT, DOUBLE
 
 instruct gather(legVec dst, memory mem, legVec idx, rRegP tmp, legVec mask) %{
@@ -3623,18 +3622,6 @@
     int vector_len = vector_length_encoding(len_in_bytes);
     if (len_in_bytes <= 16) {
       __ movdqu($mask$$XMMRegister, ExternalAddress(vector_all_bits_set()));
-=======
-// Replicate byte scalar to be vector
-instruct ReplB_reg(vec dst, rRegI src) %{
-  match(Set dst (ReplicateB src));
-  format %{ "replicateB $dst,$src" %}
-  ins_encode %{
-    uint vlen = vector_length(this);
-    if (vlen == 64 || VM_Version::supports_avx512vlbw()) { // AVX512VL for <512bit operands
-      assert(VM_Version::supports_avx512bw(), "required"); // 512-bit byte vectors assume AVX512BW
-      int vlen_enc = vector_length_encoding(this);
-      __ evpbroadcastb($dst$$XMMRegister, $src$$Register, vlen_enc);
->>>>>>> 6b487c3c
     } else {
       __ vmovdqu($mask$$XMMRegister, ExternalAddress(vector_all_bits_set()));
     }
@@ -3693,14 +3680,12 @@
 
 // Replicate byte scalar to be vector
 instruct ReplB_reg(vec dst, rRegI src) %{
-  predicate((n->as_Vector()->length() <= 32) ||
-            (n->as_Vector()->length() == 64 && VM_Version::supports_avx512bw())); // AVX512BW for 512bit byte instructions
   match(Set dst (ReplicateB src));
   format %{ "replicateB $dst,$src" %}
   ins_encode %{
     uint vlen = vector_length(this);
     if (vlen == 64 || VM_Version::supports_avx512vlbw()) { // AVX512VL for <512bit operands
-      assert(VM_Version::supports_avx512bw(), "required");
+      assert(VM_Version::supports_avx512bw(), "required"); // 512-bit byte vectors assume AVX512BW
       int vlen_enc = vector_length_encoding(this);
       __ evpbroadcastb($dst$$XMMRegister, $src$$Register, vlen_enc);
     } else {
