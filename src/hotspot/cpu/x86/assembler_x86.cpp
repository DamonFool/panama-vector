--- conflicted
+++ resolved
@@ -500,13 +500,8 @@
 void Assembler::emit_operand(Register reg, Register base, Register index,
                              Address::ScaleFactor scale, int disp,
                              RelocationHolder const& rspec,
-<<<<<<< HEAD
                              int rip_relative_correction, bool xmmindexVal) {
-  relocInfo::relocType rtype = rspec.type();
-=======
-                             int rip_relative_correction) {
   bool no_relocation = (rspec.type() == relocInfo::none);
->>>>>>> b0245c2b
 
   // Encode the registers as needed in the fields they are used in
   int regenc = encode(reg) << 3;
@@ -520,41 +515,22 @@
           base != rbp LP64_ONLY(&& base != r13)) {
         // [base + index*scale]
         // [00 reg 100][ss index base]
-<<<<<<< HEAD
         assert(xmmindexVal || (index != rsp), "illegal addressing mode");
-        emit_int8(0x04 | regenc);
-        emit_int8(scale << 6 | indexenc | baseenc);
-      } else if (emit_compressed_disp_byte(disp) && rtype == relocInfo::none) {
-        // [base + index*scale + imm8]
-        // [01 reg 100][ss index base] imm8
-        assert(xmmindexVal || (index != rsp), "illegal addressing mode");
-        emit_int8(0x44 | regenc);
-        emit_int8(scale << 6 | indexenc | baseenc);
-        emit_int8(disp & 0xFF);
-      } else {
-        // [base + index*scale + disp32]
-        // [10 reg 100][ss index base] disp32
-        assert(xmmindexVal || (index != rsp), "illegal addressing mode");
-        emit_int8(0x84 | regenc);
-        emit_int8(scale << 6 | indexenc | baseenc);
-=======
-        assert(index != rsp, "illegal addressing mode");
         emit_int16((0x04 | regenc),
                    (scale << 6 | indexenc | baseenc));
       } else if (emit_compressed_disp_byte(disp) && no_relocation) {
         // [base + index*scale + imm8]
         // [01 reg 100][ss index base] imm8
-        assert(index != rsp, "illegal addressing mode");
+        assert(xmmindexVal || (index != rsp), "illegal addressing mode");
         emit_int24(0x44 | regenc,
                    scale << 6 | indexenc | baseenc,
                    disp & 0xFF);
       } else {
         // [base + index*scale + disp32]
         // [10 reg 100][ss index base] disp32
-        assert(index != rsp, "illegal addressing mode");
+        assert(xmmindexVal || (index != rsp), "illegal addressing mode");
         emit_int16(0x84 | regenc,
                    scale << 6 | indexenc | baseenc);
->>>>>>> b0245c2b
         emit_data(disp, rspec, disp32_operand);
       }
     } else if (base == rsp LP64_ONLY(|| base == r12)) {
@@ -1447,17 +1423,17 @@
   emit_int16((unsigned char)0xDD, (0xC0 | encode));
 }
 
+void Assembler::vaesenclast(XMMRegister dst, XMMRegister nds, XMMRegister src, int vector_len) {
+  assert(VM_Version::supports_avx512_vaes(), "requires vaes support/enabling");
+  InstructionAttr attributes(vector_len, /* vex_w */ false, /* legacy_mode */ false, /* no_mask_reg */ true, /* uses_vl */ true);
+  attributes.set_is_evex_instruction();
+  int encode = vex_prefix_and_encode(dst->encoding(), nds->encoding(), src->encoding(), VEX_SIMD_66, VEX_OPCODE_0F_38, &attributes);
+  emit_int16((unsigned char)0xDD, (0xC0 | encode));
+}
+
 void Assembler::andw(Register dst, Register src) {
   (void)prefix_and_encode(dst->encoding(), src->encoding());
   emit_arith(0x23, 0xC0, dst, src);
-}
-
-void Assembler::vaesenclast(XMMRegister dst, XMMRegister nds, XMMRegister src, int vector_len) {
-  assert(VM_Version::supports_avx512_vaes(), "requires vaes support/enabling");
-  InstructionAttr attributes(vector_len, /* vex_w */ false, /* legacy_mode */ false, /* no_mask_reg */ true, /* uses_vl */ true);
-  attributes.set_is_evex_instruction();
-  int encode = vex_prefix_and_encode(dst->encoding(), nds->encoding(), src->encoding(), VEX_SIMD_66, VEX_OPCODE_0F_38, &attributes);
-  emit_int16((unsigned char)0xDD, (0xC0 | encode));
 }
 
 void Assembler::andl(Address dst, int32_t imm32) {
@@ -1825,15 +1801,15 @@
   NOT_LP64(assert(VM_Version::supports_sse2(), ""));
   InstructionAttr attributes(AVX_128bit, /* rex_w */ false, /* legacy_mode */ false, /* no_mask_reg */ true, /* uses_vl */ true);
   int encode = simd_prefix_and_encode(dst, xnoreg, src, VEX_SIMD_F3, VEX_OPCODE_0F, &attributes);
-  emit_int16((unsigned char)0xE6, (0xC0 | encode));
+  emit_int8((unsigned char)0xE6);
+  emit_int8((unsigned char)(0xC0 | encode));
 }
 
 void Assembler::vcvtdq2pd(XMMRegister dst, XMMRegister src, int vector_len) {
   assert(vector_len <= AVX_256bit ? VM_Version::supports_avx() : VM_Version::supports_evex(), "");
   InstructionAttr attributes(vector_len, /* rex_w */ false, /* legacy_mode */ false, /* no_mask_reg */ true, /* uses_vl */ true);
   int encode = simd_prefix_and_encode(dst, xnoreg, src, VEX_SIMD_F3, VEX_OPCODE_0F, &attributes);
-  emit_int8((unsigned char)0xE6);
-  emit_int8((unsigned char)(0xC0 | encode));
+  emit_int16((unsigned char)0xE6, (0xC0 | encode));
 }
 
 void Assembler::cvtdq2ps(XMMRegister dst, XMMRegister src) {
@@ -3682,7 +3658,7 @@
 }
 
 void Assembler::vpermb(XMMRegister dst, XMMRegister nds, XMMRegister src, int vector_len) {
-  assert(VM_Version::supports_avx512vbmi(), "");
+  assert(VM_Version::supports_avx512_vbmi(), "");
   InstructionAttr attributes(vector_len, /* rex_w */ false, /* legacy_mode */ false, /* no_mask_reg */ true, /* uses_vl */ true);
   attributes.set_is_evex_instruction();
   int encode = vex_prefix_and_encode(dst->encoding(), nds->encoding(), src->encoding(), VEX_SIMD_66, VEX_OPCODE_0F_38, &attributes);
@@ -3722,23 +3698,14 @@
   assert(VM_Version::supports_avx2(), "");
   InstructionAttr attributes(AVX_256bit, /* rex_w */ false, /* legacy_mode */ true, /* no_mask_reg */ true, /* uses_vl */ false);
   int encode = vex_prefix_and_encode(dst->encoding(), nds->encoding(), src->encoding(), VEX_SIMD_66, VEX_OPCODE_0F_3A, &attributes);
-<<<<<<< HEAD
-  emit_int8(0x46);
-  emit_int8((unsigned char)(0xC0 | encode));
-  emit_int8(imm8);
-=======
   emit_int24(0x46, (0xC0 | encode), imm8);
->>>>>>> b0245c2b
 }
 
 void Assembler::vperm2f128(XMMRegister dst, XMMRegister nds, XMMRegister src, int imm8) {
   assert(VM_Version::supports_avx(), "");
   InstructionAttr attributes(AVX_256bit, /* rex_w */ false, /* legacy_mode */ true, /* no_mask_reg */ true, /* uses_vl */ false);
   int encode = vex_prefix_and_encode(dst->encoding(), nds->encoding(), src->encoding(), VEX_SIMD_66, VEX_OPCODE_0F_3A, &attributes);
-<<<<<<< HEAD
-  emit_int8(0x06);
-  emit_int8((unsigned char)(0xC0 | encode));
-  emit_int8(imm8);
+  emit_int24(0x06, (0xC0 | encode), imm8);
 }
 
 void Assembler::vpermilps(XMMRegister dst, XMMRegister src, int imm8, int vector_len) {
@@ -3767,9 +3734,6 @@
   emit_int8(0x01);
   emit_int8((unsigned char)(0xC0 | encode));
   emit_int8(imm8);
-=======
-  emit_int24(0x06, (0xC0 | encode), imm8);
->>>>>>> b0245c2b
 }
 
 void Assembler::evpermi2q(XMMRegister dst, XMMRegister nds, XMMRegister src, int vector_len) {
@@ -3974,12 +3938,7 @@
   assert(vector_len <= AVX_256bit, "evex encoding is different - has k register as dest");
   InstructionAttr attributes(vector_len, /* vex_w */ false, /* legacy_mode */ true, /* no_mask_reg */ true, /* uses_vl */ false);
   int encode = vex_prefix_and_encode(dst->encoding(), nds->encoding(), src->encoding(), VEX_SIMD_66, VEX_OPCODE_0F, &attributes);
-<<<<<<< HEAD
-  emit_int8((unsigned char)0x76);
-  emit_int8((unsigned char)(0xC0 | encode));
-=======
   emit_int16(0x76, (0xC0 | encode));
->>>>>>> b0245c2b
 }
 
 // In this context, kdst is written the mask used to process the equal components
@@ -8756,26 +8715,16 @@
   assert(VM_Version::supports_avx2(), "");
   assert(vector_len <= AVX_256bit, "");
   InstructionAttr attributes(vector_len, /* vex_w */ false, /* legacy_mode */ true, /* no_mask_reg */ true, /* uses_vl */ true);
-<<<<<<< HEAD
   int encode = vex_prefix_and_encode(dst->encoding(), nds->encoding(), src->encoding(), VEX_SIMD_66, VEX_OPCODE_0F_3A, &attributes);
-  emit_int8((unsigned char)0x02);
-  emit_int8((unsigned char)(0xC0 | encode));
-  emit_int8((unsigned char)imm8);
-=======
-  int encode = simd_prefix_and_encode(dst, nds, src, VEX_SIMD_NONE, VEX_OPCODE_0F, &attributes);
-  emit_int24((unsigned char)0xC2, (0xC0 | encode), (0xF & cop));
->>>>>>> b0245c2b
+  emit_int24(0x02, (0xC0 | encode), (unsigned char)imm8);
 }
 
 void Assembler::vcmpps(XMMRegister dst, XMMRegister nds, XMMRegister src, int comparison, int vector_len) {
   assert(VM_Version::supports_avx(), "");
   assert(vector_len <= AVX_256bit, "");
   InstructionAttr attributes(vector_len, /* vex_w */ false, /* legacy_mode */ true, /* no_mask_reg */ true, /* uses_vl */ true);
-<<<<<<< HEAD
   int encode = vex_prefix_and_encode(dst->encoding(), nds->encoding(), src->encoding(), VEX_SIMD_NONE, VEX_OPCODE_0F, &attributes);
-  emit_int8((unsigned char)0xC2);
-  emit_int8((unsigned char)(0xC0 | encode));
-  emit_int8((unsigned char)comparison);
+  emit_int24((unsigned char)0xC2, (0xC0 | encode), (unsigned char)comparison);
 }
 
 void Assembler::evcmpps(KRegister kdst, KRegister mask, XMMRegister nds, XMMRegister src,
@@ -8833,25 +8782,17 @@
   emit_int8((unsigned char)(0xC0 | encode));
 }
 
-void Assembler::vblendvps(XMMRegister dst, XMMRegister nds, XMMRegister src, XMMRegister mask, int vector_len) {
+void Assembler::vblendvps(XMMRegister dst, XMMRegister nds, XMMRegister src1, XMMRegister src2, int vector_len) {
   assert(UseAVX > 0 && (vector_len == AVX_128bit || vector_len == AVX_256bit), "");
   InstructionAttr attributes(vector_len, /* vex_w */ false, /* legacy_mode */ true, /* no_mask_reg */ true, /* uses_vl */ false);
-  int encode = vex_prefix_and_encode(dst->encoding(), nds->encoding(), src->encoding(), VEX_SIMD_66, VEX_OPCODE_0F_3A, &attributes);
-  emit_int8((unsigned char)0x4A);
-  emit_int8((unsigned char)(0xC0 | encode));
-  int mask_enc = mask->encoding();
-  emit_int8((unsigned char)(0xF0 & mask_enc<<4));
-=======
   int encode = vex_prefix_and_encode(dst->encoding(), nds->encoding(), src1->encoding(), VEX_SIMD_66, VEX_OPCODE_0F_3A, &attributes);
   int src2_enc = src2->encoding();
   emit_int24(0x4A, (0xC0 | encode), (0xF0 & src2_enc << 4));
->>>>>>> b0245c2b
 }
 
 void Assembler::vblendps(XMMRegister dst, XMMRegister nds, XMMRegister src, int imm8, int vector_len) {
   InstructionAttr attributes(vector_len, /* vex_w */ false, /* legacy_mode */ true, /* no_mask_reg */ true, /* uses_vl */ false);
   int encode = vex_prefix_and_encode(dst->encoding(), nds->encoding(), src->encoding(), VEX_SIMD_66, VEX_OPCODE_0F_3A, &attributes);
-<<<<<<< HEAD
   emit_int8((unsigned char)0x0C);
   emit_int8((unsigned char)(0xC0 | encode));
   emit_int8(imm8);
@@ -9123,9 +9064,6 @@
   int encode = vex_prefix_and_encode(dst->encoding(), nds->encoding(), src->encoding(), VEX_SIMD_66, VEX_OPCODE_0F_38, &attributes);
   emit_int8((unsigned char)0x64);
   emit_int8((unsigned char)(0xC0 | encode));
-=======
-  emit_int24(0x02, (0xC0 | encode), (unsigned char)imm8);
->>>>>>> b0245c2b
 }
 
 void Assembler::shlxl(Register dst, Register src1, Register src2) {
@@ -10113,13 +10051,7 @@
 
 void Assembler::movzbq(Register dst, Register src) {
   int encode = prefixq_and_encode(dst->encoding(), src->encoding());
-<<<<<<< HEAD
-  emit_int8(0x0F);
-  emit_int8((unsigned char)0xB6);
-  emit_int8((unsigned char)(0xC0 | encode));
-=======
   emit_int24(0x0F, (unsigned char)0xB6, (0xC0 | encode));
->>>>>>> b0245c2b
 }
 
 void Assembler::movzwq(Register dst, Address src) {
