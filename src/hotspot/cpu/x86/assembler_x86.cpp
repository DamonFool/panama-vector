--- conflicted
+++ resolved
@@ -500,12 +500,6 @@
   return reg_enc >= 0;
 }
 
-<<<<<<< HEAD
-void Assembler::emit_operand(Register reg, Register base, Register index,
-                             Address::ScaleFactor scale, int disp,
-                             RelocationHolder const& rspec,
-                             int rip_relative_correction, bool xmmindexVal) {
-=======
 static int raw_encode(Register reg) {
   assert(reg == noreg || reg->is_valid(), "sanity");
   int reg_enc = (intptr_t)reg;
@@ -559,7 +553,6 @@
                                     Address::ScaleFactor scale, int disp,
                                     RelocationHolder const& rspec,
                                     int rip_relative_correction) {
->>>>>>> b7439a8a
   bool no_relocation = (rspec.type() == relocInfo::none);
 
   if (is_valid_encoding(base_enc)) {
@@ -570,24 +563,6 @@
           base_enc != rbp->encoding() LP64_ONLY(&& base_enc != r13->encoding())) {
         // [base + index*scale]
         // [00 reg 100][ss index base]
-<<<<<<< HEAD
-        assert(xmmindexVal || (index != rsp), "illegal addressing mode");
-        emit_int16((0x04 | regenc),
-                   (scale << 6 | indexenc | baseenc));
-      } else if (emit_compressed_disp_byte(disp) && no_relocation) {
-        // [base + index*scale + imm8]
-        // [01 reg 100][ss index base] imm8
-        assert(xmmindexVal || (index != rsp), "illegal addressing mode");
-        emit_int24(0x44 | regenc,
-                   scale << 6 | indexenc | baseenc,
-                   disp & 0xFF);
-      } else {
-        // [base + index*scale + disp32]
-        // [10 reg 100][ss index base] disp32
-        assert(xmmindexVal || (index != rsp), "illegal addressing mode");
-        emit_int16(0x84 | regenc,
-                   scale << 6 | indexenc | baseenc);
-=======
         emit_modrm_sib(0b00, reg_enc, 0b100,
                        scale, index_enc, base_enc);
       } else if (emit_compressed_disp_byte(disp) && no_relocation) {
@@ -601,7 +576,6 @@
         // [10 reg 100][ss index base] disp32
         emit_modrm_sib(0b10, reg_enc, 0b100,
                        scale, index_enc, base_enc);
->>>>>>> b7439a8a
         emit_data(disp, rspec, disp32_operand);
       }
     } else if (base_enc == rsp->encoding() LP64_ONLY(|| base_enc == r12->encoding())) {
@@ -707,22 +681,10 @@
 void Assembler::emit_operand(XMMRegister xmmreg, Register base, XMMRegister xmmindex,
                              Address::ScaleFactor scale, int disp,
                              RelocationHolder const& rspec) {
-<<<<<<< HEAD
-  if (UseAVX > 2) {
-    int xreg_enc = reg->encoding();
-    int xmmindex_enc = index->encoding();
-    XMMRegister new_reg = as_XMMRegister(xreg_enc & 0xf);
-    XMMRegister new_index = as_XMMRegister(xmmindex_enc & 0xf);
-    emit_operand((Register)new_reg, base, (Register)new_index, scale, disp, rspec, 0, true);
-  } else {
-    emit_operand((Register)reg, base, (Register)index, scale, disp, rspec, 0, true);
-  }
-=======
   assert(xmmreg->encoding() < 16 || UseAVX > 2, "not supported");
   assert(xmmindex->encoding() < 16 || UseAVX > 2, "not supported");
   emit_operand_helper(raw_encode(xmmreg), raw_encode(base), raw_encode(xmmindex),
                       scale, disp, rspec, /* rip_relative_correction */ 0);
->>>>>>> b7439a8a
 }
 
 // Secret local extension to Assembler::WhichOperand:
