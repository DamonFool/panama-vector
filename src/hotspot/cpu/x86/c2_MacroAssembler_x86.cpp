--- conflicted
+++ resolved
@@ -1046,11 +1046,22 @@
   }
 }
 
-<<<<<<< HEAD
 void C2_MacroAssembler::vextendbd(bool sign, XMMRegister dst, XMMRegister src, int vector_len) {
   if (sign) {
     vpmovsxbd(dst, src, vector_len);
-=======
+  } else {
+    vpmovzxbd(dst, src, vector_len);
+  }
+}
+
+void C2_MacroAssembler::vextendwd(bool sign, XMMRegister dst, XMMRegister src, int vector_len) {
+  if (sign) {
+    vpmovsxwd(dst, src, vector_len);
+  } else {
+    vpmovzxwd(dst, src, vector_len);
+  }
+}
+
 void C2_MacroAssembler::vprotate_imm(int opcode, BasicType etype, XMMRegister dst, XMMRegister src,
                                      int shift, int vector_len) {
   if (opcode == Op_RotateLeftV) {
@@ -1102,22 +1113,16 @@
   }
 }
 
-void C2_MacroAssembler::vshiftd(int opcode, XMMRegister dst, XMMRegister src) {
-  if (opcode == Op_RShiftVI) {
-    psrad(dst, src);
-  } else if (opcode == Op_LShiftVI) {
-    pslld(dst, src);
->>>>>>> 8e4a4cdb
-  } else {
-    vpmovzxbd(dst, src, vector_len);
-  }
-}
-
-<<<<<<< HEAD
-void C2_MacroAssembler::vextendwd(bool sign, XMMRegister dst, XMMRegister src, int vector_len) {
-  if (sign) {
-    vpmovsxwd(dst, src, vector_len);
-=======
+void C2_MacroAssembler::vshiftd(int opcode, XMMRegister dst, XMMRegister shift) {
+  switch (opcode) {
+    case Op_RShiftVI:  psrad(dst, shift); break;
+    case Op_LShiftVI:  pslld(dst, shift); break;
+    case Op_URShiftVI: psrld(dst, shift); break;
+
+    default: assert(false, "%s", NodeClassNames[opcode]);
+  }
+}
+
 void C2_MacroAssembler::vshiftd_imm(int opcode, XMMRegister dst, XMMRegister nds, int shift, int vector_len) {
   if (opcode == Op_RShiftVI) {
     vpsrad(dst, nds, shift, vector_len);
@@ -1129,27 +1134,6 @@
   }
 }
 
-void C2_MacroAssembler::vshiftd(int opcode, XMMRegister dst, XMMRegister nds, XMMRegister src, int vector_len) {
-  if (opcode == Op_RShiftVI) {
-    vpsrad(dst, nds, src, vector_len);
-  } else if (opcode == Op_LShiftVI) {
-    vpslld(dst, nds, src, vector_len);
->>>>>>> 8e4a4cdb
-  } else {
-    vpmovzxwd(dst, src, vector_len);
-  }
-}
-
-void C2_MacroAssembler::vshiftd(int opcode, XMMRegister dst, XMMRegister shift) {
-  switch (opcode) {
-    case Op_RShiftVI:  psrad(dst, shift); break;
-    case Op_LShiftVI:  pslld(dst, shift); break;
-    case Op_URShiftVI: psrld(dst, shift); break;
-
-    default: assert(false, "%s", NodeClassNames[opcode]);
-  }
-}
-
 void C2_MacroAssembler::vshiftd(int opcode, XMMRegister dst, XMMRegister src, XMMRegister shift, int vlen_enc) {
   switch (opcode) {
     case Op_RShiftVI:  vpsrad(dst, src, shift, vlen_enc); break;
@@ -1200,6 +1184,17 @@
   }
 }
 
+void C2_MacroAssembler::vshiftq_imm(int opcode, XMMRegister dst, int shift) {
+  if (opcode == Op_RShiftVL) {
+    psrlq(dst, shift);  // using srl to implement sra on pre-avs512 systems
+  } else if (opcode == Op_LShiftVL) {
+    psllq(dst, shift);
+  } else {
+    assert((opcode == Op_URShiftVL),"opcode should be Op_URShiftVL");
+    psrlq(dst, shift);
+  }
+}
+
 void C2_MacroAssembler::vshiftq(int opcode, XMMRegister dst, XMMRegister src, XMMRegister shift, int vlen_enc) {
   switch (opcode) {
     case Op_RShiftVL: evpsraq(dst, src, shift, vlen_enc); break;
@@ -1207,6 +1202,17 @@
     case Op_URShiftVL: vpsrlq(dst, src, shift, vlen_enc); break;
 
     default: assert(false, "%s", NodeClassNames[opcode]);
+  }
+}
+
+void C2_MacroAssembler::vshiftq_imm(int opcode, XMMRegister dst, XMMRegister nds, int shift, int vector_len) {
+  if (opcode == Op_RShiftVL) {
+    evpsraq(dst, nds, shift, vector_len);
+  } else if (opcode == Op_LShiftVL) {
+    vpsllq(dst, nds, shift, vector_len);
+  } else {
+    assert((opcode == Op_URShiftVL),"opcode should be Op_URShiftVL");
+    vpsrlq(dst, nds, shift, vector_len);
   }
 }
 
@@ -1352,7 +1358,6 @@
   }
 }
 
-<<<<<<< HEAD
 void C2_MacroAssembler::vgather(BasicType typ, XMMRegister dst, Register base, XMMRegister idx, XMMRegister mask, int vector_len) {
   switch(typ) {
     case T_INT:
@@ -1427,24 +1432,6 @@
 
       default: assert(false, "%s", type2name(elem_bt));
     }
-=======
-void C2_MacroAssembler::vshiftq_imm(int opcode, XMMRegister dst, int shift) {
-  if (opcode == Op_RShiftVL) {
-    psrlq(dst, shift);  // using srl to implement sra on pre-avs512 systems
-  } else if (opcode == Op_LShiftVL) {
-    psllq(dst, shift);
-  } else {
-    assert((opcode == Op_URShiftVL),"opcode should be Op_URShiftVL");
-    psrlq(dst, shift);
-  }
-}
-
-void C2_MacroAssembler::vshiftq(int opcode, XMMRegister dst, XMMRegister nds, XMMRegister src, int vector_len) {
-  if (opcode == Op_RShiftVL) {
-    evpsraq(dst, nds, src, vector_len);
-  } else if (opcode == Op_LShiftVL) {
-    vpsllq(dst, nds, src, vector_len);
->>>>>>> 8e4a4cdb
   } else {
     int vlen_enc = vector_length_encoding(vlen_in_bytes);
 
@@ -1463,7 +1450,6 @@
   }
 }
 
-<<<<<<< HEAD
 void C2_MacroAssembler::load_iota_indices(XMMRegister dst, Register scratch, int vlen_in_bytes) {
   ExternalAddress addr(StubRoutines::x86::vector_iota_indices());
   if (vlen_in_bytes <= 16) {
@@ -1476,20 +1462,6 @@
   }
 }
 // Reductions for vectors of bytes, shorts, ints, longs, floats, and doubles.
-=======
-void C2_MacroAssembler::vshiftq_imm(int opcode, XMMRegister dst, XMMRegister nds, int shift, int vector_len) {
-  if (opcode == Op_RShiftVL) {
-    evpsraq(dst, nds, shift, vector_len);
-  } else if (opcode == Op_LShiftVL) {
-    vpsllq(dst, nds, shift, vector_len);
-  } else {
-    assert((opcode == Op_URShiftVL),"opcode should be Op_URShiftVL");
-    vpsrlq(dst, nds, shift, vector_len);
-  }
-}
-
-// Reductions for vectors of ints, longs, floats, and doubles.
->>>>>>> 8e4a4cdb
 
 void C2_MacroAssembler::reduce_operation_128(BasicType typ, int opcode, XMMRegister dst, XMMRegister src) {
   int vector_len = Assembler::AVX_128bit;
