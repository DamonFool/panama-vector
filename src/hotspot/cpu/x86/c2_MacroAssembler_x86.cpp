--- conflicted
+++ resolved
@@ -1135,11 +1135,6 @@
 
 void C2_MacroAssembler::varshiftd(int opcode, XMMRegister dst, XMMRegister src, XMMRegister shift, int vlen_enc) {
   switch (opcode) {
-<<<<<<< HEAD
-    case Op_VRShiftV:  vpsravd(dst, src, shift, vlen_enc); break;
-    case Op_VLShiftV:  vpsllvd(dst, src, shift, vlen_enc); break;
-    case Op_VURShiftV: vpsrlvd(dst, src, shift, vlen_enc); break;
-=======
     case Op_RShiftVB:  // fall-through
     case Op_RShiftVS:  // fall-through
     case Op_RShiftVI:  vpsravd(dst, src, shift, vlen_enc); break;
@@ -1151,7 +1146,6 @@
     case Op_URShiftVB: // fall-through
     case Op_URShiftVS: // fall-through
     case Op_URShiftVI: vpsrlvd(dst, src, shift, vlen_enc); break;
->>>>>>> 36343ab4
 
     default: assert(false, "%s", NodeClassNames[opcode]);
   }
@@ -1159,11 +1153,6 @@
 
 void C2_MacroAssembler::varshiftw(int opcode, XMMRegister dst, XMMRegister src, XMMRegister shift, int vlen_enc) {
   switch (opcode) {
-<<<<<<< HEAD
-    case Op_VRShiftV:  evpsravw(dst, src, shift, vlen_enc); break;
-    case Op_VLShiftV:  evpsllvw(dst, src, shift, vlen_enc); break;
-    case Op_VURShiftV: evpsrlvw(dst, src, shift, vlen_enc); break;
-=======
     case Op_RShiftVB:  // fall-through
     case Op_RShiftVS:  evpsravw(dst, src, shift, vlen_enc); break;
 
@@ -1172,7 +1161,6 @@
 
     case Op_URShiftVB: // fall-through
     case Op_URShiftVS: evpsrlvw(dst, src, shift, vlen_enc); break;
->>>>>>> 36343ab4
 
     default: assert(false, "%s", NodeClassNames[opcode]);
   }
@@ -1181,11 +1169,7 @@
 void C2_MacroAssembler::varshiftq(int opcode, XMMRegister dst, XMMRegister src, XMMRegister shift, int vlen_enc, XMMRegister tmp) {
   assert(UseAVX >= 2, "required");
   switch (opcode) {
-<<<<<<< HEAD
-    case Op_VRShiftV: {
-=======
     case Op_RShiftVL: {
->>>>>>> 36343ab4
       if (UseAVX > 2) {
         assert(tmp == xnoreg, "not used");
         if (!VM_Version::supports_avx512vl()) {
@@ -1201,20 +1185,12 @@
       }
       break;
     }
-<<<<<<< HEAD
-    case Op_VLShiftV: {
-=======
     case Op_LShiftVL: {
->>>>>>> 36343ab4
       assert(tmp == xnoreg, "not used");
       vpsllvq(dst, src, shift, vlen_enc);
       break;
     }
-<<<<<<< HEAD
-    case Op_VURShiftV: {
-=======
     case Op_URShiftVL: {
->>>>>>> 36343ab4
       assert(tmp == xnoreg, "not used");
       vpsrlvq(dst, src, shift, vlen_enc);
       break;
@@ -1225,14 +1201,10 @@
 
 // Variable shift src by shift using vtmp and scratch as TEMPs giving word result in dst
 void C2_MacroAssembler::varshiftbw(int opcode, XMMRegister dst, XMMRegister src, XMMRegister shift, int vector_len, XMMRegister vtmp, Register scratch) {
-<<<<<<< HEAD
-  bool sign = (opcode == Op_VURShiftV) ? false : true;
-=======
   assert(opcode == Op_LShiftVB ||
          opcode == Op_RShiftVB ||
          opcode == Op_URShiftVB, "%s", NodeClassNames[opcode]);
   bool sign = (opcode != Op_URShiftVB);
->>>>>>> 36343ab4
   assert(vector_len == 0, "required");
   vextendbd(sign, dst, src, 1);
   vpmovzxbd(vtmp, shift, 1);
@@ -1244,14 +1216,10 @@
 
 // Variable shift src by shift using vtmp and scratch as TEMPs giving byte result in dst
 void C2_MacroAssembler::evarshiftb(int opcode, XMMRegister dst, XMMRegister src, XMMRegister shift, int vector_len, XMMRegister vtmp, Register scratch) {
-<<<<<<< HEAD
-  bool sign = (opcode == Op_VURShiftV) ? false : true;
-=======
   assert(opcode == Op_LShiftVB ||
          opcode == Op_RShiftVB ||
          opcode == Op_URShiftVB, "%s", NodeClassNames[opcode]);
   bool sign = (opcode != Op_URShiftVB);
->>>>>>> 36343ab4
   int ext_vector_len = vector_len + 1;
   vextendbw(sign, dst, src, ext_vector_len);
   vpmovzxbw(vtmp, shift, ext_vector_len);
