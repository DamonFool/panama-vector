--- conflicted
+++ resolved
@@ -1344,7 +1344,6 @@
       break;
   }
 }
-<<<<<<< HEAD
 
 void C2_MacroAssembler::vinsert(BasicType typ, XMMRegister dst, XMMRegister src, Register val, int idx) {
   switch(typ) {
@@ -1471,134 +1470,6 @@
 }
 // Reductions for vectors of bytes, shorts, ints, longs, floats, and doubles.
 
-=======
-
-void C2_MacroAssembler::vinsert(BasicType typ, XMMRegister dst, XMMRegister src, Register val, int idx) {
-  switch(typ) {
-    case T_BYTE:
-      vpinsrb(dst, src, val, idx);
-      break;
-    case T_SHORT:
-      vpinsrw(dst, src, val, idx);
-      break;
-    case T_INT:
-      vpinsrd(dst, src, val, idx);
-      break;
-    case T_LONG:
-      vpinsrq(dst, src, val, idx);
-      break;
-    default:
-      assert(false,"Should not reach here.");
-      break;
-  }
-}
-
-void C2_MacroAssembler::vgather(BasicType typ, XMMRegister dst, Register base, XMMRegister idx, XMMRegister mask, int vector_len) {
-  switch(typ) {
-    case T_INT:
-      vpgatherdd(dst, Address(base, idx, Address::times_4), mask, vector_len);
-      break;
-    case T_FLOAT:
-      vgatherdps(dst, Address(base, idx, Address::times_4), mask, vector_len);
-      break;
-    case T_LONG:
-      vpgatherdq(dst, Address(base, idx, Address::times_8), mask, vector_len);
-      break;
-    case T_DOUBLE:
-      vgatherdpd(dst, Address(base, idx, Address::times_8), mask, vector_len);
-      break;
-    default:
-      assert(false,"Should not reach here.");
-      break;
-  }
-}
-
-void C2_MacroAssembler::evgather(BasicType typ, XMMRegister dst, KRegister mask, Register base, XMMRegister idx, int vector_len) {
-  switch(typ) {
-    case T_INT:
-      evpgatherdd(dst, mask, Address(base, idx, Address::times_4), vector_len);
-      break;
-    case T_FLOAT:
-      evgatherdps(dst, mask, Address(base, idx, Address::times_4), vector_len);
-      break;
-    case T_LONG:
-      evpgatherdq(dst, mask, Address(base, idx, Address::times_8), vector_len);
-      break;
-    case T_DOUBLE:
-      evgatherdpd(dst, mask, Address(base, idx, Address::times_8), vector_len);
-      break;
-    default:
-      assert(false,"Should not reach here.");
-      break;
-  }
-}
-
-void C2_MacroAssembler::evscatter(BasicType typ, Register base, XMMRegister idx, KRegister mask, XMMRegister src, int vector_len) {
-  switch(typ) {
-    case T_INT:
-      evpscatterdd(Address(base, idx, Address::times_4), mask, src, vector_len);
-      break;
-    case T_FLOAT:
-      evscatterdps(Address(base, idx, Address::times_4), mask, src, vector_len);
-      break;
-    case T_LONG:
-      evpscatterdq(Address(base, idx, Address::times_8), mask, src, vector_len);
-      break;
-    case T_DOUBLE:
-      evscatterdpd(Address(base, idx, Address::times_8), mask, src, vector_len);
-      break;
-    default:
-      assert(false,"Should not reach here.");
-      break;
-  }
-}
-
-void C2_MacroAssembler::load_vector_mask(XMMRegister dst, XMMRegister src, int vlen_in_bytes, BasicType elem_bt) {
-  if (vlen_in_bytes <= 16) {
-    pxor (dst, dst);
-    psubb(dst, src);
-    switch (elem_bt) {
-      case T_BYTE:   /* nothing to do */ break;
-      case T_SHORT:  pmovsxbw(dst, dst); break;
-      case T_INT:    pmovsxbd(dst, dst); break;
-      case T_FLOAT:  pmovsxbd(dst, dst); break;
-      case T_LONG:   pmovsxbq(dst, dst); break;
-      case T_DOUBLE: pmovsxbq(dst, dst); break;
-
-      default: assert(false, "%s", type2name(elem_bt));
-    }
-  } else {
-    int vlen_enc = vector_length_encoding(vlen_in_bytes);
-
-    vpxor (dst, dst, dst, vlen_enc);
-    vpsubb(dst, dst, src, vlen_enc);
-    switch (elem_bt) {
-      case T_BYTE:   /* nothing to do */            break;
-      case T_SHORT:  vpmovsxbw(dst, dst, vlen_enc); break;
-      case T_INT:    vpmovsxbd(dst, dst, vlen_enc); break;
-      case T_FLOAT:  vpmovsxbd(dst, dst, vlen_enc); break;
-      case T_LONG:   vpmovsxbq(dst, dst, vlen_enc); break;
-      case T_DOUBLE: vpmovsxbq(dst, dst, vlen_enc); break;
-
-      default: assert(false, "%s", type2name(elem_bt));
-    }
-  }
-}
-
-void C2_MacroAssembler::load_iota_indices(XMMRegister dst, Register scratch, int vlen_in_bytes) {
-  ExternalAddress addr(StubRoutines::x86::vector_iota_indices());
-  if (vlen_in_bytes <= 16) {
-    movdqu(dst, addr, scratch);
-  } else if (vlen_in_bytes == 32) {
-    vmovdqu(dst, addr, scratch);
-  } else {
-    assert(vlen_in_bytes == 64, "%d", vlen_in_bytes);
-    evmovdqub(dst, k0, addr, false /*merge*/, Assembler::AVX_512bit, scratch);
-  }
-}
-// Reductions for vectors of bytes, shorts, ints, longs, floats, and doubles.
-
->>>>>>> 55d760d4
 void C2_MacroAssembler::reduce_operation_128(BasicType typ, int opcode, XMMRegister dst, XMMRegister src) {
   int vector_len = Assembler::AVX_128bit;
 
