--- conflicted
+++ resolved
@@ -73,24 +73,6 @@
   void vabsnegd(int opcode, XMMRegister dst, XMMRegister src, int vector_len, Register scr);
   void vabsnegf(int opcode, XMMRegister dst, XMMRegister src, Register scr);
   void vabsnegf(int opcode, XMMRegister dst, XMMRegister src, int vector_len, Register scr);
-<<<<<<< HEAD
-=======
-  void vextendbw(bool sign, XMMRegister dst, XMMRegister src, int vector_len);
-  void vextendbw(bool sign, XMMRegister dst, XMMRegister src);
-  void vshiftd(int opcode, XMMRegister dst, XMMRegister src);
-  void vshiftd_imm(int opcode, XMMRegister dst, int shift);
-  void vshiftd(int opcode, XMMRegister dst, XMMRegister nds, XMMRegister src, int vector_len);
-  void vshiftd_imm(int opcode, XMMRegister dst, XMMRegister nds, int shift, int vector_len);
-  void vshiftw(int opcode, XMMRegister dst, XMMRegister src);
-  void vshiftw(int opcode, XMMRegister dst, XMMRegister nds, XMMRegister src, int vector_len);
-  void vshiftq(int opcode, XMMRegister dst, XMMRegister src);
-  void vshiftq_imm(int opcode, XMMRegister dst, int shift);
-  void vshiftq(int opcode, XMMRegister dst, XMMRegister nds, XMMRegister src, int vector_len);
-  void vshiftq_imm(int opcode, XMMRegister dst, XMMRegister nds, int shift, int vector_len);
-
-  void vprotate_imm(int opcode, BasicType etype, XMMRegister dst, XMMRegister src, int shift, int vector_len);
-  void vprotate_var(int opcode, BasicType etype, XMMRegister dst, XMMRegister src, XMMRegister shift, int vector_len);
->>>>>>> 8e4a4cdb
 
   void pminmax(int opcode, BasicType elem_bt, XMMRegister dst, XMMRegister src,
                XMMRegister tmp = xnoreg);
@@ -113,11 +95,19 @@
   void vextendwd(bool sign, XMMRegister dst, XMMRegister src, int vector_len);
 
   void vshiftd(int opcode, XMMRegister dst, XMMRegister shift);
+  void vshiftd_imm(int opcode, XMMRegister dst, int shift);
   void vshiftd(int opcode, XMMRegister dst, XMMRegister src, XMMRegister shift, int vlen_enc);
+  void vshiftd_imm(int opcode, XMMRegister dst, XMMRegister nds, int shift, int vector_len);
   void vshiftw(int opcode, XMMRegister dst, XMMRegister shift);
   void vshiftw(int opcode, XMMRegister dst, XMMRegister src, XMMRegister shift, int vlen_enc);
   void vshiftq(int opcode, XMMRegister dst, XMMRegister shift);
+  void vshiftq_imm(int opcode, XMMRegister dst, int shift);
   void vshiftq(int opcode, XMMRegister dst, XMMRegister src, XMMRegister shift, int vlen_enc);
+  void vshiftq_imm(int opcode, XMMRegister dst, XMMRegister nds, int shift, int vector_len);
+
+  void vprotate_imm(int opcode, BasicType etype, XMMRegister dst, XMMRegister src, int shift, int vector_len);
+  void vprotate_var(int opcode, BasicType etype, XMMRegister dst, XMMRegister src, XMMRegister shift, int vector_len);
+
   void varshiftd(int opcode, XMMRegister dst, XMMRegister src, XMMRegister shift, int vlen_enc);
   void varshiftw(int opcode, XMMRegister dst, XMMRegister src, XMMRegister shift, int vlen_enc);
   void varshiftq(int opcode, XMMRegister dst, XMMRegister src, XMMRegister shift, int vlen_enc, XMMRegister vtmp = xnoreg);
