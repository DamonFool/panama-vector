--- conflicted
+++ resolved
@@ -2475,7 +2475,6 @@
   // runtime code and native libraries.
   void vzeroupper();
 
-<<<<<<< HEAD
   // Vector double compares
   void vcmppd(XMMRegister dst, XMMRegister nds, XMMRegister src, int cop, int vector_len);
   void evcmppd(KRegister kdst, KRegister mask, XMMRegister nds, XMMRegister src,
@@ -2515,17 +2514,10 @@
   void blendvps(XMMRegister dst, XMMRegister src);
   void blendvpd(XMMRegister dst, XMMRegister src);
   void pblendvb(XMMRegister dst, XMMRegister src);
+  void blendvpb(XMMRegister dst, XMMRegister nds, XMMRegister src1, XMMRegister src2, int vector_len);
   void vblendvps(XMMRegister dst, XMMRegister nds, XMMRegister src, XMMRegister mask, int vector_len);
   void vblendvpd(XMMRegister dst, XMMRegister nds, XMMRegister src1, XMMRegister src2, int vector_len);
   void vpblendvb(XMMRegister dst, XMMRegister nds, XMMRegister src, XMMRegister mask, int vector_len);
-=======
-  // AVX support for vectorized conditional move (float/double). The following two instructions used only coupled.
-  void blendvpb(XMMRegister dst, XMMRegister nds, XMMRegister src1, XMMRegister src2, int vector_len);
-  void cmppd(XMMRegister dst, XMMRegister nds, XMMRegister src, int cop, int vector_len);
-  void blendvpd(XMMRegister dst, XMMRegister nds, XMMRegister src1, XMMRegister src2, int vector_len);
-  void cmpps(XMMRegister dst, XMMRegister nds, XMMRegister src, int cop, int vector_len);
-  void blendvps(XMMRegister dst, XMMRegister nds, XMMRegister src1, XMMRegister src2, int vector_len);
->>>>>>> ac37a299
   void vpblendd(XMMRegister dst, XMMRegister nds, XMMRegister src, int imm8, int vector_len);
   void evblendmpd(XMMRegister dst, KRegister mask, XMMRegister nds, XMMRegister src, bool merge, int vector_len);
   void evblendmps(XMMRegister dst, KRegister mask, XMMRegister nds, XMMRegister src, bool merge, int vector_len);
