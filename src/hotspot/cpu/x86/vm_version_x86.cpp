--- conflicted
+++ resolved
@@ -700,17 +700,10 @@
     _features &= ~CPU_AVX512VL;
     _features &= ~CPU_AVX512_VPOPCNTDQ;
     _features &= ~CPU_AVX512_VPCLMULQDQ;
-<<<<<<< HEAD
-    _features &= ~CPU_VAES;
-    _features &= ~CPU_VNNI;
-    _features &= ~CPU_AVX512VBMI;
-    _features &= ~CPU_VBMI2;
-=======
     _features &= ~CPU_AVX512_VAES;
     _features &= ~CPU_AVX512_VNNI;
     _features &= ~CPU_AVX512_VBMI;
     _features &= ~CPU_AVX512_VBMI2;
->>>>>>> b0245c2b
   }
 
   if (UseAVX < 2)
@@ -794,18 +787,12 @@
                (supports_avx512_vnni() ? ", avx512_vnni" : ""),
                (supports_sha() ? ", sha" : ""),
                (supports_fma() ? ", fma" : ""),
-<<<<<<< HEAD
-               (supports_vbmi2() ? ", vbmi2" : ""),
-               (supports_vaes() ? ", vaes" : ""),
-               (supports_avx512_vnni() ? ", vnni" : ""));
-=======
                (supports_clflush() ? ", clflush" : ""),
                (supports_clflushopt() ? ", clflushopt" : ""),
                (supports_clwb() ? ", clwb" : ""));
 
   assert(res > 0, "not enough temporary space allocated"); // increase 'buf' size
 
->>>>>>> b0245c2b
   _features_string = os::strdup(buf);
 
   // UseSSE is set to the smaller of what hardware supports and what
