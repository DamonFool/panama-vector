//
// Copyright (c) 2003, 2020, Oracle and/or its affiliates. All rights reserved.
// DO NOT ALTER OR REMOVE COPYRIGHT NOTICES OR THIS FILE HEADER.
//
// This code is free software; you can redistribute it and/or modify it
// under the terms of the GNU General Public License version 2 only, as
// published by the Free Software Foundation.
//
// This code is distributed in the hope that it will be useful, but WITHOUT
// ANY WARRANTY; without even the implied warranty of MERCHANTABILITY or
// FITNESS FOR A PARTICULAR PURPOSE.  See the GNU General Public License
// version 2 for more details (a copy is included in the LICENSE file that
// accompanied this code).
//
// You should have received a copy of the GNU General Public License version
// 2 along with this work; if not, write to the Free Software Foundation,
// Inc., 51 Franklin St, Fifth Floor, Boston, MA 02110-1301 USA.
//
// Please contact Oracle, 500 Oracle Parkway, Redwood Shores, CA 94065 USA
// or visit www.oracle.com if you need additional information or have any
// questions.
//
//

// AMD64 Architecture Description File

//----------REGISTER DEFINITION BLOCK------------------------------------------
// This information is used by the matcher and the register allocator to
// describe individual registers and classes of registers within the target
// archtecture.

register %{
//----------Architecture Description Register Definitions----------------------
// General Registers
// "reg_def"  name ( register save type, C convention save type,
//                   ideal register type, encoding );
// Register Save Types:
//
// NS  = No-Save:       The register allocator assumes that these registers
//                      can be used without saving upon entry to the method, &
//                      that they do not need to be saved at call sites.
//
// SOC = Save-On-Call:  The register allocator assumes that these registers
//                      can be used without saving upon entry to the method,
//                      but that they must be saved at call sites.
//
// SOE = Save-On-Entry: The register allocator assumes that these registers
//                      must be saved before using them upon entry to the
//                      method, but they do not need to be saved at call
//                      sites.
//
// AS  = Always-Save:   The register allocator assumes that these registers
//                      must be saved before using them upon entry to the
//                      method, & that they must be saved at call sites.
//
// Ideal Register Type is used to determine how to save & restore a
// register.  Op_RegI will get spilled with LoadI/StoreI, Op_RegP will get
// spilled with LoadP/StoreP.  If the register supports both, use Op_RegI.
//
// The encoding number is the actual bit-pattern placed into the opcodes.

// General Registers
// R8-R15 must be encoded with REX.  (RSP, RBP, RSI, RDI need REX when
// used as byte registers)

// Previously set RBX, RSI, and RDI as save-on-entry for java code
// Turn off SOE in java-code due to frequent use of uncommon-traps.
// Now that allocator is better, turn on RSI and RDI as SOE registers.

reg_def RAX  (SOC, SOC, Op_RegI,  0, rax->as_VMReg());
reg_def RAX_H(SOC, SOC, Op_RegI,  0, rax->as_VMReg()->next());

reg_def RCX  (SOC, SOC, Op_RegI,  1, rcx->as_VMReg());
reg_def RCX_H(SOC, SOC, Op_RegI,  1, rcx->as_VMReg()->next());

reg_def RDX  (SOC, SOC, Op_RegI,  2, rdx->as_VMReg());
reg_def RDX_H(SOC, SOC, Op_RegI,  2, rdx->as_VMReg()->next());

reg_def RBX  (SOC, SOE, Op_RegI,  3, rbx->as_VMReg());
reg_def RBX_H(SOC, SOE, Op_RegI,  3, rbx->as_VMReg()->next());

reg_def RSP  (NS,  NS,  Op_RegI,  4, rsp->as_VMReg());
reg_def RSP_H(NS,  NS,  Op_RegI,  4, rsp->as_VMReg()->next());

// now that adapter frames are gone RBP is always saved and restored by the prolog/epilog code
reg_def RBP  (NS, SOE, Op_RegI,  5, rbp->as_VMReg());
reg_def RBP_H(NS, SOE, Op_RegI,  5, rbp->as_VMReg()->next());

#ifdef _WIN64

reg_def RSI  (SOC, SOE, Op_RegI,  6, rsi->as_VMReg());
reg_def RSI_H(SOC, SOE, Op_RegI,  6, rsi->as_VMReg()->next());

reg_def RDI  (SOC, SOE, Op_RegI,  7, rdi->as_VMReg());
reg_def RDI_H(SOC, SOE, Op_RegI,  7, rdi->as_VMReg()->next());

#else

reg_def RSI  (SOC, SOC, Op_RegI,  6, rsi->as_VMReg());
reg_def RSI_H(SOC, SOC, Op_RegI,  6, rsi->as_VMReg()->next());

reg_def RDI  (SOC, SOC, Op_RegI,  7, rdi->as_VMReg());
reg_def RDI_H(SOC, SOC, Op_RegI,  7, rdi->as_VMReg()->next());

#endif

reg_def R8   (SOC, SOC, Op_RegI,  8, r8->as_VMReg());
reg_def R8_H (SOC, SOC, Op_RegI,  8, r8->as_VMReg()->next());

reg_def R9   (SOC, SOC, Op_RegI,  9, r9->as_VMReg());
reg_def R9_H (SOC, SOC, Op_RegI,  9, r9->as_VMReg()->next());

reg_def R10  (SOC, SOC, Op_RegI, 10, r10->as_VMReg());
reg_def R10_H(SOC, SOC, Op_RegI, 10, r10->as_VMReg()->next());

reg_def R11  (SOC, SOC, Op_RegI, 11, r11->as_VMReg());
reg_def R11_H(SOC, SOC, Op_RegI, 11, r11->as_VMReg()->next());

reg_def R12  (SOC, SOE, Op_RegI, 12, r12->as_VMReg());
reg_def R12_H(SOC, SOE, Op_RegI, 12, r12->as_VMReg()->next());

reg_def R13  (SOC, SOE, Op_RegI, 13, r13->as_VMReg());
reg_def R13_H(SOC, SOE, Op_RegI, 13, r13->as_VMReg()->next());

reg_def R14  (SOC, SOE, Op_RegI, 14, r14->as_VMReg());
reg_def R14_H(SOC, SOE, Op_RegI, 14, r14->as_VMReg()->next());

reg_def R15  (SOC, SOE, Op_RegI, 15, r15->as_VMReg());
reg_def R15_H(SOC, SOE, Op_RegI, 15, r15->as_VMReg()->next());


// Floating Point Registers

// Specify priority of register selection within phases of register
// allocation.  Highest priority is first.  A useful heuristic is to
// give registers a low priority when they are required by machine
// instructions, like EAX and EDX on I486, and choose no-save registers
// before save-on-call, & save-on-call before save-on-entry.  Registers
// which participate in fixed calling sequences should come last.
// Registers which are used as pairs must fall on an even boundary.

alloc_class chunk0(R10,         R10_H,
                   R11,         R11_H,
                   R8,          R8_H,
                   R9,          R9_H,
                   R12,         R12_H,
                   RCX,         RCX_H,
                   RBX,         RBX_H,
                   RDI,         RDI_H,
                   RDX,         RDX_H,
                   RSI,         RSI_H,
                   RAX,         RAX_H,
                   RBP,         RBP_H,
                   R13,         R13_H,
                   R14,         R14_H,
                   R15,         R15_H,
                   RSP,         RSP_H);


//----------Architecture Description Register Classes--------------------------
// Several register classes are automatically defined based upon information in
// this architecture description.
// 1) reg_class inline_cache_reg           ( /* as def'd in frame section */ )
// 2) reg_class compiler_method_reg        ( /* as def'd in frame section */ )
// 2) reg_class interpreter_method_reg     ( /* as def'd in frame section */ )
// 3) reg_class stack_slots( /* one chunk of stack-based "registers" */ )
//

// Empty register class.
reg_class no_reg();

// Class for all pointer/long registers
reg_class all_reg(RAX, RAX_H,
                  RDX, RDX_H,
                  RBP, RBP_H,
                  RDI, RDI_H,
                  RSI, RSI_H,
                  RCX, RCX_H,
                  RBX, RBX_H,
                  RSP, RSP_H,
                  R8,  R8_H,
                  R9,  R9_H,
                  R10, R10_H,
                  R11, R11_H,
                  R12, R12_H,
                  R13, R13_H,
                  R14, R14_H,
                  R15, R15_H);

// Class for all int registers
reg_class all_int_reg(RAX
                      RDX,
                      RBP,
                      RDI,
                      RSI,
                      RCX,
                      RBX,
                      R8,
                      R9,
                      R10,
                      R11,
                      R12,
                      R13,
                      R14);

// Class for all pointer registers
reg_class any_reg %{
  return _ANY_REG_mask;
%}

// Class for all pointer registers (excluding RSP)
reg_class ptr_reg %{
  return _PTR_REG_mask;
%}

// Class for all pointer registers (excluding RSP and RBP)
reg_class ptr_reg_no_rbp %{
  return _PTR_REG_NO_RBP_mask;
%}

// Class for all pointer registers (excluding RAX and RSP)
reg_class ptr_no_rax_reg %{
  return _PTR_NO_RAX_REG_mask;
%}

// Class for all pointer registers (excluding RAX, RBX, and RSP)
reg_class ptr_no_rax_rbx_reg %{
  return _PTR_NO_RAX_RBX_REG_mask;
%}

// Class for all long registers (excluding RSP)
reg_class long_reg %{
  return _LONG_REG_mask;
%}

// Class for all long registers (excluding RAX, RDX and RSP)
reg_class long_no_rax_rdx_reg %{
  return _LONG_NO_RAX_RDX_REG_mask;
%}

// Class for all long registers (excluding RCX and RSP)
reg_class long_no_rcx_reg %{
  return _LONG_NO_RCX_REG_mask;
%}

// Class for all int registers (excluding RSP)
reg_class int_reg %{
  return _INT_REG_mask;
%}

// Class for all int registers (excluding RAX, RDX, and RSP)
reg_class int_no_rax_rdx_reg %{
  return _INT_NO_RAX_RDX_REG_mask;
%}

// Class for all int registers (excluding RCX and RSP)
reg_class int_no_rcx_reg %{
  return _INT_NO_RCX_REG_mask;
%}

// Singleton class for RAX pointer register
reg_class ptr_rax_reg(RAX, RAX_H);

// Singleton class for RBX pointer register
reg_class ptr_rbx_reg(RBX, RBX_H);

// Singleton class for RSI pointer register
reg_class ptr_rsi_reg(RSI, RSI_H);

// Singleton class for RBP pointer register
reg_class ptr_rbp_reg(RBP, RBP_H);

// Singleton class for RDI pointer register
reg_class ptr_rdi_reg(RDI, RDI_H);

// Singleton class for stack pointer
reg_class ptr_rsp_reg(RSP, RSP_H);

// Singleton class for TLS pointer
reg_class ptr_r15_reg(R15, R15_H);

// Singleton class for RAX long register
reg_class long_rax_reg(RAX, RAX_H);

// Singleton class for RCX long register
reg_class long_rcx_reg(RCX, RCX_H);

// Singleton class for RDX long register
reg_class long_rdx_reg(RDX, RDX_H);

// Singleton class for RAX int register
reg_class int_rax_reg(RAX);

// Singleton class for RBX int register
reg_class int_rbx_reg(RBX);

// Singleton class for RCX int register
reg_class int_rcx_reg(RCX);

// Singleton class for RCX int register
reg_class int_rdx_reg(RDX);

// Singleton class for RCX int register
reg_class int_rdi_reg(RDI);

// Singleton class for instruction pointer
// reg_class ip_reg(RIP);

%}

//----------SOURCE BLOCK-------------------------------------------------------
// This is a block of C++ code which provides values, functions, and
// definitions necessary in the rest of the architecture description
source_hpp %{

extern RegMask _ANY_REG_mask;
extern RegMask _PTR_REG_mask;
extern RegMask _PTR_REG_NO_RBP_mask;
extern RegMask _PTR_NO_RAX_REG_mask;
extern RegMask _PTR_NO_RAX_RBX_REG_mask;
extern RegMask _LONG_REG_mask;
extern RegMask _LONG_NO_RAX_RDX_REG_mask;
extern RegMask _LONG_NO_RCX_REG_mask;
extern RegMask _INT_REG_mask;
extern RegMask _INT_NO_RAX_RDX_REG_mask;
extern RegMask _INT_NO_RCX_REG_mask;

extern RegMask _STACK_OR_PTR_REG_mask;
extern RegMask _STACK_OR_LONG_REG_mask;
extern RegMask _STACK_OR_INT_REG_mask;

inline const RegMask& STACK_OR_PTR_REG_mask()  { return _STACK_OR_PTR_REG_mask;  }
inline const RegMask& STACK_OR_LONG_REG_mask() { return _STACK_OR_LONG_REG_mask; }
inline const RegMask& STACK_OR_INT_REG_mask()  { return _STACK_OR_INT_REG_mask;  }

%}

source %{
#define   RELOC_IMM64    Assembler::imm_operand
#define   RELOC_DISP32   Assembler::disp32_operand

#define __ _masm.

RegMask _ANY_REG_mask;
RegMask _PTR_REG_mask;
RegMask _PTR_REG_NO_RBP_mask;
RegMask _PTR_NO_RAX_REG_mask;
RegMask _PTR_NO_RAX_RBX_REG_mask;
RegMask _LONG_REG_mask;
RegMask _LONG_NO_RAX_RDX_REG_mask;
RegMask _LONG_NO_RCX_REG_mask;
RegMask _INT_REG_mask;
RegMask _INT_NO_RAX_RDX_REG_mask;
RegMask _INT_NO_RCX_REG_mask;
RegMask _STACK_OR_PTR_REG_mask;
RegMask _STACK_OR_LONG_REG_mask;
RegMask _STACK_OR_INT_REG_mask;

static bool need_r12_heapbase() {
  return UseCompressedOops;
}

void reg_mask_init() {
  // _ALL_REG_mask is generated by adlc from the all_reg register class below.
  // We derive a number of subsets from it.
  _ANY_REG_mask = _ALL_REG_mask;

  if (PreserveFramePointer) {
    _ANY_REG_mask.Remove(OptoReg::as_OptoReg(rbp->as_VMReg()));
    _ANY_REG_mask.Remove(OptoReg::as_OptoReg(rbp->as_VMReg()->next()));
  }
  if (need_r12_heapbase()) {
    _ANY_REG_mask.Remove(OptoReg::as_OptoReg(r12->as_VMReg()));
    _ANY_REG_mask.Remove(OptoReg::as_OptoReg(r12->as_VMReg()->next()));
  }

  _PTR_REG_mask = _ANY_REG_mask;
  _PTR_REG_mask.Remove(OptoReg::as_OptoReg(rsp->as_VMReg()));
  _PTR_REG_mask.Remove(OptoReg::as_OptoReg(rsp->as_VMReg()->next()));
  _PTR_REG_mask.Remove(OptoReg::as_OptoReg(r15->as_VMReg()));
  _PTR_REG_mask.Remove(OptoReg::as_OptoReg(r15->as_VMReg()->next()));

  _STACK_OR_PTR_REG_mask = _PTR_REG_mask;
  _STACK_OR_PTR_REG_mask.OR(STACK_OR_STACK_SLOTS_mask());

  _PTR_REG_NO_RBP_mask = _PTR_REG_mask;
  _PTR_REG_NO_RBP_mask.Remove(OptoReg::as_OptoReg(rbp->as_VMReg()));
  _PTR_REG_NO_RBP_mask.Remove(OptoReg::as_OptoReg(rbp->as_VMReg()->next()));

  _PTR_NO_RAX_REG_mask = _PTR_REG_mask;
  _PTR_NO_RAX_REG_mask.Remove(OptoReg::as_OptoReg(rax->as_VMReg()));
  _PTR_NO_RAX_REG_mask.Remove(OptoReg::as_OptoReg(rax->as_VMReg()->next()));

  _PTR_NO_RAX_RBX_REG_mask = _PTR_NO_RAX_REG_mask;
  _PTR_NO_RAX_RBX_REG_mask.Remove(OptoReg::as_OptoReg(rbx->as_VMReg()));
  _PTR_NO_RAX_RBX_REG_mask.Remove(OptoReg::as_OptoReg(rbx->as_VMReg()->next()));

  _LONG_REG_mask = _PTR_REG_mask;
  _STACK_OR_LONG_REG_mask = _LONG_REG_mask;
  _STACK_OR_LONG_REG_mask.OR(STACK_OR_STACK_SLOTS_mask());

  _LONG_NO_RAX_RDX_REG_mask = _LONG_REG_mask;
  _LONG_NO_RAX_RDX_REG_mask.Remove(OptoReg::as_OptoReg(rax->as_VMReg()));
  _LONG_NO_RAX_RDX_REG_mask.Remove(OptoReg::as_OptoReg(rax->as_VMReg()->next()));
  _LONG_NO_RAX_RDX_REG_mask.Remove(OptoReg::as_OptoReg(rdx->as_VMReg()));
  _LONG_NO_RAX_RDX_REG_mask.Remove(OptoReg::as_OptoReg(rdx->as_VMReg()->next()));

  _LONG_NO_RCX_REG_mask = _LONG_REG_mask;
  _LONG_NO_RCX_REG_mask.Remove(OptoReg::as_OptoReg(rcx->as_VMReg()));
  _LONG_NO_RCX_REG_mask.Remove(OptoReg::as_OptoReg(rcx->as_VMReg()->next()));

  _INT_REG_mask = _ALL_INT_REG_mask;
  if (PreserveFramePointer) {
    _INT_REG_mask.Remove(OptoReg::as_OptoReg(rbp->as_VMReg()));
  }
  if (need_r12_heapbase()) {
    _INT_REG_mask.Remove(OptoReg::as_OptoReg(r12->as_VMReg()));
  }

  _STACK_OR_INT_REG_mask = _INT_REG_mask;
  _STACK_OR_INT_REG_mask.OR(STACK_OR_STACK_SLOTS_mask());

  _INT_NO_RAX_RDX_REG_mask = _INT_REG_mask;
  _INT_NO_RAX_RDX_REG_mask.Remove(OptoReg::as_OptoReg(rax->as_VMReg()));
  _INT_NO_RAX_RDX_REG_mask.Remove(OptoReg::as_OptoReg(rdx->as_VMReg()));

  _INT_NO_RCX_REG_mask = _INT_REG_mask;
  _INT_NO_RCX_REG_mask.Remove(OptoReg::as_OptoReg(rcx->as_VMReg()));
}

static bool generate_vzeroupper(Compile* C) {
  return (VM_Version::supports_vzeroupper() && (C->max_vector_size() > 16 || C->clear_upper_avx() == true)) ? true: false;  // Generate vzeroupper
}

static int clear_avx_size() {
  return generate_vzeroupper(Compile::current()) ? 3: 0;  // vzeroupper
}

// !!!!! Special hack to get all types of calls to specify the byte offset
//       from the start of the call to the point where the return address
//       will point.
int MachCallStaticJavaNode::ret_addr_offset()
{
  int offset = 5; // 5 bytes from start of call to where return address points
  offset += clear_avx_size();
  return offset;
}

int MachCallDynamicJavaNode::ret_addr_offset()
{
  int offset = 15; // 15 bytes from start of call to where return address points
  offset += clear_avx_size();
  return offset;
}

int MachCallRuntimeNode::ret_addr_offset() {
  int offset = 13; // movq r10,#addr; callq (r10)
  offset += clear_avx_size();
  return offset;
}

//
// Compute padding required for nodes which need alignment
//

// The address of the call instruction needs to be 4-byte aligned to
// ensure that it does not span a cache line so that it can be patched.
int CallStaticJavaDirectNode::compute_padding(int current_offset) const
{
  current_offset += clear_avx_size(); // skip vzeroupper
  current_offset += 1; // skip call opcode byte
  return align_up(current_offset, alignment_required()) - current_offset;
}

// The address of the call instruction needs to be 4-byte aligned to
// ensure that it does not span a cache line so that it can be patched.
int CallDynamicJavaDirectNode::compute_padding(int current_offset) const
{
  current_offset += clear_avx_size(); // skip vzeroupper
  current_offset += 11; // skip movq instruction + call opcode byte
  return align_up(current_offset, alignment_required()) - current_offset;
}

// EMIT_RM()
void emit_rm(CodeBuffer &cbuf, int f1, int f2, int f3) {
  unsigned char c = (unsigned char) ((f1 << 6) | (f2 << 3) | f3);
  cbuf.insts()->emit_int8(c);
}

// EMIT_CC()
void emit_cc(CodeBuffer &cbuf, int f1, int f2) {
  unsigned char c = (unsigned char) (f1 | f2);
  cbuf.insts()->emit_int8(c);
}

// EMIT_OPCODE()
void emit_opcode(CodeBuffer &cbuf, int code) {
  cbuf.insts()->emit_int8((unsigned char) code);
}

// EMIT_OPCODE() w/ relocation information
void emit_opcode(CodeBuffer &cbuf,
                 int code, relocInfo::relocType reloc, int offset, int format)
{
  cbuf.relocate(cbuf.insts_mark() + offset, reloc, format);
  emit_opcode(cbuf, code);
}

// EMIT_D8()
void emit_d8(CodeBuffer &cbuf, int d8) {
  cbuf.insts()->emit_int8((unsigned char) d8);
}

// EMIT_D16()
void emit_d16(CodeBuffer &cbuf, int d16) {
  cbuf.insts()->emit_int16(d16);
}

// EMIT_D32()
void emit_d32(CodeBuffer &cbuf, int d32) {
  cbuf.insts()->emit_int32(d32);
}

// EMIT_D64()
void emit_d64(CodeBuffer &cbuf, int64_t d64) {
  cbuf.insts()->emit_int64(d64);
}

// emit 32 bit value and construct relocation entry from relocInfo::relocType
void emit_d32_reloc(CodeBuffer& cbuf,
                    int d32,
                    relocInfo::relocType reloc,
                    int format)
{
  assert(reloc != relocInfo::external_word_type, "use 2-arg emit_d32_reloc");
  cbuf.relocate(cbuf.insts_mark(), reloc, format);
  cbuf.insts()->emit_int32(d32);
}

// emit 32 bit value and construct relocation entry from RelocationHolder
void emit_d32_reloc(CodeBuffer& cbuf, int d32, RelocationHolder const& rspec, int format) {
#ifdef ASSERT
  if (rspec.reloc()->type() == relocInfo::oop_type &&
      d32 != 0 && d32 != (intptr_t) Universe::non_oop_word()) {
    assert(Universe::heap()->is_in((address)(intptr_t)d32), "should be real oop");
    assert(oopDesc::is_oop(cast_to_oop((intptr_t)d32)), "cannot embed broken oops in code");
  }
#endif
  cbuf.relocate(cbuf.insts_mark(), rspec, format);
  cbuf.insts()->emit_int32(d32);
}

void emit_d32_reloc(CodeBuffer& cbuf, address addr) {
  address next_ip = cbuf.insts_end() + 4;
  emit_d32_reloc(cbuf, (int) (addr - next_ip),
                 external_word_Relocation::spec(addr),
                 RELOC_DISP32);
}


// emit 64 bit value and construct relocation entry from relocInfo::relocType
void emit_d64_reloc(CodeBuffer& cbuf, int64_t d64, relocInfo::relocType reloc, int format) {
  cbuf.relocate(cbuf.insts_mark(), reloc, format);
  cbuf.insts()->emit_int64(d64);
}

// emit 64 bit value and construct relocation entry from RelocationHolder
void emit_d64_reloc(CodeBuffer& cbuf, int64_t d64, RelocationHolder const& rspec, int format) {
#ifdef ASSERT
  if (rspec.reloc()->type() == relocInfo::oop_type &&
      d64 != 0 && d64 != (int64_t) Universe::non_oop_word()) {
    assert(Universe::heap()->is_in((address)d64), "should be real oop");
    assert(oopDesc::is_oop(cast_to_oop(d64)), "cannot embed broken oops in code");
  }
#endif
  cbuf.relocate(cbuf.insts_mark(), rspec, format);
  cbuf.insts()->emit_int64(d64);
}

// Access stack slot for load or store
void store_to_stackslot(CodeBuffer &cbuf, int opcode, int rm_field, int disp)
{
  emit_opcode(cbuf, opcode);                  // (e.g., FILD   [RSP+src])
  if (-0x80 <= disp && disp < 0x80) {
    emit_rm(cbuf, 0x01, rm_field, RSP_enc);   // R/M byte
    emit_rm(cbuf, 0x00, RSP_enc, RSP_enc);    // SIB byte
    emit_d8(cbuf, disp);     // Displacement  // R/M byte
  } else {
    emit_rm(cbuf, 0x02, rm_field, RSP_enc);   // R/M byte
    emit_rm(cbuf, 0x00, RSP_enc, RSP_enc);    // SIB byte
    emit_d32(cbuf, disp);     // Displacement // R/M byte
  }
}

   // rRegI ereg, memory mem) %{    // emit_reg_mem
void encode_RegMem(CodeBuffer &cbuf,
                   int reg,
                   int base, int index, int scale, int disp, relocInfo::relocType disp_reloc)
{
  assert(disp_reloc == relocInfo::none, "cannot have disp");
  int regenc = reg & 7;
  int baseenc = base & 7;
  int indexenc = index & 7;

  // There is no index & no scale, use form without SIB byte
  if (index == 0x4 && scale == 0 && base != RSP_enc && base != R12_enc) {
    // If no displacement, mode is 0x0; unless base is [RBP] or [R13]
    if (disp == 0 && base != RBP_enc && base != R13_enc) {
      emit_rm(cbuf, 0x0, regenc, baseenc); // *
    } else if (-0x80 <= disp && disp < 0x80 && disp_reloc == relocInfo::none) {
      // If 8-bit displacement, mode 0x1
      emit_rm(cbuf, 0x1, regenc, baseenc); // *
      emit_d8(cbuf, disp);
    } else {
      // If 32-bit displacement
      if (base == -1) { // Special flag for absolute address
        emit_rm(cbuf, 0x0, regenc, 0x5); // *
        if (disp_reloc != relocInfo::none) {
          emit_d32_reloc(cbuf, disp, relocInfo::oop_type, RELOC_DISP32);
        } else {
          emit_d32(cbuf, disp);
        }
      } else {
        // Normal base + offset
        emit_rm(cbuf, 0x2, regenc, baseenc); // *
        if (disp_reloc != relocInfo::none) {
          emit_d32_reloc(cbuf, disp, relocInfo::oop_type, RELOC_DISP32);
        } else {
          emit_d32(cbuf, disp);
        }
      }
    }
  } else {
    // Else, encode with the SIB byte
    // If no displacement, mode is 0x0; unless base is [RBP] or [R13]
    if (disp == 0 && base != RBP_enc && base != R13_enc) {
      // If no displacement
      emit_rm(cbuf, 0x0, regenc, 0x4); // *
      emit_rm(cbuf, scale, indexenc, baseenc);
    } else {
      if (-0x80 <= disp && disp < 0x80 && disp_reloc == relocInfo::none) {
        // If 8-bit displacement, mode 0x1
        emit_rm(cbuf, 0x1, regenc, 0x4); // *
        emit_rm(cbuf, scale, indexenc, baseenc);
        emit_d8(cbuf, disp);
      } else {
        // If 32-bit displacement
        if (base == 0x04 ) {
          emit_rm(cbuf, 0x2, regenc, 0x4);
          emit_rm(cbuf, scale, indexenc, 0x04); // XXX is this valid???
        } else {
          emit_rm(cbuf, 0x2, regenc, 0x4);
          emit_rm(cbuf, scale, indexenc, baseenc); // *
        }
        if (disp_reloc != relocInfo::none) {
          emit_d32_reloc(cbuf, disp, relocInfo::oop_type, RELOC_DISP32);
        } else {
          emit_d32(cbuf, disp);
        }
      }
    }
  }
}

// This could be in MacroAssembler but it's fairly C2 specific
void emit_cmpfp_fixup(MacroAssembler& _masm) {
  Label exit;
  __ jccb(Assembler::noParity, exit);
  __ pushf();
  //
  // comiss/ucomiss instructions set ZF,PF,CF flags and
  // zero OF,AF,SF for NaN values.
  // Fixup flags by zeroing ZF,PF so that compare of NaN
  // values returns 'less than' result (CF is set).
  // Leave the rest of flags unchanged.
  //
  //    7 6 5 4 3 2 1 0
  //   |S|Z|r|A|r|P|r|C|  (r - reserved bit)
  //    0 0 1 0 1 0 1 1   (0x2B)
  //
  __ andq(Address(rsp, 0), 0xffffff2b);
  __ popf();
  __ bind(exit);
}

void emit_cmpfp3(MacroAssembler& _masm, Register dst) {
  Label done;
  __ movl(dst, -1);
  __ jcc(Assembler::parity, done);
  __ jcc(Assembler::below, done);
  __ setb(Assembler::notEqual, dst);
  __ movzbl(dst, dst);
  __ bind(done);
}

// Math.min()    # Math.max()
// --------------------------
// ucomis[s/d]   #
// ja   -> b     # a
// jp   -> NaN   # NaN
// jb   -> a     # b
// je            #
// |-jz -> a | b # a & b
// |    -> a     #
void emit_fp_min_max(MacroAssembler& _masm, XMMRegister dst,
                     XMMRegister a, XMMRegister b,
                     XMMRegister xmmt, Register rt,
                     bool min, bool single) {

  Label nan, zero, below, above, done;

  if (single)
    __ ucomiss(a, b);
  else
    __ ucomisd(a, b);

  if (dst->encoding() != (min ? b : a)->encoding())
    __ jccb(Assembler::above, above); // CF=0 & ZF=0
  else
    __ jccb(Assembler::above, done);

  __ jccb(Assembler::parity, nan);  // PF=1
  __ jccb(Assembler::below, below); // CF=1

  // equal
  __ vpxor(xmmt, xmmt, xmmt, Assembler::AVX_128bit);
  if (single) {
    __ ucomiss(a, xmmt);
    __ jccb(Assembler::equal, zero);

    __ movflt(dst, a);
    __ jmp(done);
  }
  else {
    __ ucomisd(a, xmmt);
    __ jccb(Assembler::equal, zero);

    __ movdbl(dst, a);
    __ jmp(done);
  }

  __ bind(zero);
  if (min)
    __ vpor(dst, a, b, Assembler::AVX_128bit);
  else
    __ vpand(dst, a, b, Assembler::AVX_128bit);

  __ jmp(done);

  __ bind(above);
  if (single)
    __ movflt(dst, min ? b : a);
  else
    __ movdbl(dst, min ? b : a);

  __ jmp(done);

  __ bind(nan);
  if (single) {
    __ movl(rt, 0x7fc00000); // Float.NaN
    __ movdl(dst, rt);
  }
  else {
    __ mov64(rt, 0x7ff8000000000000L); // Double.NaN
    __ movdq(dst, rt);
  }
  __ jmp(done);

  __ bind(below);
  if (single)
    __ movflt(dst, min ? a : b);
  else
    __ movdbl(dst, min ? a : b);

  __ bind(done);
}

//=============================================================================
const RegMask& MachConstantBaseNode::_out_RegMask = RegMask::Empty;

int ConstantTable::calculate_table_base_offset() const {
  return 0;  // absolute addressing, no offset
}

bool MachConstantBaseNode::requires_postalloc_expand() const { return false; }
void MachConstantBaseNode::postalloc_expand(GrowableArray <Node *> *nodes, PhaseRegAlloc *ra_) {
  ShouldNotReachHere();
}

void MachConstantBaseNode::emit(CodeBuffer& cbuf, PhaseRegAlloc* ra_) const {
  // Empty encoding
}

uint MachConstantBaseNode::size(PhaseRegAlloc* ra_) const {
  return 0;
}

#ifndef PRODUCT
void MachConstantBaseNode::format(PhaseRegAlloc* ra_, outputStream* st) const {
  st->print("# MachConstantBaseNode (empty encoding)");
}
#endif


//=============================================================================
#ifndef PRODUCT
void MachPrologNode::format(PhaseRegAlloc* ra_, outputStream* st) const {
  Compile* C = ra_->C;

  int framesize = C->output()->frame_size_in_bytes();
  int bangsize = C->output()->bang_size_in_bytes();
  assert((framesize & (StackAlignmentInBytes-1)) == 0, "frame size not aligned");
  // Remove wordSize for return addr which is already pushed.
  framesize -= wordSize;

  if (C->output()->need_stack_bang(bangsize)) {
    framesize -= wordSize;
    st->print("# stack bang (%d bytes)", bangsize);
    st->print("\n\t");
    st->print("pushq   rbp\t# Save rbp");
    if (PreserveFramePointer) {
        st->print("\n\t");
        st->print("movq    rbp, rsp\t# Save the caller's SP into rbp");
    }
    if (framesize) {
      st->print("\n\t");
      st->print("subq    rsp, #%d\t# Create frame",framesize);
    }
  } else {
    st->print("subq    rsp, #%d\t# Create frame",framesize);
    st->print("\n\t");
    framesize -= wordSize;
    st->print("movq    [rsp + #%d], rbp\t# Save rbp",framesize);
    if (PreserveFramePointer) {
      st->print("\n\t");
      st->print("movq    rbp, rsp\t# Save the caller's SP into rbp");
      if (framesize > 0) {
        st->print("\n\t");
        st->print("addq    rbp, #%d", framesize);
      }
    }
  }

  if (VerifyStackAtCalls) {
    st->print("\n\t");
    framesize -= wordSize;
    st->print("movq    [rsp + #%d], 0xbadb100d\t# Majik cookie for stack depth check",framesize);
#ifdef ASSERT
    st->print("\n\t");
    st->print("# stack alignment check");
#endif
  }
  if (C->stub_function() != NULL && BarrierSet::barrier_set()->barrier_set_nmethod() != NULL) {
    st->print("\n\t");
    st->print("cmpl    [r15_thread + #disarmed_offset], #disarmed_value\t");
    st->print("\n\t");
    st->print("je      fast_entry\t");
    st->print("\n\t");
    st->print("call    #nmethod_entry_barrier_stub\t");
    st->print("\n\tfast_entry:");
  }
  st->cr();
}
#endif

void MachPrologNode::emit(CodeBuffer &cbuf, PhaseRegAlloc *ra_) const {
  Compile* C = ra_->C;
  MacroAssembler _masm(&cbuf);

  int framesize = C->output()->frame_size_in_bytes();
  int bangsize = C->output()->bang_size_in_bytes();

  if (C->clinit_barrier_on_entry()) {
    assert(VM_Version::supports_fast_class_init_checks(), "sanity");
    assert(!C->method()->holder()->is_not_initialized(), "initialization should have been started");

    Label L_skip_barrier;
    Register klass = rscratch1;

    __ mov_metadata(klass, C->method()->holder()->constant_encoding());
    __ clinit_barrier(klass, r15_thread, &L_skip_barrier /*L_fast_path*/);

    __ jump(RuntimeAddress(SharedRuntime::get_handle_wrong_method_stub())); // slow path

    __ bind(L_skip_barrier);
  }

  __ verified_entry(framesize, C->output()->need_stack_bang(bangsize)?bangsize:0, false, C->stub_function() != NULL);

  C->output()->set_frame_complete(cbuf.insts_size());

  if (C->has_mach_constant_base_node()) {
    // NOTE: We set the table base offset here because users might be
    // emitted before MachConstantBaseNode.
    ConstantTable& constant_table = C->output()->constant_table();
    constant_table.set_table_base_offset(constant_table.calculate_table_base_offset());
  }
}

uint MachPrologNode::size(PhaseRegAlloc* ra_) const
{
  return MachNode::size(ra_); // too many variables; just compute it
                              // the hard way
}

int MachPrologNode::reloc() const
{
  return 0; // a large enough number
}

//=============================================================================
#ifndef PRODUCT
void MachEpilogNode::format(PhaseRegAlloc* ra_, outputStream* st) const
{
  Compile* C = ra_->C;
  if (generate_vzeroupper(C)) {
    st->print("vzeroupper");
    st->cr(); st->print("\t");
  }

  int framesize = C->output()->frame_size_in_bytes();
  assert((framesize & (StackAlignmentInBytes-1)) == 0, "frame size not aligned");
  // Remove word for return adr already pushed
  // and RBP
  framesize -= 2*wordSize;

  if (framesize) {
    st->print_cr("addq    rsp, %d\t# Destroy frame", framesize);
    st->print("\t");
  }

  st->print_cr("popq    rbp");
  if (do_polling() && C->is_method_compilation()) {
    st->print("\t");
    st->print_cr("movq    rscratch1, poll_offset[r15_thread] #polling_page_address\n\t"
                 "testl   rax, [rscratch1]\t"
                 "# Safepoint: poll for GC");
  }
}
#endif

void MachEpilogNode::emit(CodeBuffer& cbuf, PhaseRegAlloc* ra_) const
{
  Compile* C = ra_->C;
  MacroAssembler _masm(&cbuf);

  if (generate_vzeroupper(C)) {
    // Clear upper bits of YMM registers when current compiled code uses
    // wide vectors to avoid AVX <-> SSE transition penalty during call.
    __ vzeroupper();
  }

  int framesize = C->output()->frame_size_in_bytes();
  assert((framesize & (StackAlignmentInBytes-1)) == 0, "frame size not aligned");
  // Remove word for return adr already pushed
  // and RBP
  framesize -= 2*wordSize;

  // Note that VerifyStackAtCalls' Majik cookie does not change the frame size popped here

  if (framesize) {
    emit_opcode(cbuf, Assembler::REX_W);
    if (framesize < 0x80) {
      emit_opcode(cbuf, 0x83); // addq rsp, #framesize
      emit_rm(cbuf, 0x3, 0x00, RSP_enc);
      emit_d8(cbuf, framesize);
    } else {
      emit_opcode(cbuf, 0x81); // addq rsp, #framesize
      emit_rm(cbuf, 0x3, 0x00, RSP_enc);
      emit_d32(cbuf, framesize);
    }
  }

  // popq rbp
  emit_opcode(cbuf, 0x58 | RBP_enc);

  if (StackReservedPages > 0 && C->has_reserved_stack_access()) {
    __ reserved_stack_check();
  }

  if (do_polling() && C->is_method_compilation()) {
    MacroAssembler _masm(&cbuf);
    __ movq(rscratch1, Address(r15_thread, Thread::polling_page_offset()));
    __ relocate(relocInfo::poll_return_type);
    __ testl(rax, Address(rscratch1, 0));
  }
}

uint MachEpilogNode::size(PhaseRegAlloc* ra_) const
{
  return MachNode::size(ra_); // too many variables; just compute it
                              // the hard way
}

int MachEpilogNode::reloc() const
{
  return 2; // a large enough number
}

const Pipeline* MachEpilogNode::pipeline() const
{
  return MachNode::pipeline_class();
}

//=============================================================================

enum RC {
  rc_bad,
  rc_int,
  rc_float,
  rc_stack
};

static enum RC rc_class(OptoReg::Name reg)
{
  if( !OptoReg::is_valid(reg)  ) return rc_bad;

  if (OptoReg::is_stack(reg)) return rc_stack;

  VMReg r = OptoReg::as_VMReg(reg);

  if (r->is_Register()) return rc_int;

  assert(r->is_XMMRegister(), "must be");
  return rc_float;
}

// Next two methods are shared by 32- and 64-bit VM. They are defined in x86.ad.
static int vec_mov_helper(CodeBuffer *cbuf, bool do_size, int src_lo, int dst_lo,
                          int src_hi, int dst_hi, uint ireg, outputStream* st);

int vec_spill_helper(CodeBuffer *cbuf, bool do_size, bool is_load,
                     int stack_offset, int reg, uint ireg, outputStream* st);

static void vec_stack_to_stack_helper(CodeBuffer *cbuf, int src_offset,
                                      int dst_offset, uint ireg, outputStream* st) {
  if (cbuf) {
    MacroAssembler _masm(cbuf);
    switch (ireg) {
    case Op_VecS:
      __ movq(Address(rsp, -8), rax);
      __ movl(rax, Address(rsp, src_offset));
      __ movl(Address(rsp, dst_offset), rax);
      __ movq(rax, Address(rsp, -8));
      break;
    case Op_VecD:
      __ pushq(Address(rsp, src_offset));
      __ popq (Address(rsp, dst_offset));
      break;
    case Op_VecX:
      __ pushq(Address(rsp, src_offset));
      __ popq (Address(rsp, dst_offset));
      __ pushq(Address(rsp, src_offset+8));
      __ popq (Address(rsp, dst_offset+8));
      break;
    case Op_VecY:
      __ vmovdqu(Address(rsp, -32), xmm0);
      __ vmovdqu(xmm0, Address(rsp, src_offset));
      __ vmovdqu(Address(rsp, dst_offset), xmm0);
      __ vmovdqu(xmm0, Address(rsp, -32));
      break;
    case Op_VecZ:
      __ evmovdquq(Address(rsp, -64), xmm0, 2);
      __ evmovdquq(xmm0, Address(rsp, src_offset), 2);
      __ evmovdquq(Address(rsp, dst_offset), xmm0, 2);
      __ evmovdquq(xmm0, Address(rsp, -64), 2);
      break;
    default:
      ShouldNotReachHere();
    }
#ifndef PRODUCT
  } else {
    switch (ireg) {
    case Op_VecS:
      st->print("movq    [rsp - #8], rax\t# 32-bit mem-mem spill\n\t"
                "movl    rax, [rsp + #%d]\n\t"
                "movl    [rsp + #%d], rax\n\t"
                "movq    rax, [rsp - #8]",
                src_offset, dst_offset);
      break;
    case Op_VecD:
      st->print("pushq   [rsp + #%d]\t# 64-bit mem-mem spill\n\t"
                "popq    [rsp + #%d]",
                src_offset, dst_offset);
      break;
     case Op_VecX:
      st->print("pushq   [rsp + #%d]\t# 128-bit mem-mem spill\n\t"
                "popq    [rsp + #%d]\n\t"
                "pushq   [rsp + #%d]\n\t"
                "popq    [rsp + #%d]",
                src_offset, dst_offset, src_offset+8, dst_offset+8);
      break;
    case Op_VecY:
      st->print("vmovdqu [rsp - #32], xmm0\t# 256-bit mem-mem spill\n\t"
                "vmovdqu xmm0, [rsp + #%d]\n\t"
                "vmovdqu [rsp + #%d], xmm0\n\t"
                "vmovdqu xmm0, [rsp - #32]",
                src_offset, dst_offset);
      break;
    case Op_VecZ:
      st->print("vmovdqu [rsp - #64], xmm0\t# 512-bit mem-mem spill\n\t"
                "vmovdqu xmm0, [rsp + #%d]\n\t"
                "vmovdqu [rsp + #%d], xmm0\n\t"
                "vmovdqu xmm0, [rsp - #64]",
                src_offset, dst_offset);
      break;
    default:
      ShouldNotReachHere();
    }
#endif
  }
}

uint MachSpillCopyNode::implementation(CodeBuffer* cbuf,
                                       PhaseRegAlloc* ra_,
                                       bool do_size,
                                       outputStream* st) const {
  assert(cbuf != NULL || st  != NULL, "sanity");
  // Get registers to move
  OptoReg::Name src_second = ra_->get_reg_second(in(1));
  OptoReg::Name src_first = ra_->get_reg_first(in(1));
  OptoReg::Name dst_second = ra_->get_reg_second(this);
  OptoReg::Name dst_first = ra_->get_reg_first(this);

  enum RC src_second_rc = rc_class(src_second);
  enum RC src_first_rc = rc_class(src_first);
  enum RC dst_second_rc = rc_class(dst_second);
  enum RC dst_first_rc = rc_class(dst_first);

  assert(OptoReg::is_valid(src_first) && OptoReg::is_valid(dst_first),
         "must move at least 1 register" );

  if (src_first == dst_first && src_second == dst_second) {
    // Self copy, no move
    return 0;
  }
  if (bottom_type()->isa_vect() != NULL) {
    uint ireg = ideal_reg();
    assert((src_first_rc != rc_int && dst_first_rc != rc_int), "sanity");
    assert((ireg == Op_VecS || ireg == Op_VecD || ireg == Op_VecX || ireg == Op_VecY || ireg == Op_VecZ ), "sanity");
    if( src_first_rc == rc_stack && dst_first_rc == rc_stack ) {
      // mem -> mem
      int src_offset = ra_->reg2offset(src_first);
      int dst_offset = ra_->reg2offset(dst_first);
      vec_stack_to_stack_helper(cbuf, src_offset, dst_offset, ireg, st);
    } else if (src_first_rc == rc_float && dst_first_rc == rc_float ) {
      vec_mov_helper(cbuf, false, src_first, dst_first, src_second, dst_second, ireg, st);
    } else if (src_first_rc == rc_float && dst_first_rc == rc_stack ) {
      int stack_offset = ra_->reg2offset(dst_first);
      vec_spill_helper(cbuf, false, false, stack_offset, src_first, ireg, st);
    } else if (src_first_rc == rc_stack && dst_first_rc == rc_float ) {
      int stack_offset = ra_->reg2offset(src_first);
      vec_spill_helper(cbuf, false, true,  stack_offset, dst_first, ireg, st);
    } else {
      ShouldNotReachHere();
    }
    return 0;
  }
  if (src_first_rc == rc_stack) {
    // mem ->
    if (dst_first_rc == rc_stack) {
      // mem -> mem
      assert(src_second != dst_first, "overlap");
      if ((src_first & 1) == 0 && src_first + 1 == src_second &&
          (dst_first & 1) == 0 && dst_first + 1 == dst_second) {
        // 64-bit
        int src_offset = ra_->reg2offset(src_first);
        int dst_offset = ra_->reg2offset(dst_first);
        if (cbuf) {
          MacroAssembler _masm(cbuf);
          __ pushq(Address(rsp, src_offset));
          __ popq (Address(rsp, dst_offset));
#ifndef PRODUCT
        } else {
          st->print("pushq   [rsp + #%d]\t# 64-bit mem-mem spill\n\t"
                    "popq    [rsp + #%d]",
                     src_offset, dst_offset);
#endif
        }
      } else {
        // 32-bit
        assert(!((src_first & 1) == 0 && src_first + 1 == src_second), "no transform");
        assert(!((dst_first & 1) == 0 && dst_first + 1 == dst_second), "no transform");
        // No pushl/popl, so:
        int src_offset = ra_->reg2offset(src_first);
        int dst_offset = ra_->reg2offset(dst_first);
        if (cbuf) {
          MacroAssembler _masm(cbuf);
          __ movq(Address(rsp, -8), rax);
          __ movl(rax, Address(rsp, src_offset));
          __ movl(Address(rsp, dst_offset), rax);
          __ movq(rax, Address(rsp, -8));
#ifndef PRODUCT
        } else {
          st->print("movq    [rsp - #8], rax\t# 32-bit mem-mem spill\n\t"
                    "movl    rax, [rsp + #%d]\n\t"
                    "movl    [rsp + #%d], rax\n\t"
                    "movq    rax, [rsp - #8]",
                     src_offset, dst_offset);
#endif
        }
      }
      return 0;
    } else if (dst_first_rc == rc_int) {
      // mem -> gpr
      if ((src_first & 1) == 0 && src_first + 1 == src_second &&
          (dst_first & 1) == 0 && dst_first + 1 == dst_second) {
        // 64-bit
        int offset = ra_->reg2offset(src_first);
        if (cbuf) {
          MacroAssembler _masm(cbuf);
          __ movq(as_Register(Matcher::_regEncode[dst_first]), Address(rsp, offset));
#ifndef PRODUCT
        } else {
          st->print("movq    %s, [rsp + #%d]\t# spill",
                     Matcher::regName[dst_first],
                     offset);
#endif
        }
      } else {
        // 32-bit
        assert(!((src_first & 1) == 0 && src_first + 1 == src_second), "no transform");
        assert(!((dst_first & 1) == 0 && dst_first + 1 == dst_second), "no transform");
        int offset = ra_->reg2offset(src_first);
        if (cbuf) {
          MacroAssembler _masm(cbuf);
          __ movl(as_Register(Matcher::_regEncode[dst_first]), Address(rsp, offset));
#ifndef PRODUCT
        } else {
          st->print("movl    %s, [rsp + #%d]\t# spill",
                     Matcher::regName[dst_first],
                     offset);
#endif
        }
      }
      return 0;
    } else if (dst_first_rc == rc_float) {
      // mem-> xmm
      if ((src_first & 1) == 0 && src_first + 1 == src_second &&
          (dst_first & 1) == 0 && dst_first + 1 == dst_second) {
        // 64-bit
        int offset = ra_->reg2offset(src_first);
        if (cbuf) {
          MacroAssembler _masm(cbuf);
          __ movdbl( as_XMMRegister(Matcher::_regEncode[dst_first]), Address(rsp, offset));
#ifndef PRODUCT
        } else {
          st->print("%s  %s, [rsp + #%d]\t# spill",
                     UseXmmLoadAndClearUpper ? "movsd " : "movlpd",
                     Matcher::regName[dst_first],
                     offset);
#endif
        }
      } else {
        // 32-bit
        assert(!((src_first & 1) == 0 && src_first + 1 == src_second), "no transform");
        assert(!((dst_first & 1) == 0 && dst_first + 1 == dst_second), "no transform");
        int offset = ra_->reg2offset(src_first);
        if (cbuf) {
          MacroAssembler _masm(cbuf);
          __ movflt( as_XMMRegister(Matcher::_regEncode[dst_first]), Address(rsp, offset));
#ifndef PRODUCT
        } else {
          st->print("movss   %s, [rsp + #%d]\t# spill",
                     Matcher::regName[dst_first],
                     offset);
#endif
        }
      }
      return 0;
    }
  } else if (src_first_rc == rc_int) {
    // gpr ->
    if (dst_first_rc == rc_stack) {
      // gpr -> mem
      if ((src_first & 1) == 0 && src_first + 1 == src_second &&
          (dst_first & 1) == 0 && dst_first + 1 == dst_second) {
        // 64-bit
        int offset = ra_->reg2offset(dst_first);
        if (cbuf) {
          MacroAssembler _masm(cbuf);
          __ movq(Address(rsp, offset), as_Register(Matcher::_regEncode[src_first]));
#ifndef PRODUCT
        } else {
          st->print("movq    [rsp + #%d], %s\t# spill",
                     offset,
                     Matcher::regName[src_first]);
#endif
        }
      } else {
        // 32-bit
        assert(!((src_first & 1) == 0 && src_first + 1 == src_second), "no transform");
        assert(!((dst_first & 1) == 0 && dst_first + 1 == dst_second), "no transform");
        int offset = ra_->reg2offset(dst_first);
        if (cbuf) {
          MacroAssembler _masm(cbuf);
          __ movl(Address(rsp, offset), as_Register(Matcher::_regEncode[src_first]));
#ifndef PRODUCT
        } else {
          st->print("movl    [rsp + #%d], %s\t# spill",
                     offset,
                     Matcher::regName[src_first]);
#endif
        }
      }
      return 0;
    } else if (dst_first_rc == rc_int) {
      // gpr -> gpr
      if ((src_first & 1) == 0 && src_first + 1 == src_second &&
          (dst_first & 1) == 0 && dst_first + 1 == dst_second) {
        // 64-bit
        if (cbuf) {
          MacroAssembler _masm(cbuf);
          __ movq(as_Register(Matcher::_regEncode[dst_first]),
                  as_Register(Matcher::_regEncode[src_first]));
#ifndef PRODUCT
        } else {
          st->print("movq    %s, %s\t# spill",
                     Matcher::regName[dst_first],
                     Matcher::regName[src_first]);
#endif
        }
        return 0;
      } else {
        // 32-bit
        assert(!((src_first & 1) == 0 && src_first + 1 == src_second), "no transform");
        assert(!((dst_first & 1) == 0 && dst_first + 1 == dst_second), "no transform");
        if (cbuf) {
          MacroAssembler _masm(cbuf);
          __ movl(as_Register(Matcher::_regEncode[dst_first]),
                  as_Register(Matcher::_regEncode[src_first]));
#ifndef PRODUCT
        } else {
          st->print("movl    %s, %s\t# spill",
                     Matcher::regName[dst_first],
                     Matcher::regName[src_first]);
#endif
        }
        return 0;
      }
    } else if (dst_first_rc == rc_float) {
      // gpr -> xmm
      if ((src_first & 1) == 0 && src_first + 1 == src_second &&
          (dst_first & 1) == 0 && dst_first + 1 == dst_second) {
        // 64-bit
        if (cbuf) {
          MacroAssembler _masm(cbuf);
          __ movdq( as_XMMRegister(Matcher::_regEncode[dst_first]), as_Register(Matcher::_regEncode[src_first]));
#ifndef PRODUCT
        } else {
          st->print("movdq   %s, %s\t# spill",
                     Matcher::regName[dst_first],
                     Matcher::regName[src_first]);
#endif
        }
      } else {
        // 32-bit
        assert(!((src_first & 1) == 0 && src_first + 1 == src_second), "no transform");
        assert(!((dst_first & 1) == 0 && dst_first + 1 == dst_second), "no transform");
        if (cbuf) {
          MacroAssembler _masm(cbuf);
          __ movdl( as_XMMRegister(Matcher::_regEncode[dst_first]), as_Register(Matcher::_regEncode[src_first]));
#ifndef PRODUCT
        } else {
          st->print("movdl   %s, %s\t# spill",
                     Matcher::regName[dst_first],
                     Matcher::regName[src_first]);
#endif
        }
      }
      return 0;
    }
  } else if (src_first_rc == rc_float) {
    // xmm ->
    if (dst_first_rc == rc_stack) {
      // xmm -> mem
      if ((src_first & 1) == 0 && src_first + 1 == src_second &&
          (dst_first & 1) == 0 && dst_first + 1 == dst_second) {
        // 64-bit
        int offset = ra_->reg2offset(dst_first);
        if (cbuf) {
          MacroAssembler _masm(cbuf);
          __ movdbl( Address(rsp, offset), as_XMMRegister(Matcher::_regEncode[src_first]));
#ifndef PRODUCT
        } else {
          st->print("movsd   [rsp + #%d], %s\t# spill",
                     offset,
                     Matcher::regName[src_first]);
#endif
        }
      } else {
        // 32-bit
        assert(!((src_first & 1) == 0 && src_first + 1 == src_second), "no transform");
        assert(!((dst_first & 1) == 0 && dst_first + 1 == dst_second), "no transform");
        int offset = ra_->reg2offset(dst_first);
        if (cbuf) {
          MacroAssembler _masm(cbuf);
          __ movflt(Address(rsp, offset), as_XMMRegister(Matcher::_regEncode[src_first]));
#ifndef PRODUCT
        } else {
          st->print("movss   [rsp + #%d], %s\t# spill",
                     offset,
                     Matcher::regName[src_first]);
#endif
        }
      }
      return 0;
    } else if (dst_first_rc == rc_int) {
      // xmm -> gpr
      if ((src_first & 1) == 0 && src_first + 1 == src_second &&
          (dst_first & 1) == 0 && dst_first + 1 == dst_second) {
        // 64-bit
        if (cbuf) {
          MacroAssembler _masm(cbuf);
          __ movdq( as_Register(Matcher::_regEncode[dst_first]), as_XMMRegister(Matcher::_regEncode[src_first]));
#ifndef PRODUCT
        } else {
          st->print("movdq   %s, %s\t# spill",
                     Matcher::regName[dst_first],
                     Matcher::regName[src_first]);
#endif
        }
      } else {
        // 32-bit
        assert(!((src_first & 1) == 0 && src_first + 1 == src_second), "no transform");
        assert(!((dst_first & 1) == 0 && dst_first + 1 == dst_second), "no transform");
        if (cbuf) {
          MacroAssembler _masm(cbuf);
          __ movdl( as_Register(Matcher::_regEncode[dst_first]), as_XMMRegister(Matcher::_regEncode[src_first]));
#ifndef PRODUCT
        } else {
          st->print("movdl   %s, %s\t# spill",
                     Matcher::regName[dst_first],
                     Matcher::regName[src_first]);
#endif
        }
      }
      return 0;
    } else if (dst_first_rc == rc_float) {
      // xmm -> xmm
      if ((src_first & 1) == 0 && src_first + 1 == src_second &&
          (dst_first & 1) == 0 && dst_first + 1 == dst_second) {
        // 64-bit
        if (cbuf) {
          MacroAssembler _masm(cbuf);
          __ movdbl( as_XMMRegister(Matcher::_regEncode[dst_first]), as_XMMRegister(Matcher::_regEncode[src_first]));
#ifndef PRODUCT
        } else {
          st->print("%s  %s, %s\t# spill",
                     UseXmmRegToRegMoveAll ? "movapd" : "movsd ",
                     Matcher::regName[dst_first],
                     Matcher::regName[src_first]);
#endif
        }
      } else {
        // 32-bit
        assert(!((src_first & 1) == 0 && src_first + 1 == src_second), "no transform");
        assert(!((dst_first & 1) == 0 && dst_first + 1 == dst_second), "no transform");
        if (cbuf) {
          MacroAssembler _masm(cbuf);
          __ movflt( as_XMMRegister(Matcher::_regEncode[dst_first]), as_XMMRegister(Matcher::_regEncode[src_first]));
#ifndef PRODUCT
        } else {
          st->print("%s  %s, %s\t# spill",
                     UseXmmRegToRegMoveAll ? "movaps" : "movss ",
                     Matcher::regName[dst_first],
                     Matcher::regName[src_first]);
#endif
        }
      }
      return 0;
    }
  }

  assert(0," foo ");
  Unimplemented();
  return 0;
}

#ifndef PRODUCT
void MachSpillCopyNode::format(PhaseRegAlloc *ra_, outputStream* st) const {
  implementation(NULL, ra_, false, st);
}
#endif

void MachSpillCopyNode::emit(CodeBuffer &cbuf, PhaseRegAlloc *ra_) const {
  implementation(&cbuf, ra_, false, NULL);
}

uint MachSpillCopyNode::size(PhaseRegAlloc *ra_) const {
  return MachNode::size(ra_);
}

//=============================================================================
#ifndef PRODUCT
void BoxLockNode::format(PhaseRegAlloc* ra_, outputStream* st) const
{
  int offset = ra_->reg2offset(in_RegMask(0).find_first_elem());
  int reg = ra_->get_reg_first(this);
  st->print("leaq    %s, [rsp + #%d]\t# box lock",
            Matcher::regName[reg], offset);
}
#endif

void BoxLockNode::emit(CodeBuffer& cbuf, PhaseRegAlloc* ra_) const
{
  int offset = ra_->reg2offset(in_RegMask(0).find_first_elem());
  int reg = ra_->get_encode(this);
  if (offset >= 0x80) {
    emit_opcode(cbuf, reg < 8 ? Assembler::REX_W : Assembler::REX_WR);
    emit_opcode(cbuf, 0x8D); // LEA  reg,[SP+offset]
    emit_rm(cbuf, 0x2, reg & 7, 0x04);
    emit_rm(cbuf, 0x0, 0x04, RSP_enc);
    emit_d32(cbuf, offset);
  } else {
    emit_opcode(cbuf, reg < 8 ? Assembler::REX_W : Assembler::REX_WR);
    emit_opcode(cbuf, 0x8D); // LEA  reg,[SP+offset]
    emit_rm(cbuf, 0x1, reg & 7, 0x04);
    emit_rm(cbuf, 0x0, 0x04, RSP_enc);
    emit_d8(cbuf, offset);
  }
}

uint BoxLockNode::size(PhaseRegAlloc *ra_) const
{
  int offset = ra_->reg2offset(in_RegMask(0).find_first_elem());
  return (offset < 0x80) ? 5 : 8; // REX
}

//=============================================================================
#ifndef PRODUCT
void MachUEPNode::format(PhaseRegAlloc* ra_, outputStream* st) const
{
  if (UseCompressedClassPointers) {
    st->print_cr("movl    rscratch1, [j_rarg0 + oopDesc::klass_offset_in_bytes()]\t# compressed klass");
    st->print_cr("\tdecode_klass_not_null rscratch1, rscratch1");
    st->print_cr("\tcmpq    rax, rscratch1\t # Inline cache check");
  } else {
    st->print_cr("\tcmpq    rax, [j_rarg0 + oopDesc::klass_offset_in_bytes()]\t"
                 "# Inline cache check");
  }
  st->print_cr("\tjne     SharedRuntime::_ic_miss_stub");
  st->print_cr("\tnop\t# nops to align entry point");
}
#endif

void MachUEPNode::emit(CodeBuffer& cbuf, PhaseRegAlloc* ra_) const
{
  MacroAssembler masm(&cbuf);
  uint insts_size = cbuf.insts_size();
  if (UseCompressedClassPointers) {
    masm.load_klass(rscratch1, j_rarg0, rscratch2);
    masm.cmpptr(rax, rscratch1);
  } else {
    masm.cmpptr(rax, Address(j_rarg0, oopDesc::klass_offset_in_bytes()));
  }

  masm.jump_cc(Assembler::notEqual, RuntimeAddress(SharedRuntime::get_ic_miss_stub()));

  /* WARNING these NOPs are critical so that verified entry point is properly
     4 bytes aligned for patching by NativeJump::patch_verified_entry() */
  int nops_cnt = 4 - ((cbuf.insts_size() - insts_size) & 0x3);
  if (OptoBreakpoint) {
    // Leave space for int3
    nops_cnt -= 1;
  }
  nops_cnt &= 0x3; // Do not add nops if code is aligned.
  if (nops_cnt > 0)
    masm.nop(nops_cnt);
}

uint MachUEPNode::size(PhaseRegAlloc* ra_) const
{
  return MachNode::size(ra_); // too many variables; just compute it
                              // the hard way
}


//=============================================================================

<<<<<<< HEAD
const bool Matcher::supports_vector_calling_convention(void) {
  return true;
}

void Matcher::vector_calling_convention(VMRegPair *regs, uint num_bits, uint total_args_passed) {
  (void) SharedRuntime::vector_calling_convention(regs, num_bits, total_args_passed);
}

OptoRegPair Matcher::vector_return_value(uint ideal_reg) {
  int lo = XMM0_num;
  int hi = XMM0b_num;
  if (ideal_reg == Op_VecX) hi = XMM0d_num;
  else if (ideal_reg == Op_VecY) hi = XMM0h_num;
  else if (ideal_reg == Op_VecZ) hi = XMM0p_num;
  return OptoRegPair(hi, lo);
}

int Matcher::regnum_to_fpu_offset(int regnum)
{
  return regnum - 32; // The FP registers are in the second chunk
}

=======
>>>>>>> fb1b6534
// This is UltraSparc specific, true just means we have fast l2f conversion
const bool Matcher::convL2FSupported(void) {
  return true;
}

// Is this branch offset short enough that a short branch can be used?
//
// NOTE: If the platform does not provide any short branch variants, then
//       this method should return false for offset 0.
bool Matcher::is_short_branch_offset(int rule, int br_size, int offset) {
  // The passed offset is relative to address of the branch.
  // On 86 a branch displacement is calculated relative to address
  // of a next instruction.
  offset -= br_size;

  // the short version of jmpConUCF2 contains multiple branches,
  // making the reach slightly less
  if (rule == jmpConUCF2_rule)
    return (-126 <= offset && offset <= 125);
  return (-128 <= offset && offset <= 127);
}

const bool Matcher::isSimpleConstant64(jlong value) {
  // Will one (StoreL ConL) be cheaper than two (StoreI ConI)?.
  //return value == (int) value;  // Cf. storeImmL and immL32.

  // Probably always true, even if a temp register is required.
  return true;
}

// The ecx parameter to rep stosq for the ClearArray node is in words.
const bool Matcher::init_array_count_is_in_bytes = false;

// No additional cost for CMOVL.
const int Matcher::long_cmove_cost() { return 0; }

// No CMOVF/CMOVD with SSE2
const int Matcher::float_cmove_cost() { return ConditionalMoveLimit; }

// Does the CPU require late expand (see block.cpp for description of late expand)?
const bool Matcher::require_postalloc_expand = false;

// Do we need to mask the count passed to shift instructions or does
// the cpu only look at the lower 5/6 bits anyway?
const bool Matcher::need_masked_shift_count = false;

bool Matcher::narrow_oop_use_complex_address() {
  assert(UseCompressedOops, "only for compressed oops code");
  return (LogMinObjAlignmentInBytes <= 3);
}

bool Matcher::narrow_klass_use_complex_address() {
  assert(UseCompressedClassPointers, "only for compressed klass code");
  return (LogKlassAlignmentInBytes <= 3);
}

bool Matcher::const_oop_prefer_decode() {
  // Prefer ConN+DecodeN over ConP.
  return true;
}

bool Matcher::const_klass_prefer_decode() {
  // Prefer ConP over ConNKlass+DecodeNKlass.
  return true;
}

// Is it better to copy float constants, or load them directly from
// memory?  Intel can load a float constant from a direct address,
// requiring no extra registers.  Most RISCs will have to materialize
// an address into a register first, so they would do better to copy
// the constant from stack.
const bool Matcher::rematerialize_float_constants = true; // XXX

// If CPU can load and store mis-aligned doubles directly then no
// fixup is needed.  Else we split the double into 2 integer pieces
// and move it piece-by-piece.  Only happens when passing doubles into
// C code as the Java calling convention forces doubles to be aligned.
const bool Matcher::misaligned_doubles_ok = true;

// No-op on amd64
void Matcher::pd_implicit_null_fixup(MachNode *node, uint idx) {}

// Advertise here if the CPU requires explicit rounding operations to implement strictfp mode.
const bool Matcher::strict_fp_requires_explicit_rounding = false;

// Are floats conerted to double when stored to stack during deoptimization?
// On x64 it is stored without convertion so we can use normal access.
bool Matcher::float_in_double() { return false; }

// Do ints take an entire long register or just half?
const bool Matcher::int_in_long = true;

// Return whether or not this register is ever used as an argument.
// This function is used on startup to build the trampoline stubs in
// generateOptoStub.  Registers not mentioned will be killed by the VM
// call in the trampoline, and arguments in those registers not be
// available to the callee.
bool Matcher::can_be_java_arg(int reg)
{
  return
    reg ==  RDI_num || reg == RDI_H_num ||
    reg ==  RSI_num || reg == RSI_H_num ||
    reg ==  RDX_num || reg == RDX_H_num ||
    reg ==  RCX_num || reg == RCX_H_num ||
    reg ==   R8_num || reg ==  R8_H_num ||
    reg ==   R9_num || reg ==  R9_H_num ||
    reg ==  R12_num || reg == R12_H_num ||
    reg == XMM0_num || reg == XMM0b_num ||
    reg == XMM1_num || reg == XMM1b_num ||
    reg == XMM2_num || reg == XMM2b_num ||
    reg == XMM3_num || reg == XMM3b_num ||
    reg == XMM4_num || reg == XMM4b_num ||
    reg == XMM5_num || reg == XMM5b_num ||
    reg == XMM6_num || reg == XMM6b_num ||
    reg == XMM7_num || reg == XMM7b_num;
}

bool Matcher::is_spillable_arg(int reg)
{
  return can_be_java_arg(reg);
}

bool Matcher::use_asm_for_ldiv_by_con( jlong divisor ) {
  // In 64 bit mode a code which use multiply when
  // devisor is constant is faster than hardware
  // DIV instruction (it uses MulHiL).
  return false;
}

// Register for DIVI projection of divmodI
RegMask Matcher::divI_proj_mask() {
  return INT_RAX_REG_mask();
}

// Register for MODI projection of divmodI
RegMask Matcher::modI_proj_mask() {
  return INT_RDX_REG_mask();
}

// Register for DIVL projection of divmodL
RegMask Matcher::divL_proj_mask() {
  return LONG_RAX_REG_mask();
}

// Register for MODL projection of divmodL
RegMask Matcher::modL_proj_mask() {
  return LONG_RDX_REG_mask();
}

// Register for saving SP into on method handle invokes. Not used on x86_64.
const RegMask Matcher::method_handle_invoke_SP_save_mask() {
    return NO_REG_mask();
}

%}

//----------ENCODING BLOCK-----------------------------------------------------
// This block specifies the encoding classes used by the compiler to
// output byte streams.  Encoding classes are parameterized macros
// used by Machine Instruction Nodes in order to generate the bit
// encoding of the instruction.  Operands specify their base encoding
// interface with the interface keyword.  There are currently
// supported four interfaces, REG_INTER, CONST_INTER, MEMORY_INTER, &
// COND_INTER.  REG_INTER causes an operand to generate a function
// which returns its register number when queried.  CONST_INTER causes
// an operand to generate a function which returns the value of the
// constant when queried.  MEMORY_INTER causes an operand to generate
// four functions which return the Base Register, the Index Register,
// the Scale Value, and the Offset Value of the operand when queried.
// COND_INTER causes an operand to generate six functions which return
// the encoding code (ie - encoding bits for the instruction)
// associated with each basic boolean condition for a conditional
// instruction.
//
// Instructions specify two basic values for encoding.  Again, a
// function is available to check if the constant displacement is an
// oop. They use the ins_encode keyword to specify their encoding
// classes (which must be a sequence of enc_class names, and their
// parameters, specified in the encoding block), and they use the
// opcode keyword to specify, in order, their primary, secondary, and
// tertiary opcode.  Only the opcode sections which a particular
// instruction needs for encoding need to be specified.
encode %{
  // Build emit functions for each basic byte or larger field in the
  // intel encoding scheme (opcode, rm, sib, immediate), and call them
  // from C++ code in the enc_class source block.  Emit functions will
  // live in the main source block for now.  In future, we can
  // generalize this by adding a syntax that specifies the sizes of
  // fields in an order, so that the adlc can build the emit functions
  // automagically

  // Emit primary opcode
  enc_class OpcP
  %{
    emit_opcode(cbuf, $primary);
  %}

  // Emit secondary opcode
  enc_class OpcS
  %{
    emit_opcode(cbuf, $secondary);
  %}

  // Emit tertiary opcode
  enc_class OpcT
  %{
    emit_opcode(cbuf, $tertiary);
  %}

  // Emit opcode directly
  enc_class Opcode(immI d8)
  %{
    emit_opcode(cbuf, $d8$$constant);
  %}

  // Emit size prefix
  enc_class SizePrefix
  %{
    emit_opcode(cbuf, 0x66);
  %}

  enc_class reg(rRegI reg)
  %{
    emit_rm(cbuf, 0x3, 0, $reg$$reg & 7);
  %}

  enc_class reg_reg(rRegI dst, rRegI src)
  %{
    emit_rm(cbuf, 0x3, $dst$$reg & 7, $src$$reg & 7);
  %}

  enc_class opc_reg_reg(immI opcode, rRegI dst, rRegI src)
  %{
    emit_opcode(cbuf, $opcode$$constant);
    emit_rm(cbuf, 0x3, $dst$$reg & 7, $src$$reg & 7);
  %}

  enc_class cdql_enc(no_rax_rdx_RegI div)
  %{
    // Full implementation of Java idiv and irem; checks for
    // special case as described in JVM spec., p.243 & p.271.
    //
    //         normal case                           special case
    //
    // input : rax: dividend                         min_int
    //         reg: divisor                          -1
    //
    // output: rax: quotient  (= rax idiv reg)       min_int
    //         rdx: remainder (= rax irem reg)       0
    //
    //  Code sequnce:
    //
    //    0:   3d 00 00 00 80          cmp    $0x80000000,%eax
    //    5:   75 07/08                jne    e <normal>
    //    7:   33 d2                   xor    %edx,%edx
    //  [div >= 8 -> offset + 1]
    //  [REX_B]
    //    9:   83 f9 ff                cmp    $0xffffffffffffffff,$div
    //    c:   74 03/04                je     11 <done>
    // 000000000000000e <normal>:
    //    e:   99                      cltd
    //  [div >= 8 -> offset + 1]
    //  [REX_B]
    //    f:   f7 f9                   idiv   $div
    // 0000000000000011 <done>:

    // cmp    $0x80000000,%eax
    emit_opcode(cbuf, 0x3d);
    emit_d8(cbuf, 0x00);
    emit_d8(cbuf, 0x00);
    emit_d8(cbuf, 0x00);
    emit_d8(cbuf, 0x80);

    // jne    e <normal>
    emit_opcode(cbuf, 0x75);
    emit_d8(cbuf, $div$$reg < 8 ? 0x07 : 0x08);

    // xor    %edx,%edx
    emit_opcode(cbuf, 0x33);
    emit_d8(cbuf, 0xD2);

    // cmp    $0xffffffffffffffff,%ecx
    if ($div$$reg >= 8) {
      emit_opcode(cbuf, Assembler::REX_B);
    }
    emit_opcode(cbuf, 0x83);
    emit_rm(cbuf, 0x3, 0x7, $div$$reg & 7);
    emit_d8(cbuf, 0xFF);

    // je     11 <done>
    emit_opcode(cbuf, 0x74);
    emit_d8(cbuf, $div$$reg < 8 ? 0x03 : 0x04);

    // <normal>
    // cltd
    emit_opcode(cbuf, 0x99);

    // idivl (note: must be emitted by the user of this rule)
    // <done>
  %}

  enc_class cdqq_enc(no_rax_rdx_RegL div)
  %{
    // Full implementation of Java ldiv and lrem; checks for
    // special case as described in JVM spec., p.243 & p.271.
    //
    //         normal case                           special case
    //
    // input : rax: dividend                         min_long
    //         reg: divisor                          -1
    //
    // output: rax: quotient  (= rax idiv reg)       min_long
    //         rdx: remainder (= rax irem reg)       0
    //
    //  Code sequnce:
    //
    //    0:   48 ba 00 00 00 00 00    mov    $0x8000000000000000,%rdx
    //    7:   00 00 80
    //    a:   48 39 d0                cmp    %rdx,%rax
    //    d:   75 08                   jne    17 <normal>
    //    f:   33 d2                   xor    %edx,%edx
    //   11:   48 83 f9 ff             cmp    $0xffffffffffffffff,$div
    //   15:   74 05                   je     1c <done>
    // 0000000000000017 <normal>:
    //   17:   48 99                   cqto
    //   19:   48 f7 f9                idiv   $div
    // 000000000000001c <done>:

    // mov    $0x8000000000000000,%rdx
    emit_opcode(cbuf, Assembler::REX_W);
    emit_opcode(cbuf, 0xBA);
    emit_d8(cbuf, 0x00);
    emit_d8(cbuf, 0x00);
    emit_d8(cbuf, 0x00);
    emit_d8(cbuf, 0x00);
    emit_d8(cbuf, 0x00);
    emit_d8(cbuf, 0x00);
    emit_d8(cbuf, 0x00);
    emit_d8(cbuf, 0x80);

    // cmp    %rdx,%rax
    emit_opcode(cbuf, Assembler::REX_W);
    emit_opcode(cbuf, 0x39);
    emit_d8(cbuf, 0xD0);

    // jne    17 <normal>
    emit_opcode(cbuf, 0x75);
    emit_d8(cbuf, 0x08);

    // xor    %edx,%edx
    emit_opcode(cbuf, 0x33);
    emit_d8(cbuf, 0xD2);

    // cmp    $0xffffffffffffffff,$div
    emit_opcode(cbuf, $div$$reg < 8 ? Assembler::REX_W : Assembler::REX_WB);
    emit_opcode(cbuf, 0x83);
    emit_rm(cbuf, 0x3, 0x7, $div$$reg & 7);
    emit_d8(cbuf, 0xFF);

    // je     1e <done>
    emit_opcode(cbuf, 0x74);
    emit_d8(cbuf, 0x05);

    // <normal>
    // cqto
    emit_opcode(cbuf, Assembler::REX_W);
    emit_opcode(cbuf, 0x99);

    // idivq (note: must be emitted by the user of this rule)
    // <done>
  %}

  // Opcde enc_class for 8/32 bit immediate instructions with sign-extension
  enc_class OpcSE(immI imm)
  %{
    // Emit primary opcode and set sign-extend bit
    // Check for 8-bit immediate, and set sign extend bit in opcode
    if (-0x80 <= $imm$$constant && $imm$$constant < 0x80) {
      emit_opcode(cbuf, $primary | 0x02);
    } else {
      // 32-bit immediate
      emit_opcode(cbuf, $primary);
    }
  %}

  enc_class OpcSErm(rRegI dst, immI imm)
  %{
    // OpcSEr/m
    int dstenc = $dst$$reg;
    if (dstenc >= 8) {
      emit_opcode(cbuf, Assembler::REX_B);
      dstenc -= 8;
    }
    // Emit primary opcode and set sign-extend bit
    // Check for 8-bit immediate, and set sign extend bit in opcode
    if (-0x80 <= $imm$$constant && $imm$$constant < 0x80) {
      emit_opcode(cbuf, $primary | 0x02);
    } else {
      // 32-bit immediate
      emit_opcode(cbuf, $primary);
    }
    // Emit r/m byte with secondary opcode, after primary opcode.
    emit_rm(cbuf, 0x3, $secondary, dstenc);
  %}

  enc_class OpcSErm_wide(rRegL dst, immI imm)
  %{
    // OpcSEr/m
    int dstenc = $dst$$reg;
    if (dstenc < 8) {
      emit_opcode(cbuf, Assembler::REX_W);
    } else {
      emit_opcode(cbuf, Assembler::REX_WB);
      dstenc -= 8;
    }
    // Emit primary opcode and set sign-extend bit
    // Check for 8-bit immediate, and set sign extend bit in opcode
    if (-0x80 <= $imm$$constant && $imm$$constant < 0x80) {
      emit_opcode(cbuf, $primary | 0x02);
    } else {
      // 32-bit immediate
      emit_opcode(cbuf, $primary);
    }
    // Emit r/m byte with secondary opcode, after primary opcode.
    emit_rm(cbuf, 0x3, $secondary, dstenc);
  %}

  enc_class Con8or32(immI imm)
  %{
    // Check for 8-bit immediate, and set sign extend bit in opcode
    if (-0x80 <= $imm$$constant && $imm$$constant < 0x80) {
      $$$emit8$imm$$constant;
    } else {
      // 32-bit immediate
      $$$emit32$imm$$constant;
    }
  %}

  enc_class opc2_reg(rRegI dst)
  %{
    // BSWAP
    emit_cc(cbuf, $secondary, $dst$$reg);
  %}

  enc_class opc3_reg(rRegI dst)
  %{
    // BSWAP
    emit_cc(cbuf, $tertiary, $dst$$reg);
  %}

  enc_class reg_opc(rRegI div)
  %{
    // INC, DEC, IDIV, IMOD, JMP indirect, ...
    emit_rm(cbuf, 0x3, $secondary, $div$$reg & 7);
  %}

  enc_class enc_cmov(cmpOp cop)
  %{
    // CMOV
    $$$emit8$primary;
    emit_cc(cbuf, $secondary, $cop$$cmpcode);
  %}

  enc_class enc_PartialSubtypeCheck()
  %{
    Register Rrdi = as_Register(RDI_enc); // result register
    Register Rrax = as_Register(RAX_enc); // super class
    Register Rrcx = as_Register(RCX_enc); // killed
    Register Rrsi = as_Register(RSI_enc); // sub class
    Label miss;
    const bool set_cond_codes = true;

    MacroAssembler _masm(&cbuf);
    __ check_klass_subtype_slow_path(Rrsi, Rrax, Rrcx, Rrdi,
                                     NULL, &miss,
                                     /*set_cond_codes:*/ true);
    if ($primary) {
      __ xorptr(Rrdi, Rrdi);
    }
    __ bind(miss);
  %}

  enc_class clear_avx %{
    debug_only(int off0 = cbuf.insts_size());
    if (generate_vzeroupper(Compile::current())) {
      // Clear upper bits of YMM registers to avoid AVX <-> SSE transition penalty
      // Clear upper bits of YMM registers when current compiled code uses
      // wide vectors to avoid AVX <-> SSE transition penalty during call.
      MacroAssembler _masm(&cbuf);
      __ vzeroupper();
    }
    debug_only(int off1 = cbuf.insts_size());
    assert(off1 - off0 == clear_avx_size(), "correct size prediction");
  %}

  enc_class Java_To_Runtime(method meth) %{
    // No relocation needed
    MacroAssembler _masm(&cbuf);
    __ mov64(r10, (int64_t) $meth$$method);
    __ call(r10);
  %}

  enc_class Java_To_Interpreter(method meth)
  %{
    // CALL Java_To_Interpreter
    // This is the instruction starting address for relocation info.
    cbuf.set_insts_mark();
    $$$emit8$primary;
    // CALL directly to the runtime
    emit_d32_reloc(cbuf,
                   (int) ($meth$$method - ((intptr_t) cbuf.insts_end()) - 4),
                   runtime_call_Relocation::spec(),
                   RELOC_DISP32);
  %}

  enc_class Java_Static_Call(method meth)
  %{
    // JAVA STATIC CALL
    // CALL to fixup routine.  Fixup routine uses ScopeDesc info to
    // determine who we intended to call.
    cbuf.set_insts_mark();
    $$$emit8$primary;

    if (!_method) {
      emit_d32_reloc(cbuf, (int) ($meth$$method - ((intptr_t) cbuf.insts_end()) - 4),
                     runtime_call_Relocation::spec(),
                     RELOC_DISP32);
    } else {
      int method_index = resolved_method_index(cbuf);
      RelocationHolder rspec = _optimized_virtual ? opt_virtual_call_Relocation::spec(method_index)
                                                  : static_call_Relocation::spec(method_index);
      emit_d32_reloc(cbuf, (int) ($meth$$method - ((intptr_t) cbuf.insts_end()) - 4),
                     rspec, RELOC_DISP32);
      // Emit stubs for static call.
      address mark = cbuf.insts_mark();
      address stub = CompiledStaticCall::emit_to_interp_stub(cbuf, mark);
      if (stub == NULL) {
        ciEnv::current()->record_failure("CodeCache is full");
        return;
      }
#if INCLUDE_AOT
      CompiledStaticCall::emit_to_aot_stub(cbuf, mark);
#endif
    }
  %}

  enc_class Java_Dynamic_Call(method meth) %{
    MacroAssembler _masm(&cbuf);
    __ ic_call((address)$meth$$method, resolved_method_index(cbuf));
  %}

  enc_class Java_Compiled_Call(method meth)
  %{
    // JAVA COMPILED CALL
    int disp = in_bytes(Method:: from_compiled_offset());

    // XXX XXX offset is 128 is 1.5 NON-PRODUCT !!!
    // assert(-0x80 <= disp && disp < 0x80, "compiled_code_offset isn't small");

    // callq *disp(%rax)
    cbuf.set_insts_mark();
    $$$emit8$primary;
    if (disp < 0x80) {
      emit_rm(cbuf, 0x01, $secondary, RAX_enc); // R/M byte
      emit_d8(cbuf, disp); // Displacement
    } else {
      emit_rm(cbuf, 0x02, $secondary, RAX_enc); // R/M byte
      emit_d32(cbuf, disp); // Displacement
    }
  %}

  enc_class reg_opc_imm(rRegI dst, immI8 shift)
  %{
    // SAL, SAR, SHR
    int dstenc = $dst$$reg;
    if (dstenc >= 8) {
      emit_opcode(cbuf, Assembler::REX_B);
      dstenc -= 8;
    }
    $$$emit8$primary;
    emit_rm(cbuf, 0x3, $secondary, dstenc);
    $$$emit8$shift$$constant;
  %}

  enc_class reg_opc_imm_wide(rRegL dst, immI8 shift)
  %{
    // SAL, SAR, SHR
    int dstenc = $dst$$reg;
    if (dstenc < 8) {
      emit_opcode(cbuf, Assembler::REX_W);
    } else {
      emit_opcode(cbuf, Assembler::REX_WB);
      dstenc -= 8;
    }
    $$$emit8$primary;
    emit_rm(cbuf, 0x3, $secondary, dstenc);
    $$$emit8$shift$$constant;
  %}

  enc_class load_immI(rRegI dst, immI src)
  %{
    int dstenc = $dst$$reg;
    if (dstenc >= 8) {
      emit_opcode(cbuf, Assembler::REX_B);
      dstenc -= 8;
    }
    emit_opcode(cbuf, 0xB8 | dstenc);
    $$$emit32$src$$constant;
  %}

  enc_class load_immL(rRegL dst, immL src)
  %{
    int dstenc = $dst$$reg;
    if (dstenc < 8) {
      emit_opcode(cbuf, Assembler::REX_W);
    } else {
      emit_opcode(cbuf, Assembler::REX_WB);
      dstenc -= 8;
    }
    emit_opcode(cbuf, 0xB8 | dstenc);
    emit_d64(cbuf, $src$$constant);
  %}

  enc_class load_immUL32(rRegL dst, immUL32 src)
  %{
    // same as load_immI, but this time we care about zeroes in the high word
    int dstenc = $dst$$reg;
    if (dstenc >= 8) {
      emit_opcode(cbuf, Assembler::REX_B);
      dstenc -= 8;
    }
    emit_opcode(cbuf, 0xB8 | dstenc);
    $$$emit32$src$$constant;
  %}

  enc_class load_immL32(rRegL dst, immL32 src)
  %{
    int dstenc = $dst$$reg;
    if (dstenc < 8) {
      emit_opcode(cbuf, Assembler::REX_W);
    } else {
      emit_opcode(cbuf, Assembler::REX_WB);
      dstenc -= 8;
    }
    emit_opcode(cbuf, 0xC7);
    emit_rm(cbuf, 0x03, 0x00, dstenc);
    $$$emit32$src$$constant;
  %}

  enc_class load_immP31(rRegP dst, immP32 src)
  %{
    // same as load_immI, but this time we care about zeroes in the high word
    int dstenc = $dst$$reg;
    if (dstenc >= 8) {
      emit_opcode(cbuf, Assembler::REX_B);
      dstenc -= 8;
    }
    emit_opcode(cbuf, 0xB8 | dstenc);
    $$$emit32$src$$constant;
  %}

  enc_class load_immP(rRegP dst, immP src)
  %{
    int dstenc = $dst$$reg;
    if (dstenc < 8) {
      emit_opcode(cbuf, Assembler::REX_W);
    } else {
      emit_opcode(cbuf, Assembler::REX_WB);
      dstenc -= 8;
    }
    emit_opcode(cbuf, 0xB8 | dstenc);
    // This next line should be generated from ADLC
    if ($src->constant_reloc() != relocInfo::none) {
      emit_d64_reloc(cbuf, $src$$constant, $src->constant_reloc(), RELOC_IMM64);
    } else {
      emit_d64(cbuf, $src$$constant);
    }
  %}

  enc_class Con32(immI src)
  %{
    // Output immediate
    $$$emit32$src$$constant;
  %}

  enc_class Con32F_as_bits(immF src)
  %{
    // Output Float immediate bits
    jfloat jf = $src$$constant;
    jint jf_as_bits = jint_cast(jf);
    emit_d32(cbuf, jf_as_bits);
  %}

  enc_class Con16(immI src)
  %{
    // Output immediate
    $$$emit16$src$$constant;
  %}

  // How is this different from Con32??? XXX
  enc_class Con_d32(immI src)
  %{
    emit_d32(cbuf,$src$$constant);
  %}

  enc_class conmemref (rRegP t1) %{    // Con32(storeImmI)
    // Output immediate memory reference
    emit_rm(cbuf, 0x00, $t1$$reg, 0x05 );
    emit_d32(cbuf, 0x00);
  %}

  enc_class lock_prefix()
  %{
    emit_opcode(cbuf, 0xF0); // lock
  %}

  enc_class REX_mem(memory mem)
  %{
    if ($mem$$base >= 8) {
      if ($mem$$index < 8) {
        emit_opcode(cbuf, Assembler::REX_B);
      } else {
        emit_opcode(cbuf, Assembler::REX_XB);
      }
    } else {
      if ($mem$$index >= 8) {
        emit_opcode(cbuf, Assembler::REX_X);
      }
    }
  %}

  enc_class REX_mem_wide(memory mem)
  %{
    if ($mem$$base >= 8) {
      if ($mem$$index < 8) {
        emit_opcode(cbuf, Assembler::REX_WB);
      } else {
        emit_opcode(cbuf, Assembler::REX_WXB);
      }
    } else {
      if ($mem$$index < 8) {
        emit_opcode(cbuf, Assembler::REX_W);
      } else {
        emit_opcode(cbuf, Assembler::REX_WX);
      }
    }
  %}

  // for byte regs
  enc_class REX_breg(rRegI reg)
  %{
    if ($reg$$reg >= 4) {
      emit_opcode(cbuf, $reg$$reg < 8 ? Assembler::REX : Assembler::REX_B);
    }
  %}

  // for byte regs
  enc_class REX_reg_breg(rRegI dst, rRegI src)
  %{
    if ($dst$$reg < 8) {
      if ($src$$reg >= 4) {
        emit_opcode(cbuf, $src$$reg < 8 ? Assembler::REX : Assembler::REX_B);
      }
    } else {
      if ($src$$reg < 8) {
        emit_opcode(cbuf, Assembler::REX_R);
      } else {
        emit_opcode(cbuf, Assembler::REX_RB);
      }
    }
  %}

  // for byte regs
  enc_class REX_breg_mem(rRegI reg, memory mem)
  %{
    if ($reg$$reg < 8) {
      if ($mem$$base < 8) {
        if ($mem$$index >= 8) {
          emit_opcode(cbuf, Assembler::REX_X);
        } else if ($reg$$reg >= 4) {
          emit_opcode(cbuf, Assembler::REX);
        }
      } else {
        if ($mem$$index < 8) {
          emit_opcode(cbuf, Assembler::REX_B);
        } else {
          emit_opcode(cbuf, Assembler::REX_XB);
        }
      }
    } else {
      if ($mem$$base < 8) {
        if ($mem$$index < 8) {
          emit_opcode(cbuf, Assembler::REX_R);
        } else {
          emit_opcode(cbuf, Assembler::REX_RX);
        }
      } else {
        if ($mem$$index < 8) {
          emit_opcode(cbuf, Assembler::REX_RB);
        } else {
          emit_opcode(cbuf, Assembler::REX_RXB);
        }
      }
    }
  %}

  enc_class REX_reg(rRegI reg)
  %{
    if ($reg$$reg >= 8) {
      emit_opcode(cbuf, Assembler::REX_B);
    }
  %}

  enc_class REX_reg_wide(rRegI reg)
  %{
    if ($reg$$reg < 8) {
      emit_opcode(cbuf, Assembler::REX_W);
    } else {
      emit_opcode(cbuf, Assembler::REX_WB);
    }
  %}

  enc_class REX_reg_reg(rRegI dst, rRegI src)
  %{
    if ($dst$$reg < 8) {
      if ($src$$reg >= 8) {
        emit_opcode(cbuf, Assembler::REX_B);
      }
    } else {
      if ($src$$reg < 8) {
        emit_opcode(cbuf, Assembler::REX_R);
      } else {
        emit_opcode(cbuf, Assembler::REX_RB);
      }
    }
  %}

  enc_class REX_reg_reg_wide(rRegI dst, rRegI src)
  %{
    if ($dst$$reg < 8) {
      if ($src$$reg < 8) {
        emit_opcode(cbuf, Assembler::REX_W);
      } else {
        emit_opcode(cbuf, Assembler::REX_WB);
      }
    } else {
      if ($src$$reg < 8) {
        emit_opcode(cbuf, Assembler::REX_WR);
      } else {
        emit_opcode(cbuf, Assembler::REX_WRB);
      }
    }
  %}

  enc_class REX_reg_mem(rRegI reg, memory mem)
  %{
    if ($reg$$reg < 8) {
      if ($mem$$base < 8) {
        if ($mem$$index >= 8) {
          emit_opcode(cbuf, Assembler::REX_X);
        }
      } else {
        if ($mem$$index < 8) {
          emit_opcode(cbuf, Assembler::REX_B);
        } else {
          emit_opcode(cbuf, Assembler::REX_XB);
        }
      }
    } else {
      if ($mem$$base < 8) {
        if ($mem$$index < 8) {
          emit_opcode(cbuf, Assembler::REX_R);
        } else {
          emit_opcode(cbuf, Assembler::REX_RX);
        }
      } else {
        if ($mem$$index < 8) {
          emit_opcode(cbuf, Assembler::REX_RB);
        } else {
          emit_opcode(cbuf, Assembler::REX_RXB);
        }
      }
    }
  %}

  enc_class REX_reg_mem_wide(rRegL reg, memory mem)
  %{
    if ($reg$$reg < 8) {
      if ($mem$$base < 8) {
        if ($mem$$index < 8) {
          emit_opcode(cbuf, Assembler::REX_W);
        } else {
          emit_opcode(cbuf, Assembler::REX_WX);
        }
      } else {
        if ($mem$$index < 8) {
          emit_opcode(cbuf, Assembler::REX_WB);
        } else {
          emit_opcode(cbuf, Assembler::REX_WXB);
        }
      }
    } else {
      if ($mem$$base < 8) {
        if ($mem$$index < 8) {
          emit_opcode(cbuf, Assembler::REX_WR);
        } else {
          emit_opcode(cbuf, Assembler::REX_WRX);
        }
      } else {
        if ($mem$$index < 8) {
          emit_opcode(cbuf, Assembler::REX_WRB);
        } else {
          emit_opcode(cbuf, Assembler::REX_WRXB);
        }
      }
    }
  %}

  enc_class reg_mem(rRegI ereg, memory mem)
  %{
    // High registers handle in encode_RegMem
    int reg = $ereg$$reg;
    int base = $mem$$base;
    int index = $mem$$index;
    int scale = $mem$$scale;
    int disp = $mem$$disp;
    relocInfo::relocType disp_reloc = $mem->disp_reloc();

    encode_RegMem(cbuf, reg, base, index, scale, disp, disp_reloc);
  %}

  enc_class RM_opc_mem(immI rm_opcode, memory mem)
  %{
    int rm_byte_opcode = $rm_opcode$$constant;

    // High registers handle in encode_RegMem
    int base = $mem$$base;
    int index = $mem$$index;
    int scale = $mem$$scale;
    int displace = $mem$$disp;

    relocInfo::relocType disp_reloc = $mem->disp_reloc();       // disp-as-oop when
                                            // working with static
                                            // globals
    encode_RegMem(cbuf, rm_byte_opcode, base, index, scale, displace,
                  disp_reloc);
  %}

  enc_class reg_lea(rRegI dst, rRegI src0, immI src1)
  %{
    int reg_encoding = $dst$$reg;
    int base         = $src0$$reg;      // 0xFFFFFFFF indicates no base
    int index        = 0x04;            // 0x04 indicates no index
    int scale        = 0x00;            // 0x00 indicates no scale
    int displace     = $src1$$constant; // 0x00 indicates no displacement
    relocInfo::relocType disp_reloc = relocInfo::none;
    encode_RegMem(cbuf, reg_encoding, base, index, scale, displace,
                  disp_reloc);
  %}

  enc_class neg_reg(rRegI dst)
  %{
    int dstenc = $dst$$reg;
    if (dstenc >= 8) {
      emit_opcode(cbuf, Assembler::REX_B);
      dstenc -= 8;
    }
    // NEG $dst
    emit_opcode(cbuf, 0xF7);
    emit_rm(cbuf, 0x3, 0x03, dstenc);
  %}

  enc_class neg_reg_wide(rRegI dst)
  %{
    int dstenc = $dst$$reg;
    if (dstenc < 8) {
      emit_opcode(cbuf, Assembler::REX_W);
    } else {
      emit_opcode(cbuf, Assembler::REX_WB);
      dstenc -= 8;
    }
    // NEG $dst
    emit_opcode(cbuf, 0xF7);
    emit_rm(cbuf, 0x3, 0x03, dstenc);
  %}

  enc_class setLT_reg(rRegI dst)
  %{
    int dstenc = $dst$$reg;
    if (dstenc >= 8) {
      emit_opcode(cbuf, Assembler::REX_B);
      dstenc -= 8;
    } else if (dstenc >= 4) {
      emit_opcode(cbuf, Assembler::REX);
    }
    // SETLT $dst
    emit_opcode(cbuf, 0x0F);
    emit_opcode(cbuf, 0x9C);
    emit_rm(cbuf, 0x3, 0x0, dstenc);
  %}

  enc_class setNZ_reg(rRegI dst)
  %{
    int dstenc = $dst$$reg;
    if (dstenc >= 8) {
      emit_opcode(cbuf, Assembler::REX_B);
      dstenc -= 8;
    } else if (dstenc >= 4) {
      emit_opcode(cbuf, Assembler::REX);
    }
    // SETNZ $dst
    emit_opcode(cbuf, 0x0F);
    emit_opcode(cbuf, 0x95);
    emit_rm(cbuf, 0x3, 0x0, dstenc);
  %}


  // Compare the lonogs and set -1, 0, or 1 into dst
  enc_class cmpl3_flag(rRegL src1, rRegL src2, rRegI dst)
  %{
    int src1enc = $src1$$reg;
    int src2enc = $src2$$reg;
    int dstenc = $dst$$reg;

    // cmpq $src1, $src2
    if (src1enc < 8) {
      if (src2enc < 8) {
        emit_opcode(cbuf, Assembler::REX_W);
      } else {
        emit_opcode(cbuf, Assembler::REX_WB);
      }
    } else {
      if (src2enc < 8) {
        emit_opcode(cbuf, Assembler::REX_WR);
      } else {
        emit_opcode(cbuf, Assembler::REX_WRB);
      }
    }
    emit_opcode(cbuf, 0x3B);
    emit_rm(cbuf, 0x3, src1enc & 7, src2enc & 7);

    // movl $dst, -1
    if (dstenc >= 8) {
      emit_opcode(cbuf, Assembler::REX_B);
    }
    emit_opcode(cbuf, 0xB8 | (dstenc & 7));
    emit_d32(cbuf, -1);

    // jl,s done
    emit_opcode(cbuf, 0x7C);
    emit_d8(cbuf, dstenc < 4 ? 0x06 : 0x08);

    // setne $dst
    if (dstenc >= 4) {
      emit_opcode(cbuf, dstenc < 8 ? Assembler::REX : Assembler::REX_B);
    }
    emit_opcode(cbuf, 0x0F);
    emit_opcode(cbuf, 0x95);
    emit_opcode(cbuf, 0xC0 | (dstenc & 7));

    // movzbl $dst, $dst
    if (dstenc >= 4) {
      emit_opcode(cbuf, dstenc < 8 ? Assembler::REX : Assembler::REX_RB);
    }
    emit_opcode(cbuf, 0x0F);
    emit_opcode(cbuf, 0xB6);
    emit_rm(cbuf, 0x3, dstenc & 7, dstenc & 7);
  %}

  enc_class Push_ResultXD(regD dst) %{
    MacroAssembler _masm(&cbuf);
    __ fstp_d(Address(rsp, 0));
    __ movdbl($dst$$XMMRegister, Address(rsp, 0));
    __ addptr(rsp, 8);
  %}

  enc_class Push_SrcXD(regD src) %{
    MacroAssembler _masm(&cbuf);
    __ subptr(rsp, 8);
    __ movdbl(Address(rsp, 0), $src$$XMMRegister);
    __ fld_d(Address(rsp, 0));
  %}


  enc_class enc_rethrow()
  %{
    cbuf.set_insts_mark();
    emit_opcode(cbuf, 0xE9); // jmp entry
    emit_d32_reloc(cbuf,
                   (int) (OptoRuntime::rethrow_stub() - cbuf.insts_end() - 4),
                   runtime_call_Relocation::spec(),
                   RELOC_DISP32);
  %}

%}



//----------FRAME--------------------------------------------------------------
// Definition of frame structure and management information.
//
//  S T A C K   L A Y O U T    Allocators stack-slot number
//                             |   (to get allocators register number
//  G  Owned by    |        |  v    add OptoReg::stack0())
//  r   CALLER     |        |
//  o     |        +--------+      pad to even-align allocators stack-slot
//  w     V        |  pad0  |        numbers; owned by CALLER
//  t   -----------+--------+----> Matcher::_in_arg_limit, unaligned
//  h     ^        |   in   |  5
//        |        |  args  |  4   Holes in incoming args owned by SELF
//  |     |        |        |  3
//  |     |        +--------+
//  V     |        | old out|      Empty on Intel, window on Sparc
//        |    old |preserve|      Must be even aligned.
//        |     SP-+--------+----> Matcher::_old_SP, even aligned
//        |        |   in   |  3   area for Intel ret address
//     Owned by    |preserve|      Empty on Sparc.
//       SELF      +--------+
//        |        |  pad2  |  2   pad to align old SP
//        |        +--------+  1
//        |        | locks  |  0
//        |        +--------+----> OptoReg::stack0(), even aligned
//        |        |  pad1  | 11   pad to align new SP
//        |        +--------+
//        |        |        | 10
//        |        | spills |  9   spills
//        V        |        |  8   (pad0 slot for callee)
//      -----------+--------+----> Matcher::_out_arg_limit, unaligned
//        ^        |  out   |  7
//        |        |  args  |  6   Holes in outgoing args owned by CALLEE
//     Owned by    +--------+
//      CALLEE     | new out|  6   Empty on Intel, window on Sparc
//        |    new |preserve|      Must be even-aligned.
//        |     SP-+--------+----> Matcher::_new_SP, even aligned
//        |        |        |
//
// Note 1: Only region 8-11 is determined by the allocator.  Region 0-5 is
//         known from SELF's arguments and the Java calling convention.
//         Region 6-7 is determined per call site.
// Note 2: If the calling convention leaves holes in the incoming argument
//         area, those holes are owned by SELF.  Holes in the outgoing area
//         are owned by the CALLEE.  Holes should not be nessecary in the
//         incoming area, as the Java calling convention is completely under
//         the control of the AD file.  Doubles can be sorted and packed to
//         avoid holes.  Holes in the outgoing arguments may be nessecary for
//         varargs C calling conventions.
// Note 3: Region 0-3 is even aligned, with pad2 as needed.  Region 3-5 is
//         even aligned with pad0 as needed.
//         Region 6 is even aligned.  Region 6-7 is NOT even aligned;
//         region 6-11 is even aligned; it may be padded out more so that
//         the region from SP to FP meets the minimum stack alignment.
// Note 4: For I2C adapters, the incoming FP may not meet the minimum stack
//         alignment.  Region 11, pad1, may be dynamically extended so that
//         SP meets the minimum alignment.

frame
%{
  // These three registers define part of the calling convention
  // between compiled code and the interpreter.
  inline_cache_reg(RAX);                // Inline Cache Register
  interpreter_method_reg(RBX);          // Method Register when
                                        // calling interpreter

  // Optional: name the operand used by cisc-spilling to access
  // [stack_pointer + offset]
  cisc_spilling_operand_name(indOffset32);

  // Number of stack slots consumed by locking an object
  sync_stack_slots(2);

  // Compiled code's Frame Pointer
  frame_pointer(RSP);

  // Interpreter stores its frame pointer in a register which is
  // stored to the stack by I2CAdaptors.
  // I2CAdaptors convert from interpreted java to compiled java.
  interpreter_frame_pointer(RBP);

  // Stack alignment requirement
  stack_alignment(StackAlignmentInBytes); // Alignment size in bytes (128-bit -> 16 bytes)

  // Number of stack slots between incoming argument block and the start of
  // a new frame.  The PROLOG must add this many slots to the stack.  The
  // EPILOG must remove this many slots.  amd64 needs two slots for
  // return address.
  in_preserve_stack_slots(4 + 2 * VerifyStackAtCalls);

  // Number of outgoing stack slots killed above the out_preserve_stack_slots
  // for calls to C.  Supports the var-args backing area for register parms.
  varargs_C_out_slots_killed(frame::arg_reg_save_area_bytes/BytesPerInt);

  // The after-PROLOG location of the return address.  Location of
  // return address specifies a type (REG or STACK) and a number
  // representing the register number (i.e. - use a register name) or
  // stack slot.
  // Ret Addr is on stack in slot 0 if no locks or verification or alignment.
  // Otherwise, it is above the locks and verification slot and alignment word
  return_addr(STACK - 2 +
              align_up((Compile::current()->in_preserve_stack_slots() +
                        Compile::current()->fixed_slots()),
                       stack_alignment_in_slots()));

  // Body of function which returns an integer array locating
  // arguments either in registers or in stack slots.  Passed an array
  // of ideal registers called "sig" and a "length" count.  Stack-slot
  // offsets are based on outgoing arguments, i.e. a CALLER setting up
  // arguments for a CALLEE.  Incoming stack arguments are
  // automatically biased by the preserve_stack_slots field above.

  calling_convention
  %{
    // No difference between ingoing/outgoing just pass false
    SharedRuntime::java_calling_convention(sig_bt, regs, length, false);
  %}

  c_calling_convention
  %{
    // This is obviously always outgoing
    (void) SharedRuntime::c_calling_convention(sig_bt, regs, /*regs2=*/NULL, length);
  %}

  // Location of compiled Java return values.  Same as C for now.
  return_value
  %{
    assert(ideal_reg >= Op_RegI && ideal_reg <= Op_RegL,
           "only return normal values");

    static const int lo[Op_RegL + 1] = {
      0,
      0,
      RAX_num,  // Op_RegN
      RAX_num,  // Op_RegI
      RAX_num,  // Op_RegP
      XMM0_num, // Op_RegF
      XMM0_num, // Op_RegD
      RAX_num   // Op_RegL
    };
    static const int hi[Op_RegL + 1] = {
      0,
      0,
      OptoReg::Bad, // Op_RegN
      OptoReg::Bad, // Op_RegI
      RAX_H_num,    // Op_RegP
      OptoReg::Bad, // Op_RegF
      XMM0b_num,    // Op_RegD
      RAX_H_num     // Op_RegL
    };
    // Excluded flags and vector registers.
    assert(ARRAY_SIZE(hi) == _last_machine_leaf - 8, "missing type");
    return OptoRegPair(hi[ideal_reg], lo[ideal_reg]);
  %}
%}

//----------ATTRIBUTES---------------------------------------------------------
//----------Operand Attributes-------------------------------------------------
op_attrib op_cost(0);        // Required cost attribute

//----------Instruction Attributes---------------------------------------------
ins_attrib ins_cost(100);       // Required cost attribute
ins_attrib ins_size(8);         // Required size attribute (in bits)
ins_attrib ins_short_branch(0); // Required flag: is this instruction
                                // a non-matching short branch variant
                                // of some long branch?
ins_attrib ins_alignment(1);    // Required alignment attribute (must
                                // be a power of 2) specifies the
                                // alignment that some part of the
                                // instruction (not necessarily the
                                // start) requires.  If > 1, a
                                // compute_padding() function must be
                                // provided for the instruction

//----------OPERANDS-----------------------------------------------------------
// Operand definitions must precede instruction definitions for correct parsing
// in the ADLC because operands constitute user defined types which are used in
// instruction definitions.

//----------Simple Operands----------------------------------------------------
// Immediate Operands
// Integer Immediate
operand immI()
%{
  match(ConI);

  op_cost(10);
  format %{ %}
  interface(CONST_INTER);
%}

// Constant for test vs zero
operand immI_0()
%{
  predicate(n->get_int() == 0);
  match(ConI);

  op_cost(0);
  format %{ %}
  interface(CONST_INTER);
%}

// Constant for increment
operand immI_1()
%{
  predicate(n->get_int() == 1);
  match(ConI);

  op_cost(0);
  format %{ %}
  interface(CONST_INTER);
%}

// Constant for decrement
operand immI_M1()
%{
  predicate(n->get_int() == -1);
  match(ConI);

  op_cost(0);
  format %{ %}
  interface(CONST_INTER);
%}

operand immI_2()
%{
  predicate(n->get_int() == 2);
  match(ConI);

  op_cost(0);
  format %{ %}
  interface(CONST_INTER);
%}

operand immI_4()
%{
  predicate(n->get_int() == 4);
  match(ConI);

  op_cost(0);
  format %{ %}
  interface(CONST_INTER);
%}

operand immI_8()
%{
  predicate(n->get_int() == 8);
  match(ConI);

  op_cost(0);
  format %{ %}
  interface(CONST_INTER);
%}

// Valid scale values for addressing modes
operand immI2()
%{
  predicate(0 <= n->get_int() && (n->get_int() <= 3));
  match(ConI);

  format %{ %}
  interface(CONST_INTER);
%}

operand immI8()
%{
  predicate((-0x80 <= n->get_int()) && (n->get_int() < 0x80));
  match(ConI);

  op_cost(5);
  format %{ %}
  interface(CONST_INTER);
%}

operand immU8()
%{
  predicate((0 <= n->get_int()) && (n->get_int() <= 255));
  match(ConI);

  op_cost(5);
  format %{ %}
  interface(CONST_INTER);
%}

operand immI16()
%{
  predicate((-32768 <= n->get_int()) && (n->get_int() <= 32767));
  match(ConI);

  op_cost(10);
  format %{ %}
  interface(CONST_INTER);
%}

// Int Immediate non-negative
operand immU31()
%{
  predicate(n->get_int() >= 0);
  match(ConI);

  op_cost(0);
  format %{ %}
  interface(CONST_INTER);
%}

// Constant for long shifts
operand immI_32()
%{
  predicate( n->get_int() == 32 );
  match(ConI);

  op_cost(0);
  format %{ %}
  interface(CONST_INTER);
%}

// Constant for long shifts
operand immI_64()
%{
  predicate( n->get_int() == 64 );
  match(ConI);

  op_cost(0);
  format %{ %}
  interface(CONST_INTER);
%}

// Pointer Immediate
operand immP()
%{
  match(ConP);

  op_cost(10);
  format %{ %}
  interface(CONST_INTER);
%}

// NULL Pointer Immediate
operand immP0()
%{
  predicate(n->get_ptr() == 0);
  match(ConP);

  op_cost(5);
  format %{ %}
  interface(CONST_INTER);
%}

// Pointer Immediate
operand immN() %{
  match(ConN);

  op_cost(10);
  format %{ %}
  interface(CONST_INTER);
%}

operand immNKlass() %{
  match(ConNKlass);

  op_cost(10);
  format %{ %}
  interface(CONST_INTER);
%}

// NULL Pointer Immediate
operand immN0() %{
  predicate(n->get_narrowcon() == 0);
  match(ConN);

  op_cost(5);
  format %{ %}
  interface(CONST_INTER);
%}

operand immP31()
%{
  predicate(n->as_Type()->type()->reloc() == relocInfo::none
            && (n->get_ptr() >> 31) == 0);
  match(ConP);

  op_cost(5);
  format %{ %}
  interface(CONST_INTER);
%}


// Long Immediate
operand immL()
%{
  match(ConL);

  op_cost(20);
  format %{ %}
  interface(CONST_INTER);
%}

// Long Immediate 8-bit
operand immL8()
%{
  predicate(-0x80L <= n->get_long() && n->get_long() < 0x80L);
  match(ConL);

  op_cost(5);
  format %{ %}
  interface(CONST_INTER);
%}

// Long Immediate 32-bit unsigned
operand immUL32()
%{
  predicate(n->get_long() == (unsigned int) (n->get_long()));
  match(ConL);

  op_cost(10);
  format %{ %}
  interface(CONST_INTER);
%}

// Long Immediate 32-bit signed
operand immL32()
%{
  predicate(n->get_long() == (int) (n->get_long()));
  match(ConL);

  op_cost(15);
  format %{ %}
  interface(CONST_INTER);
%}

operand immL_Pow2()
%{
  predicate(is_power_of_2((julong)n->get_long()));
  match(ConL);

  op_cost(15);
  format %{ %}
  interface(CONST_INTER);
%}

operand immL_NotPow2()
%{
  predicate(is_power_of_2((julong)~n->get_long()));
  match(ConL);

  op_cost(15);
  format %{ %}
  interface(CONST_INTER);
%}

// Long Immediate zero
operand immL0()
%{
  predicate(n->get_long() == 0L);
  match(ConL);

  op_cost(10);
  format %{ %}
  interface(CONST_INTER);
%}

// Constant for increment
operand immL1()
%{
  predicate(n->get_long() == 1);
  match(ConL);

  format %{ %}
  interface(CONST_INTER);
%}

// Constant for decrement
operand immL_M1()
%{
  predicate(n->get_long() == -1);
  match(ConL);

  format %{ %}
  interface(CONST_INTER);
%}

// Long Immediate: the value 10
operand immL10()
%{
  predicate(n->get_long() == 10);
  match(ConL);

  format %{ %}
  interface(CONST_INTER);
%}

// Long immediate from 0 to 127.
// Used for a shorter form of long mul by 10.
operand immL_127()
%{
  predicate(0 <= n->get_long() && n->get_long() < 0x80);
  match(ConL);

  op_cost(10);
  format %{ %}
  interface(CONST_INTER);
%}

// Long Immediate: low 32-bit mask
operand immL_32bits()
%{
  predicate(n->get_long() == 0xFFFFFFFFL);
  match(ConL);
  op_cost(20);

  format %{ %}
  interface(CONST_INTER);
%}

// Float Immediate zero
operand immF0()
%{
  predicate(jint_cast(n->getf()) == 0);
  match(ConF);

  op_cost(5);
  format %{ %}
  interface(CONST_INTER);
%}

// Float Immediate
operand immF()
%{
  match(ConF);

  op_cost(15);
  format %{ %}
  interface(CONST_INTER);
%}

// Double Immediate zero
operand immD0()
%{
  predicate(jlong_cast(n->getd()) == 0);
  match(ConD);

  op_cost(5);
  format %{ %}
  interface(CONST_INTER);
%}

// Double Immediate
operand immD()
%{
  match(ConD);

  op_cost(15);
  format %{ %}
  interface(CONST_INTER);
%}

// Immediates for special shifts (sign extend)

// Constants for increment
operand immI_16()
%{
  predicate(n->get_int() == 16);
  match(ConI);

  format %{ %}
  interface(CONST_INTER);
%}

operand immI_24()
%{
  predicate(n->get_int() == 24);
  match(ConI);

  format %{ %}
  interface(CONST_INTER);
%}

// Constant for byte-wide masking
operand immI_255()
%{
  predicate(n->get_int() == 255);
  match(ConI);

  format %{ %}
  interface(CONST_INTER);
%}

// Constant for short-wide masking
operand immI_65535()
%{
  predicate(n->get_int() == 65535);
  match(ConI);

  format %{ %}
  interface(CONST_INTER);
%}

// Constant for byte-wide masking
operand immL_255()
%{
  predicate(n->get_long() == 255);
  match(ConL);

  format %{ %}
  interface(CONST_INTER);
%}

// Constant for short-wide masking
operand immL_65535()
%{
  predicate(n->get_long() == 65535);
  match(ConL);

  format %{ %}
  interface(CONST_INTER);
%}

// Register Operands
// Integer Register
operand rRegI()
%{
  constraint(ALLOC_IN_RC(int_reg));
  match(RegI);

  match(rax_RegI);
  match(rbx_RegI);
  match(rcx_RegI);
  match(rdx_RegI);
  match(rdi_RegI);

  format %{ %}
  interface(REG_INTER);
%}

// Special Registers
operand rax_RegI()
%{
  constraint(ALLOC_IN_RC(int_rax_reg));
  match(RegI);
  match(rRegI);

  format %{ "RAX" %}
  interface(REG_INTER);
%}

// Special Registers
operand rbx_RegI()
%{
  constraint(ALLOC_IN_RC(int_rbx_reg));
  match(RegI);
  match(rRegI);

  format %{ "RBX" %}
  interface(REG_INTER);
%}

operand rcx_RegI()
%{
  constraint(ALLOC_IN_RC(int_rcx_reg));
  match(RegI);
  match(rRegI);

  format %{ "RCX" %}
  interface(REG_INTER);
%}

operand rdx_RegI()
%{
  constraint(ALLOC_IN_RC(int_rdx_reg));
  match(RegI);
  match(rRegI);

  format %{ "RDX" %}
  interface(REG_INTER);
%}

operand rdi_RegI()
%{
  constraint(ALLOC_IN_RC(int_rdi_reg));
  match(RegI);
  match(rRegI);

  format %{ "RDI" %}
  interface(REG_INTER);
%}

operand no_rax_rdx_RegI()
%{
  constraint(ALLOC_IN_RC(int_no_rax_rdx_reg));
  match(RegI);
  match(rbx_RegI);
  match(rcx_RegI);
  match(rdi_RegI);

  format %{ %}
  interface(REG_INTER);
%}

// Pointer Register
operand any_RegP()
%{
  constraint(ALLOC_IN_RC(any_reg));
  match(RegP);
  match(rax_RegP);
  match(rbx_RegP);
  match(rdi_RegP);
  match(rsi_RegP);
  match(rbp_RegP);
  match(r15_RegP);
  match(rRegP);

  format %{ %}
  interface(REG_INTER);
%}

operand rRegP()
%{
  constraint(ALLOC_IN_RC(ptr_reg));
  match(RegP);
  match(rax_RegP);
  match(rbx_RegP);
  match(rdi_RegP);
  match(rsi_RegP);
  match(rbp_RegP);  // See Q&A below about
  match(r15_RegP);  // r15_RegP and rbp_RegP.

  format %{ %}
  interface(REG_INTER);
%}

operand rRegN() %{
  constraint(ALLOC_IN_RC(int_reg));
  match(RegN);

  format %{ %}
  interface(REG_INTER);
%}

// Question: Why is r15_RegP (the read-only TLS register) a match for rRegP?
// Answer: Operand match rules govern the DFA as it processes instruction inputs.
// It's fine for an instruction input that expects rRegP to match a r15_RegP.
// The output of an instruction is controlled by the allocator, which respects
// register class masks, not match rules.  Unless an instruction mentions
// r15_RegP or any_RegP explicitly as its output, r15 will not be considered
// by the allocator as an input.
// The same logic applies to rbp_RegP being a match for rRegP: If PreserveFramePointer==true,
// the RBP is used as a proper frame pointer and is not included in ptr_reg. As a
// result, RBP is not included in the output of the instruction either.

operand no_rax_RegP()
%{
  constraint(ALLOC_IN_RC(ptr_no_rax_reg));
  match(RegP);
  match(rbx_RegP);
  match(rsi_RegP);
  match(rdi_RegP);

  format %{ %}
  interface(REG_INTER);
%}

// This operand is not allowed to use RBP even if
// RBP is not used to hold the frame pointer.
operand no_rbp_RegP()
%{
  constraint(ALLOC_IN_RC(ptr_reg_no_rbp));
  match(RegP);
  match(rbx_RegP);
  match(rsi_RegP);
  match(rdi_RegP);

  format %{ %}
  interface(REG_INTER);
%}

operand no_rax_rbx_RegP()
%{
  constraint(ALLOC_IN_RC(ptr_no_rax_rbx_reg));
  match(RegP);
  match(rsi_RegP);
  match(rdi_RegP);

  format %{ %}
  interface(REG_INTER);
%}

// Special Registers
// Return a pointer value
operand rax_RegP()
%{
  constraint(ALLOC_IN_RC(ptr_rax_reg));
  match(RegP);
  match(rRegP);

  format %{ %}
  interface(REG_INTER);
%}

// Special Registers
// Return a compressed pointer value
operand rax_RegN()
%{
  constraint(ALLOC_IN_RC(int_rax_reg));
  match(RegN);
  match(rRegN);

  format %{ %}
  interface(REG_INTER);
%}

// Used in AtomicAdd
operand rbx_RegP()
%{
  constraint(ALLOC_IN_RC(ptr_rbx_reg));
  match(RegP);
  match(rRegP);

  format %{ %}
  interface(REG_INTER);
%}

operand rsi_RegP()
%{
  constraint(ALLOC_IN_RC(ptr_rsi_reg));
  match(RegP);
  match(rRegP);

  format %{ %}
  interface(REG_INTER);
%}

operand rbp_RegP()
%{
  constraint(ALLOC_IN_RC(ptr_rbp_reg));
  match(RegP);
  match(rRegP);

  format %{ %}
  interface(REG_INTER);
%}

// Used in rep stosq
operand rdi_RegP()
%{
  constraint(ALLOC_IN_RC(ptr_rdi_reg));
  match(RegP);
  match(rRegP);

  format %{ %}
  interface(REG_INTER);
%}

operand r15_RegP()
%{
  constraint(ALLOC_IN_RC(ptr_r15_reg));
  match(RegP);
  match(rRegP);

  format %{ %}
  interface(REG_INTER);
%}

operand rRegL()
%{
  constraint(ALLOC_IN_RC(long_reg));
  match(RegL);
  match(rax_RegL);
  match(rdx_RegL);

  format %{ %}
  interface(REG_INTER);
%}

// Special Registers
operand no_rax_rdx_RegL()
%{
  constraint(ALLOC_IN_RC(long_no_rax_rdx_reg));
  match(RegL);
  match(rRegL);

  format %{ %}
  interface(REG_INTER);
%}

operand no_rax_RegL()
%{
  constraint(ALLOC_IN_RC(long_no_rax_rdx_reg));
  match(RegL);
  match(rRegL);
  match(rdx_RegL);

  format %{ %}
  interface(REG_INTER);
%}

operand rax_RegL()
%{
  constraint(ALLOC_IN_RC(long_rax_reg));
  match(RegL);
  match(rRegL);

  format %{ "RAX" %}
  interface(REG_INTER);
%}

operand rcx_RegL()
%{
  constraint(ALLOC_IN_RC(long_rcx_reg));
  match(RegL);
  match(rRegL);

  format %{ %}
  interface(REG_INTER);
%}

operand rdx_RegL()
%{
  constraint(ALLOC_IN_RC(long_rdx_reg));
  match(RegL);
  match(rRegL);

  format %{ %}
  interface(REG_INTER);
%}

// Flags register, used as output of compare instructions
operand rFlagsReg()
%{
  constraint(ALLOC_IN_RC(int_flags));
  match(RegFlags);

  format %{ "RFLAGS" %}
  interface(REG_INTER);
%}

// Flags register, used as output of FLOATING POINT compare instructions
operand rFlagsRegU()
%{
  constraint(ALLOC_IN_RC(int_flags));
  match(RegFlags);

  format %{ "RFLAGS_U" %}
  interface(REG_INTER);
%}

operand rFlagsRegUCF() %{
  constraint(ALLOC_IN_RC(int_flags));
  match(RegFlags);
  predicate(false);

  format %{ "RFLAGS_U_CF" %}
  interface(REG_INTER);
%}

// Float register operands
operand regF() %{
   constraint(ALLOC_IN_RC(float_reg));
   match(RegF);

   format %{ %}
   interface(REG_INTER);
%}

// Float register operands
operand legRegF() %{
   constraint(ALLOC_IN_RC(float_reg_legacy));
   match(RegF);

   format %{ %}
   interface(REG_INTER);
%}

// Float register operands
operand vlRegF() %{
   constraint(ALLOC_IN_RC(float_reg_vl));
   match(RegF);

   format %{ %}
   interface(REG_INTER);
%}

// Double register operands
operand regD() %{
   constraint(ALLOC_IN_RC(double_reg));
   match(RegD);

   format %{ %}
   interface(REG_INTER);
%}

// Double register operands
operand legRegD() %{
   constraint(ALLOC_IN_RC(double_reg_legacy));
   match(RegD);

   format %{ %}
   interface(REG_INTER);
%}

// Double register operands
operand vlRegD() %{
   constraint(ALLOC_IN_RC(double_reg_vl));
   match(RegD);

   format %{ %}
   interface(REG_INTER);
%}

//----------Memory Operands----------------------------------------------------
// Direct Memory Operand
// operand direct(immP addr)
// %{
//   match(addr);

//   format %{ "[$addr]" %}
//   interface(MEMORY_INTER) %{
//     base(0xFFFFFFFF);
//     index(0x4);
//     scale(0x0);
//     disp($addr);
//   %}
// %}

// Indirect Memory Operand
operand indirect(any_RegP reg)
%{
  constraint(ALLOC_IN_RC(ptr_reg));
  match(reg);

  format %{ "[$reg]" %}
  interface(MEMORY_INTER) %{
    base($reg);
    index(0x4);
    scale(0x0);
    disp(0x0);
  %}
%}

// Indirect Memory Plus Short Offset Operand
operand indOffset8(any_RegP reg, immL8 off)
%{
  constraint(ALLOC_IN_RC(ptr_reg));
  match(AddP reg off);

  format %{ "[$reg + $off (8-bit)]" %}
  interface(MEMORY_INTER) %{
    base($reg);
    index(0x4);
    scale(0x0);
    disp($off);
  %}
%}

// Indirect Memory Plus Long Offset Operand
operand indOffset32(any_RegP reg, immL32 off)
%{
  constraint(ALLOC_IN_RC(ptr_reg));
  match(AddP reg off);

  format %{ "[$reg + $off (32-bit)]" %}
  interface(MEMORY_INTER) %{
    base($reg);
    index(0x4);
    scale(0x0);
    disp($off);
  %}
%}

// Indirect Memory Plus Index Register Plus Offset Operand
operand indIndexOffset(any_RegP reg, rRegL lreg, immL32 off)
%{
  constraint(ALLOC_IN_RC(ptr_reg));
  match(AddP (AddP reg lreg) off);

  op_cost(10);
  format %{"[$reg + $off + $lreg]" %}
  interface(MEMORY_INTER) %{
    base($reg);
    index($lreg);
    scale(0x0);
    disp($off);
  %}
%}

// Indirect Memory Plus Index Register Plus Offset Operand
operand indIndex(any_RegP reg, rRegL lreg)
%{
  constraint(ALLOC_IN_RC(ptr_reg));
  match(AddP reg lreg);

  op_cost(10);
  format %{"[$reg + $lreg]" %}
  interface(MEMORY_INTER) %{
    base($reg);
    index($lreg);
    scale(0x0);
    disp(0x0);
  %}
%}

// Indirect Memory Times Scale Plus Index Register
operand indIndexScale(any_RegP reg, rRegL lreg, immI2 scale)
%{
  constraint(ALLOC_IN_RC(ptr_reg));
  match(AddP reg (LShiftL lreg scale));

  op_cost(10);
  format %{"[$reg + $lreg << $scale]" %}
  interface(MEMORY_INTER) %{
    base($reg);
    index($lreg);
    scale($scale);
    disp(0x0);
  %}
%}

operand indPosIndexScale(any_RegP reg, rRegI idx, immI2 scale)
%{
  constraint(ALLOC_IN_RC(ptr_reg));
  predicate(n->in(3)->in(1)->as_Type()->type()->is_long()->_lo >= 0);
  match(AddP reg (LShiftL (ConvI2L idx) scale));

  op_cost(10);
  format %{"[$reg + pos $idx << $scale]" %}
  interface(MEMORY_INTER) %{
    base($reg);
    index($idx);
    scale($scale);
    disp(0x0);
  %}
%}

// Indirect Memory Times Scale Plus Index Register Plus Offset Operand
operand indIndexScaleOffset(any_RegP reg, immL32 off, rRegL lreg, immI2 scale)
%{
  constraint(ALLOC_IN_RC(ptr_reg));
  match(AddP (AddP reg (LShiftL lreg scale)) off);

  op_cost(10);
  format %{"[$reg + $off + $lreg << $scale]" %}
  interface(MEMORY_INTER) %{
    base($reg);
    index($lreg);
    scale($scale);
    disp($off);
  %}
%}

// Indirect Memory Plus Positive Index Register Plus Offset Operand
operand indPosIndexOffset(any_RegP reg, immL32 off, rRegI idx)
%{
  constraint(ALLOC_IN_RC(ptr_reg));
  predicate(n->in(2)->in(3)->as_Type()->type()->is_long()->_lo >= 0);
  match(AddP (AddP reg (ConvI2L idx)) off);

  op_cost(10);
  format %{"[$reg + $off + $idx]" %}
  interface(MEMORY_INTER) %{
    base($reg);
    index($idx);
    scale(0x0);
    disp($off);
  %}
%}

// Indirect Memory Times Scale Plus Positive Index Register Plus Offset Operand
operand indPosIndexScaleOffset(any_RegP reg, immL32 off, rRegI idx, immI2 scale)
%{
  constraint(ALLOC_IN_RC(ptr_reg));
  predicate(n->in(2)->in(3)->in(1)->as_Type()->type()->is_long()->_lo >= 0);
  match(AddP (AddP reg (LShiftL (ConvI2L idx) scale)) off);

  op_cost(10);
  format %{"[$reg + $off + $idx << $scale]" %}
  interface(MEMORY_INTER) %{
    base($reg);
    index($idx);
    scale($scale);
    disp($off);
  %}
%}

// Indirect Narrow Oop Plus Offset Operand
// Note: x86 architecture doesn't support "scale * index + offset" without a base
// we can't free r12 even with CompressedOops::base() == NULL.
operand indCompressedOopOffset(rRegN reg, immL32 off) %{
  predicate(UseCompressedOops && (CompressedOops::shift() == Address::times_8));
  constraint(ALLOC_IN_RC(ptr_reg));
  match(AddP (DecodeN reg) off);

  op_cost(10);
  format %{"[R12 + $reg << 3 + $off] (compressed oop addressing)" %}
  interface(MEMORY_INTER) %{
    base(0xc); // R12
    index($reg);
    scale(0x3);
    disp($off);
  %}
%}

// Indirect Memory Operand
operand indirectNarrow(rRegN reg)
%{
  predicate(CompressedOops::shift() == 0);
  constraint(ALLOC_IN_RC(ptr_reg));
  match(DecodeN reg);

  format %{ "[$reg]" %}
  interface(MEMORY_INTER) %{
    base($reg);
    index(0x4);
    scale(0x0);
    disp(0x0);
  %}
%}

// Indirect Memory Plus Short Offset Operand
operand indOffset8Narrow(rRegN reg, immL8 off)
%{
  predicate(CompressedOops::shift() == 0);
  constraint(ALLOC_IN_RC(ptr_reg));
  match(AddP (DecodeN reg) off);

  format %{ "[$reg + $off (8-bit)]" %}
  interface(MEMORY_INTER) %{
    base($reg);
    index(0x4);
    scale(0x0);
    disp($off);
  %}
%}

// Indirect Memory Plus Long Offset Operand
operand indOffset32Narrow(rRegN reg, immL32 off)
%{
  predicate(CompressedOops::shift() == 0);
  constraint(ALLOC_IN_RC(ptr_reg));
  match(AddP (DecodeN reg) off);

  format %{ "[$reg + $off (32-bit)]" %}
  interface(MEMORY_INTER) %{
    base($reg);
    index(0x4);
    scale(0x0);
    disp($off);
  %}
%}

// Indirect Memory Plus Index Register Plus Offset Operand
operand indIndexOffsetNarrow(rRegN reg, rRegL lreg, immL32 off)
%{
  predicate(CompressedOops::shift() == 0);
  constraint(ALLOC_IN_RC(ptr_reg));
  match(AddP (AddP (DecodeN reg) lreg) off);

  op_cost(10);
  format %{"[$reg + $off + $lreg]" %}
  interface(MEMORY_INTER) %{
    base($reg);
    index($lreg);
    scale(0x0);
    disp($off);
  %}
%}

// Indirect Memory Plus Index Register Plus Offset Operand
operand indIndexNarrow(rRegN reg, rRegL lreg)
%{
  predicate(CompressedOops::shift() == 0);
  constraint(ALLOC_IN_RC(ptr_reg));
  match(AddP (DecodeN reg) lreg);

  op_cost(10);
  format %{"[$reg + $lreg]" %}
  interface(MEMORY_INTER) %{
    base($reg);
    index($lreg);
    scale(0x0);
    disp(0x0);
  %}
%}

// Indirect Memory Times Scale Plus Index Register
operand indIndexScaleNarrow(rRegN reg, rRegL lreg, immI2 scale)
%{
  predicate(CompressedOops::shift() == 0);
  constraint(ALLOC_IN_RC(ptr_reg));
  match(AddP (DecodeN reg) (LShiftL lreg scale));

  op_cost(10);
  format %{"[$reg + $lreg << $scale]" %}
  interface(MEMORY_INTER) %{
    base($reg);
    index($lreg);
    scale($scale);
    disp(0x0);
  %}
%}

// Indirect Memory Times Scale Plus Index Register Plus Offset Operand
operand indIndexScaleOffsetNarrow(rRegN reg, immL32 off, rRegL lreg, immI2 scale)
%{
  predicate(CompressedOops::shift() == 0);
  constraint(ALLOC_IN_RC(ptr_reg));
  match(AddP (AddP (DecodeN reg) (LShiftL lreg scale)) off);

  op_cost(10);
  format %{"[$reg + $off + $lreg << $scale]" %}
  interface(MEMORY_INTER) %{
    base($reg);
    index($lreg);
    scale($scale);
    disp($off);
  %}
%}

// Indirect Memory Times Plus Positive Index Register Plus Offset Operand
operand indPosIndexOffsetNarrow(rRegN reg, immL32 off, rRegI idx)
%{
  constraint(ALLOC_IN_RC(ptr_reg));
  predicate(CompressedOops::shift() == 0 && n->in(2)->in(3)->as_Type()->type()->is_long()->_lo >= 0);
  match(AddP (AddP (DecodeN reg) (ConvI2L idx)) off);

  op_cost(10);
  format %{"[$reg + $off + $idx]" %}
  interface(MEMORY_INTER) %{
    base($reg);
    index($idx);
    scale(0x0);
    disp($off);
  %}
%}

// Indirect Memory Times Scale Plus Positive Index Register Plus Offset Operand
operand indPosIndexScaleOffsetNarrow(rRegN reg, immL32 off, rRegI idx, immI2 scale)
%{
  constraint(ALLOC_IN_RC(ptr_reg));
  predicate(CompressedOops::shift() == 0 && n->in(2)->in(3)->in(1)->as_Type()->type()->is_long()->_lo >= 0);
  match(AddP (AddP (DecodeN reg) (LShiftL (ConvI2L idx) scale)) off);

  op_cost(10);
  format %{"[$reg + $off + $idx << $scale]" %}
  interface(MEMORY_INTER) %{
    base($reg);
    index($idx);
    scale($scale);
    disp($off);
  %}
%}

//----------Special Memory Operands--------------------------------------------
// Stack Slot Operand - This operand is used for loading and storing temporary
//                      values on the stack where a match requires a value to
//                      flow through memory.
operand stackSlotP(sRegP reg)
%{
  constraint(ALLOC_IN_RC(stack_slots));
  // No match rule because this operand is only generated in matching

  format %{ "[$reg]" %}
  interface(MEMORY_INTER) %{
    base(0x4);   // RSP
    index(0x4);  // No Index
    scale(0x0);  // No Scale
    disp($reg);  // Stack Offset
  %}
%}

operand stackSlotI(sRegI reg)
%{
  constraint(ALLOC_IN_RC(stack_slots));
  // No match rule because this operand is only generated in matching

  format %{ "[$reg]" %}
  interface(MEMORY_INTER) %{
    base(0x4);   // RSP
    index(0x4);  // No Index
    scale(0x0);  // No Scale
    disp($reg);  // Stack Offset
  %}
%}

operand stackSlotF(sRegF reg)
%{
  constraint(ALLOC_IN_RC(stack_slots));
  // No match rule because this operand is only generated in matching

  format %{ "[$reg]" %}
  interface(MEMORY_INTER) %{
    base(0x4);   // RSP
    index(0x4);  // No Index
    scale(0x0);  // No Scale
    disp($reg);  // Stack Offset
  %}
%}

operand stackSlotD(sRegD reg)
%{
  constraint(ALLOC_IN_RC(stack_slots));
  // No match rule because this operand is only generated in matching

  format %{ "[$reg]" %}
  interface(MEMORY_INTER) %{
    base(0x4);   // RSP
    index(0x4);  // No Index
    scale(0x0);  // No Scale
    disp($reg);  // Stack Offset
  %}
%}
operand stackSlotL(sRegL reg)
%{
  constraint(ALLOC_IN_RC(stack_slots));
  // No match rule because this operand is only generated in matching

  format %{ "[$reg]" %}
  interface(MEMORY_INTER) %{
    base(0x4);   // RSP
    index(0x4);  // No Index
    scale(0x0);  // No Scale
    disp($reg);  // Stack Offset
  %}
%}

//----------Conditional Branch Operands----------------------------------------
// Comparison Op  - This is the operation of the comparison, and is limited to
//                  the following set of codes:
//                  L (<), LE (<=), G (>), GE (>=), E (==), NE (!=)
//
// Other attributes of the comparison, such as unsignedness, are specified
// by the comparison instruction that sets a condition code flags register.
// That result is represented by a flags operand whose subtype is appropriate
// to the unsignedness (etc.) of the comparison.
//
// Later, the instruction which matches both the Comparison Op (a Bool) and
// the flags (produced by the Cmp) specifies the coding of the comparison op
// by matching a specific subtype of Bool operand below, such as cmpOpU.

// Comparision Code
operand cmpOp()
%{
  match(Bool);

  format %{ "" %}
  interface(COND_INTER) %{
    equal(0x4, "e");
    not_equal(0x5, "ne");
    less(0xC, "l");
    greater_equal(0xD, "ge");
    less_equal(0xE, "le");
    greater(0xF, "g");
    overflow(0x0, "o");
    no_overflow(0x1, "no");
  %}
%}

// Comparison Code, unsigned compare.  Used by FP also, with
// C2 (unordered) turned into GT or LT already.  The other bits
// C0 and C3 are turned into Carry & Zero flags.
operand cmpOpU()
%{
  match(Bool);

  format %{ "" %}
  interface(COND_INTER) %{
    equal(0x4, "e");
    not_equal(0x5, "ne");
    less(0x2, "b");
    greater_equal(0x3, "nb");
    less_equal(0x6, "be");
    greater(0x7, "nbe");
    overflow(0x0, "o");
    no_overflow(0x1, "no");
  %}
%}


// Floating comparisons that don't require any fixup for the unordered case
operand cmpOpUCF() %{
  match(Bool);
  predicate(n->as_Bool()->_test._test == BoolTest::lt ||
            n->as_Bool()->_test._test == BoolTest::ge ||
            n->as_Bool()->_test._test == BoolTest::le ||
            n->as_Bool()->_test._test == BoolTest::gt);
  format %{ "" %}
  interface(COND_INTER) %{
    equal(0x4, "e");
    not_equal(0x5, "ne");
    less(0x2, "b");
    greater_equal(0x3, "nb");
    less_equal(0x6, "be");
    greater(0x7, "nbe");
    overflow(0x0, "o");
    no_overflow(0x1, "no");
  %}
%}


// Floating comparisons that can be fixed up with extra conditional jumps
operand cmpOpUCF2() %{
  match(Bool);
  predicate(n->as_Bool()->_test._test == BoolTest::ne ||
            n->as_Bool()->_test._test == BoolTest::eq);
  format %{ "" %}
  interface(COND_INTER) %{
    equal(0x4, "e");
    not_equal(0x5, "ne");
    less(0x2, "b");
    greater_equal(0x3, "nb");
    less_equal(0x6, "be");
    greater(0x7, "nbe");
    overflow(0x0, "o");
    no_overflow(0x1, "no");
  %}
%}

//----------OPERAND CLASSES----------------------------------------------------
// Operand Classes are groups of operands that are used as to simplify
// instruction definitions by not requiring the AD writer to specify separate
// instructions for every form of operand when the instruction accepts
// multiple operand types with the same basic encoding and format.  The classic
// case of this is memory operands.

opclass memory(indirect, indOffset8, indOffset32, indIndexOffset, indIndex,
               indIndexScale, indPosIndexScale, indIndexScaleOffset, indPosIndexOffset, indPosIndexScaleOffset,
               indCompressedOopOffset,
               indirectNarrow, indOffset8Narrow, indOffset32Narrow,
               indIndexOffsetNarrow, indIndexNarrow, indIndexScaleNarrow,
               indIndexScaleOffsetNarrow, indPosIndexOffsetNarrow, indPosIndexScaleOffsetNarrow);

//----------PIPELINE-----------------------------------------------------------
// Rules which define the behavior of the target architectures pipeline.
pipeline %{

//----------ATTRIBUTES---------------------------------------------------------
attributes %{
  variable_size_instructions;        // Fixed size instructions
  max_instructions_per_bundle = 3;   // Up to 3 instructions per bundle
  instruction_unit_size = 1;         // An instruction is 1 bytes long
  instruction_fetch_unit_size = 16;  // The processor fetches one line
  instruction_fetch_units = 1;       // of 16 bytes

  // List of nop instructions
  nops( MachNop );
%}

//----------RESOURCES----------------------------------------------------------
// Resources are the functional units available to the machine

// Generic P2/P3 pipeline
// 3 decoders, only D0 handles big operands; a "bundle" is the limit of
// 3 instructions decoded per cycle.
// 2 load/store ops per cycle, 1 branch, 1 FPU,
// 3 ALU op, only ALU0 handles mul instructions.
resources( D0, D1, D2, DECODE = D0 | D1 | D2,
           MS0, MS1, MS2, MEM = MS0 | MS1 | MS2,
           BR, FPU,
           ALU0, ALU1, ALU2, ALU = ALU0 | ALU1 | ALU2);

//----------PIPELINE DESCRIPTION-----------------------------------------------
// Pipeline Description specifies the stages in the machine's pipeline

// Generic P2/P3 pipeline
pipe_desc(S0, S1, S2, S3, S4, S5);

//----------PIPELINE CLASSES---------------------------------------------------
// Pipeline Classes describe the stages in which input and output are
// referenced by the hardware pipeline.

// Naming convention: ialu or fpu
// Then: _reg
// Then: _reg if there is a 2nd register
// Then: _long if it's a pair of instructions implementing a long
// Then: _fat if it requires the big decoder
//   Or: _mem if it requires the big decoder and a memory unit.

// Integer ALU reg operation
pipe_class ialu_reg(rRegI dst)
%{
    single_instruction;
    dst    : S4(write);
    dst    : S3(read);
    DECODE : S0;        // any decoder
    ALU    : S3;        // any alu
%}

// Long ALU reg operation
pipe_class ialu_reg_long(rRegL dst)
%{
    instruction_count(2);
    dst    : S4(write);
    dst    : S3(read);
    DECODE : S0(2);     // any 2 decoders
    ALU    : S3(2);     // both alus
%}

// Integer ALU reg operation using big decoder
pipe_class ialu_reg_fat(rRegI dst)
%{
    single_instruction;
    dst    : S4(write);
    dst    : S3(read);
    D0     : S0;        // big decoder only
    ALU    : S3;        // any alu
%}

// Long ALU reg operation using big decoder
pipe_class ialu_reg_long_fat(rRegL dst)
%{
    instruction_count(2);
    dst    : S4(write);
    dst    : S3(read);
    D0     : S0(2);     // big decoder only; twice
    ALU    : S3(2);     // any 2 alus
%}

// Integer ALU reg-reg operation
pipe_class ialu_reg_reg(rRegI dst, rRegI src)
%{
    single_instruction;
    dst    : S4(write);
    src    : S3(read);
    DECODE : S0;        // any decoder
    ALU    : S3;        // any alu
%}

// Long ALU reg-reg operation
pipe_class ialu_reg_reg_long(rRegL dst, rRegL src)
%{
    instruction_count(2);
    dst    : S4(write);
    src    : S3(read);
    DECODE : S0(2);     // any 2 decoders
    ALU    : S3(2);     // both alus
%}

// Integer ALU reg-reg operation
pipe_class ialu_reg_reg_fat(rRegI dst, memory src)
%{
    single_instruction;
    dst    : S4(write);
    src    : S3(read);
    D0     : S0;        // big decoder only
    ALU    : S3;        // any alu
%}

// Long ALU reg-reg operation
pipe_class ialu_reg_reg_long_fat(rRegL dst, rRegL src)
%{
    instruction_count(2);
    dst    : S4(write);
    src    : S3(read);
    D0     : S0(2);     // big decoder only; twice
    ALU    : S3(2);     // both alus
%}

// Integer ALU reg-mem operation
pipe_class ialu_reg_mem(rRegI dst, memory mem)
%{
    single_instruction;
    dst    : S5(write);
    mem    : S3(read);
    D0     : S0;        // big decoder only
    ALU    : S4;        // any alu
    MEM    : S3;        // any mem
%}

// Integer mem operation (prefetch)
pipe_class ialu_mem(memory mem)
%{
    single_instruction;
    mem    : S3(read);
    D0     : S0;        // big decoder only
    MEM    : S3;        // any mem
%}

// Integer Store to Memory
pipe_class ialu_mem_reg(memory mem, rRegI src)
%{
    single_instruction;
    mem    : S3(read);
    src    : S5(read);
    D0     : S0;        // big decoder only
    ALU    : S4;        // any alu
    MEM    : S3;
%}

// // Long Store to Memory
// pipe_class ialu_mem_long_reg(memory mem, rRegL src)
// %{
//     instruction_count(2);
//     mem    : S3(read);
//     src    : S5(read);
//     D0     : S0(2);          // big decoder only; twice
//     ALU    : S4(2);     // any 2 alus
//     MEM    : S3(2);  // Both mems
// %}

// Integer Store to Memory
pipe_class ialu_mem_imm(memory mem)
%{
    single_instruction;
    mem    : S3(read);
    D0     : S0;        // big decoder only
    ALU    : S4;        // any alu
    MEM    : S3;
%}

// Integer ALU0 reg-reg operation
pipe_class ialu_reg_reg_alu0(rRegI dst, rRegI src)
%{
    single_instruction;
    dst    : S4(write);
    src    : S3(read);
    D0     : S0;        // Big decoder only
    ALU0   : S3;        // only alu0
%}

// Integer ALU0 reg-mem operation
pipe_class ialu_reg_mem_alu0(rRegI dst, memory mem)
%{
    single_instruction;
    dst    : S5(write);
    mem    : S3(read);
    D0     : S0;        // big decoder only
    ALU0   : S4;        // ALU0 only
    MEM    : S3;        // any mem
%}

// Integer ALU reg-reg operation
pipe_class ialu_cr_reg_reg(rFlagsReg cr, rRegI src1, rRegI src2)
%{
    single_instruction;
    cr     : S4(write);
    src1   : S3(read);
    src2   : S3(read);
    DECODE : S0;        // any decoder
    ALU    : S3;        // any alu
%}

// Integer ALU reg-imm operation
pipe_class ialu_cr_reg_imm(rFlagsReg cr, rRegI src1)
%{
    single_instruction;
    cr     : S4(write);
    src1   : S3(read);
    DECODE : S0;        // any decoder
    ALU    : S3;        // any alu
%}

// Integer ALU reg-mem operation
pipe_class ialu_cr_reg_mem(rFlagsReg cr, rRegI src1, memory src2)
%{
    single_instruction;
    cr     : S4(write);
    src1   : S3(read);
    src2   : S3(read);
    D0     : S0;        // big decoder only
    ALU    : S4;        // any alu
    MEM    : S3;
%}

// Conditional move reg-reg
pipe_class pipe_cmplt( rRegI p, rRegI q, rRegI y)
%{
    instruction_count(4);
    y      : S4(read);
    q      : S3(read);
    p      : S3(read);
    DECODE : S0(4);     // any decoder
%}

// Conditional move reg-reg
pipe_class pipe_cmov_reg( rRegI dst, rRegI src, rFlagsReg cr)
%{
    single_instruction;
    dst    : S4(write);
    src    : S3(read);
    cr     : S3(read);
    DECODE : S0;        // any decoder
%}

// Conditional move reg-mem
pipe_class pipe_cmov_mem( rFlagsReg cr, rRegI dst, memory src)
%{
    single_instruction;
    dst    : S4(write);
    src    : S3(read);
    cr     : S3(read);
    DECODE : S0;        // any decoder
    MEM    : S3;
%}

// Conditional move reg-reg long
pipe_class pipe_cmov_reg_long( rFlagsReg cr, rRegL dst, rRegL src)
%{
    single_instruction;
    dst    : S4(write);
    src    : S3(read);
    cr     : S3(read);
    DECODE : S0(2);     // any 2 decoders
%}

// XXX
// // Conditional move double reg-reg
// pipe_class pipe_cmovD_reg( rFlagsReg cr, regDPR1 dst, regD src)
// %{
//     single_instruction;
//     dst    : S4(write);
//     src    : S3(read);
//     cr     : S3(read);
//     DECODE : S0;     // any decoder
// %}

// Float reg-reg operation
pipe_class fpu_reg(regD dst)
%{
    instruction_count(2);
    dst    : S3(read);
    DECODE : S0(2);     // any 2 decoders
    FPU    : S3;
%}

// Float reg-reg operation
pipe_class fpu_reg_reg(regD dst, regD src)
%{
    instruction_count(2);
    dst    : S4(write);
    src    : S3(read);
    DECODE : S0(2);     // any 2 decoders
    FPU    : S3;
%}

// Float reg-reg operation
pipe_class fpu_reg_reg_reg(regD dst, regD src1, regD src2)
%{
    instruction_count(3);
    dst    : S4(write);
    src1   : S3(read);
    src2   : S3(read);
    DECODE : S0(3);     // any 3 decoders
    FPU    : S3(2);
%}

// Float reg-reg operation
pipe_class fpu_reg_reg_reg_reg(regD dst, regD src1, regD src2, regD src3)
%{
    instruction_count(4);
    dst    : S4(write);
    src1   : S3(read);
    src2   : S3(read);
    src3   : S3(read);
    DECODE : S0(4);     // any 3 decoders
    FPU    : S3(2);
%}

// Float reg-reg operation
pipe_class fpu_reg_mem_reg_reg(regD dst, memory src1, regD src2, regD src3)
%{
    instruction_count(4);
    dst    : S4(write);
    src1   : S3(read);
    src2   : S3(read);
    src3   : S3(read);
    DECODE : S1(3);     // any 3 decoders
    D0     : S0;        // Big decoder only
    FPU    : S3(2);
    MEM    : S3;
%}

// Float reg-mem operation
pipe_class fpu_reg_mem(regD dst, memory mem)
%{
    instruction_count(2);
    dst    : S5(write);
    mem    : S3(read);
    D0     : S0;        // big decoder only
    DECODE : S1;        // any decoder for FPU POP
    FPU    : S4;
    MEM    : S3;        // any mem
%}

// Float reg-mem operation
pipe_class fpu_reg_reg_mem(regD dst, regD src1, memory mem)
%{
    instruction_count(3);
    dst    : S5(write);
    src1   : S3(read);
    mem    : S3(read);
    D0     : S0;        // big decoder only
    DECODE : S1(2);     // any decoder for FPU POP
    FPU    : S4;
    MEM    : S3;        // any mem
%}

// Float mem-reg operation
pipe_class fpu_mem_reg(memory mem, regD src)
%{
    instruction_count(2);
    src    : S5(read);
    mem    : S3(read);
    DECODE : S0;        // any decoder for FPU PUSH
    D0     : S1;        // big decoder only
    FPU    : S4;
    MEM    : S3;        // any mem
%}

pipe_class fpu_mem_reg_reg(memory mem, regD src1, regD src2)
%{
    instruction_count(3);
    src1   : S3(read);
    src2   : S3(read);
    mem    : S3(read);
    DECODE : S0(2);     // any decoder for FPU PUSH
    D0     : S1;        // big decoder only
    FPU    : S4;
    MEM    : S3;        // any mem
%}

pipe_class fpu_mem_reg_mem(memory mem, regD src1, memory src2)
%{
    instruction_count(3);
    src1   : S3(read);
    src2   : S3(read);
    mem    : S4(read);
    DECODE : S0;        // any decoder for FPU PUSH
    D0     : S0(2);     // big decoder only
    FPU    : S4;
    MEM    : S3(2);     // any mem
%}

pipe_class fpu_mem_mem(memory dst, memory src1)
%{
    instruction_count(2);
    src1   : S3(read);
    dst    : S4(read);
    D0     : S0(2);     // big decoder only
    MEM    : S3(2);     // any mem
%}

pipe_class fpu_mem_mem_mem(memory dst, memory src1, memory src2)
%{
    instruction_count(3);
    src1   : S3(read);
    src2   : S3(read);
    dst    : S4(read);
    D0     : S0(3);     // big decoder only
    FPU    : S4;
    MEM    : S3(3);     // any mem
%}

pipe_class fpu_mem_reg_con(memory mem, regD src1)
%{
    instruction_count(3);
    src1   : S4(read);
    mem    : S4(read);
    DECODE : S0;        // any decoder for FPU PUSH
    D0     : S0(2);     // big decoder only
    FPU    : S4;
    MEM    : S3(2);     // any mem
%}

// Float load constant
pipe_class fpu_reg_con(regD dst)
%{
    instruction_count(2);
    dst    : S5(write);
    D0     : S0;        // big decoder only for the load
    DECODE : S1;        // any decoder for FPU POP
    FPU    : S4;
    MEM    : S3;        // any mem
%}

// Float load constant
pipe_class fpu_reg_reg_con(regD dst, regD src)
%{
    instruction_count(3);
    dst    : S5(write);
    src    : S3(read);
    D0     : S0;        // big decoder only for the load
    DECODE : S1(2);     // any decoder for FPU POP
    FPU    : S4;
    MEM    : S3;        // any mem
%}

// UnConditional branch
pipe_class pipe_jmp(label labl)
%{
    single_instruction;
    BR   : S3;
%}

// Conditional branch
pipe_class pipe_jcc(cmpOp cmp, rFlagsReg cr, label labl)
%{
    single_instruction;
    cr    : S1(read);
    BR    : S3;
%}

// Allocation idiom
pipe_class pipe_cmpxchg(rRegP dst, rRegP heap_ptr)
%{
    instruction_count(1); force_serialization;
    fixed_latency(6);
    heap_ptr : S3(read);
    DECODE   : S0(3);
    D0       : S2;
    MEM      : S3;
    ALU      : S3(2);
    dst      : S5(write);
    BR       : S5;
%}

// Generic big/slow expanded idiom
pipe_class pipe_slow()
%{
    instruction_count(10); multiple_bundles; force_serialization;
    fixed_latency(100);
    D0  : S0(2);
    MEM : S3(2);
%}

// The real do-nothing guy
pipe_class empty()
%{
    instruction_count(0);
%}

// Define the class for the Nop node
define
%{
   MachNop = empty;
%}

%}

//----------INSTRUCTIONS-------------------------------------------------------
//
// match      -- States which machine-independent subtree may be replaced
//               by this instruction.
// ins_cost   -- The estimated cost of this instruction is used by instruction
//               selection to identify a minimum cost tree of machine
//               instructions that matches a tree of machine-independent
//               instructions.
// format     -- A string providing the disassembly for this instruction.
//               The value of an instruction's operand may be inserted
//               by referring to it with a '$' prefix.
// opcode     -- Three instruction opcodes may be provided.  These are referred
//               to within an encode class as $primary, $secondary, and $tertiary
//               rrspectively.  The primary opcode is commonly used to
//               indicate the type of machine instruction, while secondary
//               and tertiary are often used for prefix options or addressing
//               modes.
// ins_encode -- A list of encode classes with parameters. The encode class
//               name must have been defined in an 'enc_class' specification
//               in the encode section of the architecture description.


//----------Load/Store/Move Instructions---------------------------------------
//----------Load Instructions--------------------------------------------------

// Load Byte (8 bit signed)
instruct loadB(rRegI dst, memory mem)
%{
  match(Set dst (LoadB mem));

  ins_cost(125);
  format %{ "movsbl  $dst, $mem\t# byte" %}

  ins_encode %{
    __ movsbl($dst$$Register, $mem$$Address);
  %}

  ins_pipe(ialu_reg_mem);
%}

// Load Byte (8 bit signed) into Long Register
instruct loadB2L(rRegL dst, memory mem)
%{
  match(Set dst (ConvI2L (LoadB mem)));

  ins_cost(125);
  format %{ "movsbq  $dst, $mem\t# byte -> long" %}

  ins_encode %{
    __ movsbq($dst$$Register, $mem$$Address);
  %}

  ins_pipe(ialu_reg_mem);
%}

// Load Unsigned Byte (8 bit UNsigned)
instruct loadUB(rRegI dst, memory mem)
%{
  match(Set dst (LoadUB mem));

  ins_cost(125);
  format %{ "movzbl  $dst, $mem\t# ubyte" %}

  ins_encode %{
    __ movzbl($dst$$Register, $mem$$Address);
  %}

  ins_pipe(ialu_reg_mem);
%}

// Load Unsigned Byte (8 bit UNsigned) into Long Register
instruct loadUB2L(rRegL dst, memory mem)
%{
  match(Set dst (ConvI2L (LoadUB mem)));

  ins_cost(125);
  format %{ "movzbq  $dst, $mem\t# ubyte -> long" %}

  ins_encode %{
    __ movzbq($dst$$Register, $mem$$Address);
  %}

  ins_pipe(ialu_reg_mem);
%}

// Load Unsigned Byte (8 bit UNsigned) with 32-bit mask into Long Register
instruct loadUB2L_immI(rRegL dst, memory mem, immI mask, rFlagsReg cr) %{
  match(Set dst (ConvI2L (AndI (LoadUB mem) mask)));
  effect(KILL cr);

  format %{ "movzbq  $dst, $mem\t# ubyte & 32-bit mask -> long\n\t"
            "andl    $dst, right_n_bits($mask, 8)" %}
  ins_encode %{
    Register Rdst = $dst$$Register;
    __ movzbq(Rdst, $mem$$Address);
    __ andl(Rdst, $mask$$constant & right_n_bits(8));
  %}
  ins_pipe(ialu_reg_mem);
%}

// Load Short (16 bit signed)
instruct loadS(rRegI dst, memory mem)
%{
  match(Set dst (LoadS mem));

  ins_cost(125);
  format %{ "movswl $dst, $mem\t# short" %}

  ins_encode %{
    __ movswl($dst$$Register, $mem$$Address);
  %}

  ins_pipe(ialu_reg_mem);
%}

// Load Short (16 bit signed) to Byte (8 bit signed)
instruct loadS2B(rRegI dst, memory mem, immI_24 twentyfour) %{
  match(Set dst (RShiftI (LShiftI (LoadS mem) twentyfour) twentyfour));

  ins_cost(125);
  format %{ "movsbl $dst, $mem\t# short -> byte" %}
  ins_encode %{
    __ movsbl($dst$$Register, $mem$$Address);
  %}
  ins_pipe(ialu_reg_mem);
%}

// Load Short (16 bit signed) into Long Register
instruct loadS2L(rRegL dst, memory mem)
%{
  match(Set dst (ConvI2L (LoadS mem)));

  ins_cost(125);
  format %{ "movswq $dst, $mem\t# short -> long" %}

  ins_encode %{
    __ movswq($dst$$Register, $mem$$Address);
  %}

  ins_pipe(ialu_reg_mem);
%}

// Load Unsigned Short/Char (16 bit UNsigned)
instruct loadUS(rRegI dst, memory mem)
%{
  match(Set dst (LoadUS mem));

  ins_cost(125);
  format %{ "movzwl  $dst, $mem\t# ushort/char" %}

  ins_encode %{
    __ movzwl($dst$$Register, $mem$$Address);
  %}

  ins_pipe(ialu_reg_mem);
%}

// Load Unsigned Short/Char (16 bit UNsigned) to Byte (8 bit signed)
instruct loadUS2B(rRegI dst, memory mem, immI_24 twentyfour) %{
  match(Set dst (RShiftI (LShiftI (LoadUS mem) twentyfour) twentyfour));

  ins_cost(125);
  format %{ "movsbl $dst, $mem\t# ushort -> byte" %}
  ins_encode %{
    __ movsbl($dst$$Register, $mem$$Address);
  %}
  ins_pipe(ialu_reg_mem);
%}

// Load Unsigned Short/Char (16 bit UNsigned) into Long Register
instruct loadUS2L(rRegL dst, memory mem)
%{
  match(Set dst (ConvI2L (LoadUS mem)));

  ins_cost(125);
  format %{ "movzwq  $dst, $mem\t# ushort/char -> long" %}

  ins_encode %{
    __ movzwq($dst$$Register, $mem$$Address);
  %}

  ins_pipe(ialu_reg_mem);
%}

// Load Unsigned Short/Char (16 bit UNsigned) with mask 0xFF into Long Register
instruct loadUS2L_immI_255(rRegL dst, memory mem, immI_255 mask) %{
  match(Set dst (ConvI2L (AndI (LoadUS mem) mask)));

  format %{ "movzbq  $dst, $mem\t# ushort/char & 0xFF -> long" %}
  ins_encode %{
    __ movzbq($dst$$Register, $mem$$Address);
  %}
  ins_pipe(ialu_reg_mem);
%}

// Load Unsigned Short/Char (16 bit UNsigned) with 32-bit mask into Long Register
instruct loadUS2L_immI(rRegL dst, memory mem, immI mask, rFlagsReg cr) %{
  match(Set dst (ConvI2L (AndI (LoadUS mem) mask)));
  effect(KILL cr);

  format %{ "movzwq  $dst, $mem\t# ushort/char & 32-bit mask -> long\n\t"
            "andl    $dst, right_n_bits($mask, 16)" %}
  ins_encode %{
    Register Rdst = $dst$$Register;
    __ movzwq(Rdst, $mem$$Address);
    __ andl(Rdst, $mask$$constant & right_n_bits(16));
  %}
  ins_pipe(ialu_reg_mem);
%}

// Load Integer
instruct loadI(rRegI dst, memory mem)
%{
  match(Set dst (LoadI mem));

  ins_cost(125);
  format %{ "movl    $dst, $mem\t# int" %}

  ins_encode %{
    __ movl($dst$$Register, $mem$$Address);
  %}

  ins_pipe(ialu_reg_mem);
%}

// Load Integer (32 bit signed) to Byte (8 bit signed)
instruct loadI2B(rRegI dst, memory mem, immI_24 twentyfour) %{
  match(Set dst (RShiftI (LShiftI (LoadI mem) twentyfour) twentyfour));

  ins_cost(125);
  format %{ "movsbl  $dst, $mem\t# int -> byte" %}
  ins_encode %{
    __ movsbl($dst$$Register, $mem$$Address);
  %}
  ins_pipe(ialu_reg_mem);
%}

// Load Integer (32 bit signed) to Unsigned Byte (8 bit UNsigned)
instruct loadI2UB(rRegI dst, memory mem, immI_255 mask) %{
  match(Set dst (AndI (LoadI mem) mask));

  ins_cost(125);
  format %{ "movzbl  $dst, $mem\t# int -> ubyte" %}
  ins_encode %{
    __ movzbl($dst$$Register, $mem$$Address);
  %}
  ins_pipe(ialu_reg_mem);
%}

// Load Integer (32 bit signed) to Short (16 bit signed)
instruct loadI2S(rRegI dst, memory mem, immI_16 sixteen) %{
  match(Set dst (RShiftI (LShiftI (LoadI mem) sixteen) sixteen));

  ins_cost(125);
  format %{ "movswl  $dst, $mem\t# int -> short" %}
  ins_encode %{
    __ movswl($dst$$Register, $mem$$Address);
  %}
  ins_pipe(ialu_reg_mem);
%}

// Load Integer (32 bit signed) to Unsigned Short/Char (16 bit UNsigned)
instruct loadI2US(rRegI dst, memory mem, immI_65535 mask) %{
  match(Set dst (AndI (LoadI mem) mask));

  ins_cost(125);
  format %{ "movzwl  $dst, $mem\t# int -> ushort/char" %}
  ins_encode %{
    __ movzwl($dst$$Register, $mem$$Address);
  %}
  ins_pipe(ialu_reg_mem);
%}

// Load Integer into Long Register
instruct loadI2L(rRegL dst, memory mem)
%{
  match(Set dst (ConvI2L (LoadI mem)));

  ins_cost(125);
  format %{ "movslq  $dst, $mem\t# int -> long" %}

  ins_encode %{
    __ movslq($dst$$Register, $mem$$Address);
  %}

  ins_pipe(ialu_reg_mem);
%}

// Load Integer with mask 0xFF into Long Register
instruct loadI2L_immI_255(rRegL dst, memory mem, immI_255 mask) %{
  match(Set dst (ConvI2L (AndI (LoadI mem) mask)));

  format %{ "movzbq  $dst, $mem\t# int & 0xFF -> long" %}
  ins_encode %{
    __ movzbq($dst$$Register, $mem$$Address);
  %}
  ins_pipe(ialu_reg_mem);
%}

// Load Integer with mask 0xFFFF into Long Register
instruct loadI2L_immI_65535(rRegL dst, memory mem, immI_65535 mask) %{
  match(Set dst (ConvI2L (AndI (LoadI mem) mask)));

  format %{ "movzwq  $dst, $mem\t# int & 0xFFFF -> long" %}
  ins_encode %{
    __ movzwq($dst$$Register, $mem$$Address);
  %}
  ins_pipe(ialu_reg_mem);
%}

// Load Integer with a 31-bit mask into Long Register
instruct loadI2L_immU31(rRegL dst, memory mem, immU31 mask, rFlagsReg cr) %{
  match(Set dst (ConvI2L (AndI (LoadI mem) mask)));
  effect(KILL cr);

  format %{ "movl    $dst, $mem\t# int & 31-bit mask -> long\n\t"
            "andl    $dst, $mask" %}
  ins_encode %{
    Register Rdst = $dst$$Register;
    __ movl(Rdst, $mem$$Address);
    __ andl(Rdst, $mask$$constant);
  %}
  ins_pipe(ialu_reg_mem);
%}

// Load Unsigned Integer into Long Register
instruct loadUI2L(rRegL dst, memory mem, immL_32bits mask)
%{
  match(Set dst (AndL (ConvI2L (LoadI mem)) mask));

  ins_cost(125);
  format %{ "movl    $dst, $mem\t# uint -> long" %}

  ins_encode %{
    __ movl($dst$$Register, $mem$$Address);
  %}

  ins_pipe(ialu_reg_mem);
%}

// Load Long
instruct loadL(rRegL dst, memory mem)
%{
  match(Set dst (LoadL mem));

  ins_cost(125);
  format %{ "movq    $dst, $mem\t# long" %}

  ins_encode %{
    __ movq($dst$$Register, $mem$$Address);
  %}

  ins_pipe(ialu_reg_mem); // XXX
%}

// Load Range
instruct loadRange(rRegI dst, memory mem)
%{
  match(Set dst (LoadRange mem));

  ins_cost(125); // XXX
  format %{ "movl    $dst, $mem\t# range" %}
  opcode(0x8B);
  ins_encode(REX_reg_mem(dst, mem), OpcP, reg_mem(dst, mem));
  ins_pipe(ialu_reg_mem);
%}

// Load Pointer
instruct loadP(rRegP dst, memory mem)
%{
  match(Set dst (LoadP mem));
  predicate(n->as_Load()->barrier_data() == 0);

  ins_cost(125); // XXX
  format %{ "movq    $dst, $mem\t# ptr" %}
  opcode(0x8B);
  ins_encode(REX_reg_mem_wide(dst, mem), OpcP, reg_mem(dst, mem));
  ins_pipe(ialu_reg_mem); // XXX
%}

// Load Compressed Pointer
instruct loadN(rRegN dst, memory mem)
%{
   match(Set dst (LoadN mem));

   ins_cost(125); // XXX
   format %{ "movl    $dst, $mem\t# compressed ptr" %}
   ins_encode %{
     __ movl($dst$$Register, $mem$$Address);
   %}
   ins_pipe(ialu_reg_mem); // XXX
%}


// Load Klass Pointer
instruct loadKlass(rRegP dst, memory mem)
%{
  match(Set dst (LoadKlass mem));

  ins_cost(125); // XXX
  format %{ "movq    $dst, $mem\t# class" %}
  opcode(0x8B);
  ins_encode(REX_reg_mem_wide(dst, mem), OpcP, reg_mem(dst, mem));
  ins_pipe(ialu_reg_mem); // XXX
%}

// Load narrow Klass Pointer
instruct loadNKlass(rRegN dst, memory mem)
%{
  match(Set dst (LoadNKlass mem));

  ins_cost(125); // XXX
  format %{ "movl    $dst, $mem\t# compressed klass ptr" %}
  ins_encode %{
    __ movl($dst$$Register, $mem$$Address);
  %}
  ins_pipe(ialu_reg_mem); // XXX
%}

// Load Float
instruct loadF(regF dst, memory mem)
%{
  match(Set dst (LoadF mem));

  ins_cost(145); // XXX
  format %{ "movss   $dst, $mem\t# float" %}
  ins_encode %{
    __ movflt($dst$$XMMRegister, $mem$$Address);
  %}
  ins_pipe(pipe_slow); // XXX
%}

// Load Float
instruct MoveF2VL(vlRegF dst, regF src) %{
  match(Set dst src);
  format %{ "movss $dst,$src\t! load float (4 bytes)" %}
  ins_encode %{
    __ movflt($dst$$XMMRegister, $src$$XMMRegister);
  %}
  ins_pipe( fpu_reg_reg );
%}

// Load Float
instruct MoveF2LEG(legRegF dst, regF src) %{
  match(Set dst src);
  format %{ "movss $dst,$src\t# if src != dst load float (4 bytes)" %}
  ins_encode %{
    __ movflt($dst$$XMMRegister, $src$$XMMRegister);
  %}
  ins_pipe( fpu_reg_reg );
%}

// Load Float
instruct MoveVL2F(regF dst, vlRegF src) %{
  match(Set dst src);
  format %{ "movss $dst,$src\t! load float (4 bytes)" %}
  ins_encode %{
    __ movflt($dst$$XMMRegister, $src$$XMMRegister);
  %}
  ins_pipe( fpu_reg_reg );
%}

// Load Float
instruct MoveLEG2F(regF dst, legRegF src) %{
  match(Set dst src);
  format %{ "movss $dst,$src\t# if src != dst load float (4 bytes)" %}
  ins_encode %{
    __ movflt($dst$$XMMRegister, $src$$XMMRegister);
  %}
  ins_pipe( fpu_reg_reg );
%}

// Load Double
instruct loadD_partial(regD dst, memory mem)
%{
  predicate(!UseXmmLoadAndClearUpper);
  match(Set dst (LoadD mem));

  ins_cost(145); // XXX
  format %{ "movlpd  $dst, $mem\t# double" %}
  ins_encode %{
    __ movdbl($dst$$XMMRegister, $mem$$Address);
  %}
  ins_pipe(pipe_slow); // XXX
%}

instruct loadD(regD dst, memory mem)
%{
  predicate(UseXmmLoadAndClearUpper);
  match(Set dst (LoadD mem));

  ins_cost(145); // XXX
  format %{ "movsd   $dst, $mem\t# double" %}
  ins_encode %{
    __ movdbl($dst$$XMMRegister, $mem$$Address);
  %}
  ins_pipe(pipe_slow); // XXX
%}

// Load Double
instruct MoveD2VL(vlRegD dst, regD src) %{
  match(Set dst src);
  format %{ "movsd $dst,$src\t! load double (8 bytes)" %}
  ins_encode %{
    __ movdbl($dst$$XMMRegister, $src$$XMMRegister);
  %}
  ins_pipe( fpu_reg_reg );
%}

// Load Double
instruct MoveD2LEG(legRegD dst, regD src) %{
  match(Set dst src);
  format %{ "movsd $dst,$src\t# if src != dst load double (8 bytes)" %}
  ins_encode %{
    __ movdbl($dst$$XMMRegister, $src$$XMMRegister);
  %}
  ins_pipe( fpu_reg_reg );
%}

// Load Double
instruct MoveVL2D(regD dst, vlRegD src) %{
  match(Set dst src);
  format %{ "movsd $dst,$src\t! load double (8 bytes)" %}
  ins_encode %{
    __ movdbl($dst$$XMMRegister, $src$$XMMRegister);
  %}
  ins_pipe( fpu_reg_reg );
%}

// Load Double
instruct MoveLEG2D(regD dst, legRegD src) %{
  match(Set dst src);
  format %{ "movsd $dst,$src\t# if src != dst load double (8 bytes)" %}
  ins_encode %{
    __ movdbl($dst$$XMMRegister, $src$$XMMRegister);
  %}
  ins_pipe( fpu_reg_reg );
%}

// Following pseudo code describes the algorithm for max[FD]:
// Min algorithm is on similar lines
//  btmp = (b < +0.0) ? a : b
//  atmp = (b < +0.0) ? b : a
//  Tmp  = Max_Float(atmp , btmp)
//  Res  = (atmp == NaN) ? atmp : Tmp

// max = java.lang.Math.max(float a, float b)
instruct maxF_reg(legRegF dst, legRegF a, legRegF b, legRegF tmp, legRegF atmp, legRegF btmp) %{
  predicate(UseAVX > 0 && !n->is_reduction());
  match(Set dst (MaxF a b));
  effect(USE a, USE b, TEMP tmp, TEMP atmp, TEMP btmp);
  format %{
     "vblendvps        $btmp,$b,$a,$b           \n\t"
     "vblendvps        $atmp,$a,$b,$b           \n\t"
     "vmaxss           $tmp,$atmp,$btmp         \n\t"
     "vcmpps.unordered $btmp,$atmp,$atmp        \n\t"
     "vblendvps        $dst,$tmp,$atmp,$btmp    \n\t"
  %}
  ins_encode %{
    int vector_len = Assembler::AVX_128bit;
    __ vblendvps($btmp$$XMMRegister, $b$$XMMRegister, $a$$XMMRegister, $b$$XMMRegister, vector_len);
    __ vblendvps($atmp$$XMMRegister, $a$$XMMRegister, $b$$XMMRegister, $b$$XMMRegister, vector_len);
    __ vmaxss($tmp$$XMMRegister, $atmp$$XMMRegister, $btmp$$XMMRegister);
    __ vcmpps($btmp$$XMMRegister, $atmp$$XMMRegister, $atmp$$XMMRegister, Assembler::_false, vector_len);
    __ vblendvps($dst$$XMMRegister, $tmp$$XMMRegister, $atmp$$XMMRegister, $btmp$$XMMRegister, vector_len);
 %}
  ins_pipe( pipe_slow );
%}

instruct maxF_reduction_reg(legRegF dst, legRegF a, legRegF b, legRegF xmmt, rRegI tmp, rFlagsReg cr) %{
  predicate(UseAVX > 0 && n->is_reduction());
  match(Set dst (MaxF a b));
  effect(USE a, USE b, TEMP xmmt, TEMP tmp, KILL cr);

  format %{ "$dst = max($a, $b)\t# intrinsic (float)" %}
  ins_encode %{
    emit_fp_min_max(_masm, $dst$$XMMRegister, $a$$XMMRegister, $b$$XMMRegister, $xmmt$$XMMRegister, $tmp$$Register,
                    false /*min*/, true /*single*/);
  %}
  ins_pipe( pipe_slow );
%}

// max = java.lang.Math.max(double a, double b)
instruct maxD_reg(legRegD dst, legRegD a, legRegD b, legRegD tmp, legRegD atmp, legRegD btmp) %{
  predicate(UseAVX > 0 && !n->is_reduction());
  match(Set dst (MaxD a b));
  effect(USE a, USE b, TEMP atmp, TEMP btmp, TEMP tmp);
  format %{
     "vblendvpd        $btmp,$b,$a,$b            \n\t"
     "vblendvpd        $atmp,$a,$b,$b            \n\t"
     "vmaxsd           $tmp,$atmp,$btmp          \n\t"
     "vcmppd.unordered $btmp,$atmp,$atmp         \n\t"
     "vblendvpd        $dst,$tmp,$atmp,$btmp     \n\t"
  %}
  ins_encode %{
    int vector_len = Assembler::AVX_128bit;
    __ vblendvpd($btmp$$XMMRegister, $b$$XMMRegister, $a$$XMMRegister, $b$$XMMRegister, vector_len);
    __ vblendvpd($atmp$$XMMRegister, $a$$XMMRegister, $b$$XMMRegister, $b$$XMMRegister, vector_len);
    __ vmaxsd($tmp$$XMMRegister, $atmp$$XMMRegister, $btmp$$XMMRegister);
    __ vcmppd($btmp$$XMMRegister, $atmp$$XMMRegister, $atmp$$XMMRegister, Assembler::_false, vector_len);
    __ vblendvpd($dst$$XMMRegister, $tmp$$XMMRegister, $atmp$$XMMRegister, $btmp$$XMMRegister, vector_len);
  %}
  ins_pipe( pipe_slow );
%}

instruct maxD_reduction_reg(legRegD dst, legRegD a, legRegD b, legRegD xmmt, rRegL tmp, rFlagsReg cr) %{
  predicate(UseAVX > 0 && n->is_reduction());
  match(Set dst (MaxD a b));
  effect(USE a, USE b, TEMP xmmt, TEMP tmp, KILL cr);

  format %{ "$dst = max($a, $b)\t# intrinsic (double)" %}
  ins_encode %{
    emit_fp_min_max(_masm, $dst$$XMMRegister, $a$$XMMRegister, $b$$XMMRegister, $xmmt$$XMMRegister, $tmp$$Register,
                    false /*min*/, false /*single*/);
  %}
  ins_pipe( pipe_slow );
%}

// min = java.lang.Math.min(float a, float b)
instruct minF_reg(legRegF dst, legRegF a, legRegF b, legRegF tmp, legRegF atmp, legRegF btmp) %{
  predicate(UseAVX > 0 && !n->is_reduction());
  match(Set dst (MinF a b));
  effect(USE a, USE b, TEMP tmp, TEMP atmp, TEMP btmp);
  format %{
     "vblendvps        $atmp,$a,$b,$a             \n\t"
     "vblendvps        $btmp,$b,$a,$a             \n\t"
     "vminss           $tmp,$atmp,$btmp           \n\t"
     "vcmpps.unordered $btmp,$atmp,$atmp          \n\t"
     "vblendvps        $dst,$tmp,$atmp,$btmp      \n\t"
  %}
  ins_encode %{
    int vector_len = Assembler::AVX_128bit;
    __ vblendvps($atmp$$XMMRegister, $a$$XMMRegister, $b$$XMMRegister, $a$$XMMRegister, vector_len);
    __ vblendvps($btmp$$XMMRegister, $b$$XMMRegister, $a$$XMMRegister, $a$$XMMRegister, vector_len);
    __ vminss($tmp$$XMMRegister, $atmp$$XMMRegister, $btmp$$XMMRegister);
    __ vcmpps($btmp$$XMMRegister, $atmp$$XMMRegister, $atmp$$XMMRegister, Assembler::_false, vector_len);
    __ vblendvps($dst$$XMMRegister, $tmp$$XMMRegister, $atmp$$XMMRegister, $btmp$$XMMRegister, vector_len);
  %}
  ins_pipe( pipe_slow );
%}

instruct minF_reduction_reg(legRegF dst, legRegF a, legRegF b, legRegF xmmt, rRegI tmp, rFlagsReg cr) %{
  predicate(UseAVX > 0 && n->is_reduction());
  match(Set dst (MinF a b));
  effect(USE a, USE b, TEMP xmmt, TEMP tmp, KILL cr);

  format %{ "$dst = min($a, $b)\t# intrinsic (float)" %}
  ins_encode %{
    emit_fp_min_max(_masm, $dst$$XMMRegister, $a$$XMMRegister, $b$$XMMRegister, $xmmt$$XMMRegister, $tmp$$Register,
                    true /*min*/, true /*single*/);
  %}
  ins_pipe( pipe_slow );
%}

// min = java.lang.Math.min(double a, double b)
instruct minD_reg(legRegD dst, legRegD a, legRegD b, legRegD tmp, legRegD atmp, legRegD btmp) %{
  predicate(UseAVX > 0 && !n->is_reduction());
  match(Set dst (MinD a b));
  effect(USE a, USE b, TEMP tmp, TEMP atmp, TEMP btmp);
  format %{
     "vblendvpd        $atmp,$a,$b,$a           \n\t"
     "vblendvpd        $btmp,$b,$a,$a           \n\t"
     "vminsd           $tmp,$atmp,$btmp         \n\t"
     "vcmppd.unordered $btmp,$atmp,$atmp        \n\t"
     "vblendvpd        $dst,$tmp,$atmp,$btmp    \n\t"
  %}
  ins_encode %{
    int vector_len = Assembler::AVX_128bit;
    __ vblendvpd($atmp$$XMMRegister, $a$$XMMRegister, $b$$XMMRegister, $a$$XMMRegister, vector_len);
    __ vblendvpd($btmp$$XMMRegister, $b$$XMMRegister, $a$$XMMRegister, $a$$XMMRegister, vector_len);
    __ vminsd($tmp$$XMMRegister, $atmp$$XMMRegister, $btmp$$XMMRegister);
    __ vcmppd($btmp$$XMMRegister, $atmp$$XMMRegister, $atmp$$XMMRegister, Assembler::_false, vector_len);
    __ vblendvpd($dst$$XMMRegister, $tmp$$XMMRegister, $atmp$$XMMRegister, $btmp$$XMMRegister, vector_len);
  %}
  ins_pipe( pipe_slow );
%}

instruct minD_reduction_reg(legRegD dst, legRegD a, legRegD b, legRegD xmmt, rRegL tmp, rFlagsReg cr) %{
  predicate(UseAVX > 0 && n->is_reduction());
  match(Set dst (MinD a b));
  effect(USE a, USE b, TEMP xmmt, TEMP tmp, KILL cr);

  format %{ "$dst = min($a, $b)\t# intrinsic (double)" %}
  ins_encode %{
    emit_fp_min_max(_masm, $dst$$XMMRegister, $a$$XMMRegister, $b$$XMMRegister, $xmmt$$XMMRegister, $tmp$$Register,
                    true /*min*/, false /*single*/);
  %}
  ins_pipe( pipe_slow );
%}

// Load Effective Address
instruct leaP8(rRegP dst, indOffset8 mem)
%{
  match(Set dst mem);

  ins_cost(110); // XXX
  format %{ "leaq    $dst, $mem\t# ptr 8" %}
  opcode(0x8D);
  ins_encode(REX_reg_mem_wide(dst, mem), OpcP, reg_mem(dst, mem));
  ins_pipe(ialu_reg_reg_fat);
%}

instruct leaP32(rRegP dst, indOffset32 mem)
%{
  match(Set dst mem);

  ins_cost(110);
  format %{ "leaq    $dst, $mem\t# ptr 32" %}
  opcode(0x8D);
  ins_encode(REX_reg_mem_wide(dst, mem), OpcP, reg_mem(dst, mem));
  ins_pipe(ialu_reg_reg_fat);
%}

// instruct leaPIdx(rRegP dst, indIndex mem)
// %{
//   match(Set dst mem);

//   ins_cost(110);
//   format %{ "leaq    $dst, $mem\t# ptr idx" %}
//   opcode(0x8D);
//   ins_encode(REX_reg_mem_wide(dst, mem), OpcP, reg_mem(dst, mem));
//   ins_pipe(ialu_reg_reg_fat);
// %}

instruct leaPIdxOff(rRegP dst, indIndexOffset mem)
%{
  match(Set dst mem);

  ins_cost(110);
  format %{ "leaq    $dst, $mem\t# ptr idxoff" %}
  opcode(0x8D);
  ins_encode(REX_reg_mem_wide(dst, mem), OpcP, reg_mem(dst, mem));
  ins_pipe(ialu_reg_reg_fat);
%}

instruct leaPIdxScale(rRegP dst, indIndexScale mem)
%{
  match(Set dst mem);

  ins_cost(110);
  format %{ "leaq    $dst, $mem\t# ptr idxscale" %}
  opcode(0x8D);
  ins_encode(REX_reg_mem_wide(dst, mem), OpcP, reg_mem(dst, mem));
  ins_pipe(ialu_reg_reg_fat);
%}

instruct leaPPosIdxScale(rRegP dst, indPosIndexScale mem)
%{
  match(Set dst mem);

  ins_cost(110);
  format %{ "leaq    $dst, $mem\t# ptr idxscale" %}
  opcode(0x8D);
  ins_encode(REX_reg_mem_wide(dst, mem), OpcP, reg_mem(dst, mem));
  ins_pipe(ialu_reg_reg_fat);
%}

instruct leaPIdxScaleOff(rRegP dst, indIndexScaleOffset mem)
%{
  match(Set dst mem);

  ins_cost(110);
  format %{ "leaq    $dst, $mem\t# ptr idxscaleoff" %}
  opcode(0x8D);
  ins_encode(REX_reg_mem_wide(dst, mem), OpcP, reg_mem(dst, mem));
  ins_pipe(ialu_reg_reg_fat);
%}

instruct leaPPosIdxOff(rRegP dst, indPosIndexOffset mem)
%{
  match(Set dst mem);

  ins_cost(110);
  format %{ "leaq    $dst, $mem\t# ptr posidxoff" %}
  opcode(0x8D);
  ins_encode(REX_reg_mem_wide(dst, mem), OpcP, reg_mem(dst, mem));
  ins_pipe(ialu_reg_reg_fat);
%}

instruct leaPPosIdxScaleOff(rRegP dst, indPosIndexScaleOffset mem)
%{
  match(Set dst mem);

  ins_cost(110);
  format %{ "leaq    $dst, $mem\t# ptr posidxscaleoff" %}
  opcode(0x8D);
  ins_encode(REX_reg_mem_wide(dst, mem), OpcP, reg_mem(dst, mem));
  ins_pipe(ialu_reg_reg_fat);
%}

// Load Effective Address which uses Narrow (32-bits) oop
instruct leaPCompressedOopOffset(rRegP dst, indCompressedOopOffset mem)
%{
  predicate(UseCompressedOops && (CompressedOops::shift() != 0));
  match(Set dst mem);

  ins_cost(110);
  format %{ "leaq    $dst, $mem\t# ptr compressedoopoff32" %}
  opcode(0x8D);
  ins_encode(REX_reg_mem_wide(dst, mem), OpcP, reg_mem(dst, mem));
  ins_pipe(ialu_reg_reg_fat);
%}

instruct leaP8Narrow(rRegP dst, indOffset8Narrow mem)
%{
  predicate(CompressedOops::shift() == 0);
  match(Set dst mem);

  ins_cost(110); // XXX
  format %{ "leaq    $dst, $mem\t# ptr off8narrow" %}
  opcode(0x8D);
  ins_encode(REX_reg_mem_wide(dst, mem), OpcP, reg_mem(dst, mem));
  ins_pipe(ialu_reg_reg_fat);
%}

instruct leaP32Narrow(rRegP dst, indOffset32Narrow mem)
%{
  predicate(CompressedOops::shift() == 0);
  match(Set dst mem);

  ins_cost(110);
  format %{ "leaq    $dst, $mem\t# ptr off32narrow" %}
  opcode(0x8D);
  ins_encode(REX_reg_mem_wide(dst, mem), OpcP, reg_mem(dst, mem));
  ins_pipe(ialu_reg_reg_fat);
%}

instruct leaPIdxOffNarrow(rRegP dst, indIndexOffsetNarrow mem)
%{
  predicate(CompressedOops::shift() == 0);
  match(Set dst mem);

  ins_cost(110);
  format %{ "leaq    $dst, $mem\t# ptr idxoffnarrow" %}
  opcode(0x8D);
  ins_encode(REX_reg_mem_wide(dst, mem), OpcP, reg_mem(dst, mem));
  ins_pipe(ialu_reg_reg_fat);
%}

instruct leaPIdxScaleNarrow(rRegP dst, indIndexScaleNarrow mem)
%{
  predicate(CompressedOops::shift() == 0);
  match(Set dst mem);

  ins_cost(110);
  format %{ "leaq    $dst, $mem\t# ptr idxscalenarrow" %}
  opcode(0x8D);
  ins_encode(REX_reg_mem_wide(dst, mem), OpcP, reg_mem(dst, mem));
  ins_pipe(ialu_reg_reg_fat);
%}

instruct leaPIdxScaleOffNarrow(rRegP dst, indIndexScaleOffsetNarrow mem)
%{
  predicate(CompressedOops::shift() == 0);
  match(Set dst mem);

  ins_cost(110);
  format %{ "leaq    $dst, $mem\t# ptr idxscaleoffnarrow" %}
  opcode(0x8D);
  ins_encode(REX_reg_mem_wide(dst, mem), OpcP, reg_mem(dst, mem));
  ins_pipe(ialu_reg_reg_fat);
%}

instruct leaPPosIdxOffNarrow(rRegP dst, indPosIndexOffsetNarrow mem)
%{
  predicate(CompressedOops::shift() == 0);
  match(Set dst mem);

  ins_cost(110);
  format %{ "leaq    $dst, $mem\t# ptr posidxoffnarrow" %}
  opcode(0x8D);
  ins_encode(REX_reg_mem_wide(dst, mem), OpcP, reg_mem(dst, mem));
  ins_pipe(ialu_reg_reg_fat);
%}

instruct leaPPosIdxScaleOffNarrow(rRegP dst, indPosIndexScaleOffsetNarrow mem)
%{
  predicate(CompressedOops::shift() == 0);
  match(Set dst mem);

  ins_cost(110);
  format %{ "leaq    $dst, $mem\t# ptr posidxscaleoffnarrow" %}
  opcode(0x8D);
  ins_encode(REX_reg_mem_wide(dst, mem), OpcP, reg_mem(dst, mem));
  ins_pipe(ialu_reg_reg_fat);
%}

instruct loadConI(rRegI dst, immI src)
%{
  match(Set dst src);

  format %{ "movl    $dst, $src\t# int" %}
  ins_encode(load_immI(dst, src));
  ins_pipe(ialu_reg_fat); // XXX
%}

instruct loadConI0(rRegI dst, immI_0 src, rFlagsReg cr)
%{
  match(Set dst src);
  effect(KILL cr);

  ins_cost(50);
  format %{ "xorl    $dst, $dst\t# int" %}
  opcode(0x33); /* + rd */
  ins_encode(REX_reg_reg(dst, dst), OpcP, reg_reg(dst, dst));
  ins_pipe(ialu_reg);
%}

instruct loadConL(rRegL dst, immL src)
%{
  match(Set dst src);

  ins_cost(150);
  format %{ "movq    $dst, $src\t# long" %}
  ins_encode(load_immL(dst, src));
  ins_pipe(ialu_reg);
%}

instruct loadConL0(rRegL dst, immL0 src, rFlagsReg cr)
%{
  match(Set dst src);
  effect(KILL cr);

  ins_cost(50);
  format %{ "xorl    $dst, $dst\t# long" %}
  opcode(0x33); /* + rd */
  ins_encode(REX_reg_reg(dst, dst), OpcP, reg_reg(dst, dst));
  ins_pipe(ialu_reg); // XXX
%}

instruct loadConUL32(rRegL dst, immUL32 src)
%{
  match(Set dst src);

  ins_cost(60);
  format %{ "movl    $dst, $src\t# long (unsigned 32-bit)" %}
  ins_encode(load_immUL32(dst, src));
  ins_pipe(ialu_reg);
%}

instruct loadConL32(rRegL dst, immL32 src)
%{
  match(Set dst src);

  ins_cost(70);
  format %{ "movq    $dst, $src\t# long (32-bit)" %}
  ins_encode(load_immL32(dst, src));
  ins_pipe(ialu_reg);
%}

instruct loadConP(rRegP dst, immP con) %{
  match(Set dst con);

  format %{ "movq    $dst, $con\t# ptr" %}
  ins_encode(load_immP(dst, con));
  ins_pipe(ialu_reg_fat); // XXX
%}

instruct loadConP0(rRegP dst, immP0 src, rFlagsReg cr)
%{
  match(Set dst src);
  effect(KILL cr);

  ins_cost(50);
  format %{ "xorl    $dst, $dst\t# ptr" %}
  opcode(0x33); /* + rd */
  ins_encode(REX_reg_reg(dst, dst), OpcP, reg_reg(dst, dst));
  ins_pipe(ialu_reg);
%}

instruct loadConP31(rRegP dst, immP31 src, rFlagsReg cr)
%{
  match(Set dst src);
  effect(KILL cr);

  ins_cost(60);
  format %{ "movl    $dst, $src\t# ptr (positive 32-bit)" %}
  ins_encode(load_immP31(dst, src));
  ins_pipe(ialu_reg);
%}

instruct loadConF(regF dst, immF con) %{
  match(Set dst con);
  ins_cost(125);
  format %{ "movss   $dst, [$constantaddress]\t# load from constant table: float=$con" %}
  ins_encode %{
    __ movflt($dst$$XMMRegister, $constantaddress($con));
  %}
  ins_pipe(pipe_slow);
%}

instruct loadConN0(rRegN dst, immN0 src, rFlagsReg cr) %{
  match(Set dst src);
  effect(KILL cr);
  format %{ "xorq    $dst, $src\t# compressed NULL ptr" %}
  ins_encode %{
    __ xorq($dst$$Register, $dst$$Register);
  %}
  ins_pipe(ialu_reg);
%}

instruct loadConN(rRegN dst, immN src) %{
  match(Set dst src);

  ins_cost(125);
  format %{ "movl    $dst, $src\t# compressed ptr" %}
  ins_encode %{
    address con = (address)$src$$constant;
    if (con == NULL) {
      ShouldNotReachHere();
    } else {
      __ set_narrow_oop($dst$$Register, (jobject)$src$$constant);
    }
  %}
  ins_pipe(ialu_reg_fat); // XXX
%}

instruct loadConNKlass(rRegN dst, immNKlass src) %{
  match(Set dst src);

  ins_cost(125);
  format %{ "movl    $dst, $src\t# compressed klass ptr" %}
  ins_encode %{
    address con = (address)$src$$constant;
    if (con == NULL) {
      ShouldNotReachHere();
    } else {
      __ set_narrow_klass($dst$$Register, (Klass*)$src$$constant);
    }
  %}
  ins_pipe(ialu_reg_fat); // XXX
%}

instruct loadConF0(regF dst, immF0 src)
%{
  match(Set dst src);
  ins_cost(100);

  format %{ "xorps   $dst, $dst\t# float 0.0" %}
  ins_encode %{
    __ xorps($dst$$XMMRegister, $dst$$XMMRegister);
  %}
  ins_pipe(pipe_slow);
%}

// Use the same format since predicate() can not be used here.
instruct loadConD(regD dst, immD con) %{
  match(Set dst con);
  ins_cost(125);
  format %{ "movsd   $dst, [$constantaddress]\t# load from constant table: double=$con" %}
  ins_encode %{
    __ movdbl($dst$$XMMRegister, $constantaddress($con));
  %}
  ins_pipe(pipe_slow);
%}

instruct loadConD0(regD dst, immD0 src)
%{
  match(Set dst src);
  ins_cost(100);

  format %{ "xorpd   $dst, $dst\t# double 0.0" %}
  ins_encode %{
    __ xorpd ($dst$$XMMRegister, $dst$$XMMRegister);
  %}
  ins_pipe(pipe_slow);
%}

instruct loadSSI(rRegI dst, stackSlotI src)
%{
  match(Set dst src);

  ins_cost(125);
  format %{ "movl    $dst, $src\t# int stk" %}
  opcode(0x8B);
  ins_encode(REX_reg_mem(dst, src), OpcP, reg_mem(dst, src));
  ins_pipe(ialu_reg_mem);
%}

instruct loadSSL(rRegL dst, stackSlotL src)
%{
  match(Set dst src);

  ins_cost(125);
  format %{ "movq    $dst, $src\t# long stk" %}
  opcode(0x8B);
  ins_encode(REX_reg_mem_wide(dst, src), OpcP, reg_mem(dst, src));
  ins_pipe(ialu_reg_mem);
%}

instruct loadSSP(rRegP dst, stackSlotP src)
%{
  match(Set dst src);

  ins_cost(125);
  format %{ "movq    $dst, $src\t# ptr stk" %}
  opcode(0x8B);
  ins_encode(REX_reg_mem_wide(dst, src), OpcP, reg_mem(dst, src));
  ins_pipe(ialu_reg_mem);
%}

instruct loadSSF(regF dst, stackSlotF src)
%{
  match(Set dst src);

  ins_cost(125);
  format %{ "movss   $dst, $src\t# float stk" %}
  ins_encode %{
    __ movflt($dst$$XMMRegister, Address(rsp, $src$$disp));
  %}
  ins_pipe(pipe_slow); // XXX
%}

// Use the same format since predicate() can not be used here.
instruct loadSSD(regD dst, stackSlotD src)
%{
  match(Set dst src);

  ins_cost(125);
  format %{ "movsd   $dst, $src\t# double stk" %}
  ins_encode  %{
    __ movdbl($dst$$XMMRegister, Address(rsp, $src$$disp));
  %}
  ins_pipe(pipe_slow); // XXX
%}

// Prefetch instructions for allocation.
// Must be safe to execute with invalid address (cannot fault).

instruct prefetchAlloc( memory mem ) %{
  predicate(AllocatePrefetchInstr==3);
  match(PrefetchAllocation mem);
  ins_cost(125);

  format %{ "PREFETCHW $mem\t# Prefetch allocation into level 1 cache and mark modified" %}
  ins_encode %{
    __ prefetchw($mem$$Address);
  %}
  ins_pipe(ialu_mem);
%}

instruct prefetchAllocNTA( memory mem ) %{
  predicate(AllocatePrefetchInstr==0);
  match(PrefetchAllocation mem);
  ins_cost(125);

  format %{ "PREFETCHNTA $mem\t# Prefetch allocation to non-temporal cache for write" %}
  ins_encode %{
    __ prefetchnta($mem$$Address);
  %}
  ins_pipe(ialu_mem);
%}

instruct prefetchAllocT0( memory mem ) %{
  predicate(AllocatePrefetchInstr==1);
  match(PrefetchAllocation mem);
  ins_cost(125);

  format %{ "PREFETCHT0 $mem\t# Prefetch allocation to level 1 and 2 caches for write" %}
  ins_encode %{
    __ prefetcht0($mem$$Address);
  %}
  ins_pipe(ialu_mem);
%}

instruct prefetchAllocT2( memory mem ) %{
  predicate(AllocatePrefetchInstr==2);
  match(PrefetchAllocation mem);
  ins_cost(125);

  format %{ "PREFETCHT2 $mem\t# Prefetch allocation to level 2 cache for write" %}
  ins_encode %{
    __ prefetcht2($mem$$Address);
  %}
  ins_pipe(ialu_mem);
%}

//----------Store Instructions-------------------------------------------------

// Store Byte
instruct storeB(memory mem, rRegI src)
%{
  match(Set mem (StoreB mem src));

  ins_cost(125); // XXX
  format %{ "movb    $mem, $src\t# byte" %}
  opcode(0x88);
  ins_encode(REX_breg_mem(src, mem), OpcP, reg_mem(src, mem));
  ins_pipe(ialu_mem_reg);
%}

// Store Char/Short
instruct storeC(memory mem, rRegI src)
%{
  match(Set mem (StoreC mem src));

  ins_cost(125); // XXX
  format %{ "movw    $mem, $src\t# char/short" %}
  opcode(0x89);
  ins_encode(SizePrefix, REX_reg_mem(src, mem), OpcP, reg_mem(src, mem));
  ins_pipe(ialu_mem_reg);
%}

// Store Integer
instruct storeI(memory mem, rRegI src)
%{
  match(Set mem (StoreI mem src));

  ins_cost(125); // XXX
  format %{ "movl    $mem, $src\t# int" %}
  opcode(0x89);
  ins_encode(REX_reg_mem(src, mem), OpcP, reg_mem(src, mem));
  ins_pipe(ialu_mem_reg);
%}

// Store Long
instruct storeL(memory mem, rRegL src)
%{
  match(Set mem (StoreL mem src));

  ins_cost(125); // XXX
  format %{ "movq    $mem, $src\t# long" %}
  opcode(0x89);
  ins_encode(REX_reg_mem_wide(src, mem), OpcP, reg_mem(src, mem));
  ins_pipe(ialu_mem_reg); // XXX
%}

// Store Pointer
instruct storeP(memory mem, any_RegP src)
%{
  match(Set mem (StoreP mem src));

  ins_cost(125); // XXX
  format %{ "movq    $mem, $src\t# ptr" %}
  opcode(0x89);
  ins_encode(REX_reg_mem_wide(src, mem), OpcP, reg_mem(src, mem));
  ins_pipe(ialu_mem_reg);
%}

instruct storeImmP0(memory mem, immP0 zero)
%{
  predicate(UseCompressedOops && (CompressedOops::base() == NULL));
  match(Set mem (StoreP mem zero));

  ins_cost(125); // XXX
  format %{ "movq    $mem, R12\t# ptr (R12_heapbase==0)" %}
  ins_encode %{
    __ movq($mem$$Address, r12);
  %}
  ins_pipe(ialu_mem_reg);
%}

// Store NULL Pointer, mark word, or other simple pointer constant.
instruct storeImmP(memory mem, immP31 src)
%{
  match(Set mem (StoreP mem src));

  ins_cost(150); // XXX
  format %{ "movq    $mem, $src\t# ptr" %}
  opcode(0xC7); /* C7 /0 */
  ins_encode(REX_mem_wide(mem), OpcP, RM_opc_mem(0x00, mem), Con32(src));
  ins_pipe(ialu_mem_imm);
%}

// Store Compressed Pointer
instruct storeN(memory mem, rRegN src)
%{
  match(Set mem (StoreN mem src));

  ins_cost(125); // XXX
  format %{ "movl    $mem, $src\t# compressed ptr" %}
  ins_encode %{
    __ movl($mem$$Address, $src$$Register);
  %}
  ins_pipe(ialu_mem_reg);
%}

instruct storeNKlass(memory mem, rRegN src)
%{
  match(Set mem (StoreNKlass mem src));

  ins_cost(125); // XXX
  format %{ "movl    $mem, $src\t# compressed klass ptr" %}
  ins_encode %{
    __ movl($mem$$Address, $src$$Register);
  %}
  ins_pipe(ialu_mem_reg);
%}

instruct storeImmN0(memory mem, immN0 zero)
%{
  predicate(CompressedOops::base() == NULL);
  match(Set mem (StoreN mem zero));

  ins_cost(125); // XXX
  format %{ "movl    $mem, R12\t# compressed ptr (R12_heapbase==0)" %}
  ins_encode %{
    __ movl($mem$$Address, r12);
  %}
  ins_pipe(ialu_mem_reg);
%}

instruct storeImmN(memory mem, immN src)
%{
  match(Set mem (StoreN mem src));

  ins_cost(150); // XXX
  format %{ "movl    $mem, $src\t# compressed ptr" %}
  ins_encode %{
    address con = (address)$src$$constant;
    if (con == NULL) {
      __ movl($mem$$Address, (int32_t)0);
    } else {
      __ set_narrow_oop($mem$$Address, (jobject)$src$$constant);
    }
  %}
  ins_pipe(ialu_mem_imm);
%}

instruct storeImmNKlass(memory mem, immNKlass src)
%{
  match(Set mem (StoreNKlass mem src));

  ins_cost(150); // XXX
  format %{ "movl    $mem, $src\t# compressed klass ptr" %}
  ins_encode %{
    __ set_narrow_klass($mem$$Address, (Klass*)$src$$constant);
  %}
  ins_pipe(ialu_mem_imm);
%}

// Store Integer Immediate
instruct storeImmI0(memory mem, immI_0 zero)
%{
  predicate(UseCompressedOops && (CompressedOops::base() == NULL));
  match(Set mem (StoreI mem zero));

  ins_cost(125); // XXX
  format %{ "movl    $mem, R12\t# int (R12_heapbase==0)" %}
  ins_encode %{
    __ movl($mem$$Address, r12);
  %}
  ins_pipe(ialu_mem_reg);
%}

instruct storeImmI(memory mem, immI src)
%{
  match(Set mem (StoreI mem src));

  ins_cost(150);
  format %{ "movl    $mem, $src\t# int" %}
  opcode(0xC7); /* C7 /0 */
  ins_encode(REX_mem(mem), OpcP, RM_opc_mem(0x00, mem), Con32(src));
  ins_pipe(ialu_mem_imm);
%}

// Store Long Immediate
instruct storeImmL0(memory mem, immL0 zero)
%{
  predicate(UseCompressedOops && (CompressedOops::base() == NULL));
  match(Set mem (StoreL mem zero));

  ins_cost(125); // XXX
  format %{ "movq    $mem, R12\t# long (R12_heapbase==0)" %}
  ins_encode %{
    __ movq($mem$$Address, r12);
  %}
  ins_pipe(ialu_mem_reg);
%}

instruct storeImmL(memory mem, immL32 src)
%{
  match(Set mem (StoreL mem src));

  ins_cost(150);
  format %{ "movq    $mem, $src\t# long" %}
  opcode(0xC7); /* C7 /0 */
  ins_encode(REX_mem_wide(mem), OpcP, RM_opc_mem(0x00, mem), Con32(src));
  ins_pipe(ialu_mem_imm);
%}

// Store Short/Char Immediate
instruct storeImmC0(memory mem, immI_0 zero)
%{
  predicate(UseCompressedOops && (CompressedOops::base() == NULL));
  match(Set mem (StoreC mem zero));

  ins_cost(125); // XXX
  format %{ "movw    $mem, R12\t# short/char (R12_heapbase==0)" %}
  ins_encode %{
    __ movw($mem$$Address, r12);
  %}
  ins_pipe(ialu_mem_reg);
%}

instruct storeImmI16(memory mem, immI16 src)
%{
  predicate(UseStoreImmI16);
  match(Set mem (StoreC mem src));

  ins_cost(150);
  format %{ "movw    $mem, $src\t# short/char" %}
  opcode(0xC7); /* C7 /0 Same as 32 store immediate with prefix */
  ins_encode(SizePrefix, REX_mem(mem), OpcP, RM_opc_mem(0x00, mem),Con16(src));
  ins_pipe(ialu_mem_imm);
%}

// Store Byte Immediate
instruct storeImmB0(memory mem, immI_0 zero)
%{
  predicate(UseCompressedOops && (CompressedOops::base() == NULL));
  match(Set mem (StoreB mem zero));

  ins_cost(125); // XXX
  format %{ "movb    $mem, R12\t# short/char (R12_heapbase==0)" %}
  ins_encode %{
    __ movb($mem$$Address, r12);
  %}
  ins_pipe(ialu_mem_reg);
%}

instruct storeImmB(memory mem, immI8 src)
%{
  match(Set mem (StoreB mem src));

  ins_cost(150); // XXX
  format %{ "movb    $mem, $src\t# byte" %}
  opcode(0xC6); /* C6 /0 */
  ins_encode(REX_mem(mem), OpcP, RM_opc_mem(0x00, mem), Con8or32(src));
  ins_pipe(ialu_mem_imm);
%}

// Store CMS card-mark Immediate
instruct storeImmCM0_reg(memory mem, immI_0 zero)
%{
  predicate(UseCompressedOops && (CompressedOops::base() == NULL));
  match(Set mem (StoreCM mem zero));

  ins_cost(125); // XXX
  format %{ "movb    $mem, R12\t# CMS card-mark byte 0 (R12_heapbase==0)" %}
  ins_encode %{
    __ movb($mem$$Address, r12);
  %}
  ins_pipe(ialu_mem_reg);
%}

instruct storeImmCM0(memory mem, immI_0 src)
%{
  match(Set mem (StoreCM mem src));

  ins_cost(150); // XXX
  format %{ "movb    $mem, $src\t# CMS card-mark byte 0" %}
  opcode(0xC6); /* C6 /0 */
  ins_encode(REX_mem(mem), OpcP, RM_opc_mem(0x00, mem), Con8or32(src));
  ins_pipe(ialu_mem_imm);
%}

// Store Float
instruct storeF(memory mem, regF src)
%{
  match(Set mem (StoreF mem src));

  ins_cost(95); // XXX
  format %{ "movss   $mem, $src\t# float" %}
  ins_encode %{
    __ movflt($mem$$Address, $src$$XMMRegister);
  %}
  ins_pipe(pipe_slow); // XXX
%}

// Store immediate Float value (it is faster than store from XMM register)
instruct storeF0(memory mem, immF0 zero)
%{
  predicate(UseCompressedOops && (CompressedOops::base() == NULL));
  match(Set mem (StoreF mem zero));

  ins_cost(25); // XXX
  format %{ "movl    $mem, R12\t# float 0. (R12_heapbase==0)" %}
  ins_encode %{
    __ movl($mem$$Address, r12);
  %}
  ins_pipe(ialu_mem_reg);
%}

instruct storeF_imm(memory mem, immF src)
%{
  match(Set mem (StoreF mem src));

  ins_cost(50);
  format %{ "movl    $mem, $src\t# float" %}
  opcode(0xC7); /* C7 /0 */
  ins_encode(REX_mem(mem), OpcP, RM_opc_mem(0x00, mem), Con32F_as_bits(src));
  ins_pipe(ialu_mem_imm);
%}

// Store Double
instruct storeD(memory mem, regD src)
%{
  match(Set mem (StoreD mem src));

  ins_cost(95); // XXX
  format %{ "movsd   $mem, $src\t# double" %}
  ins_encode %{
    __ movdbl($mem$$Address, $src$$XMMRegister);
  %}
  ins_pipe(pipe_slow); // XXX
%}

// Store immediate double 0.0 (it is faster than store from XMM register)
instruct storeD0_imm(memory mem, immD0 src)
%{
  predicate(!UseCompressedOops || (CompressedOops::base() != NULL));
  match(Set mem (StoreD mem src));

  ins_cost(50);
  format %{ "movq    $mem, $src\t# double 0." %}
  opcode(0xC7); /* C7 /0 */
  ins_encode(REX_mem_wide(mem), OpcP, RM_opc_mem(0x00, mem), Con32F_as_bits(src));
  ins_pipe(ialu_mem_imm);
%}

instruct storeD0(memory mem, immD0 zero)
%{
  predicate(UseCompressedOops && (CompressedOops::base() == NULL));
  match(Set mem (StoreD mem zero));

  ins_cost(25); // XXX
  format %{ "movq    $mem, R12\t# double 0. (R12_heapbase==0)" %}
  ins_encode %{
    __ movq($mem$$Address, r12);
  %}
  ins_pipe(ialu_mem_reg);
%}

instruct storeSSI(stackSlotI dst, rRegI src)
%{
  match(Set dst src);

  ins_cost(100);
  format %{ "movl    $dst, $src\t# int stk" %}
  opcode(0x89);
  ins_encode(REX_reg_mem(src, dst), OpcP, reg_mem(src, dst));
  ins_pipe( ialu_mem_reg );
%}

instruct storeSSL(stackSlotL dst, rRegL src)
%{
  match(Set dst src);

  ins_cost(100);
  format %{ "movq    $dst, $src\t# long stk" %}
  opcode(0x89);
  ins_encode(REX_reg_mem_wide(src, dst), OpcP, reg_mem(src, dst));
  ins_pipe(ialu_mem_reg);
%}

instruct storeSSP(stackSlotP dst, rRegP src)
%{
  match(Set dst src);

  ins_cost(100);
  format %{ "movq    $dst, $src\t# ptr stk" %}
  opcode(0x89);
  ins_encode(REX_reg_mem_wide(src, dst), OpcP, reg_mem(src, dst));
  ins_pipe(ialu_mem_reg);
%}

instruct storeSSF(stackSlotF dst, regF src)
%{
  match(Set dst src);

  ins_cost(95); // XXX
  format %{ "movss   $dst, $src\t# float stk" %}
  ins_encode %{
    __ movflt(Address(rsp, $dst$$disp), $src$$XMMRegister);
  %}
  ins_pipe(pipe_slow); // XXX
%}

instruct storeSSD(stackSlotD dst, regD src)
%{
  match(Set dst src);

  ins_cost(95); // XXX
  format %{ "movsd   $dst, $src\t# double stk" %}
  ins_encode %{
    __ movdbl(Address(rsp, $dst$$disp), $src$$XMMRegister);
  %}
  ins_pipe(pipe_slow); // XXX
%}

instruct cacheWB(indirect addr)
%{
  predicate(VM_Version::supports_data_cache_line_flush());
  match(CacheWB addr);

  ins_cost(100);
  format %{"cache wb $addr" %}
  ins_encode %{
    assert($addr->index_position() < 0, "should be");
    assert($addr$$disp == 0, "should be");
    __ cache_wb(Address($addr$$base$$Register, 0));
  %}
  ins_pipe(pipe_slow); // XXX
%}

instruct cacheWBPreSync()
%{
  predicate(VM_Version::supports_data_cache_line_flush());
  match(CacheWBPreSync);

  ins_cost(100);
  format %{"cache wb presync" %}
  ins_encode %{
    __ cache_wbsync(true);
  %}
  ins_pipe(pipe_slow); // XXX
%}

instruct cacheWBPostSync()
%{
  predicate(VM_Version::supports_data_cache_line_flush());
  match(CacheWBPostSync);

  ins_cost(100);
  format %{"cache wb postsync" %}
  ins_encode %{
    __ cache_wbsync(false);
  %}
  ins_pipe(pipe_slow); // XXX
%}

//----------BSWAP Instructions-------------------------------------------------
instruct bytes_reverse_int(rRegI dst) %{
  match(Set dst (ReverseBytesI dst));

  format %{ "bswapl  $dst" %}
  opcode(0x0F, 0xC8);  /*Opcode 0F /C8 */
  ins_encode( REX_reg(dst), OpcP, opc2_reg(dst) );
  ins_pipe( ialu_reg );
%}

instruct bytes_reverse_long(rRegL dst) %{
  match(Set dst (ReverseBytesL dst));

  format %{ "bswapq  $dst" %}
  opcode(0x0F, 0xC8); /* Opcode 0F /C8 */
  ins_encode( REX_reg_wide(dst), OpcP, opc2_reg(dst) );
  ins_pipe( ialu_reg);
%}

instruct bytes_reverse_unsigned_short(rRegI dst, rFlagsReg cr) %{
  match(Set dst (ReverseBytesUS dst));
  effect(KILL cr);

  format %{ "bswapl  $dst\n\t"
            "shrl    $dst,16\n\t" %}
  ins_encode %{
    __ bswapl($dst$$Register);
    __ shrl($dst$$Register, 16);
  %}
  ins_pipe( ialu_reg );
%}

instruct bytes_reverse_short(rRegI dst, rFlagsReg cr) %{
  match(Set dst (ReverseBytesS dst));
  effect(KILL cr);

  format %{ "bswapl  $dst\n\t"
            "sar     $dst,16\n\t" %}
  ins_encode %{
    __ bswapl($dst$$Register);
    __ sarl($dst$$Register, 16);
  %}
  ins_pipe( ialu_reg );
%}

//---------- Zeros Count Instructions ------------------------------------------

instruct countLeadingZerosI(rRegI dst, rRegI src, rFlagsReg cr) %{
  predicate(UseCountLeadingZerosInstruction);
  match(Set dst (CountLeadingZerosI src));
  effect(KILL cr);

  format %{ "lzcntl  $dst, $src\t# count leading zeros (int)" %}
  ins_encode %{
    __ lzcntl($dst$$Register, $src$$Register);
  %}
  ins_pipe(ialu_reg);
%}

instruct countLeadingZerosI_bsr(rRegI dst, rRegI src, rFlagsReg cr) %{
  predicate(!UseCountLeadingZerosInstruction);
  match(Set dst (CountLeadingZerosI src));
  effect(KILL cr);

  format %{ "bsrl    $dst, $src\t# count leading zeros (int)\n\t"
            "jnz     skip\n\t"
            "movl    $dst, -1\n"
      "skip:\n\t"
            "negl    $dst\n\t"
            "addl    $dst, 31" %}
  ins_encode %{
    Register Rdst = $dst$$Register;
    Register Rsrc = $src$$Register;
    Label skip;
    __ bsrl(Rdst, Rsrc);
    __ jccb(Assembler::notZero, skip);
    __ movl(Rdst, -1);
    __ bind(skip);
    __ negl(Rdst);
    __ addl(Rdst, BitsPerInt - 1);
  %}
  ins_pipe(ialu_reg);
%}

instruct countLeadingZerosL(rRegI dst, rRegL src, rFlagsReg cr) %{
  predicate(UseCountLeadingZerosInstruction);
  match(Set dst (CountLeadingZerosL src));
  effect(KILL cr);

  format %{ "lzcntq  $dst, $src\t# count leading zeros (long)" %}
  ins_encode %{
    __ lzcntq($dst$$Register, $src$$Register);
  %}
  ins_pipe(ialu_reg);
%}

instruct countLeadingZerosL_bsr(rRegI dst, rRegL src, rFlagsReg cr) %{
  predicate(!UseCountLeadingZerosInstruction);
  match(Set dst (CountLeadingZerosL src));
  effect(KILL cr);

  format %{ "bsrq    $dst, $src\t# count leading zeros (long)\n\t"
            "jnz     skip\n\t"
            "movl    $dst, -1\n"
      "skip:\n\t"
            "negl    $dst\n\t"
            "addl    $dst, 63" %}
  ins_encode %{
    Register Rdst = $dst$$Register;
    Register Rsrc = $src$$Register;
    Label skip;
    __ bsrq(Rdst, Rsrc);
    __ jccb(Assembler::notZero, skip);
    __ movl(Rdst, -1);
    __ bind(skip);
    __ negl(Rdst);
    __ addl(Rdst, BitsPerLong - 1);
  %}
  ins_pipe(ialu_reg);
%}

instruct countTrailingZerosI(rRegI dst, rRegI src, rFlagsReg cr) %{
  predicate(UseCountTrailingZerosInstruction);
  match(Set dst (CountTrailingZerosI src));
  effect(KILL cr);

  format %{ "tzcntl    $dst, $src\t# count trailing zeros (int)" %}
  ins_encode %{
    __ tzcntl($dst$$Register, $src$$Register);
  %}
  ins_pipe(ialu_reg);
%}

instruct countTrailingZerosI_bsf(rRegI dst, rRegI src, rFlagsReg cr) %{
  predicate(!UseCountTrailingZerosInstruction);
  match(Set dst (CountTrailingZerosI src));
  effect(KILL cr);

  format %{ "bsfl    $dst, $src\t# count trailing zeros (int)\n\t"
            "jnz     done\n\t"
            "movl    $dst, 32\n"
      "done:" %}
  ins_encode %{
    Register Rdst = $dst$$Register;
    Label done;
    __ bsfl(Rdst, $src$$Register);
    __ jccb(Assembler::notZero, done);
    __ movl(Rdst, BitsPerInt);
    __ bind(done);
  %}
  ins_pipe(ialu_reg);
%}

instruct countTrailingZerosL(rRegI dst, rRegL src, rFlagsReg cr) %{
  predicate(UseCountTrailingZerosInstruction);
  match(Set dst (CountTrailingZerosL src));
  effect(KILL cr);

  format %{ "tzcntq    $dst, $src\t# count trailing zeros (long)" %}
  ins_encode %{
    __ tzcntq($dst$$Register, $src$$Register);
  %}
  ins_pipe(ialu_reg);
%}

instruct countTrailingZerosL_bsf(rRegI dst, rRegL src, rFlagsReg cr) %{
  predicate(!UseCountTrailingZerosInstruction);
  match(Set dst (CountTrailingZerosL src));
  effect(KILL cr);

  format %{ "bsfq    $dst, $src\t# count trailing zeros (long)\n\t"
            "jnz     done\n\t"
            "movl    $dst, 64\n"
      "done:" %}
  ins_encode %{
    Register Rdst = $dst$$Register;
    Label done;
    __ bsfq(Rdst, $src$$Register);
    __ jccb(Assembler::notZero, done);
    __ movl(Rdst, BitsPerLong);
    __ bind(done);
  %}
  ins_pipe(ialu_reg);
%}


//---------- Population Count Instructions -------------------------------------

instruct popCountI(rRegI dst, rRegI src, rFlagsReg cr) %{
  predicate(UsePopCountInstruction);
  match(Set dst (PopCountI src));
  effect(KILL cr);

  format %{ "popcnt  $dst, $src" %}
  ins_encode %{
    __ popcntl($dst$$Register, $src$$Register);
  %}
  ins_pipe(ialu_reg);
%}

instruct popCountI_mem(rRegI dst, memory mem, rFlagsReg cr) %{
  predicate(UsePopCountInstruction);
  match(Set dst (PopCountI (LoadI mem)));
  effect(KILL cr);

  format %{ "popcnt  $dst, $mem" %}
  ins_encode %{
    __ popcntl($dst$$Register, $mem$$Address);
  %}
  ins_pipe(ialu_reg);
%}

// Note: Long.bitCount(long) returns an int.
instruct popCountL(rRegI dst, rRegL src, rFlagsReg cr) %{
  predicate(UsePopCountInstruction);
  match(Set dst (PopCountL src));
  effect(KILL cr);

  format %{ "popcnt  $dst, $src" %}
  ins_encode %{
    __ popcntq($dst$$Register, $src$$Register);
  %}
  ins_pipe(ialu_reg);
%}

// Note: Long.bitCount(long) returns an int.
instruct popCountL_mem(rRegI dst, memory mem, rFlagsReg cr) %{
  predicate(UsePopCountInstruction);
  match(Set dst (PopCountL (LoadL mem)));
  effect(KILL cr);

  format %{ "popcnt  $dst, $mem" %}
  ins_encode %{
    __ popcntq($dst$$Register, $mem$$Address);
  %}
  ins_pipe(ialu_reg);
%}


//----------MemBar Instructions-----------------------------------------------
// Memory barrier flavors

instruct membar_acquire()
%{
  match(MemBarAcquire);
  match(LoadFence);
  ins_cost(0);

  size(0);
  format %{ "MEMBAR-acquire ! (empty encoding)" %}
  ins_encode();
  ins_pipe(empty);
%}

instruct membar_acquire_lock()
%{
  match(MemBarAcquireLock);
  ins_cost(0);

  size(0);
  format %{ "MEMBAR-acquire (prior CMPXCHG in FastLock so empty encoding)" %}
  ins_encode();
  ins_pipe(empty);
%}

instruct membar_release()
%{
  match(MemBarRelease);
  match(StoreFence);
  ins_cost(0);

  size(0);
  format %{ "MEMBAR-release ! (empty encoding)" %}
  ins_encode();
  ins_pipe(empty);
%}

instruct membar_release_lock()
%{
  match(MemBarReleaseLock);
  ins_cost(0);

  size(0);
  format %{ "MEMBAR-release (a FastUnlock follows so empty encoding)" %}
  ins_encode();
  ins_pipe(empty);
%}

instruct membar_volatile(rFlagsReg cr) %{
  match(MemBarVolatile);
  effect(KILL cr);
  ins_cost(400);

  format %{
    $$template
    $$emit$$"lock addl [rsp + #0], 0\t! membar_volatile"
  %}
  ins_encode %{
    __ membar(Assembler::StoreLoad);
  %}
  ins_pipe(pipe_slow);
%}

instruct unnecessary_membar_volatile()
%{
  match(MemBarVolatile);
  predicate(Matcher::post_store_load_barrier(n));
  ins_cost(0);

  size(0);
  format %{ "MEMBAR-volatile (unnecessary so empty encoding)" %}
  ins_encode();
  ins_pipe(empty);
%}

instruct membar_storestore() %{
  match(MemBarStoreStore);
  ins_cost(0);

  size(0);
  format %{ "MEMBAR-storestore (empty encoding)" %}
  ins_encode( );
  ins_pipe(empty);
%}

//----------Move Instructions--------------------------------------------------

instruct castX2P(rRegP dst, rRegL src)
%{
  match(Set dst (CastX2P src));

  format %{ "movq    $dst, $src\t# long->ptr" %}
  ins_encode %{
    if ($dst$$reg != $src$$reg) {
      __ movptr($dst$$Register, $src$$Register);
    }
  %}
  ins_pipe(ialu_reg_reg); // XXX
%}

instruct castP2X(rRegL dst, rRegP src)
%{
  match(Set dst (CastP2X src));

  format %{ "movq    $dst, $src\t# ptr -> long" %}
  ins_encode %{
    if ($dst$$reg != $src$$reg) {
      __ movptr($dst$$Register, $src$$Register);
    }
  %}
  ins_pipe(ialu_reg_reg); // XXX
%}

// Convert oop into int for vectors alignment masking
instruct convP2I(rRegI dst, rRegP src)
%{
  match(Set dst (ConvL2I (CastP2X src)));

  format %{ "movl    $dst, $src\t# ptr -> int" %}
  ins_encode %{
    __ movl($dst$$Register, $src$$Register);
  %}
  ins_pipe(ialu_reg_reg); // XXX
%}

// Convert compressed oop into int for vectors alignment masking
// in case of 32bit oops (heap < 4Gb).
instruct convN2I(rRegI dst, rRegN src)
%{
  predicate(CompressedOops::shift() == 0);
  match(Set dst (ConvL2I (CastP2X (DecodeN src))));

  format %{ "movl    $dst, $src\t# compressed ptr -> int" %}
  ins_encode %{
    __ movl($dst$$Register, $src$$Register);
  %}
  ins_pipe(ialu_reg_reg); // XXX
%}

// Convert oop pointer into compressed form
instruct encodeHeapOop(rRegN dst, rRegP src, rFlagsReg cr) %{
  predicate(n->bottom_type()->make_ptr()->ptr() != TypePtr::NotNull);
  match(Set dst (EncodeP src));
  effect(KILL cr);
  format %{ "encode_heap_oop $dst,$src" %}
  ins_encode %{
    Register s = $src$$Register;
    Register d = $dst$$Register;
    if (s != d) {
      __ movq(d, s);
    }
    __ encode_heap_oop(d);
  %}
  ins_pipe(ialu_reg_long);
%}

instruct encodeHeapOop_not_null(rRegN dst, rRegP src, rFlagsReg cr) %{
  predicate(n->bottom_type()->make_ptr()->ptr() == TypePtr::NotNull);
  match(Set dst (EncodeP src));
  effect(KILL cr);
  format %{ "encode_heap_oop_not_null $dst,$src" %}
  ins_encode %{
    __ encode_heap_oop_not_null($dst$$Register, $src$$Register);
  %}
  ins_pipe(ialu_reg_long);
%}

instruct decodeHeapOop(rRegP dst, rRegN src, rFlagsReg cr) %{
  predicate(n->bottom_type()->is_ptr()->ptr() != TypePtr::NotNull &&
            n->bottom_type()->is_ptr()->ptr() != TypePtr::Constant);
  match(Set dst (DecodeN src));
  effect(KILL cr);
  format %{ "decode_heap_oop $dst,$src" %}
  ins_encode %{
    Register s = $src$$Register;
    Register d = $dst$$Register;
    if (s != d) {
      __ movq(d, s);
    }
    __ decode_heap_oop(d);
  %}
  ins_pipe(ialu_reg_long);
%}

instruct decodeHeapOop_not_null(rRegP dst, rRegN src, rFlagsReg cr) %{
  predicate(n->bottom_type()->is_ptr()->ptr() == TypePtr::NotNull ||
            n->bottom_type()->is_ptr()->ptr() == TypePtr::Constant);
  match(Set dst (DecodeN src));
  effect(KILL cr);
  format %{ "decode_heap_oop_not_null $dst,$src" %}
  ins_encode %{
    Register s = $src$$Register;
    Register d = $dst$$Register;
    if (s != d) {
      __ decode_heap_oop_not_null(d, s);
    } else {
      __ decode_heap_oop_not_null(d);
    }
  %}
  ins_pipe(ialu_reg_long);
%}

instruct encodeKlass_not_null(rRegN dst, rRegP src, rFlagsReg cr) %{
  match(Set dst (EncodePKlass src));
  effect(TEMP dst, KILL cr);
  format %{ "encode_and_move_klass_not_null $dst,$src" %}
  ins_encode %{
    __ encode_and_move_klass_not_null($dst$$Register, $src$$Register);
  %}
  ins_pipe(ialu_reg_long);
%}

instruct decodeKlass_not_null(rRegP dst, rRegN src, rFlagsReg cr) %{
  match(Set dst (DecodeNKlass src));
  effect(TEMP dst, KILL cr);
  format %{ "decode_and_move_klass_not_null $dst,$src" %}
  ins_encode %{
    __ decode_and_move_klass_not_null($dst$$Register, $src$$Register);
  %}
  ins_pipe(ialu_reg_long);
%}

//----------Conditional Move---------------------------------------------------
// Jump
// dummy instruction for generating temp registers
instruct jumpXtnd_offset(rRegL switch_val, immI2 shift, rRegI dest) %{
  match(Jump (LShiftL switch_val shift));
  ins_cost(350);
  predicate(false);
  effect(TEMP dest);

  format %{ "leaq    $dest, [$constantaddress]\n\t"
            "jmp     [$dest + $switch_val << $shift]\n\t" %}
  ins_encode %{
    // We could use jump(ArrayAddress) except that the macro assembler needs to use r10
    // to do that and the compiler is using that register as one it can allocate.
    // So we build it all by hand.
    // Address index(noreg, switch_reg, (Address::ScaleFactor)$shift$$constant);
    // ArrayAddress dispatch(table, index);
    Address dispatch($dest$$Register, $switch_val$$Register, (Address::ScaleFactor) $shift$$constant);
    __ lea($dest$$Register, $constantaddress);
    __ jmp(dispatch);
  %}
  ins_pipe(pipe_jmp);
%}

instruct jumpXtnd_addr(rRegL switch_val, immI2 shift, immL32 offset, rRegI dest) %{
  match(Jump (AddL (LShiftL switch_val shift) offset));
  ins_cost(350);
  effect(TEMP dest);

  format %{ "leaq    $dest, [$constantaddress]\n\t"
            "jmp     [$dest + $switch_val << $shift + $offset]\n\t" %}
  ins_encode %{
    // We could use jump(ArrayAddress) except that the macro assembler needs to use r10
    // to do that and the compiler is using that register as one it can allocate.
    // So we build it all by hand.
    // Address index(noreg, switch_reg, (Address::ScaleFactor) $shift$$constant, (int) $offset$$constant);
    // ArrayAddress dispatch(table, index);
    Address dispatch($dest$$Register, $switch_val$$Register, (Address::ScaleFactor) $shift$$constant, (int) $offset$$constant);
    __ lea($dest$$Register, $constantaddress);
    __ jmp(dispatch);
  %}
  ins_pipe(pipe_jmp);
%}

instruct jumpXtnd(rRegL switch_val, rRegI dest) %{
  match(Jump switch_val);
  ins_cost(350);
  effect(TEMP dest);

  format %{ "leaq    $dest, [$constantaddress]\n\t"
            "jmp     [$dest + $switch_val]\n\t" %}
  ins_encode %{
    // We could use jump(ArrayAddress) except that the macro assembler needs to use r10
    // to do that and the compiler is using that register as one it can allocate.
    // So we build it all by hand.
    // Address index(noreg, switch_reg, Address::times_1);
    // ArrayAddress dispatch(table, index);
    Address dispatch($dest$$Register, $switch_val$$Register, Address::times_1);
    __ lea($dest$$Register, $constantaddress);
    __ jmp(dispatch);
  %}
  ins_pipe(pipe_jmp);
%}

// Conditional move
instruct cmovI_reg(rRegI dst, rRegI src, rFlagsReg cr, cmpOp cop)
%{
  match(Set dst (CMoveI (Binary cop cr) (Binary dst src)));

  ins_cost(200); // XXX
  format %{ "cmovl$cop $dst, $src\t# signed, int" %}
  opcode(0x0F, 0x40);
  ins_encode(REX_reg_reg(dst, src), enc_cmov(cop), reg_reg(dst, src));
  ins_pipe(pipe_cmov_reg);
%}

instruct cmovI_regU(cmpOpU cop, rFlagsRegU cr, rRegI dst, rRegI src) %{
  match(Set dst (CMoveI (Binary cop cr) (Binary dst src)));

  ins_cost(200); // XXX
  format %{ "cmovl$cop $dst, $src\t# unsigned, int" %}
  opcode(0x0F, 0x40);
  ins_encode(REX_reg_reg(dst, src), enc_cmov(cop), reg_reg(dst, src));
  ins_pipe(pipe_cmov_reg);
%}

instruct cmovI_regUCF(cmpOpUCF cop, rFlagsRegUCF cr, rRegI dst, rRegI src) %{
  match(Set dst (CMoveI (Binary cop cr) (Binary dst src)));
  ins_cost(200);
  expand %{
    cmovI_regU(cop, cr, dst, src);
  %}
%}

// Conditional move
instruct cmovI_mem(cmpOp cop, rFlagsReg cr, rRegI dst, memory src) %{
  match(Set dst (CMoveI (Binary cop cr) (Binary dst (LoadI src))));

  ins_cost(250); // XXX
  format %{ "cmovl$cop $dst, $src\t# signed, int" %}
  opcode(0x0F, 0x40);
  ins_encode(REX_reg_mem(dst, src), enc_cmov(cop), reg_mem(dst, src));
  ins_pipe(pipe_cmov_mem);
%}

// Conditional move
instruct cmovI_memU(cmpOpU cop, rFlagsRegU cr, rRegI dst, memory src)
%{
  match(Set dst (CMoveI (Binary cop cr) (Binary dst (LoadI src))));

  ins_cost(250); // XXX
  format %{ "cmovl$cop $dst, $src\t# unsigned, int" %}
  opcode(0x0F, 0x40);
  ins_encode(REX_reg_mem(dst, src), enc_cmov(cop), reg_mem(dst, src));
  ins_pipe(pipe_cmov_mem);
%}

instruct cmovI_memUCF(cmpOpUCF cop, rFlagsRegUCF cr, rRegI dst, memory src) %{
  match(Set dst (CMoveI (Binary cop cr) (Binary dst (LoadI src))));
  ins_cost(250);
  expand %{
    cmovI_memU(cop, cr, dst, src);
  %}
%}

// Conditional move
instruct cmovN_reg(rRegN dst, rRegN src, rFlagsReg cr, cmpOp cop)
%{
  match(Set dst (CMoveN (Binary cop cr) (Binary dst src)));

  ins_cost(200); // XXX
  format %{ "cmovl$cop $dst, $src\t# signed, compressed ptr" %}
  opcode(0x0F, 0x40);
  ins_encode(REX_reg_reg(dst, src), enc_cmov(cop), reg_reg(dst, src));
  ins_pipe(pipe_cmov_reg);
%}

// Conditional move
instruct cmovN_regU(cmpOpU cop, rFlagsRegU cr, rRegN dst, rRegN src)
%{
  match(Set dst (CMoveN (Binary cop cr) (Binary dst src)));

  ins_cost(200); // XXX
  format %{ "cmovl$cop $dst, $src\t# unsigned, compressed ptr" %}
  opcode(0x0F, 0x40);
  ins_encode(REX_reg_reg(dst, src), enc_cmov(cop), reg_reg(dst, src));
  ins_pipe(pipe_cmov_reg);
%}

instruct cmovN_regUCF(cmpOpUCF cop, rFlagsRegUCF cr, rRegN dst, rRegN src) %{
  match(Set dst (CMoveN (Binary cop cr) (Binary dst src)));
  ins_cost(200);
  expand %{
    cmovN_regU(cop, cr, dst, src);
  %}
%}

// Conditional move
instruct cmovP_reg(rRegP dst, rRegP src, rFlagsReg cr, cmpOp cop)
%{
  match(Set dst (CMoveP (Binary cop cr) (Binary dst src)));

  ins_cost(200); // XXX
  format %{ "cmovq$cop $dst, $src\t# signed, ptr" %}
  opcode(0x0F, 0x40);
  ins_encode(REX_reg_reg_wide(dst, src), enc_cmov(cop), reg_reg(dst, src));
  ins_pipe(pipe_cmov_reg);  // XXX
%}

// Conditional move
instruct cmovP_regU(cmpOpU cop, rFlagsRegU cr, rRegP dst, rRegP src)
%{
  match(Set dst (CMoveP (Binary cop cr) (Binary dst src)));

  ins_cost(200); // XXX
  format %{ "cmovq$cop $dst, $src\t# unsigned, ptr" %}
  opcode(0x0F, 0x40);
  ins_encode(REX_reg_reg_wide(dst, src), enc_cmov(cop), reg_reg(dst, src));
  ins_pipe(pipe_cmov_reg); // XXX
%}

instruct cmovP_regUCF(cmpOpUCF cop, rFlagsRegUCF cr, rRegP dst, rRegP src) %{
  match(Set dst (CMoveP (Binary cop cr) (Binary dst src)));
  ins_cost(200);
  expand %{
    cmovP_regU(cop, cr, dst, src);
  %}
%}

// DISABLED: Requires the ADLC to emit a bottom_type call that
// correctly meets the two pointer arguments; one is an incoming
// register but the other is a memory operand.  ALSO appears to
// be buggy with implicit null checks.
//
//// Conditional move
//instruct cmovP_mem(cmpOp cop, rFlagsReg cr, rRegP dst, memory src)
//%{
//  match(Set dst (CMoveP (Binary cop cr) (Binary dst (LoadP src))));
//  ins_cost(250);
//  format %{ "CMOV$cop $dst,$src\t# ptr" %}
//  opcode(0x0F,0x40);
//  ins_encode( enc_cmov(cop), reg_mem( dst, src ) );
//  ins_pipe( pipe_cmov_mem );
//%}
//
//// Conditional move
//instruct cmovP_memU(cmpOpU cop, rFlagsRegU cr, rRegP dst, memory src)
//%{
//  match(Set dst (CMoveP (Binary cop cr) (Binary dst (LoadP src))));
//  ins_cost(250);
//  format %{ "CMOV$cop $dst,$src\t# ptr" %}
//  opcode(0x0F,0x40);
//  ins_encode( enc_cmov(cop), reg_mem( dst, src ) );
//  ins_pipe( pipe_cmov_mem );
//%}

instruct cmovL_reg(cmpOp cop, rFlagsReg cr, rRegL dst, rRegL src)
%{
  match(Set dst (CMoveL (Binary cop cr) (Binary dst src)));

  ins_cost(200); // XXX
  format %{ "cmovq$cop $dst, $src\t# signed, long" %}
  opcode(0x0F, 0x40);
  ins_encode(REX_reg_reg_wide(dst, src), enc_cmov(cop), reg_reg(dst, src));
  ins_pipe(pipe_cmov_reg);  // XXX
%}

instruct cmovL_mem(cmpOp cop, rFlagsReg cr, rRegL dst, memory src)
%{
  match(Set dst (CMoveL (Binary cop cr) (Binary dst (LoadL src))));

  ins_cost(200); // XXX
  format %{ "cmovq$cop $dst, $src\t# signed, long" %}
  opcode(0x0F, 0x40);
  ins_encode(REX_reg_mem_wide(dst, src), enc_cmov(cop), reg_mem(dst, src));
  ins_pipe(pipe_cmov_mem);  // XXX
%}

instruct cmovL_regU(cmpOpU cop, rFlagsRegU cr, rRegL dst, rRegL src)
%{
  match(Set dst (CMoveL (Binary cop cr) (Binary dst src)));

  ins_cost(200); // XXX
  format %{ "cmovq$cop $dst, $src\t# unsigned, long" %}
  opcode(0x0F, 0x40);
  ins_encode(REX_reg_reg_wide(dst, src), enc_cmov(cop), reg_reg(dst, src));
  ins_pipe(pipe_cmov_reg); // XXX
%}

instruct cmovL_regUCF(cmpOpUCF cop, rFlagsRegUCF cr, rRegL dst, rRegL src) %{
  match(Set dst (CMoveL (Binary cop cr) (Binary dst src)));
  ins_cost(200);
  expand %{
    cmovL_regU(cop, cr, dst, src);
  %}
%}

instruct cmovL_memU(cmpOpU cop, rFlagsRegU cr, rRegL dst, memory src)
%{
  match(Set dst (CMoveL (Binary cop cr) (Binary dst (LoadL src))));

  ins_cost(200); // XXX
  format %{ "cmovq$cop $dst, $src\t# unsigned, long" %}
  opcode(0x0F, 0x40);
  ins_encode(REX_reg_mem_wide(dst, src), enc_cmov(cop), reg_mem(dst, src));
  ins_pipe(pipe_cmov_mem); // XXX
%}

instruct cmovL_memUCF(cmpOpUCF cop, rFlagsRegUCF cr, rRegL dst, memory src) %{
  match(Set dst (CMoveL (Binary cop cr) (Binary dst (LoadL src))));
  ins_cost(200);
  expand %{
    cmovL_memU(cop, cr, dst, src);
  %}
%}

instruct cmovF_reg(cmpOp cop, rFlagsReg cr, regF dst, regF src)
%{
  match(Set dst (CMoveF (Binary cop cr) (Binary dst src)));

  ins_cost(200); // XXX
  format %{ "jn$cop    skip\t# signed cmove float\n\t"
            "movss     $dst, $src\n"
    "skip:" %}
  ins_encode %{
    Label Lskip;
    // Invert sense of branch from sense of CMOV
    __ jccb((Assembler::Condition)($cop$$cmpcode^1), Lskip);
    __ movflt($dst$$XMMRegister, $src$$XMMRegister);
    __ bind(Lskip);
  %}
  ins_pipe(pipe_slow);
%}

// instruct cmovF_mem(cmpOp cop, rFlagsReg cr, regF dst, memory src)
// %{
//   match(Set dst (CMoveF (Binary cop cr) (Binary dst (LoadL src))));

//   ins_cost(200); // XXX
//   format %{ "jn$cop    skip\t# signed cmove float\n\t"
//             "movss     $dst, $src\n"
//     "skip:" %}
//   ins_encode(enc_cmovf_mem_branch(cop, dst, src));
//   ins_pipe(pipe_slow);
// %}

instruct cmovF_regU(cmpOpU cop, rFlagsRegU cr, regF dst, regF src)
%{
  match(Set dst (CMoveF (Binary cop cr) (Binary dst src)));

  ins_cost(200); // XXX
  format %{ "jn$cop    skip\t# unsigned cmove float\n\t"
            "movss     $dst, $src\n"
    "skip:" %}
  ins_encode %{
    Label Lskip;
    // Invert sense of branch from sense of CMOV
    __ jccb((Assembler::Condition)($cop$$cmpcode^1), Lskip);
    __ movflt($dst$$XMMRegister, $src$$XMMRegister);
    __ bind(Lskip);
  %}
  ins_pipe(pipe_slow);
%}

instruct cmovF_regUCF(cmpOpUCF cop, rFlagsRegUCF cr, regF dst, regF src) %{
  match(Set dst (CMoveF (Binary cop cr) (Binary dst src)));
  ins_cost(200);
  expand %{
    cmovF_regU(cop, cr, dst, src);
  %}
%}

instruct cmovD_reg(cmpOp cop, rFlagsReg cr, regD dst, regD src)
%{
  match(Set dst (CMoveD (Binary cop cr) (Binary dst src)));

  ins_cost(200); // XXX
  format %{ "jn$cop    skip\t# signed cmove double\n\t"
            "movsd     $dst, $src\n"
    "skip:" %}
  ins_encode %{
    Label Lskip;
    // Invert sense of branch from sense of CMOV
    __ jccb((Assembler::Condition)($cop$$cmpcode^1), Lskip);
    __ movdbl($dst$$XMMRegister, $src$$XMMRegister);
    __ bind(Lskip);
  %}
  ins_pipe(pipe_slow);
%}

instruct cmovD_regU(cmpOpU cop, rFlagsRegU cr, regD dst, regD src)
%{
  match(Set dst (CMoveD (Binary cop cr) (Binary dst src)));

  ins_cost(200); // XXX
  format %{ "jn$cop    skip\t# unsigned cmove double\n\t"
            "movsd     $dst, $src\n"
    "skip:" %}
  ins_encode %{
    Label Lskip;
    // Invert sense of branch from sense of CMOV
    __ jccb((Assembler::Condition)($cop$$cmpcode^1), Lskip);
    __ movdbl($dst$$XMMRegister, $src$$XMMRegister);
    __ bind(Lskip);
  %}
  ins_pipe(pipe_slow);
%}

instruct cmovD_regUCF(cmpOpUCF cop, rFlagsRegUCF cr, regD dst, regD src) %{
  match(Set dst (CMoveD (Binary cop cr) (Binary dst src)));
  ins_cost(200);
  expand %{
    cmovD_regU(cop, cr, dst, src);
  %}
%}

//----------Arithmetic Instructions--------------------------------------------
//----------Addition Instructions----------------------------------------------

instruct addI_rReg(rRegI dst, rRegI src, rFlagsReg cr)
%{
  match(Set dst (AddI dst src));
  effect(KILL cr);

  format %{ "addl    $dst, $src\t# int" %}
  opcode(0x03);
  ins_encode(REX_reg_reg(dst, src), OpcP, reg_reg(dst, src));
  ins_pipe(ialu_reg_reg);
%}

instruct addI_rReg_imm(rRegI dst, immI src, rFlagsReg cr)
%{
  match(Set dst (AddI dst src));
  effect(KILL cr);

  format %{ "addl    $dst, $src\t# int" %}
  opcode(0x81, 0x00); /* /0 id */
  ins_encode(OpcSErm(dst, src), Con8or32(src));
  ins_pipe( ialu_reg );
%}

instruct addI_rReg_mem(rRegI dst, memory src, rFlagsReg cr)
%{
  match(Set dst (AddI dst (LoadI src)));
  effect(KILL cr);

  ins_cost(125); // XXX
  format %{ "addl    $dst, $src\t# int" %}
  opcode(0x03);
  ins_encode(REX_reg_mem(dst, src), OpcP, reg_mem(dst, src));
  ins_pipe(ialu_reg_mem);
%}

instruct addI_mem_rReg(memory dst, rRegI src, rFlagsReg cr)
%{
  match(Set dst (StoreI dst (AddI (LoadI dst) src)));
  effect(KILL cr);

  ins_cost(150); // XXX
  format %{ "addl    $dst, $src\t# int" %}
  opcode(0x01); /* Opcode 01 /r */
  ins_encode(REX_reg_mem(src, dst), OpcP, reg_mem(src, dst));
  ins_pipe(ialu_mem_reg);
%}

instruct addI_mem_imm(memory dst, immI src, rFlagsReg cr)
%{
  match(Set dst (StoreI dst (AddI (LoadI dst) src)));
  effect(KILL cr);

  ins_cost(125); // XXX
  format %{ "addl    $dst, $src\t# int" %}
  opcode(0x81); /* Opcode 81 /0 id */
  ins_encode(REX_mem(dst), OpcSE(src), RM_opc_mem(0x00, dst), Con8or32(src));
  ins_pipe(ialu_mem_imm);
%}

instruct incI_rReg(rRegI dst, immI_1 src, rFlagsReg cr)
%{
  predicate(UseIncDec);
  match(Set dst (AddI dst src));
  effect(KILL cr);

  format %{ "incl    $dst\t# int" %}
  opcode(0xFF, 0x00); // FF /0
  ins_encode(REX_reg(dst), OpcP, reg_opc(dst));
  ins_pipe(ialu_reg);
%}

instruct incI_mem(memory dst, immI_1 src, rFlagsReg cr)
%{
  predicate(UseIncDec);
  match(Set dst (StoreI dst (AddI (LoadI dst) src)));
  effect(KILL cr);

  ins_cost(125); // XXX
  format %{ "incl    $dst\t# int" %}
  opcode(0xFF); /* Opcode FF /0 */
  ins_encode(REX_mem(dst), OpcP, RM_opc_mem(0x00, dst));
  ins_pipe(ialu_mem_imm);
%}

// XXX why does that use AddI
instruct decI_rReg(rRegI dst, immI_M1 src, rFlagsReg cr)
%{
  predicate(UseIncDec);
  match(Set dst (AddI dst src));
  effect(KILL cr);

  format %{ "decl    $dst\t# int" %}
  opcode(0xFF, 0x01); // FF /1
  ins_encode(REX_reg(dst), OpcP, reg_opc(dst));
  ins_pipe(ialu_reg);
%}

// XXX why does that use AddI
instruct decI_mem(memory dst, immI_M1 src, rFlagsReg cr)
%{
  predicate(UseIncDec);
  match(Set dst (StoreI dst (AddI (LoadI dst) src)));
  effect(KILL cr);

  ins_cost(125); // XXX
  format %{ "decl    $dst\t# int" %}
  opcode(0xFF); /* Opcode FF /1 */
  ins_encode(REX_mem(dst), OpcP, RM_opc_mem(0x01, dst));
  ins_pipe(ialu_mem_imm);
%}

instruct leaI_rReg_immI(rRegI dst, rRegI src0, immI src1)
%{
  match(Set dst (AddI src0 src1));

  ins_cost(110);
  format %{ "addr32 leal $dst, [$src0 + $src1]\t# int" %}
  opcode(0x8D); /* 0x8D /r */
  ins_encode(Opcode(0x67), REX_reg_reg(dst, src0), OpcP, reg_lea(dst, src0, src1)); // XXX
  ins_pipe(ialu_reg_reg);
%}

instruct addL_rReg(rRegL dst, rRegL src, rFlagsReg cr)
%{
  match(Set dst (AddL dst src));
  effect(KILL cr);

  format %{ "addq    $dst, $src\t# long" %}
  opcode(0x03);
  ins_encode(REX_reg_reg_wide(dst, src), OpcP, reg_reg(dst, src));
  ins_pipe(ialu_reg_reg);
%}

instruct addL_rReg_imm(rRegL dst, immL32 src, rFlagsReg cr)
%{
  match(Set dst (AddL dst src));
  effect(KILL cr);

  format %{ "addq    $dst, $src\t# long" %}
  opcode(0x81, 0x00); /* /0 id */
  ins_encode(OpcSErm_wide(dst, src), Con8or32(src));
  ins_pipe( ialu_reg );
%}

instruct addL_rReg_mem(rRegL dst, memory src, rFlagsReg cr)
%{
  match(Set dst (AddL dst (LoadL src)));
  effect(KILL cr);

  ins_cost(125); // XXX
  format %{ "addq    $dst, $src\t# long" %}
  opcode(0x03);
  ins_encode(REX_reg_mem_wide(dst, src), OpcP, reg_mem(dst, src));
  ins_pipe(ialu_reg_mem);
%}

instruct addL_mem_rReg(memory dst, rRegL src, rFlagsReg cr)
%{
  match(Set dst (StoreL dst (AddL (LoadL dst) src)));
  effect(KILL cr);

  ins_cost(150); // XXX
  format %{ "addq    $dst, $src\t# long" %}
  opcode(0x01); /* Opcode 01 /r */
  ins_encode(REX_reg_mem_wide(src, dst), OpcP, reg_mem(src, dst));
  ins_pipe(ialu_mem_reg);
%}

instruct addL_mem_imm(memory dst, immL32 src, rFlagsReg cr)
%{
  match(Set dst (StoreL dst (AddL (LoadL dst) src)));
  effect(KILL cr);

  ins_cost(125); // XXX
  format %{ "addq    $dst, $src\t# long" %}
  opcode(0x81); /* Opcode 81 /0 id */
  ins_encode(REX_mem_wide(dst),
             OpcSE(src), RM_opc_mem(0x00, dst), Con8or32(src));
  ins_pipe(ialu_mem_imm);
%}

instruct incL_rReg(rRegI dst, immL1 src, rFlagsReg cr)
%{
  predicate(UseIncDec);
  match(Set dst (AddL dst src));
  effect(KILL cr);

  format %{ "incq    $dst\t# long" %}
  opcode(0xFF, 0x00); // FF /0
  ins_encode(REX_reg_wide(dst), OpcP, reg_opc(dst));
  ins_pipe(ialu_reg);
%}

instruct incL_mem(memory dst, immL1 src, rFlagsReg cr)
%{
  predicate(UseIncDec);
  match(Set dst (StoreL dst (AddL (LoadL dst) src)));
  effect(KILL cr);

  ins_cost(125); // XXX
  format %{ "incq    $dst\t# long" %}
  opcode(0xFF); /* Opcode FF /0 */
  ins_encode(REX_mem_wide(dst), OpcP, RM_opc_mem(0x00, dst));
  ins_pipe(ialu_mem_imm);
%}

// XXX why does that use AddL
instruct decL_rReg(rRegL dst, immL_M1 src, rFlagsReg cr)
%{
  predicate(UseIncDec);
  match(Set dst (AddL dst src));
  effect(KILL cr);

  format %{ "decq    $dst\t# long" %}
  opcode(0xFF, 0x01); // FF /1
  ins_encode(REX_reg_wide(dst), OpcP, reg_opc(dst));
  ins_pipe(ialu_reg);
%}

// XXX why does that use AddL
instruct decL_mem(memory dst, immL_M1 src, rFlagsReg cr)
%{
  predicate(UseIncDec);
  match(Set dst (StoreL dst (AddL (LoadL dst) src)));
  effect(KILL cr);

  ins_cost(125); // XXX
  format %{ "decq    $dst\t# long" %}
  opcode(0xFF); /* Opcode FF /1 */
  ins_encode(REX_mem_wide(dst), OpcP, RM_opc_mem(0x01, dst));
  ins_pipe(ialu_mem_imm);
%}

instruct leaL_rReg_immL(rRegL dst, rRegL src0, immL32 src1)
%{
  match(Set dst (AddL src0 src1));

  ins_cost(110);
  format %{ "leaq    $dst, [$src0 + $src1]\t# long" %}
  opcode(0x8D); /* 0x8D /r */
  ins_encode(REX_reg_reg_wide(dst, src0), OpcP, reg_lea(dst, src0, src1)); // XXX
  ins_pipe(ialu_reg_reg);
%}

instruct addP_rReg(rRegP dst, rRegL src, rFlagsReg cr)
%{
  match(Set dst (AddP dst src));
  effect(KILL cr);

  format %{ "addq    $dst, $src\t# ptr" %}
  opcode(0x03);
  ins_encode(REX_reg_reg_wide(dst, src), OpcP, reg_reg(dst, src));
  ins_pipe(ialu_reg_reg);
%}

instruct addP_rReg_imm(rRegP dst, immL32 src, rFlagsReg cr)
%{
  match(Set dst (AddP dst src));
  effect(KILL cr);

  format %{ "addq    $dst, $src\t# ptr" %}
  opcode(0x81, 0x00); /* /0 id */
  ins_encode(OpcSErm_wide(dst, src), Con8or32(src));
  ins_pipe( ialu_reg );
%}

// XXX addP mem ops ????

instruct leaP_rReg_imm(rRegP dst, rRegP src0, immL32 src1)
%{
  match(Set dst (AddP src0 src1));

  ins_cost(110);
  format %{ "leaq    $dst, [$src0 + $src1]\t# ptr" %}
  opcode(0x8D); /* 0x8D /r */
  ins_encode(REX_reg_reg_wide(dst, src0), OpcP, reg_lea(dst, src0, src1));// XXX
  ins_pipe(ialu_reg_reg);
%}

instruct checkCastPP(rRegP dst)
%{
  match(Set dst (CheckCastPP dst));

  size(0);
  format %{ "# checkcastPP of $dst" %}
  ins_encode(/* empty encoding */);
  ins_pipe(empty);
%}

instruct castPP(rRegP dst)
%{
  match(Set dst (CastPP dst));

  size(0);
  format %{ "# castPP of $dst" %}
  ins_encode(/* empty encoding */);
  ins_pipe(empty);
%}

instruct castII(rRegI dst)
%{
  match(Set dst (CastII dst));

  size(0);
  format %{ "# castII of $dst" %}
  ins_encode(/* empty encoding */);
  ins_cost(0);
  ins_pipe(empty);
%}

// LoadP-locked same as a regular LoadP when used with compare-swap
instruct loadPLocked(rRegP dst, memory mem)
%{
  match(Set dst (LoadPLocked mem));

  ins_cost(125); // XXX
  format %{ "movq    $dst, $mem\t# ptr locked" %}
  opcode(0x8B);
  ins_encode(REX_reg_mem_wide(dst, mem), OpcP, reg_mem(dst, mem));
  ins_pipe(ialu_reg_mem); // XXX
%}

// Conditional-store of the updated heap-top.
// Used during allocation of the shared heap.
// Sets flags (EQ) on success.  Implemented with a CMPXCHG on Intel.

instruct storePConditional(memory heap_top_ptr,
                           rax_RegP oldval, rRegP newval,
                           rFlagsReg cr)
%{
  predicate(n->as_LoadStore()->barrier_data() == 0);
  match(Set cr (StorePConditional heap_top_ptr (Binary oldval newval)));

  format %{ "cmpxchgq $heap_top_ptr, $newval\t# (ptr) "
            "If rax == $heap_top_ptr then store $newval into $heap_top_ptr" %}
  opcode(0x0F, 0xB1);
  ins_encode(lock_prefix,
             REX_reg_mem_wide(newval, heap_top_ptr),
             OpcP, OpcS,
             reg_mem(newval, heap_top_ptr));
  ins_pipe(pipe_cmpxchg);
%}

// Conditional-store of an int value.
// ZF flag is set on success, reset otherwise.  Implemented with a CMPXCHG.
instruct storeIConditional(memory mem, rax_RegI oldval, rRegI newval, rFlagsReg cr)
%{
  match(Set cr (StoreIConditional mem (Binary oldval newval)));
  effect(KILL oldval);

  format %{ "cmpxchgl $mem, $newval\t# If rax == $mem then store $newval into $mem" %}
  opcode(0x0F, 0xB1);
  ins_encode(lock_prefix,
             REX_reg_mem(newval, mem),
             OpcP, OpcS,
             reg_mem(newval, mem));
  ins_pipe(pipe_cmpxchg);
%}

// Conditional-store of a long value.
// ZF flag is set on success, reset otherwise.  Implemented with a CMPXCHG.
instruct storeLConditional(memory mem, rax_RegL oldval, rRegL newval, rFlagsReg cr)
%{
  match(Set cr (StoreLConditional mem (Binary oldval newval)));
  effect(KILL oldval);

  format %{ "cmpxchgq $mem, $newval\t# If rax == $mem then store $newval into $mem" %}
  opcode(0x0F, 0xB1);
  ins_encode(lock_prefix,
             REX_reg_mem_wide(newval, mem),
             OpcP, OpcS,
             reg_mem(newval, mem));
  ins_pipe(pipe_cmpxchg);
%}


// XXX No flag versions for CompareAndSwap{P,I,L} because matcher can't match them
instruct compareAndSwapP(rRegI res,
                         memory mem_ptr,
                         rax_RegP oldval, rRegP newval,
                         rFlagsReg cr)
%{
  predicate(VM_Version::supports_cx8() && n->as_LoadStore()->barrier_data() == 0);
  match(Set res (CompareAndSwapP mem_ptr (Binary oldval newval)));
  match(Set res (WeakCompareAndSwapP mem_ptr (Binary oldval newval)));
  effect(KILL cr, KILL oldval);

  format %{ "cmpxchgq $mem_ptr,$newval\t# "
            "If rax == $mem_ptr then store $newval into $mem_ptr\n\t"
            "sete    $res\n\t"
            "movzbl  $res, $res" %}
  opcode(0x0F, 0xB1);
  ins_encode(lock_prefix,
             REX_reg_mem_wide(newval, mem_ptr),
             OpcP, OpcS,
             reg_mem(newval, mem_ptr),
             REX_breg(res), Opcode(0x0F), Opcode(0x94), reg(res), // sete
             REX_reg_breg(res, res), // movzbl
             Opcode(0xF), Opcode(0xB6), reg_reg(res, res));
  ins_pipe( pipe_cmpxchg );
%}

instruct compareAndSwapL(rRegI res,
                         memory mem_ptr,
                         rax_RegL oldval, rRegL newval,
                         rFlagsReg cr)
%{
  predicate(VM_Version::supports_cx8());
  match(Set res (CompareAndSwapL mem_ptr (Binary oldval newval)));
  match(Set res (WeakCompareAndSwapL mem_ptr (Binary oldval newval)));
  effect(KILL cr, KILL oldval);

  format %{ "cmpxchgq $mem_ptr,$newval\t# "
            "If rax == $mem_ptr then store $newval into $mem_ptr\n\t"
            "sete    $res\n\t"
            "movzbl  $res, $res" %}
  opcode(0x0F, 0xB1);
  ins_encode(lock_prefix,
             REX_reg_mem_wide(newval, mem_ptr),
             OpcP, OpcS,
             reg_mem(newval, mem_ptr),
             REX_breg(res), Opcode(0x0F), Opcode(0x94), reg(res), // sete
             REX_reg_breg(res, res), // movzbl
             Opcode(0xF), Opcode(0xB6), reg_reg(res, res));
  ins_pipe( pipe_cmpxchg );
%}

instruct compareAndSwapI(rRegI res,
                         memory mem_ptr,
                         rax_RegI oldval, rRegI newval,
                         rFlagsReg cr)
%{
  match(Set res (CompareAndSwapI mem_ptr (Binary oldval newval)));
  match(Set res (WeakCompareAndSwapI mem_ptr (Binary oldval newval)));
  effect(KILL cr, KILL oldval);

  format %{ "cmpxchgl $mem_ptr,$newval\t# "
            "If rax == $mem_ptr then store $newval into $mem_ptr\n\t"
            "sete    $res\n\t"
            "movzbl  $res, $res" %}
  opcode(0x0F, 0xB1);
  ins_encode(lock_prefix,
             REX_reg_mem(newval, mem_ptr),
             OpcP, OpcS,
             reg_mem(newval, mem_ptr),
             REX_breg(res), Opcode(0x0F), Opcode(0x94), reg(res), // sete
             REX_reg_breg(res, res), // movzbl
             Opcode(0xF), Opcode(0xB6), reg_reg(res, res));
  ins_pipe( pipe_cmpxchg );
%}

instruct compareAndSwapB(rRegI res,
                         memory mem_ptr,
                         rax_RegI oldval, rRegI newval,
                         rFlagsReg cr)
%{
  match(Set res (CompareAndSwapB mem_ptr (Binary oldval newval)));
  match(Set res (WeakCompareAndSwapB mem_ptr (Binary oldval newval)));
  effect(KILL cr, KILL oldval);

  format %{ "cmpxchgb $mem_ptr,$newval\t# "
            "If rax == $mem_ptr then store $newval into $mem_ptr\n\t"
            "sete    $res\n\t"
            "movzbl  $res, $res" %}
  opcode(0x0F, 0xB0);
  ins_encode(lock_prefix,
             REX_breg_mem(newval, mem_ptr),
             OpcP, OpcS,
             reg_mem(newval, mem_ptr),
             REX_breg(res), Opcode(0x0F), Opcode(0x94), reg(res), // sete
             REX_reg_breg(res, res), // movzbl
             Opcode(0xF), Opcode(0xB6), reg_reg(res, res));
  ins_pipe( pipe_cmpxchg );
%}

instruct compareAndSwapS(rRegI res,
                         memory mem_ptr,
                         rax_RegI oldval, rRegI newval,
                         rFlagsReg cr)
%{
  match(Set res (CompareAndSwapS mem_ptr (Binary oldval newval)));
  match(Set res (WeakCompareAndSwapS mem_ptr (Binary oldval newval)));
  effect(KILL cr, KILL oldval);

  format %{ "cmpxchgw $mem_ptr,$newval\t# "
            "If rax == $mem_ptr then store $newval into $mem_ptr\n\t"
            "sete    $res\n\t"
            "movzbl  $res, $res" %}
  opcode(0x0F, 0xB1);
  ins_encode(lock_prefix,
             SizePrefix,
             REX_reg_mem(newval, mem_ptr),
             OpcP, OpcS,
             reg_mem(newval, mem_ptr),
             REX_breg(res), Opcode(0x0F), Opcode(0x94), reg(res), // sete
             REX_reg_breg(res, res), // movzbl
             Opcode(0xF), Opcode(0xB6), reg_reg(res, res));
  ins_pipe( pipe_cmpxchg );
%}

instruct compareAndSwapN(rRegI res,
                          memory mem_ptr,
                          rax_RegN oldval, rRegN newval,
                          rFlagsReg cr) %{
  match(Set res (CompareAndSwapN mem_ptr (Binary oldval newval)));
  match(Set res (WeakCompareAndSwapN mem_ptr (Binary oldval newval)));
  effect(KILL cr, KILL oldval);

  format %{ "cmpxchgl $mem_ptr,$newval\t# "
            "If rax == $mem_ptr then store $newval into $mem_ptr\n\t"
            "sete    $res\n\t"
            "movzbl  $res, $res" %}
  opcode(0x0F, 0xB1);
  ins_encode(lock_prefix,
             REX_reg_mem(newval, mem_ptr),
             OpcP, OpcS,
             reg_mem(newval, mem_ptr),
             REX_breg(res), Opcode(0x0F), Opcode(0x94), reg(res), // sete
             REX_reg_breg(res, res), // movzbl
             Opcode(0xF), Opcode(0xB6), reg_reg(res, res));
  ins_pipe( pipe_cmpxchg );
%}

instruct compareAndExchangeB(
                         memory mem_ptr,
                         rax_RegI oldval, rRegI newval,
                         rFlagsReg cr)
%{
  match(Set oldval (CompareAndExchangeB mem_ptr (Binary oldval newval)));
  effect(KILL cr);

  format %{ "cmpxchgb $mem_ptr,$newval\t# "
            "If rax == $mem_ptr then store $newval into $mem_ptr\n\t"  %}
  opcode(0x0F, 0xB0);
  ins_encode(lock_prefix,
             REX_breg_mem(newval, mem_ptr),
             OpcP, OpcS,
             reg_mem(newval, mem_ptr) // lock cmpxchg
             );
  ins_pipe( pipe_cmpxchg );
%}

instruct compareAndExchangeS(
                         memory mem_ptr,
                         rax_RegI oldval, rRegI newval,
                         rFlagsReg cr)
%{
  match(Set oldval (CompareAndExchangeS mem_ptr (Binary oldval newval)));
  effect(KILL cr);

  format %{ "cmpxchgw $mem_ptr,$newval\t# "
            "If rax == $mem_ptr then store $newval into $mem_ptr\n\t"  %}
  opcode(0x0F, 0xB1);
  ins_encode(lock_prefix,
             SizePrefix,
             REX_reg_mem(newval, mem_ptr),
             OpcP, OpcS,
             reg_mem(newval, mem_ptr) // lock cmpxchg
             );
  ins_pipe( pipe_cmpxchg );
%}

instruct compareAndExchangeI(
                         memory mem_ptr,
                         rax_RegI oldval, rRegI newval,
                         rFlagsReg cr)
%{
  match(Set oldval (CompareAndExchangeI mem_ptr (Binary oldval newval)));
  effect(KILL cr);

  format %{ "cmpxchgl $mem_ptr,$newval\t# "
            "If rax == $mem_ptr then store $newval into $mem_ptr\n\t"  %}
  opcode(0x0F, 0xB1);
  ins_encode(lock_prefix,
             REX_reg_mem(newval, mem_ptr),
             OpcP, OpcS,
             reg_mem(newval, mem_ptr) // lock cmpxchg
             );
  ins_pipe( pipe_cmpxchg );
%}

instruct compareAndExchangeL(
                         memory mem_ptr,
                         rax_RegL oldval, rRegL newval,
                         rFlagsReg cr)
%{
  predicate(VM_Version::supports_cx8());
  match(Set oldval (CompareAndExchangeL mem_ptr (Binary oldval newval)));
  effect(KILL cr);

  format %{ "cmpxchgq $mem_ptr,$newval\t# "
            "If rax == $mem_ptr then store $newval into $mem_ptr\n\t"  %}
  opcode(0x0F, 0xB1);
  ins_encode(lock_prefix,
             REX_reg_mem_wide(newval, mem_ptr),
             OpcP, OpcS,
             reg_mem(newval, mem_ptr)  // lock cmpxchg
            );
  ins_pipe( pipe_cmpxchg );
%}

instruct compareAndExchangeN(
                          memory mem_ptr,
                          rax_RegN oldval, rRegN newval,
                          rFlagsReg cr) %{
  match(Set oldval (CompareAndExchangeN mem_ptr (Binary oldval newval)));
  effect(KILL cr);

  format %{ "cmpxchgl $mem_ptr,$newval\t# "
            "If rax == $mem_ptr then store $newval into $mem_ptr\n\t" %}
  opcode(0x0F, 0xB1);
  ins_encode(lock_prefix,
             REX_reg_mem(newval, mem_ptr),
             OpcP, OpcS,
             reg_mem(newval, mem_ptr)  // lock cmpxchg
          );
  ins_pipe( pipe_cmpxchg );
%}

instruct compareAndExchangeP(
                         memory mem_ptr,
                         rax_RegP oldval, rRegP newval,
                         rFlagsReg cr)
%{
  predicate(VM_Version::supports_cx8() && n->as_LoadStore()->barrier_data() == 0);
  match(Set oldval (CompareAndExchangeP mem_ptr (Binary oldval newval)));
  effect(KILL cr);

  format %{ "cmpxchgq $mem_ptr,$newval\t# "
            "If rax == $mem_ptr then store $newval into $mem_ptr\n\t" %}
  opcode(0x0F, 0xB1);
  ins_encode(lock_prefix,
             REX_reg_mem_wide(newval, mem_ptr),
             OpcP, OpcS,
             reg_mem(newval, mem_ptr)  // lock cmpxchg
          );
  ins_pipe( pipe_cmpxchg );
%}

instruct xaddB_no_res( memory mem, Universe dummy, immI add, rFlagsReg cr) %{
  predicate(n->as_LoadStore()->result_not_used());
  match(Set dummy (GetAndAddB mem add));
  effect(KILL cr);
  format %{ "ADDB  [$mem],$add" %}
  ins_encode %{
    __ lock();
    __ addb($mem$$Address, $add$$constant);
  %}
  ins_pipe( pipe_cmpxchg );
%}

instruct xaddB( memory mem, rRegI newval, rFlagsReg cr) %{
  match(Set newval (GetAndAddB mem newval));
  effect(KILL cr);
  format %{ "XADDB  [$mem],$newval" %}
  ins_encode %{
    __ lock();
    __ xaddb($mem$$Address, $newval$$Register);
  %}
  ins_pipe( pipe_cmpxchg );
%}

instruct xaddS_no_res( memory mem, Universe dummy, immI add, rFlagsReg cr) %{
  predicate(n->as_LoadStore()->result_not_used());
  match(Set dummy (GetAndAddS mem add));
  effect(KILL cr);
  format %{ "ADDW  [$mem],$add" %}
  ins_encode %{
    __ lock();
    __ addw($mem$$Address, $add$$constant);
  %}
  ins_pipe( pipe_cmpxchg );
%}

instruct xaddS( memory mem, rRegI newval, rFlagsReg cr) %{
  match(Set newval (GetAndAddS mem newval));
  effect(KILL cr);
  format %{ "XADDW  [$mem],$newval" %}
  ins_encode %{
    __ lock();
    __ xaddw($mem$$Address, $newval$$Register);
  %}
  ins_pipe( pipe_cmpxchg );
%}

instruct xaddI_no_res( memory mem, Universe dummy, immI add, rFlagsReg cr) %{
  predicate(n->as_LoadStore()->result_not_used());
  match(Set dummy (GetAndAddI mem add));
  effect(KILL cr);
  format %{ "ADDL  [$mem],$add" %}
  ins_encode %{
    __ lock();
    __ addl($mem$$Address, $add$$constant);
  %}
  ins_pipe( pipe_cmpxchg );
%}

instruct xaddI( memory mem, rRegI newval, rFlagsReg cr) %{
  match(Set newval (GetAndAddI mem newval));
  effect(KILL cr);
  format %{ "XADDL  [$mem],$newval" %}
  ins_encode %{
    __ lock();
    __ xaddl($mem$$Address, $newval$$Register);
  %}
  ins_pipe( pipe_cmpxchg );
%}

instruct xaddL_no_res( memory mem, Universe dummy, immL32 add, rFlagsReg cr) %{
  predicate(n->as_LoadStore()->result_not_used());
  match(Set dummy (GetAndAddL mem add));
  effect(KILL cr);
  format %{ "ADDQ  [$mem],$add" %}
  ins_encode %{
    __ lock();
    __ addq($mem$$Address, $add$$constant);
  %}
  ins_pipe( pipe_cmpxchg );
%}

instruct xaddL( memory mem, rRegL newval, rFlagsReg cr) %{
  match(Set newval (GetAndAddL mem newval));
  effect(KILL cr);
  format %{ "XADDQ  [$mem],$newval" %}
  ins_encode %{
    __ lock();
    __ xaddq($mem$$Address, $newval$$Register);
  %}
  ins_pipe( pipe_cmpxchg );
%}

instruct xchgB( memory mem, rRegI newval) %{
  match(Set newval (GetAndSetB mem newval));
  format %{ "XCHGB  $newval,[$mem]" %}
  ins_encode %{
    __ xchgb($newval$$Register, $mem$$Address);
  %}
  ins_pipe( pipe_cmpxchg );
%}

instruct xchgS( memory mem, rRegI newval) %{
  match(Set newval (GetAndSetS mem newval));
  format %{ "XCHGW  $newval,[$mem]" %}
  ins_encode %{
    __ xchgw($newval$$Register, $mem$$Address);
  %}
  ins_pipe( pipe_cmpxchg );
%}

instruct xchgI( memory mem, rRegI newval) %{
  match(Set newval (GetAndSetI mem newval));
  format %{ "XCHGL  $newval,[$mem]" %}
  ins_encode %{
    __ xchgl($newval$$Register, $mem$$Address);
  %}
  ins_pipe( pipe_cmpxchg );
%}

instruct xchgL( memory mem, rRegL newval) %{
  match(Set newval (GetAndSetL mem newval));
  format %{ "XCHGL  $newval,[$mem]" %}
  ins_encode %{
    __ xchgq($newval$$Register, $mem$$Address);
  %}
  ins_pipe( pipe_cmpxchg );
%}

instruct xchgP( memory mem, rRegP newval) %{
  match(Set newval (GetAndSetP mem newval));
  predicate(n->as_LoadStore()->barrier_data() == 0);
  format %{ "XCHGQ  $newval,[$mem]" %}
  ins_encode %{
    __ xchgq($newval$$Register, $mem$$Address);
  %}
  ins_pipe( pipe_cmpxchg );
%}

instruct xchgN( memory mem, rRegN newval) %{
  match(Set newval (GetAndSetN mem newval));
  format %{ "XCHGL  $newval,$mem]" %}
  ins_encode %{
    __ xchgl($newval$$Register, $mem$$Address);
  %}
  ins_pipe( pipe_cmpxchg );
%}

//----------Abs Instructions-------------------------------------------

// Integer Absolute Instructions
instruct absI_rReg(rRegI dst, rRegI src, rRegI tmp, rFlagsReg cr)
%{
  match(Set dst (AbsI src));
  effect(TEMP dst, TEMP tmp, KILL cr);
  format %{ "movl $tmp, $src\n\t"
            "sarl $tmp, 31\n\t"
            "movl $dst, $src\n\t"
            "xorl $dst, $tmp\n\t"
            "subl $dst, $tmp\n"
          %}
  ins_encode %{
    __ movl($tmp$$Register, $src$$Register);
    __ sarl($tmp$$Register, 31);
    __ movl($dst$$Register, $src$$Register);
    __ xorl($dst$$Register, $tmp$$Register);
    __ subl($dst$$Register, $tmp$$Register);
  %}

  ins_pipe(ialu_reg_reg);
%}

// Long Absolute Instructions
instruct absL_rReg(rRegL dst, rRegL src, rRegL tmp, rFlagsReg cr)
%{
  match(Set dst (AbsL src));
  effect(TEMP dst, TEMP tmp, KILL cr);
  format %{ "movq $tmp, $src\n\t"
            "sarq $tmp, 63\n\t"
            "movq $dst, $src\n\t"
            "xorq $dst, $tmp\n\t"
            "subq $dst, $tmp\n"
          %}
  ins_encode %{
    __ movq($tmp$$Register, $src$$Register);
    __ sarq($tmp$$Register, 63);
    __ movq($dst$$Register, $src$$Register);
    __ xorq($dst$$Register, $tmp$$Register);
    __ subq($dst$$Register, $tmp$$Register);
  %}

  ins_pipe(ialu_reg_reg);
%}

//----------Subtraction Instructions-------------------------------------------

// Integer Subtraction Instructions
instruct subI_rReg(rRegI dst, rRegI src, rFlagsReg cr)
%{
  match(Set dst (SubI dst src));
  effect(KILL cr);

  format %{ "subl    $dst, $src\t# int" %}
  opcode(0x2B);
  ins_encode(REX_reg_reg(dst, src), OpcP, reg_reg(dst, src));
  ins_pipe(ialu_reg_reg);
%}

instruct subI_rReg_imm(rRegI dst, immI src, rFlagsReg cr)
%{
  match(Set dst (SubI dst src));
  effect(KILL cr);

  format %{ "subl    $dst, $src\t# int" %}
  opcode(0x81, 0x05);  /* Opcode 81 /5 */
  ins_encode(OpcSErm(dst, src), Con8or32(src));
  ins_pipe(ialu_reg);
%}

instruct subI_rReg_mem(rRegI dst, memory src, rFlagsReg cr)
%{
  match(Set dst (SubI dst (LoadI src)));
  effect(KILL cr);

  ins_cost(125);
  format %{ "subl    $dst, $src\t# int" %}
  opcode(0x2B);
  ins_encode(REX_reg_mem(dst, src), OpcP, reg_mem(dst, src));
  ins_pipe(ialu_reg_mem);
%}

instruct subI_mem_rReg(memory dst, rRegI src, rFlagsReg cr)
%{
  match(Set dst (StoreI dst (SubI (LoadI dst) src)));
  effect(KILL cr);

  ins_cost(150);
  format %{ "subl    $dst, $src\t# int" %}
  opcode(0x29); /* Opcode 29 /r */
  ins_encode(REX_reg_mem(src, dst), OpcP, reg_mem(src, dst));
  ins_pipe(ialu_mem_reg);
%}

instruct subI_mem_imm(memory dst, immI src, rFlagsReg cr)
%{
  match(Set dst (StoreI dst (SubI (LoadI dst) src)));
  effect(KILL cr);

  ins_cost(125); // XXX
  format %{ "subl    $dst, $src\t# int" %}
  opcode(0x81); /* Opcode 81 /5 id */
  ins_encode(REX_mem(dst), OpcSE(src), RM_opc_mem(0x05, dst), Con8or32(src));
  ins_pipe(ialu_mem_imm);
%}

instruct subL_rReg(rRegL dst, rRegL src, rFlagsReg cr)
%{
  match(Set dst (SubL dst src));
  effect(KILL cr);

  format %{ "subq    $dst, $src\t# long" %}
  opcode(0x2B);
  ins_encode(REX_reg_reg_wide(dst, src), OpcP, reg_reg(dst, src));
  ins_pipe(ialu_reg_reg);
%}

instruct subL_rReg_imm(rRegI dst, immL32 src, rFlagsReg cr)
%{
  match(Set dst (SubL dst src));
  effect(KILL cr);

  format %{ "subq    $dst, $src\t# long" %}
  opcode(0x81, 0x05);  /* Opcode 81 /5 */
  ins_encode(OpcSErm_wide(dst, src), Con8or32(src));
  ins_pipe(ialu_reg);
%}

instruct subL_rReg_mem(rRegL dst, memory src, rFlagsReg cr)
%{
  match(Set dst (SubL dst (LoadL src)));
  effect(KILL cr);

  ins_cost(125);
  format %{ "subq    $dst, $src\t# long" %}
  opcode(0x2B);
  ins_encode(REX_reg_mem_wide(dst, src), OpcP, reg_mem(dst, src));
  ins_pipe(ialu_reg_mem);
%}

instruct subL_mem_rReg(memory dst, rRegL src, rFlagsReg cr)
%{
  match(Set dst (StoreL dst (SubL (LoadL dst) src)));
  effect(KILL cr);

  ins_cost(150);
  format %{ "subq    $dst, $src\t# long" %}
  opcode(0x29); /* Opcode 29 /r */
  ins_encode(REX_reg_mem_wide(src, dst), OpcP, reg_mem(src, dst));
  ins_pipe(ialu_mem_reg);
%}

instruct subL_mem_imm(memory dst, immL32 src, rFlagsReg cr)
%{
  match(Set dst (StoreL dst (SubL (LoadL dst) src)));
  effect(KILL cr);

  ins_cost(125); // XXX
  format %{ "subq    $dst, $src\t# long" %}
  opcode(0x81); /* Opcode 81 /5 id */
  ins_encode(REX_mem_wide(dst),
             OpcSE(src), RM_opc_mem(0x05, dst), Con8or32(src));
  ins_pipe(ialu_mem_imm);
%}

// Subtract from a pointer
// XXX hmpf???
instruct subP_rReg(rRegP dst, rRegI src, immI_0 zero, rFlagsReg cr)
%{
  match(Set dst (AddP dst (SubI zero src)));
  effect(KILL cr);

  format %{ "subq    $dst, $src\t# ptr - int" %}
  opcode(0x2B);
  ins_encode(REX_reg_reg_wide(dst, src), OpcP, reg_reg(dst, src));
  ins_pipe(ialu_reg_reg);
%}

instruct negI_rReg(rRegI dst, immI_0 zero, rFlagsReg cr)
%{
  match(Set dst (SubI zero dst));
  effect(KILL cr);

  format %{ "negl    $dst\t# int" %}
  opcode(0xF7, 0x03);  // Opcode F7 /3
  ins_encode(REX_reg(dst), OpcP, reg_opc(dst));
  ins_pipe(ialu_reg);
%}

instruct negI_rReg_2(rRegI dst, rFlagsReg cr)
%{
  match(Set dst (NegI dst));
  effect(KILL cr);

  format %{ "negl    $dst\t# int" %}
  ins_encode %{
    __ negl($dst$$Register);
  %}
  ins_pipe(ialu_reg);
%}

instruct negI_mem(memory dst, immI_0 zero, rFlagsReg cr)
%{
  match(Set dst (StoreI dst (SubI zero (LoadI dst))));
  effect(KILL cr);

  format %{ "negl    $dst\t# int" %}
  opcode(0xF7, 0x03);  // Opcode F7 /3
  ins_encode(REX_mem(dst), OpcP, RM_opc_mem(secondary, dst));
  ins_pipe(ialu_reg);
%}

instruct negL_rReg(rRegL dst, immL0 zero, rFlagsReg cr)
%{
  match(Set dst (SubL zero dst));
  effect(KILL cr);

  format %{ "negq    $dst\t# long" %}
  opcode(0xF7, 0x03);  // Opcode F7 /3
  ins_encode(REX_reg_wide(dst), OpcP, reg_opc(dst));
  ins_pipe(ialu_reg);
%}

instruct negL_rReg_2(rRegL dst, rFlagsReg cr)
%{
  match(Set dst (NegL dst));
  effect(KILL cr);

  format %{ "negq    $dst\t# int" %}
  ins_encode %{
    __ negq($dst$$Register);
  %}
  ins_pipe(ialu_reg);
%}

instruct negL_mem(memory dst, immL0 zero, rFlagsReg cr)
%{
  match(Set dst (StoreL dst (SubL zero (LoadL dst))));
  effect(KILL cr);

  format %{ "negq    $dst\t# long" %}
  opcode(0xF7, 0x03);  // Opcode F7 /3
  ins_encode(REX_mem_wide(dst), OpcP, RM_opc_mem(secondary, dst));
  ins_pipe(ialu_reg);
%}

//----------Multiplication/Division Instructions-------------------------------
// Integer Multiplication Instructions
// Multiply Register

instruct mulI_rReg(rRegI dst, rRegI src, rFlagsReg cr)
%{
  match(Set dst (MulI dst src));
  effect(KILL cr);

  ins_cost(300);
  format %{ "imull   $dst, $src\t# int" %}
  opcode(0x0F, 0xAF);
  ins_encode(REX_reg_reg(dst, src), OpcP, OpcS, reg_reg(dst, src));
  ins_pipe(ialu_reg_reg_alu0);
%}

instruct mulI_rReg_imm(rRegI dst, rRegI src, immI imm, rFlagsReg cr)
%{
  match(Set dst (MulI src imm));
  effect(KILL cr);

  ins_cost(300);
  format %{ "imull   $dst, $src, $imm\t# int" %}
  opcode(0x69); /* 69 /r id */
  ins_encode(REX_reg_reg(dst, src),
             OpcSE(imm), reg_reg(dst, src), Con8or32(imm));
  ins_pipe(ialu_reg_reg_alu0);
%}

instruct mulI_mem(rRegI dst, memory src, rFlagsReg cr)
%{
  match(Set dst (MulI dst (LoadI src)));
  effect(KILL cr);

  ins_cost(350);
  format %{ "imull   $dst, $src\t# int" %}
  opcode(0x0F, 0xAF);
  ins_encode(REX_reg_mem(dst, src), OpcP, OpcS, reg_mem(dst, src));
  ins_pipe(ialu_reg_mem_alu0);
%}

instruct mulI_mem_imm(rRegI dst, memory src, immI imm, rFlagsReg cr)
%{
  match(Set dst (MulI (LoadI src) imm));
  effect(KILL cr);

  ins_cost(300);
  format %{ "imull   $dst, $src, $imm\t# int" %}
  opcode(0x69); /* 69 /r id */
  ins_encode(REX_reg_mem(dst, src),
             OpcSE(imm), reg_mem(dst, src), Con8or32(imm));
  ins_pipe(ialu_reg_mem_alu0);
%}

instruct mulAddS2I_rReg(rRegI dst, rRegI src1, rRegI src2, rRegI src3, rFlagsReg cr)
%{
  match(Set dst (MulAddS2I (Binary dst src1) (Binary src2 src3)));
  effect(KILL cr, KILL src2);

  expand %{ mulI_rReg(dst, src1, cr);
           mulI_rReg(src2, src3, cr);
           addI_rReg(dst, src2, cr); %}
%}

instruct mulL_rReg(rRegL dst, rRegL src, rFlagsReg cr)
%{
  match(Set dst (MulL dst src));
  effect(KILL cr);

  ins_cost(300);
  format %{ "imulq   $dst, $src\t# long" %}
  opcode(0x0F, 0xAF);
  ins_encode(REX_reg_reg_wide(dst, src), OpcP, OpcS, reg_reg(dst, src));
  ins_pipe(ialu_reg_reg_alu0);
%}

instruct mulL_rReg_imm(rRegL dst, rRegL src, immL32 imm, rFlagsReg cr)
%{
  match(Set dst (MulL src imm));
  effect(KILL cr);

  ins_cost(300);
  format %{ "imulq   $dst, $src, $imm\t# long" %}
  opcode(0x69); /* 69 /r id */
  ins_encode(REX_reg_reg_wide(dst, src),
             OpcSE(imm), reg_reg(dst, src), Con8or32(imm));
  ins_pipe(ialu_reg_reg_alu0);
%}

instruct mulL_mem(rRegL dst, memory src, rFlagsReg cr)
%{
  match(Set dst (MulL dst (LoadL src)));
  effect(KILL cr);

  ins_cost(350);
  format %{ "imulq   $dst, $src\t# long" %}
  opcode(0x0F, 0xAF);
  ins_encode(REX_reg_mem_wide(dst, src), OpcP, OpcS, reg_mem(dst, src));
  ins_pipe(ialu_reg_mem_alu0);
%}

instruct mulL_mem_imm(rRegL dst, memory src, immL32 imm, rFlagsReg cr)
%{
  match(Set dst (MulL (LoadL src) imm));
  effect(KILL cr);

  ins_cost(300);
  format %{ "imulq   $dst, $src, $imm\t# long" %}
  opcode(0x69); /* 69 /r id */
  ins_encode(REX_reg_mem_wide(dst, src),
             OpcSE(imm), reg_mem(dst, src), Con8or32(imm));
  ins_pipe(ialu_reg_mem_alu0);
%}

instruct mulHiL_rReg(rdx_RegL dst, no_rax_RegL src, rax_RegL rax, rFlagsReg cr)
%{
  match(Set dst (MulHiL src rax));
  effect(USE_KILL rax, KILL cr);

  ins_cost(300);
  format %{ "imulq   RDX:RAX, RAX, $src\t# mulhi" %}
  opcode(0xF7, 0x5); /* Opcode F7 /5 */
  ins_encode(REX_reg_wide(src), OpcP, reg_opc(src));
  ins_pipe(ialu_reg_reg_alu0);
%}

instruct divI_rReg(rax_RegI rax, rdx_RegI rdx, no_rax_rdx_RegI div,
                   rFlagsReg cr)
%{
  match(Set rax (DivI rax div));
  effect(KILL rdx, KILL cr);

  ins_cost(30*100+10*100); // XXX
  format %{ "cmpl    rax, 0x80000000\t# idiv\n\t"
            "jne,s   normal\n\t"
            "xorl    rdx, rdx\n\t"
            "cmpl    $div, -1\n\t"
            "je,s    done\n"
    "normal: cdql\n\t"
            "idivl   $div\n"
    "done:"        %}
  opcode(0xF7, 0x7);  /* Opcode F7 /7 */
  ins_encode(cdql_enc(div), REX_reg(div), OpcP, reg_opc(div));
  ins_pipe(ialu_reg_reg_alu0);
%}

instruct divL_rReg(rax_RegL rax, rdx_RegL rdx, no_rax_rdx_RegL div,
                   rFlagsReg cr)
%{
  match(Set rax (DivL rax div));
  effect(KILL rdx, KILL cr);

  ins_cost(30*100+10*100); // XXX
  format %{ "movq    rdx, 0x8000000000000000\t# ldiv\n\t"
            "cmpq    rax, rdx\n\t"
            "jne,s   normal\n\t"
            "xorl    rdx, rdx\n\t"
            "cmpq    $div, -1\n\t"
            "je,s    done\n"
    "normal: cdqq\n\t"
            "idivq   $div\n"
    "done:"        %}
  opcode(0xF7, 0x7);  /* Opcode F7 /7 */
  ins_encode(cdqq_enc(div), REX_reg_wide(div), OpcP, reg_opc(div));
  ins_pipe(ialu_reg_reg_alu0);
%}

// Integer DIVMOD with Register, both quotient and mod results
instruct divModI_rReg_divmod(rax_RegI rax, rdx_RegI rdx, no_rax_rdx_RegI div,
                             rFlagsReg cr)
%{
  match(DivModI rax div);
  effect(KILL cr);

  ins_cost(30*100+10*100); // XXX
  format %{ "cmpl    rax, 0x80000000\t# idiv\n\t"
            "jne,s   normal\n\t"
            "xorl    rdx, rdx\n\t"
            "cmpl    $div, -1\n\t"
            "je,s    done\n"
    "normal: cdql\n\t"
            "idivl   $div\n"
    "done:"        %}
  opcode(0xF7, 0x7);  /* Opcode F7 /7 */
  ins_encode(cdql_enc(div), REX_reg(div), OpcP, reg_opc(div));
  ins_pipe(pipe_slow);
%}

// Long DIVMOD with Register, both quotient and mod results
instruct divModL_rReg_divmod(rax_RegL rax, rdx_RegL rdx, no_rax_rdx_RegL div,
                             rFlagsReg cr)
%{
  match(DivModL rax div);
  effect(KILL cr);

  ins_cost(30*100+10*100); // XXX
  format %{ "movq    rdx, 0x8000000000000000\t# ldiv\n\t"
            "cmpq    rax, rdx\n\t"
            "jne,s   normal\n\t"
            "xorl    rdx, rdx\n\t"
            "cmpq    $div, -1\n\t"
            "je,s    done\n"
    "normal: cdqq\n\t"
            "idivq   $div\n"
    "done:"        %}
  opcode(0xF7, 0x7);  /* Opcode F7 /7 */
  ins_encode(cdqq_enc(div), REX_reg_wide(div), OpcP, reg_opc(div));
  ins_pipe(pipe_slow);
%}

//----------- DivL-By-Constant-Expansions--------------------------------------
// DivI cases are handled by the compiler

// Magic constant, reciprocal of 10
instruct loadConL_0x6666666666666667(rRegL dst)
%{
  effect(DEF dst);

  format %{ "movq    $dst, #0x666666666666667\t# Used in div-by-10" %}
  ins_encode(load_immL(dst, 0x6666666666666667));
  ins_pipe(ialu_reg);
%}

instruct mul_hi(rdx_RegL dst, no_rax_RegL src, rax_RegL rax, rFlagsReg cr)
%{
  effect(DEF dst, USE src, USE_KILL rax, KILL cr);

  format %{ "imulq   rdx:rax, rax, $src\t# Used in div-by-10" %}
  opcode(0xF7, 0x5); /* Opcode F7 /5 */
  ins_encode(REX_reg_wide(src), OpcP, reg_opc(src));
  ins_pipe(ialu_reg_reg_alu0);
%}

instruct sarL_rReg_63(rRegL dst, rFlagsReg cr)
%{
  effect(USE_DEF dst, KILL cr);

  format %{ "sarq    $dst, #63\t# Used in div-by-10" %}
  opcode(0xC1, 0x7); /* C1 /7 ib */
  ins_encode(reg_opc_imm_wide(dst, 0x3F));
  ins_pipe(ialu_reg);
%}

instruct sarL_rReg_2(rRegL dst, rFlagsReg cr)
%{
  effect(USE_DEF dst, KILL cr);

  format %{ "sarq    $dst, #2\t# Used in div-by-10" %}
  opcode(0xC1, 0x7); /* C1 /7 ib */
  ins_encode(reg_opc_imm_wide(dst, 0x2));
  ins_pipe(ialu_reg);
%}

instruct divL_10(rdx_RegL dst, no_rax_RegL src, immL10 div)
%{
  match(Set dst (DivL src div));

  ins_cost((5+8)*100);
  expand %{
    rax_RegL rax;                     // Killed temp
    rFlagsReg cr;                     // Killed
    loadConL_0x6666666666666667(rax); // movq  rax, 0x6666666666666667
    mul_hi(dst, src, rax, cr);        // mulq  rdx:rax <= rax * $src
    sarL_rReg_63(src, cr);            // sarq  src, 63
    sarL_rReg_2(dst, cr);             // sarq  rdx, 2
    subL_rReg(dst, src, cr);          // subl  rdx, src
  %}
%}

//-----------------------------------------------------------------------------

instruct modI_rReg(rdx_RegI rdx, rax_RegI rax, no_rax_rdx_RegI div,
                   rFlagsReg cr)
%{
  match(Set rdx (ModI rax div));
  effect(KILL rax, KILL cr);

  ins_cost(300); // XXX
  format %{ "cmpl    rax, 0x80000000\t# irem\n\t"
            "jne,s   normal\n\t"
            "xorl    rdx, rdx\n\t"
            "cmpl    $div, -1\n\t"
            "je,s    done\n"
    "normal: cdql\n\t"
            "idivl   $div\n"
    "done:"        %}
  opcode(0xF7, 0x7);  /* Opcode F7 /7 */
  ins_encode(cdql_enc(div), REX_reg(div), OpcP, reg_opc(div));
  ins_pipe(ialu_reg_reg_alu0);
%}

instruct modL_rReg(rdx_RegL rdx, rax_RegL rax, no_rax_rdx_RegL div,
                   rFlagsReg cr)
%{
  match(Set rdx (ModL rax div));
  effect(KILL rax, KILL cr);

  ins_cost(300); // XXX
  format %{ "movq    rdx, 0x8000000000000000\t# lrem\n\t"
            "cmpq    rax, rdx\n\t"
            "jne,s   normal\n\t"
            "xorl    rdx, rdx\n\t"
            "cmpq    $div, -1\n\t"
            "je,s    done\n"
    "normal: cdqq\n\t"
            "idivq   $div\n"
    "done:"        %}
  opcode(0xF7, 0x7);  /* Opcode F7 /7 */
  ins_encode(cdqq_enc(div), REX_reg_wide(div), OpcP, reg_opc(div));
  ins_pipe(ialu_reg_reg_alu0);
%}

// Integer Shift Instructions
// Shift Left by one
instruct salI_rReg_1(rRegI dst, immI_1 shift, rFlagsReg cr)
%{
  match(Set dst (LShiftI dst shift));
  effect(KILL cr);

  format %{ "sall    $dst, $shift" %}
  opcode(0xD1, 0x4); /* D1 /4 */
  ins_encode(REX_reg(dst), OpcP, reg_opc(dst));
  ins_pipe(ialu_reg);
%}

// Shift Left by one
instruct salI_mem_1(memory dst, immI_1 shift, rFlagsReg cr)
%{
  match(Set dst (StoreI dst (LShiftI (LoadI dst) shift)));
  effect(KILL cr);

  format %{ "sall    $dst, $shift\t" %}
  opcode(0xD1, 0x4); /* D1 /4 */
  ins_encode(REX_mem(dst), OpcP, RM_opc_mem(secondary, dst));
  ins_pipe(ialu_mem_imm);
%}

// Shift Left by 8-bit immediate
instruct salI_rReg_imm(rRegI dst, immI8 shift, rFlagsReg cr)
%{
  match(Set dst (LShiftI dst shift));
  effect(KILL cr);

  format %{ "sall    $dst, $shift" %}
  opcode(0xC1, 0x4); /* C1 /4 ib */
  ins_encode(reg_opc_imm(dst, shift));
  ins_pipe(ialu_reg);
%}

// Shift Left by 8-bit immediate
instruct salI_mem_imm(memory dst, immI8 shift, rFlagsReg cr)
%{
  match(Set dst (StoreI dst (LShiftI (LoadI dst) shift)));
  effect(KILL cr);

  format %{ "sall    $dst, $shift" %}
  opcode(0xC1, 0x4); /* C1 /4 ib */
  ins_encode(REX_mem(dst), OpcP, RM_opc_mem(secondary, dst), Con8or32(shift));
  ins_pipe(ialu_mem_imm);
%}

// Shift Left by variable
instruct salI_rReg_CL(rRegI dst, rcx_RegI shift, rFlagsReg cr)
%{
  match(Set dst (LShiftI dst shift));
  effect(KILL cr);

  format %{ "sall    $dst, $shift" %}
  opcode(0xD3, 0x4); /* D3 /4 */
  ins_encode(REX_reg(dst), OpcP, reg_opc(dst));
  ins_pipe(ialu_reg_reg);
%}

// Shift Left by variable
instruct salI_mem_CL(memory dst, rcx_RegI shift, rFlagsReg cr)
%{
  match(Set dst (StoreI dst (LShiftI (LoadI dst) shift)));
  effect(KILL cr);

  format %{ "sall    $dst, $shift" %}
  opcode(0xD3, 0x4); /* D3 /4 */
  ins_encode(REX_mem(dst), OpcP, RM_opc_mem(secondary, dst));
  ins_pipe(ialu_mem_reg);
%}

// Arithmetic shift right by one
instruct sarI_rReg_1(rRegI dst, immI_1 shift, rFlagsReg cr)
%{
  match(Set dst (RShiftI dst shift));
  effect(KILL cr);

  format %{ "sarl    $dst, $shift" %}
  opcode(0xD1, 0x7); /* D1 /7 */
  ins_encode(REX_reg(dst), OpcP, reg_opc(dst));
  ins_pipe(ialu_reg);
%}

// Arithmetic shift right by one
instruct sarI_mem_1(memory dst, immI_1 shift, rFlagsReg cr)
%{
  match(Set dst (StoreI dst (RShiftI (LoadI dst) shift)));
  effect(KILL cr);

  format %{ "sarl    $dst, $shift" %}
  opcode(0xD1, 0x7); /* D1 /7 */
  ins_encode(REX_mem(dst), OpcP, RM_opc_mem(secondary, dst));
  ins_pipe(ialu_mem_imm);
%}

// Arithmetic Shift Right by 8-bit immediate
instruct sarI_rReg_imm(rRegI dst, immI8 shift, rFlagsReg cr)
%{
  match(Set dst (RShiftI dst shift));
  effect(KILL cr);

  format %{ "sarl    $dst, $shift" %}
  opcode(0xC1, 0x7); /* C1 /7 ib */
  ins_encode(reg_opc_imm(dst, shift));
  ins_pipe(ialu_mem_imm);
%}

// Arithmetic Shift Right by 8-bit immediate
instruct sarI_mem_imm(memory dst, immI8 shift, rFlagsReg cr)
%{
  match(Set dst (StoreI dst (RShiftI (LoadI dst) shift)));
  effect(KILL cr);

  format %{ "sarl    $dst, $shift" %}
  opcode(0xC1, 0x7); /* C1 /7 ib */
  ins_encode(REX_mem(dst), OpcP, RM_opc_mem(secondary, dst), Con8or32(shift));
  ins_pipe(ialu_mem_imm);
%}

// Arithmetic Shift Right by variable
instruct sarI_rReg_CL(rRegI dst, rcx_RegI shift, rFlagsReg cr)
%{
  match(Set dst (RShiftI dst shift));
  effect(KILL cr);

  format %{ "sarl    $dst, $shift" %}
  opcode(0xD3, 0x7); /* D3 /7 */
  ins_encode(REX_reg(dst), OpcP, reg_opc(dst));
  ins_pipe(ialu_reg_reg);
%}

// Arithmetic Shift Right by variable
instruct sarI_mem_CL(memory dst, rcx_RegI shift, rFlagsReg cr)
%{
  match(Set dst (StoreI dst (RShiftI (LoadI dst) shift)));
  effect(KILL cr);

  format %{ "sarl    $dst, $shift" %}
  opcode(0xD3, 0x7); /* D3 /7 */
  ins_encode(REX_mem(dst), OpcP, RM_opc_mem(secondary, dst));
  ins_pipe(ialu_mem_reg);
%}

// Logical shift right by one
instruct shrI_rReg_1(rRegI dst, immI_1 shift, rFlagsReg cr)
%{
  match(Set dst (URShiftI dst shift));
  effect(KILL cr);

  format %{ "shrl    $dst, $shift" %}
  opcode(0xD1, 0x5); /* D1 /5 */
  ins_encode(REX_reg(dst), OpcP, reg_opc(dst));
  ins_pipe(ialu_reg);
%}

// Logical shift right by one
instruct shrI_mem_1(memory dst, immI_1 shift, rFlagsReg cr)
%{
  match(Set dst (StoreI dst (URShiftI (LoadI dst) shift)));
  effect(KILL cr);

  format %{ "shrl    $dst, $shift" %}
  opcode(0xD1, 0x5); /* D1 /5 */
  ins_encode(REX_mem(dst), OpcP, RM_opc_mem(secondary, dst));
  ins_pipe(ialu_mem_imm);
%}

// Logical Shift Right by 8-bit immediate
instruct shrI_rReg_imm(rRegI dst, immI8 shift, rFlagsReg cr)
%{
  match(Set dst (URShiftI dst shift));
  effect(KILL cr);

  format %{ "shrl    $dst, $shift" %}
  opcode(0xC1, 0x5); /* C1 /5 ib */
  ins_encode(reg_opc_imm(dst, shift));
  ins_pipe(ialu_reg);
%}

// Logical Shift Right by 8-bit immediate
instruct shrI_mem_imm(memory dst, immI8 shift, rFlagsReg cr)
%{
  match(Set dst (StoreI dst (URShiftI (LoadI dst) shift)));
  effect(KILL cr);

  format %{ "shrl    $dst, $shift" %}
  opcode(0xC1, 0x5); /* C1 /5 ib */
  ins_encode(REX_mem(dst), OpcP, RM_opc_mem(secondary, dst), Con8or32(shift));
  ins_pipe(ialu_mem_imm);
%}

// Logical Shift Right by variable
instruct shrI_rReg_CL(rRegI dst, rcx_RegI shift, rFlagsReg cr)
%{
  match(Set dst (URShiftI dst shift));
  effect(KILL cr);

  format %{ "shrl    $dst, $shift" %}
  opcode(0xD3, 0x5); /* D3 /5 */
  ins_encode(REX_reg(dst), OpcP, reg_opc(dst));
  ins_pipe(ialu_reg_reg);
%}

// Logical Shift Right by variable
instruct shrI_mem_CL(memory dst, rcx_RegI shift, rFlagsReg cr)
%{
  match(Set dst (StoreI dst (URShiftI (LoadI dst) shift)));
  effect(KILL cr);

  format %{ "shrl    $dst, $shift" %}
  opcode(0xD3, 0x5); /* D3 /5 */
  ins_encode(REX_mem(dst), OpcP, RM_opc_mem(secondary, dst));
  ins_pipe(ialu_mem_reg);
%}

// Long Shift Instructions
// Shift Left by one
instruct salL_rReg_1(rRegL dst, immI_1 shift, rFlagsReg cr)
%{
  match(Set dst (LShiftL dst shift));
  effect(KILL cr);

  format %{ "salq    $dst, $shift" %}
  opcode(0xD1, 0x4); /* D1 /4 */
  ins_encode(REX_reg_wide(dst), OpcP, reg_opc(dst));
  ins_pipe(ialu_reg);
%}

// Shift Left by one
instruct salL_mem_1(memory dst, immI_1 shift, rFlagsReg cr)
%{
  match(Set dst (StoreL dst (LShiftL (LoadL dst) shift)));
  effect(KILL cr);

  format %{ "salq    $dst, $shift" %}
  opcode(0xD1, 0x4); /* D1 /4 */
  ins_encode(REX_mem_wide(dst), OpcP, RM_opc_mem(secondary, dst));
  ins_pipe(ialu_mem_imm);
%}

// Shift Left by 8-bit immediate
instruct salL_rReg_imm(rRegL dst, immI8 shift, rFlagsReg cr)
%{
  match(Set dst (LShiftL dst shift));
  effect(KILL cr);

  format %{ "salq    $dst, $shift" %}
  opcode(0xC1, 0x4); /* C1 /4 ib */
  ins_encode(reg_opc_imm_wide(dst, shift));
  ins_pipe(ialu_reg);
%}

// Shift Left by 8-bit immediate
instruct salL_mem_imm(memory dst, immI8 shift, rFlagsReg cr)
%{
  match(Set dst (StoreL dst (LShiftL (LoadL dst) shift)));
  effect(KILL cr);

  format %{ "salq    $dst, $shift" %}
  opcode(0xC1, 0x4); /* C1 /4 ib */
  ins_encode(REX_mem_wide(dst), OpcP,
             RM_opc_mem(secondary, dst), Con8or32(shift));
  ins_pipe(ialu_mem_imm);
%}

// Shift Left by variable
instruct salL_rReg_CL(rRegL dst, rcx_RegI shift, rFlagsReg cr)
%{
  match(Set dst (LShiftL dst shift));
  effect(KILL cr);

  format %{ "salq    $dst, $shift" %}
  opcode(0xD3, 0x4); /* D3 /4 */
  ins_encode(REX_reg_wide(dst), OpcP, reg_opc(dst));
  ins_pipe(ialu_reg_reg);
%}

// Shift Left by variable
instruct salL_mem_CL(memory dst, rcx_RegI shift, rFlagsReg cr)
%{
  match(Set dst (StoreL dst (LShiftL (LoadL dst) shift)));
  effect(KILL cr);

  format %{ "salq    $dst, $shift" %}
  opcode(0xD3, 0x4); /* D3 /4 */
  ins_encode(REX_mem_wide(dst), OpcP, RM_opc_mem(secondary, dst));
  ins_pipe(ialu_mem_reg);
%}

// Arithmetic shift right by one
instruct sarL_rReg_1(rRegL dst, immI_1 shift, rFlagsReg cr)
%{
  match(Set dst (RShiftL dst shift));
  effect(KILL cr);

  format %{ "sarq    $dst, $shift" %}
  opcode(0xD1, 0x7); /* D1 /7 */
  ins_encode(REX_reg_wide(dst), OpcP, reg_opc(dst));
  ins_pipe(ialu_reg);
%}

// Arithmetic shift right by one
instruct sarL_mem_1(memory dst, immI_1 shift, rFlagsReg cr)
%{
  match(Set dst (StoreL dst (RShiftL (LoadL dst) shift)));
  effect(KILL cr);

  format %{ "sarq    $dst, $shift" %}
  opcode(0xD1, 0x7); /* D1 /7 */
  ins_encode(REX_mem_wide(dst), OpcP, RM_opc_mem(secondary, dst));
  ins_pipe(ialu_mem_imm);
%}

// Arithmetic Shift Right by 8-bit immediate
instruct sarL_rReg_imm(rRegL dst, immI8 shift, rFlagsReg cr)
%{
  match(Set dst (RShiftL dst shift));
  effect(KILL cr);

  format %{ "sarq    $dst, $shift" %}
  opcode(0xC1, 0x7); /* C1 /7 ib */
  ins_encode(reg_opc_imm_wide(dst, shift));
  ins_pipe(ialu_mem_imm);
%}

// Arithmetic Shift Right by 8-bit immediate
instruct sarL_mem_imm(memory dst, immI8 shift, rFlagsReg cr)
%{
  match(Set dst (StoreL dst (RShiftL (LoadL dst) shift)));
  effect(KILL cr);

  format %{ "sarq    $dst, $shift" %}
  opcode(0xC1, 0x7); /* C1 /7 ib */
  ins_encode(REX_mem_wide(dst), OpcP,
             RM_opc_mem(secondary, dst), Con8or32(shift));
  ins_pipe(ialu_mem_imm);
%}

// Arithmetic Shift Right by variable
instruct sarL_rReg_CL(rRegL dst, rcx_RegI shift, rFlagsReg cr)
%{
  match(Set dst (RShiftL dst shift));
  effect(KILL cr);

  format %{ "sarq    $dst, $shift" %}
  opcode(0xD3, 0x7); /* D3 /7 */
  ins_encode(REX_reg_wide(dst), OpcP, reg_opc(dst));
  ins_pipe(ialu_reg_reg);
%}

// Arithmetic Shift Right by variable
instruct sarL_mem_CL(memory dst, rcx_RegI shift, rFlagsReg cr)
%{
  match(Set dst (StoreL dst (RShiftL (LoadL dst) shift)));
  effect(KILL cr);

  format %{ "sarq    $dst, $shift" %}
  opcode(0xD3, 0x7); /* D3 /7 */
  ins_encode(REX_mem_wide(dst), OpcP, RM_opc_mem(secondary, dst));
  ins_pipe(ialu_mem_reg);
%}

// Logical shift right by one
instruct shrL_rReg_1(rRegL dst, immI_1 shift, rFlagsReg cr)
%{
  match(Set dst (URShiftL dst shift));
  effect(KILL cr);

  format %{ "shrq    $dst, $shift" %}
  opcode(0xD1, 0x5); /* D1 /5 */
  ins_encode(REX_reg_wide(dst), OpcP, reg_opc(dst ));
  ins_pipe(ialu_reg);
%}

// Logical shift right by one
instruct shrL_mem_1(memory dst, immI_1 shift, rFlagsReg cr)
%{
  match(Set dst (StoreL dst (URShiftL (LoadL dst) shift)));
  effect(KILL cr);

  format %{ "shrq    $dst, $shift" %}
  opcode(0xD1, 0x5); /* D1 /5 */
  ins_encode(REX_mem_wide(dst), OpcP, RM_opc_mem(secondary, dst));
  ins_pipe(ialu_mem_imm);
%}

// Logical Shift Right by 8-bit immediate
instruct shrL_rReg_imm(rRegL dst, immI8 shift, rFlagsReg cr)
%{
  match(Set dst (URShiftL dst shift));
  effect(KILL cr);

  format %{ "shrq    $dst, $shift" %}
  opcode(0xC1, 0x5); /* C1 /5 ib */
  ins_encode(reg_opc_imm_wide(dst, shift));
  ins_pipe(ialu_reg);
%}


// Logical Shift Right by 8-bit immediate
instruct shrL_mem_imm(memory dst, immI8 shift, rFlagsReg cr)
%{
  match(Set dst (StoreL dst (URShiftL (LoadL dst) shift)));
  effect(KILL cr);

  format %{ "shrq    $dst, $shift" %}
  opcode(0xC1, 0x5); /* C1 /5 ib */
  ins_encode(REX_mem_wide(dst), OpcP,
             RM_opc_mem(secondary, dst), Con8or32(shift));
  ins_pipe(ialu_mem_imm);
%}

// Logical Shift Right by variable
instruct shrL_rReg_CL(rRegL dst, rcx_RegI shift, rFlagsReg cr)
%{
  match(Set dst (URShiftL dst shift));
  effect(KILL cr);

  format %{ "shrq    $dst, $shift" %}
  opcode(0xD3, 0x5); /* D3 /5 */
  ins_encode(REX_reg_wide(dst), OpcP, reg_opc(dst));
  ins_pipe(ialu_reg_reg);
%}

// Logical Shift Right by variable
instruct shrL_mem_CL(memory dst, rcx_RegI shift, rFlagsReg cr)
%{
  match(Set dst (StoreL dst (URShiftL (LoadL dst) shift)));
  effect(KILL cr);

  format %{ "shrq    $dst, $shift" %}
  opcode(0xD3, 0x5); /* D3 /5 */
  ins_encode(REX_mem_wide(dst), OpcP, RM_opc_mem(secondary, dst));
  ins_pipe(ialu_mem_reg);
%}

// Logical Shift Right by 24, followed by Arithmetic Shift Left by 24.
// This idiom is used by the compiler for the i2b bytecode.
instruct i2b(rRegI dst, rRegI src, immI_24 twentyfour)
%{
  match(Set dst (RShiftI (LShiftI src twentyfour) twentyfour));

  format %{ "movsbl  $dst, $src\t# i2b" %}
  opcode(0x0F, 0xBE);
  ins_encode(REX_reg_breg(dst, src), OpcP, OpcS, reg_reg(dst, src));
  ins_pipe(ialu_reg_reg);
%}

// Logical Shift Right by 16, followed by Arithmetic Shift Left by 16.
// This idiom is used by the compiler the i2s bytecode.
instruct i2s(rRegI dst, rRegI src, immI_16 sixteen)
%{
  match(Set dst (RShiftI (LShiftI src sixteen) sixteen));

  format %{ "movswl  $dst, $src\t# i2s" %}
  opcode(0x0F, 0xBF);
  ins_encode(REX_reg_reg(dst, src), OpcP, OpcS, reg_reg(dst, src));
  ins_pipe(ialu_reg_reg);
%}

// ROL/ROR instructions

// Rotate left by constant.
instruct rolI_imm(rRegI dst, immI8 shift, rFlagsReg cr)
%{
  predicate(n->bottom_type()->basic_type() == T_INT);
  match(Set dst (RotateLeft dst shift));
  effect(KILL cr);
  format %{ "roll    $dst, $shift" %}
  ins_encode %{
    __ roll($dst$$Register, $shift$$constant);
  %}
  ins_pipe(ialu_reg);
%}

// Rotate Left by variable
instruct rolI_rReg_Var(rRegI dst, rcx_RegI shift, rFlagsReg cr)
%{
  predicate(n->bottom_type()->basic_type() == T_INT);
  match(Set dst (RotateLeft dst shift));
  effect(KILL cr);
  format %{ "roll    $dst, $shift" %}
  ins_encode %{
    __ roll($dst$$Register);
  %}
  ins_pipe(ialu_reg_reg);
%}

// Rotate Right by constant.
instruct rorI_immI8_legacy(rRegI dst, immI8 shift, rFlagsReg cr)
%{
  predicate(!VM_Version::supports_bmi2() && n->bottom_type()->basic_type() == T_INT);
  match(Set dst (RotateRight dst shift));
  effect(KILL cr);
  format %{ "rorl    $dst, $shift" %}
  ins_encode %{
    __ rorl($dst$$Register, $shift$$constant);
  %}
  ins_pipe(ialu_reg);
%}

// Rotate Right by constant.
instruct rorI_immI8(rRegI dst, immI8 shift)
%{
  predicate(VM_Version::supports_bmi2() && n->bottom_type()->basic_type() == T_INT);
  match(Set dst (RotateRight dst shift));
  format %{ "rorxd     $dst, $shift" %}
  ins_encode %{
    __ rorxd($dst$$Register, $dst$$Register, $shift$$constant);
  %}
  ins_pipe(ialu_reg_reg);
%}

// Rotate Right by variable
instruct rorI_rReg_Var(rRegI dst, rcx_RegI shift, rFlagsReg cr)
%{
  predicate(n->bottom_type()->basic_type() == T_INT);
  match(Set dst (RotateRight dst shift));
  effect(KILL cr);
  format %{ "rorl    $dst, $shift" %}
  ins_encode %{
    __ rorl($dst$$Register);
  %}
  ins_pipe(ialu_reg_reg);
%}


// Rotate Left by constant.
instruct rolL_immI8(rRegL dst, immI8 shift, rFlagsReg cr)
%{
  predicate(n->bottom_type()->basic_type() == T_LONG);
  match(Set dst (RotateLeft dst shift));
  effect(KILL cr);
  format %{ "rolq    $dst, $shift" %}
  ins_encode %{
    __ rolq($dst$$Register, $shift$$constant);
  %}
  ins_pipe(ialu_reg);
%}

// Rotate Left by variable
instruct rolL_rReg_Var(rRegL dst, rcx_RegI shift, rFlagsReg cr)
%{
  predicate(n->bottom_type()->basic_type() == T_LONG);
  match(Set dst (RotateLeft dst shift));
  effect(KILL cr);
  format %{ "rolq    $dst, $shift" %}
  ins_encode %{
    __ rolq($dst$$Register);
  %}
  ins_pipe(ialu_reg_reg);
%}


// Rotate Right by constant.
instruct rorL_immI8_legacy(rRegL dst, immI8 shift, rFlagsReg cr)
%{
  predicate(!VM_Version::supports_bmi2() && n->bottom_type()->basic_type() == T_LONG);
  match(Set dst (RotateRight dst shift));
  effect(KILL cr);
  format %{ "rorq    $dst, $shift" %}
  ins_encode %{
    __ rorq($dst$$Register, $shift$$constant);
  %}
  ins_pipe(ialu_reg);
%}


// Rotate Right by constant
instruct rorL_immI8(rRegL dst, immI8 shift)
%{
  predicate(VM_Version::supports_bmi2() && n->bottom_type()->basic_type() == T_LONG);
  match(Set dst (RotateRight dst shift));
  format %{ "rorxq    $dst, $shift" %}
  ins_encode %{
    __ rorxq($dst$$Register, $dst$$Register, $shift$$constant);
  %}
  ins_pipe(ialu_reg_reg);
%}

// Rotate Right by variable
instruct rorL_rReg_Var(rRegL dst, rcx_RegI shift, rFlagsReg cr)
%{
  predicate(n->bottom_type()->basic_type() == T_LONG);
  match(Set dst (RotateRight dst shift));
  effect(KILL cr);
  format %{ "rorq    $dst, $shift" %}
  ins_encode %{
    __ rorq($dst$$Register);
  %}
  ins_pipe(ialu_reg_reg);
%}


// Logical Instructions

// Integer Logical Instructions

// And Instructions
// And Register with Register
instruct andI_rReg(rRegI dst, rRegI src, rFlagsReg cr)
%{
  match(Set dst (AndI dst src));
  effect(KILL cr);

  format %{ "andl    $dst, $src\t# int" %}
  opcode(0x23);
  ins_encode(REX_reg_reg(dst, src), OpcP, reg_reg(dst, src));
  ins_pipe(ialu_reg_reg);
%}

// And Register with Immediate 255
instruct andI_rReg_imm255(rRegI dst, immI_255 src)
%{
  match(Set dst (AndI dst src));

  format %{ "movzbl  $dst, $dst\t# int & 0xFF" %}
  opcode(0x0F, 0xB6);
  ins_encode(REX_reg_breg(dst, dst), OpcP, OpcS, reg_reg(dst, dst));
  ins_pipe(ialu_reg);
%}

// And Register with Immediate 255 and promote to long
instruct andI2L_rReg_imm255(rRegL dst, rRegI src, immI_255 mask)
%{
  match(Set dst (ConvI2L (AndI src mask)));

  format %{ "movzbl  $dst, $src\t# int & 0xFF -> long" %}
  opcode(0x0F, 0xB6);
  ins_encode(REX_reg_breg(dst, src), OpcP, OpcS, reg_reg(dst, src));
  ins_pipe(ialu_reg);
%}

// And Register with Immediate 65535
instruct andI_rReg_imm65535(rRegI dst, immI_65535 src)
%{
  match(Set dst (AndI dst src));

  format %{ "movzwl  $dst, $dst\t# int & 0xFFFF" %}
  opcode(0x0F, 0xB7);
  ins_encode(REX_reg_reg(dst, dst), OpcP, OpcS, reg_reg(dst, dst));
  ins_pipe(ialu_reg);
%}

// And Register with Immediate 65535 and promote to long
instruct andI2L_rReg_imm65535(rRegL dst, rRegI src, immI_65535 mask)
%{
  match(Set dst (ConvI2L (AndI src mask)));

  format %{ "movzwl  $dst, $src\t# int & 0xFFFF -> long" %}
  opcode(0x0F, 0xB7);
  ins_encode(REX_reg_reg(dst, src), OpcP, OpcS, reg_reg(dst, src));
  ins_pipe(ialu_reg);
%}

// And Register with Immediate
instruct andI_rReg_imm(rRegI dst, immI src, rFlagsReg cr)
%{
  match(Set dst (AndI dst src));
  effect(KILL cr);

  format %{ "andl    $dst, $src\t# int" %}
  opcode(0x81, 0x04); /* Opcode 81 /4 */
  ins_encode(OpcSErm(dst, src), Con8or32(src));
  ins_pipe(ialu_reg);
%}

// And Register with Memory
instruct andI_rReg_mem(rRegI dst, memory src, rFlagsReg cr)
%{
  match(Set dst (AndI dst (LoadI src)));
  effect(KILL cr);

  ins_cost(125);
  format %{ "andl    $dst, $src\t# int" %}
  opcode(0x23);
  ins_encode(REX_reg_mem(dst, src), OpcP, reg_mem(dst, src));
  ins_pipe(ialu_reg_mem);
%}

// And Memory with Register
instruct andB_mem_rReg(memory dst, rRegI src, rFlagsReg cr)
%{
  match(Set dst (StoreB dst (AndI (LoadB dst) src)));
  effect(KILL cr);

  ins_cost(150);
  format %{ "andb    $dst, $src\t# byte" %}
  opcode(0x20);
  ins_encode(REX_breg_mem(src, dst), OpcP, reg_mem(src, dst));
  ins_pipe(ialu_mem_reg);
%}

instruct andI_mem_rReg(memory dst, rRegI src, rFlagsReg cr)
%{
  match(Set dst (StoreI dst (AndI (LoadI dst) src)));
  effect(KILL cr);

  ins_cost(150);
  format %{ "andl    $dst, $src\t# int" %}
  opcode(0x21); /* Opcode 21 /r */
  ins_encode(REX_reg_mem(src, dst), OpcP, reg_mem(src, dst));
  ins_pipe(ialu_mem_reg);
%}

// And Memory with Immediate
instruct andI_mem_imm(memory dst, immI src, rFlagsReg cr)
%{
  match(Set dst (StoreI dst (AndI (LoadI dst) src)));
  effect(KILL cr);

  ins_cost(125);
  format %{ "andl    $dst, $src\t# int" %}
  opcode(0x81, 0x4); /* Opcode 81 /4 id */
  ins_encode(REX_mem(dst), OpcSE(src),
             RM_opc_mem(secondary, dst), Con8or32(src));
  ins_pipe(ialu_mem_imm);
%}

// BMI1 instructions
instruct andnI_rReg_rReg_mem(rRegI dst, rRegI src1, memory src2, immI_M1 minus_1, rFlagsReg cr) %{
  match(Set dst (AndI (XorI src1 minus_1) (LoadI src2)));
  predicate(UseBMI1Instructions);
  effect(KILL cr);

  ins_cost(125);
  format %{ "andnl  $dst, $src1, $src2" %}

  ins_encode %{
    __ andnl($dst$$Register, $src1$$Register, $src2$$Address);
  %}
  ins_pipe(ialu_reg_mem);
%}

instruct andnI_rReg_rReg_rReg(rRegI dst, rRegI src1, rRegI src2, immI_M1 minus_1, rFlagsReg cr) %{
  match(Set dst (AndI (XorI src1 minus_1) src2));
  predicate(UseBMI1Instructions);
  effect(KILL cr);

  format %{ "andnl  $dst, $src1, $src2" %}

  ins_encode %{
    __ andnl($dst$$Register, $src1$$Register, $src2$$Register);
  %}
  ins_pipe(ialu_reg);
%}

instruct blsiI_rReg_rReg(rRegI dst, rRegI src, immI_0 imm_zero, rFlagsReg cr) %{
  match(Set dst (AndI (SubI imm_zero src) src));
  predicate(UseBMI1Instructions);
  effect(KILL cr);

  format %{ "blsil  $dst, $src" %}

  ins_encode %{
    __ blsil($dst$$Register, $src$$Register);
  %}
  ins_pipe(ialu_reg);
%}

instruct blsiI_rReg_mem(rRegI dst, memory src, immI_0 imm_zero, rFlagsReg cr) %{
  match(Set dst (AndI (SubI imm_zero (LoadI src) ) (LoadI src) ));
  predicate(UseBMI1Instructions);
  effect(KILL cr);

  ins_cost(125);
  format %{ "blsil  $dst, $src" %}

  ins_encode %{
    __ blsil($dst$$Register, $src$$Address);
  %}
  ins_pipe(ialu_reg_mem);
%}

instruct blsmskI_rReg_mem(rRegI dst, memory src, immI_M1 minus_1, rFlagsReg cr)
%{
  match(Set dst (XorI (AddI (LoadI src) minus_1) (LoadI src) ) );
  predicate(UseBMI1Instructions);
  effect(KILL cr);

  ins_cost(125);
  format %{ "blsmskl $dst, $src" %}

  ins_encode %{
    __ blsmskl($dst$$Register, $src$$Address);
  %}
  ins_pipe(ialu_reg_mem);
%}

instruct blsmskI_rReg_rReg(rRegI dst, rRegI src, immI_M1 minus_1, rFlagsReg cr)
%{
  match(Set dst (XorI (AddI src minus_1) src));
  predicate(UseBMI1Instructions);
  effect(KILL cr);

  format %{ "blsmskl $dst, $src" %}

  ins_encode %{
    __ blsmskl($dst$$Register, $src$$Register);
  %}

  ins_pipe(ialu_reg);
%}

instruct blsrI_rReg_rReg(rRegI dst, rRegI src, immI_M1 minus_1, rFlagsReg cr)
%{
  match(Set dst (AndI (AddI src minus_1) src) );
  predicate(UseBMI1Instructions);
  effect(KILL cr);

  format %{ "blsrl  $dst, $src" %}

  ins_encode %{
    __ blsrl($dst$$Register, $src$$Register);
  %}

  ins_pipe(ialu_reg_mem);
%}

instruct blsrI_rReg_mem(rRegI dst, memory src, immI_M1 minus_1, rFlagsReg cr)
%{
  match(Set dst (AndI (AddI (LoadI src) minus_1) (LoadI src) ) );
  predicate(UseBMI1Instructions);
  effect(KILL cr);

  ins_cost(125);
  format %{ "blsrl  $dst, $src" %}

  ins_encode %{
    __ blsrl($dst$$Register, $src$$Address);
  %}

  ins_pipe(ialu_reg);
%}

// Or Instructions
// Or Register with Register
instruct orI_rReg(rRegI dst, rRegI src, rFlagsReg cr)
%{
  match(Set dst (OrI dst src));
  effect(KILL cr);

  format %{ "orl     $dst, $src\t# int" %}
  opcode(0x0B);
  ins_encode(REX_reg_reg(dst, src), OpcP, reg_reg(dst, src));
  ins_pipe(ialu_reg_reg);
%}

// Or Register with Immediate
instruct orI_rReg_imm(rRegI dst, immI src, rFlagsReg cr)
%{
  match(Set dst (OrI dst src));
  effect(KILL cr);

  format %{ "orl     $dst, $src\t# int" %}
  opcode(0x81, 0x01); /* Opcode 81 /1 id */
  ins_encode(OpcSErm(dst, src), Con8or32(src));
  ins_pipe(ialu_reg);
%}

// Or Register with Memory
instruct orI_rReg_mem(rRegI dst, memory src, rFlagsReg cr)
%{
  match(Set dst (OrI dst (LoadI src)));
  effect(KILL cr);

  ins_cost(125);
  format %{ "orl     $dst, $src\t# int" %}
  opcode(0x0B);
  ins_encode(REX_reg_mem(dst, src), OpcP, reg_mem(dst, src));
  ins_pipe(ialu_reg_mem);
%}

// Or Memory with Register
instruct orB_mem_rReg(memory dst, rRegI src, rFlagsReg cr)
%{
  match(Set dst (StoreB dst (OrI (LoadB dst) src)));
  effect(KILL cr);

  ins_cost(150);
  format %{ "orb    $dst, $src\t# byte" %}
  opcode(0x08);
  ins_encode(REX_breg_mem(src, dst), OpcP, reg_mem(src, dst));
  ins_pipe(ialu_mem_reg);
%}

instruct orI_mem_rReg(memory dst, rRegI src, rFlagsReg cr)
%{
  match(Set dst (StoreI dst (OrI (LoadI dst) src)));
  effect(KILL cr);

  ins_cost(150);
  format %{ "orl     $dst, $src\t# int" %}
  opcode(0x09); /* Opcode 09 /r */
  ins_encode(REX_reg_mem(src, dst), OpcP, reg_mem(src, dst));
  ins_pipe(ialu_mem_reg);
%}

// Or Memory with Immediate
instruct orI_mem_imm(memory dst, immI src, rFlagsReg cr)
%{
  match(Set dst (StoreI dst (OrI (LoadI dst) src)));
  effect(KILL cr);

  ins_cost(125);
  format %{ "orl     $dst, $src\t# int" %}
  opcode(0x81, 0x1); /* Opcode 81 /1 id */
  ins_encode(REX_mem(dst), OpcSE(src),
             RM_opc_mem(secondary, dst), Con8or32(src));
  ins_pipe(ialu_mem_imm);
%}

// Xor Instructions
// Xor Register with Register
instruct xorI_rReg(rRegI dst, rRegI src, rFlagsReg cr)
%{
  match(Set dst (XorI dst src));
  effect(KILL cr);

  format %{ "xorl    $dst, $src\t# int" %}
  opcode(0x33);
  ins_encode(REX_reg_reg(dst, src), OpcP, reg_reg(dst, src));
  ins_pipe(ialu_reg_reg);
%}

// Xor Register with Immediate -1
instruct xorI_rReg_im1(rRegI dst, immI_M1 imm) %{
  match(Set dst (XorI dst imm));

  format %{ "not    $dst" %}
  ins_encode %{
     __ notl($dst$$Register);
  %}
  ins_pipe(ialu_reg);
%}

// Xor Register with Immediate
instruct xorI_rReg_imm(rRegI dst, immI src, rFlagsReg cr)
%{
  match(Set dst (XorI dst src));
  effect(KILL cr);

  format %{ "xorl    $dst, $src\t# int" %}
  opcode(0x81, 0x06); /* Opcode 81 /6 id */
  ins_encode(OpcSErm(dst, src), Con8or32(src));
  ins_pipe(ialu_reg);
%}

// Xor Register with Memory
instruct xorI_rReg_mem(rRegI dst, memory src, rFlagsReg cr)
%{
  match(Set dst (XorI dst (LoadI src)));
  effect(KILL cr);

  ins_cost(125);
  format %{ "xorl    $dst, $src\t# int" %}
  opcode(0x33);
  ins_encode(REX_reg_mem(dst, src), OpcP, reg_mem(dst, src));
  ins_pipe(ialu_reg_mem);
%}

// Xor Memory with Register
instruct xorB_mem_rReg(memory dst, rRegI src, rFlagsReg cr)
%{
  match(Set dst (StoreB dst (XorI (LoadB dst) src)));
  effect(KILL cr);

  ins_cost(150);
  format %{ "xorb    $dst, $src\t# byte" %}
  opcode(0x30);
  ins_encode(REX_breg_mem(src, dst), OpcP, reg_mem(src, dst));
  ins_pipe(ialu_mem_reg);
%}

instruct xorI_mem_rReg(memory dst, rRegI src, rFlagsReg cr)
%{
  match(Set dst (StoreI dst (XorI (LoadI dst) src)));
  effect(KILL cr);

  ins_cost(150);
  format %{ "xorl    $dst, $src\t# int" %}
  opcode(0x31); /* Opcode 31 /r */
  ins_encode(REX_reg_mem(src, dst), OpcP, reg_mem(src, dst));
  ins_pipe(ialu_mem_reg);
%}

// Xor Memory with Immediate
instruct xorI_mem_imm(memory dst, immI src, rFlagsReg cr)
%{
  match(Set dst (StoreI dst (XorI (LoadI dst) src)));
  effect(KILL cr);

  ins_cost(125);
  format %{ "xorl    $dst, $src\t# int" %}
  opcode(0x81, 0x6); /* Opcode 81 /6 id */
  ins_encode(REX_mem(dst), OpcSE(src),
             RM_opc_mem(secondary, dst), Con8or32(src));
  ins_pipe(ialu_mem_imm);
%}


// Long Logical Instructions

// And Instructions
// And Register with Register
instruct andL_rReg(rRegL dst, rRegL src, rFlagsReg cr)
%{
  match(Set dst (AndL dst src));
  effect(KILL cr);

  format %{ "andq    $dst, $src\t# long" %}
  opcode(0x23);
  ins_encode(REX_reg_reg_wide(dst, src), OpcP, reg_reg(dst, src));
  ins_pipe(ialu_reg_reg);
%}

// And Register with Immediate 255
instruct andL_rReg_imm255(rRegL dst, immL_255 src)
%{
  match(Set dst (AndL dst src));

  format %{ "movzbq  $dst, $dst\t# long & 0xFF" %}
  opcode(0x0F, 0xB6);
  ins_encode(REX_reg_reg_wide(dst, dst), OpcP, OpcS, reg_reg(dst, dst));
  ins_pipe(ialu_reg);
%}

// And Register with Immediate 65535
instruct andL_rReg_imm65535(rRegL dst, immL_65535 src)
%{
  match(Set dst (AndL dst src));

  format %{ "movzwq  $dst, $dst\t# long & 0xFFFF" %}
  opcode(0x0F, 0xB7);
  ins_encode(REX_reg_reg_wide(dst, dst), OpcP, OpcS, reg_reg(dst, dst));
  ins_pipe(ialu_reg);
%}

// And Register with Immediate
instruct andL_rReg_imm(rRegL dst, immL32 src, rFlagsReg cr)
%{
  match(Set dst (AndL dst src));
  effect(KILL cr);

  format %{ "andq    $dst, $src\t# long" %}
  opcode(0x81, 0x04); /* Opcode 81 /4 */
  ins_encode(OpcSErm_wide(dst, src), Con8or32(src));
  ins_pipe(ialu_reg);
%}

// And Register with Memory
instruct andL_rReg_mem(rRegL dst, memory src, rFlagsReg cr)
%{
  match(Set dst (AndL dst (LoadL src)));
  effect(KILL cr);

  ins_cost(125);
  format %{ "andq    $dst, $src\t# long" %}
  opcode(0x23);
  ins_encode(REX_reg_mem_wide(dst, src), OpcP, reg_mem(dst, src));
  ins_pipe(ialu_reg_mem);
%}

// And Memory with Register
instruct andL_mem_rReg(memory dst, rRegL src, rFlagsReg cr)
%{
  match(Set dst (StoreL dst (AndL (LoadL dst) src)));
  effect(KILL cr);

  ins_cost(150);
  format %{ "andq    $dst, $src\t# long" %}
  opcode(0x21); /* Opcode 21 /r */
  ins_encode(REX_reg_mem_wide(src, dst), OpcP, reg_mem(src, dst));
  ins_pipe(ialu_mem_reg);
%}

// And Memory with Immediate
instruct andL_mem_imm(memory dst, immL32 src, rFlagsReg cr)
%{
  match(Set dst (StoreL dst (AndL (LoadL dst) src)));
  effect(KILL cr);

  ins_cost(125);
  format %{ "andq    $dst, $src\t# long" %}
  opcode(0x81, 0x4); /* Opcode 81 /4 id */
  ins_encode(REX_mem_wide(dst), OpcSE(src),
             RM_opc_mem(secondary, dst), Con8or32(src));
  ins_pipe(ialu_mem_imm);
%}

instruct btrL_mem_imm(memory dst, immL_NotPow2 con, rFlagsReg cr)
%{
  // con should be a pure 64-bit immediate given that not(con) is a power of 2
  // because AND/OR works well enough for 8/32-bit values.
  predicate(log2_long(~n->in(3)->in(2)->get_long()) > 30);

  match(Set dst (StoreL dst (AndL (LoadL dst) con)));
  effect(KILL cr);

  ins_cost(125);
  format %{ "btrq    $dst, log2(not($con))\t# long" %}
  ins_encode %{
    __ btrq($dst$$Address, log2_long(~$con$$constant));
  %}
  ins_pipe(ialu_mem_imm);
%}

// BMI1 instructions
instruct andnL_rReg_rReg_mem(rRegL dst, rRegL src1, memory src2, immL_M1 minus_1, rFlagsReg cr) %{
  match(Set dst (AndL (XorL src1 minus_1) (LoadL src2)));
  predicate(UseBMI1Instructions);
  effect(KILL cr);

  ins_cost(125);
  format %{ "andnq  $dst, $src1, $src2" %}

  ins_encode %{
    __ andnq($dst$$Register, $src1$$Register, $src2$$Address);
  %}
  ins_pipe(ialu_reg_mem);
%}

instruct andnL_rReg_rReg_rReg(rRegL dst, rRegL src1, rRegL src2, immL_M1 minus_1, rFlagsReg cr) %{
  match(Set dst (AndL (XorL src1 minus_1) src2));
  predicate(UseBMI1Instructions);
  effect(KILL cr);

  format %{ "andnq  $dst, $src1, $src2" %}

  ins_encode %{
  __ andnq($dst$$Register, $src1$$Register, $src2$$Register);
  %}
  ins_pipe(ialu_reg_mem);
%}

instruct blsiL_rReg_rReg(rRegL dst, rRegL src, immL0 imm_zero, rFlagsReg cr) %{
  match(Set dst (AndL (SubL imm_zero src) src));
  predicate(UseBMI1Instructions);
  effect(KILL cr);

  format %{ "blsiq  $dst, $src" %}

  ins_encode %{
    __ blsiq($dst$$Register, $src$$Register);
  %}
  ins_pipe(ialu_reg);
%}

instruct blsiL_rReg_mem(rRegL dst, memory src, immL0 imm_zero, rFlagsReg cr) %{
  match(Set dst (AndL (SubL imm_zero (LoadL src) ) (LoadL src) ));
  predicate(UseBMI1Instructions);
  effect(KILL cr);

  ins_cost(125);
  format %{ "blsiq  $dst, $src" %}

  ins_encode %{
    __ blsiq($dst$$Register, $src$$Address);
  %}
  ins_pipe(ialu_reg_mem);
%}

instruct blsmskL_rReg_mem(rRegL dst, memory src, immL_M1 minus_1, rFlagsReg cr)
%{
  match(Set dst (XorL (AddL (LoadL src) minus_1) (LoadL src) ) );
  predicate(UseBMI1Instructions);
  effect(KILL cr);

  ins_cost(125);
  format %{ "blsmskq $dst, $src" %}

  ins_encode %{
    __ blsmskq($dst$$Register, $src$$Address);
  %}
  ins_pipe(ialu_reg_mem);
%}

instruct blsmskL_rReg_rReg(rRegL dst, rRegL src, immL_M1 minus_1, rFlagsReg cr)
%{
  match(Set dst (XorL (AddL src minus_1) src));
  predicate(UseBMI1Instructions);
  effect(KILL cr);

  format %{ "blsmskq $dst, $src" %}

  ins_encode %{
    __ blsmskq($dst$$Register, $src$$Register);
  %}

  ins_pipe(ialu_reg);
%}

instruct blsrL_rReg_rReg(rRegL dst, rRegL src, immL_M1 minus_1, rFlagsReg cr)
%{
  match(Set dst (AndL (AddL src minus_1) src) );
  predicate(UseBMI1Instructions);
  effect(KILL cr);

  format %{ "blsrq  $dst, $src" %}

  ins_encode %{
    __ blsrq($dst$$Register, $src$$Register);
  %}

  ins_pipe(ialu_reg);
%}

instruct blsrL_rReg_mem(rRegL dst, memory src, immL_M1 minus_1, rFlagsReg cr)
%{
  match(Set dst (AndL (AddL (LoadL src) minus_1) (LoadL src)) );
  predicate(UseBMI1Instructions);
  effect(KILL cr);

  ins_cost(125);
  format %{ "blsrq  $dst, $src" %}

  ins_encode %{
    __ blsrq($dst$$Register, $src$$Address);
  %}

  ins_pipe(ialu_reg);
%}

// Or Instructions
// Or Register with Register
instruct orL_rReg(rRegL dst, rRegL src, rFlagsReg cr)
%{
  match(Set dst (OrL dst src));
  effect(KILL cr);

  format %{ "orq     $dst, $src\t# long" %}
  opcode(0x0B);
  ins_encode(REX_reg_reg_wide(dst, src), OpcP, reg_reg(dst, src));
  ins_pipe(ialu_reg_reg);
%}

// Use any_RegP to match R15 (TLS register) without spilling.
instruct orL_rReg_castP2X(rRegL dst, any_RegP src, rFlagsReg cr) %{
  match(Set dst (OrL dst (CastP2X src)));
  effect(KILL cr);

  format %{ "orq     $dst, $src\t# long" %}
  opcode(0x0B);
  ins_encode(REX_reg_reg_wide(dst, src), OpcP, reg_reg(dst, src));
  ins_pipe(ialu_reg_reg);
%}


// Or Register with Immediate
instruct orL_rReg_imm(rRegL dst, immL32 src, rFlagsReg cr)
%{
  match(Set dst (OrL dst src));
  effect(KILL cr);

  format %{ "orq     $dst, $src\t# long" %}
  opcode(0x81, 0x01); /* Opcode 81 /1 id */
  ins_encode(OpcSErm_wide(dst, src), Con8or32(src));
  ins_pipe(ialu_reg);
%}

// Or Register with Memory
instruct orL_rReg_mem(rRegL dst, memory src, rFlagsReg cr)
%{
  match(Set dst (OrL dst (LoadL src)));
  effect(KILL cr);

  ins_cost(125);
  format %{ "orq     $dst, $src\t# long" %}
  opcode(0x0B);
  ins_encode(REX_reg_mem_wide(dst, src), OpcP, reg_mem(dst, src));
  ins_pipe(ialu_reg_mem);
%}

// Or Memory with Register
instruct orL_mem_rReg(memory dst, rRegL src, rFlagsReg cr)
%{
  match(Set dst (StoreL dst (OrL (LoadL dst) src)));
  effect(KILL cr);

  ins_cost(150);
  format %{ "orq     $dst, $src\t# long" %}
  opcode(0x09); /* Opcode 09 /r */
  ins_encode(REX_reg_mem_wide(src, dst), OpcP, reg_mem(src, dst));
  ins_pipe(ialu_mem_reg);
%}

// Or Memory with Immediate
instruct orL_mem_imm(memory dst, immL32 src, rFlagsReg cr)
%{
  match(Set dst (StoreL dst (OrL (LoadL dst) src)));
  effect(KILL cr);

  ins_cost(125);
  format %{ "orq     $dst, $src\t# long" %}
  opcode(0x81, 0x1); /* Opcode 81 /1 id */
  ins_encode(REX_mem_wide(dst), OpcSE(src),
             RM_opc_mem(secondary, dst), Con8or32(src));
  ins_pipe(ialu_mem_imm);
%}

instruct btsL_mem_imm(memory dst, immL_Pow2 con, rFlagsReg cr)
%{
  // con should be a pure 64-bit power of 2 immediate
  // because AND/OR works well enough for 8/32-bit values.
  predicate(log2_long(n->in(3)->in(2)->get_long()) > 31);

  match(Set dst (StoreL dst (OrL (LoadL dst) con)));
  effect(KILL cr);

  ins_cost(125);
  format %{ "btsq    $dst, log2($con)\t# long" %}
  ins_encode %{
    __ btsq($dst$$Address, log2_long((julong)$con$$constant));
  %}
  ins_pipe(ialu_mem_imm);
%}

// Xor Instructions
// Xor Register with Register
instruct xorL_rReg(rRegL dst, rRegL src, rFlagsReg cr)
%{
  match(Set dst (XorL dst src));
  effect(KILL cr);

  format %{ "xorq    $dst, $src\t# long" %}
  opcode(0x33);
  ins_encode(REX_reg_reg_wide(dst, src), OpcP, reg_reg(dst, src));
  ins_pipe(ialu_reg_reg);
%}

// Xor Register with Immediate -1
instruct xorL_rReg_im1(rRegL dst, immL_M1 imm) %{
  match(Set dst (XorL dst imm));

  format %{ "notq   $dst" %}
  ins_encode %{
     __ notq($dst$$Register);
  %}
  ins_pipe(ialu_reg);
%}

// Xor Register with Immediate
instruct xorL_rReg_imm(rRegL dst, immL32 src, rFlagsReg cr)
%{
  match(Set dst (XorL dst src));
  effect(KILL cr);

  format %{ "xorq    $dst, $src\t# long" %}
  opcode(0x81, 0x06); /* Opcode 81 /6 id */
  ins_encode(OpcSErm_wide(dst, src), Con8or32(src));
  ins_pipe(ialu_reg);
%}

// Xor Register with Memory
instruct xorL_rReg_mem(rRegL dst, memory src, rFlagsReg cr)
%{
  match(Set dst (XorL dst (LoadL src)));
  effect(KILL cr);

  ins_cost(125);
  format %{ "xorq    $dst, $src\t# long" %}
  opcode(0x33);
  ins_encode(REX_reg_mem_wide(dst, src), OpcP, reg_mem(dst, src));
  ins_pipe(ialu_reg_mem);
%}

// Xor Memory with Register
instruct xorL_mem_rReg(memory dst, rRegL src, rFlagsReg cr)
%{
  match(Set dst (StoreL dst (XorL (LoadL dst) src)));
  effect(KILL cr);

  ins_cost(150);
  format %{ "xorq    $dst, $src\t# long" %}
  opcode(0x31); /* Opcode 31 /r */
  ins_encode(REX_reg_mem_wide(src, dst), OpcP, reg_mem(src, dst));
  ins_pipe(ialu_mem_reg);
%}

// Xor Memory with Immediate
instruct xorL_mem_imm(memory dst, immL32 src, rFlagsReg cr)
%{
  match(Set dst (StoreL dst (XorL (LoadL dst) src)));
  effect(KILL cr);

  ins_cost(125);
  format %{ "xorq    $dst, $src\t# long" %}
  opcode(0x81, 0x6); /* Opcode 81 /6 id */
  ins_encode(REX_mem_wide(dst), OpcSE(src),
             RM_opc_mem(secondary, dst), Con8or32(src));
  ins_pipe(ialu_mem_imm);
%}

// Convert Int to Boolean
instruct convI2B(rRegI dst, rRegI src, rFlagsReg cr)
%{
  match(Set dst (Conv2B src));
  effect(KILL cr);

  format %{ "testl   $src, $src\t# ci2b\n\t"
            "setnz   $dst\n\t"
            "movzbl  $dst, $dst" %}
  ins_encode(REX_reg_reg(src, src), opc_reg_reg(0x85, src, src), // testl
             setNZ_reg(dst),
             REX_reg_breg(dst, dst), // movzbl
             Opcode(0x0F), Opcode(0xB6), reg_reg(dst, dst));
  ins_pipe(pipe_slow); // XXX
%}

// Convert Pointer to Boolean
instruct convP2B(rRegI dst, rRegP src, rFlagsReg cr)
%{
  match(Set dst (Conv2B src));
  effect(KILL cr);

  format %{ "testq   $src, $src\t# cp2b\n\t"
            "setnz   $dst\n\t"
            "movzbl  $dst, $dst" %}
  ins_encode(REX_reg_reg_wide(src, src), opc_reg_reg(0x85, src, src), // testq
             setNZ_reg(dst),
             REX_reg_breg(dst, dst), // movzbl
             Opcode(0x0F), Opcode(0xB6), reg_reg(dst, dst));
  ins_pipe(pipe_slow); // XXX
%}

instruct cmpLTMask(rRegI dst, rRegI p, rRegI q, rFlagsReg cr)
%{
  match(Set dst (CmpLTMask p q));
  effect(KILL cr);

  ins_cost(400);
  format %{ "cmpl    $p, $q\t# cmpLTMask\n\t"
            "setlt   $dst\n\t"
            "movzbl  $dst, $dst\n\t"
            "negl    $dst" %}
  ins_encode(REX_reg_reg(p, q), opc_reg_reg(0x3B, p, q), // cmpl
             setLT_reg(dst),
             REX_reg_breg(dst, dst), // movzbl
             Opcode(0x0F), Opcode(0xB6), reg_reg(dst, dst),
             neg_reg(dst));
  ins_pipe(pipe_slow);
%}

instruct cmpLTMask0(rRegI dst, immI_0 zero, rFlagsReg cr)
%{
  match(Set dst (CmpLTMask dst zero));
  effect(KILL cr);

  ins_cost(100);
  format %{ "sarl    $dst, #31\t# cmpLTMask0" %}
  ins_encode %{
  __ sarl($dst$$Register, 31);
  %}
  ins_pipe(ialu_reg);
%}

/* Better to save a register than avoid a branch */
instruct cadd_cmpLTMask(rRegI p, rRegI q, rRegI y, rFlagsReg cr)
%{
  match(Set p (AddI (AndI (CmpLTMask p q) y) (SubI p q)));
  effect(KILL cr);
  ins_cost(300);
  format %{ "subl    $p,$q\t# cadd_cmpLTMask\n\t"
            "jge     done\n\t"
            "addl    $p,$y\n"
            "done:   " %}
  ins_encode %{
    Register Rp = $p$$Register;
    Register Rq = $q$$Register;
    Register Ry = $y$$Register;
    Label done;
    __ subl(Rp, Rq);
    __ jccb(Assembler::greaterEqual, done);
    __ addl(Rp, Ry);
    __ bind(done);
  %}
  ins_pipe(pipe_cmplt);
%}

/* Better to save a register than avoid a branch */
instruct and_cmpLTMask(rRegI p, rRegI q, rRegI y, rFlagsReg cr)
%{
  match(Set y (AndI (CmpLTMask p q) y));
  effect(KILL cr);

  ins_cost(300);

  format %{ "cmpl    $p, $q\t# and_cmpLTMask\n\t"
            "jlt     done\n\t"
            "xorl    $y, $y\n"
            "done:   " %}
  ins_encode %{
    Register Rp = $p$$Register;
    Register Rq = $q$$Register;
    Register Ry = $y$$Register;
    Label done;
    __ cmpl(Rp, Rq);
    __ jccb(Assembler::less, done);
    __ xorl(Ry, Ry);
    __ bind(done);
  %}
  ins_pipe(pipe_cmplt);
%}


//---------- FP Instructions------------------------------------------------

instruct cmpF_cc_reg(rFlagsRegU cr, regF src1, regF src2)
%{
  match(Set cr (CmpF src1 src2));

  ins_cost(145);
  format %{ "ucomiss $src1, $src2\n\t"
            "jnp,s   exit\n\t"
            "pushfq\t# saw NaN, set CF\n\t"
            "andq    [rsp], #0xffffff2b\n\t"
            "popfq\n"
    "exit:" %}
  ins_encode %{
    __ ucomiss($src1$$XMMRegister, $src2$$XMMRegister);
    emit_cmpfp_fixup(_masm);
  %}
  ins_pipe(pipe_slow);
%}

instruct cmpF_cc_reg_CF(rFlagsRegUCF cr, regF src1, regF src2) %{
  match(Set cr (CmpF src1 src2));

  ins_cost(100);
  format %{ "ucomiss $src1, $src2" %}
  ins_encode %{
    __ ucomiss($src1$$XMMRegister, $src2$$XMMRegister);
  %}
  ins_pipe(pipe_slow);
%}

instruct cmpF_cc_mem(rFlagsRegU cr, regF src1, memory src2)
%{
  match(Set cr (CmpF src1 (LoadF src2)));

  ins_cost(145);
  format %{ "ucomiss $src1, $src2\n\t"
            "jnp,s   exit\n\t"
            "pushfq\t# saw NaN, set CF\n\t"
            "andq    [rsp], #0xffffff2b\n\t"
            "popfq\n"
    "exit:" %}
  ins_encode %{
    __ ucomiss($src1$$XMMRegister, $src2$$Address);
    emit_cmpfp_fixup(_masm);
  %}
  ins_pipe(pipe_slow);
%}

instruct cmpF_cc_memCF(rFlagsRegUCF cr, regF src1, memory src2) %{
  match(Set cr (CmpF src1 (LoadF src2)));

  ins_cost(100);
  format %{ "ucomiss $src1, $src2" %}
  ins_encode %{
    __ ucomiss($src1$$XMMRegister, $src2$$Address);
  %}
  ins_pipe(pipe_slow);
%}

instruct cmpF_cc_imm(rFlagsRegU cr, regF src, immF con) %{
  match(Set cr (CmpF src con));

  ins_cost(145);
  format %{ "ucomiss $src, [$constantaddress]\t# load from constant table: float=$con\n\t"
            "jnp,s   exit\n\t"
            "pushfq\t# saw NaN, set CF\n\t"
            "andq    [rsp], #0xffffff2b\n\t"
            "popfq\n"
    "exit:" %}
  ins_encode %{
    __ ucomiss($src$$XMMRegister, $constantaddress($con));
    emit_cmpfp_fixup(_masm);
  %}
  ins_pipe(pipe_slow);
%}

instruct cmpF_cc_immCF(rFlagsRegUCF cr, regF src, immF con) %{
  match(Set cr (CmpF src con));
  ins_cost(100);
  format %{ "ucomiss $src, [$constantaddress]\t# load from constant table: float=$con" %}
  ins_encode %{
    __ ucomiss($src$$XMMRegister, $constantaddress($con));
  %}
  ins_pipe(pipe_slow);
%}

instruct cmpD_cc_reg(rFlagsRegU cr, regD src1, regD src2)
%{
  match(Set cr (CmpD src1 src2));

  ins_cost(145);
  format %{ "ucomisd $src1, $src2\n\t"
            "jnp,s   exit\n\t"
            "pushfq\t# saw NaN, set CF\n\t"
            "andq    [rsp], #0xffffff2b\n\t"
            "popfq\n"
    "exit:" %}
  ins_encode %{
    __ ucomisd($src1$$XMMRegister, $src2$$XMMRegister);
    emit_cmpfp_fixup(_masm);
  %}
  ins_pipe(pipe_slow);
%}

instruct cmpD_cc_reg_CF(rFlagsRegUCF cr, regD src1, regD src2) %{
  match(Set cr (CmpD src1 src2));

  ins_cost(100);
  format %{ "ucomisd $src1, $src2 test" %}
  ins_encode %{
    __ ucomisd($src1$$XMMRegister, $src2$$XMMRegister);
  %}
  ins_pipe(pipe_slow);
%}

instruct cmpD_cc_mem(rFlagsRegU cr, regD src1, memory src2)
%{
  match(Set cr (CmpD src1 (LoadD src2)));

  ins_cost(145);
  format %{ "ucomisd $src1, $src2\n\t"
            "jnp,s   exit\n\t"
            "pushfq\t# saw NaN, set CF\n\t"
            "andq    [rsp], #0xffffff2b\n\t"
            "popfq\n"
    "exit:" %}
  ins_encode %{
    __ ucomisd($src1$$XMMRegister, $src2$$Address);
    emit_cmpfp_fixup(_masm);
  %}
  ins_pipe(pipe_slow);
%}

instruct cmpD_cc_memCF(rFlagsRegUCF cr, regD src1, memory src2) %{
  match(Set cr (CmpD src1 (LoadD src2)));

  ins_cost(100);
  format %{ "ucomisd $src1, $src2" %}
  ins_encode %{
    __ ucomisd($src1$$XMMRegister, $src2$$Address);
  %}
  ins_pipe(pipe_slow);
%}

instruct cmpD_cc_imm(rFlagsRegU cr, regD src, immD con) %{
  match(Set cr (CmpD src con));

  ins_cost(145);
  format %{ "ucomisd $src, [$constantaddress]\t# load from constant table: double=$con\n\t"
            "jnp,s   exit\n\t"
            "pushfq\t# saw NaN, set CF\n\t"
            "andq    [rsp], #0xffffff2b\n\t"
            "popfq\n"
    "exit:" %}
  ins_encode %{
    __ ucomisd($src$$XMMRegister, $constantaddress($con));
    emit_cmpfp_fixup(_masm);
  %}
  ins_pipe(pipe_slow);
%}

instruct cmpD_cc_immCF(rFlagsRegUCF cr, regD src, immD con) %{
  match(Set cr (CmpD src con));
  ins_cost(100);
  format %{ "ucomisd $src, [$constantaddress]\t# load from constant table: double=$con" %}
  ins_encode %{
    __ ucomisd($src$$XMMRegister, $constantaddress($con));
  %}
  ins_pipe(pipe_slow);
%}

// Compare into -1,0,1
instruct cmpF_reg(rRegI dst, regF src1, regF src2, rFlagsReg cr)
%{
  match(Set dst (CmpF3 src1 src2));
  effect(KILL cr);

  ins_cost(275);
  format %{ "ucomiss $src1, $src2\n\t"
            "movl    $dst, #-1\n\t"
            "jp,s    done\n\t"
            "jb,s    done\n\t"
            "setne   $dst\n\t"
            "movzbl  $dst, $dst\n"
    "done:" %}
  ins_encode %{
    __ ucomiss($src1$$XMMRegister, $src2$$XMMRegister);
    emit_cmpfp3(_masm, $dst$$Register);
  %}
  ins_pipe(pipe_slow);
%}

// Compare into -1,0,1
instruct cmpF_mem(rRegI dst, regF src1, memory src2, rFlagsReg cr)
%{
  match(Set dst (CmpF3 src1 (LoadF src2)));
  effect(KILL cr);

  ins_cost(275);
  format %{ "ucomiss $src1, $src2\n\t"
            "movl    $dst, #-1\n\t"
            "jp,s    done\n\t"
            "jb,s    done\n\t"
            "setne   $dst\n\t"
            "movzbl  $dst, $dst\n"
    "done:" %}
  ins_encode %{
    __ ucomiss($src1$$XMMRegister, $src2$$Address);
    emit_cmpfp3(_masm, $dst$$Register);
  %}
  ins_pipe(pipe_slow);
%}

// Compare into -1,0,1
instruct cmpF_imm(rRegI dst, regF src, immF con, rFlagsReg cr) %{
  match(Set dst (CmpF3 src con));
  effect(KILL cr);

  ins_cost(275);
  format %{ "ucomiss $src, [$constantaddress]\t# load from constant table: float=$con\n\t"
            "movl    $dst, #-1\n\t"
            "jp,s    done\n\t"
            "jb,s    done\n\t"
            "setne   $dst\n\t"
            "movzbl  $dst, $dst\n"
    "done:" %}
  ins_encode %{
    __ ucomiss($src$$XMMRegister, $constantaddress($con));
    emit_cmpfp3(_masm, $dst$$Register);
  %}
  ins_pipe(pipe_slow);
%}

// Compare into -1,0,1
instruct cmpD_reg(rRegI dst, regD src1, regD src2, rFlagsReg cr)
%{
  match(Set dst (CmpD3 src1 src2));
  effect(KILL cr);

  ins_cost(275);
  format %{ "ucomisd $src1, $src2\n\t"
            "movl    $dst, #-1\n\t"
            "jp,s    done\n\t"
            "jb,s    done\n\t"
            "setne   $dst\n\t"
            "movzbl  $dst, $dst\n"
    "done:" %}
  ins_encode %{
    __ ucomisd($src1$$XMMRegister, $src2$$XMMRegister);
    emit_cmpfp3(_masm, $dst$$Register);
  %}
  ins_pipe(pipe_slow);
%}

// Compare into -1,0,1
instruct cmpD_mem(rRegI dst, regD src1, memory src2, rFlagsReg cr)
%{
  match(Set dst (CmpD3 src1 (LoadD src2)));
  effect(KILL cr);

  ins_cost(275);
  format %{ "ucomisd $src1, $src2\n\t"
            "movl    $dst, #-1\n\t"
            "jp,s    done\n\t"
            "jb,s    done\n\t"
            "setne   $dst\n\t"
            "movzbl  $dst, $dst\n"
    "done:" %}
  ins_encode %{
    __ ucomisd($src1$$XMMRegister, $src2$$Address);
    emit_cmpfp3(_masm, $dst$$Register);
  %}
  ins_pipe(pipe_slow);
%}

// Compare into -1,0,1
instruct cmpD_imm(rRegI dst, regD src, immD con, rFlagsReg cr) %{
  match(Set dst (CmpD3 src con));
  effect(KILL cr);

  ins_cost(275);
  format %{ "ucomisd $src, [$constantaddress]\t# load from constant table: double=$con\n\t"
            "movl    $dst, #-1\n\t"
            "jp,s    done\n\t"
            "jb,s    done\n\t"
            "setne   $dst\n\t"
            "movzbl  $dst, $dst\n"
    "done:" %}
  ins_encode %{
    __ ucomisd($src$$XMMRegister, $constantaddress($con));
    emit_cmpfp3(_masm, $dst$$Register);
  %}
  ins_pipe(pipe_slow);
%}

//----------Arithmetic Conversion Instructions---------------------------------

instruct convF2D_reg_reg(regD dst, regF src)
%{
  match(Set dst (ConvF2D src));

  format %{ "cvtss2sd $dst, $src" %}
  ins_encode %{
    __ cvtss2sd ($dst$$XMMRegister, $src$$XMMRegister);
  %}
  ins_pipe(pipe_slow); // XXX
%}

instruct convF2D_reg_mem(regD dst, memory src)
%{
  match(Set dst (ConvF2D (LoadF src)));

  format %{ "cvtss2sd $dst, $src" %}
  ins_encode %{
    __ cvtss2sd ($dst$$XMMRegister, $src$$Address);
  %}
  ins_pipe(pipe_slow); // XXX
%}

instruct convD2F_reg_reg(regF dst, regD src)
%{
  match(Set dst (ConvD2F src));

  format %{ "cvtsd2ss $dst, $src" %}
  ins_encode %{
    __ cvtsd2ss ($dst$$XMMRegister, $src$$XMMRegister);
  %}
  ins_pipe(pipe_slow); // XXX
%}

instruct convD2F_reg_mem(regF dst, memory src)
%{
  match(Set dst (ConvD2F (LoadD src)));

  format %{ "cvtsd2ss $dst, $src" %}
  ins_encode %{
    __ cvtsd2ss ($dst$$XMMRegister, $src$$Address);
  %}
  ins_pipe(pipe_slow); // XXX
%}

// XXX do mem variants
instruct convF2I_reg_reg(rRegI dst, regF src, rFlagsReg cr)
%{
  match(Set dst (ConvF2I src));
  effect(KILL cr);
  format %{ "convert_f2i $dst,$src" %}
  ins_encode %{
    __ convert_f2i($dst$$Register, $src$$XMMRegister);
  %}
  ins_pipe(pipe_slow);
%}

instruct convF2L_reg_reg(rRegL dst, regF src, rFlagsReg cr)
%{
  match(Set dst (ConvF2L src));
  effect(KILL cr);
  format %{ "convert_f2l $dst,$src"%}
  ins_encode %{
    __ convert_f2l($dst$$Register, $src$$XMMRegister);
  %}
  ins_pipe(pipe_slow);
%}

instruct convD2I_reg_reg(rRegI dst, regD src, rFlagsReg cr)
%{
  match(Set dst (ConvD2I src));
  effect(KILL cr);
  format %{ "convert_d2i $dst,$src"%}
  ins_encode %{
    __ convert_d2i($dst$$Register, $src$$XMMRegister);
  %}
  ins_pipe(pipe_slow);
%}

instruct convD2L_reg_reg(rRegL dst, regD src, rFlagsReg cr)
%{
  match(Set dst (ConvD2L src));
  effect(KILL cr);
  format %{ "convert_d2l $dst,$src"%}
  ins_encode %{
    __ convert_d2l($dst$$Register, $src$$XMMRegister);
  %}
  ins_pipe(pipe_slow);
%}

instruct convI2F_reg_reg(regF dst, rRegI src)
%{
  predicate(!UseXmmI2F);
  match(Set dst (ConvI2F src));

  format %{ "cvtsi2ssl $dst, $src\t# i2f" %}
  ins_encode %{
    __ cvtsi2ssl ($dst$$XMMRegister, $src$$Register);
  %}
  ins_pipe(pipe_slow); // XXX
%}

instruct convI2F_reg_mem(regF dst, memory src)
%{
  match(Set dst (ConvI2F (LoadI src)));

  format %{ "cvtsi2ssl $dst, $src\t# i2f" %}
  ins_encode %{
    __ cvtsi2ssl ($dst$$XMMRegister, $src$$Address);
  %}
  ins_pipe(pipe_slow); // XXX
%}

instruct convI2D_reg_reg(regD dst, rRegI src)
%{
  predicate(!UseXmmI2D);
  match(Set dst (ConvI2D src));

  format %{ "cvtsi2sdl $dst, $src\t# i2d" %}
  ins_encode %{
    __ cvtsi2sdl ($dst$$XMMRegister, $src$$Register);
  %}
  ins_pipe(pipe_slow); // XXX
%}

instruct convI2D_reg_mem(regD dst, memory src)
%{
  match(Set dst (ConvI2D (LoadI src)));

  format %{ "cvtsi2sdl $dst, $src\t# i2d" %}
  ins_encode %{
    __ cvtsi2sdl ($dst$$XMMRegister, $src$$Address);
  %}
  ins_pipe(pipe_slow); // XXX
%}

instruct convXI2F_reg(regF dst, rRegI src)
%{
  predicate(UseXmmI2F);
  match(Set dst (ConvI2F src));

  format %{ "movdl $dst, $src\n\t"
            "cvtdq2psl $dst, $dst\t# i2f" %}
  ins_encode %{
    __ movdl($dst$$XMMRegister, $src$$Register);
    __ cvtdq2ps($dst$$XMMRegister, $dst$$XMMRegister);
  %}
  ins_pipe(pipe_slow); // XXX
%}

instruct convXI2D_reg(regD dst, rRegI src)
%{
  predicate(UseXmmI2D);
  match(Set dst (ConvI2D src));

  format %{ "movdl $dst, $src\n\t"
            "cvtdq2pdl $dst, $dst\t# i2d" %}
  ins_encode %{
    __ movdl($dst$$XMMRegister, $src$$Register);
    __ cvtdq2pd($dst$$XMMRegister, $dst$$XMMRegister);
  %}
  ins_pipe(pipe_slow); // XXX
%}

instruct convL2F_reg_reg(regF dst, rRegL src)
%{
  match(Set dst (ConvL2F src));

  format %{ "cvtsi2ssq $dst, $src\t# l2f" %}
  ins_encode %{
    __ cvtsi2ssq ($dst$$XMMRegister, $src$$Register);
  %}
  ins_pipe(pipe_slow); // XXX
%}

instruct convL2F_reg_mem(regF dst, memory src)
%{
  match(Set dst (ConvL2F (LoadL src)));

  format %{ "cvtsi2ssq $dst, $src\t# l2f" %}
  ins_encode %{
    __ cvtsi2ssq ($dst$$XMMRegister, $src$$Address);
  %}
  ins_pipe(pipe_slow); // XXX
%}

instruct convL2D_reg_reg(regD dst, rRegL src)
%{
  match(Set dst (ConvL2D src));

  format %{ "cvtsi2sdq $dst, $src\t# l2d" %}
  ins_encode %{
    __ cvtsi2sdq ($dst$$XMMRegister, $src$$Register);
  %}
  ins_pipe(pipe_slow); // XXX
%}

instruct convL2D_reg_mem(regD dst, memory src)
%{
  match(Set dst (ConvL2D (LoadL src)));

  format %{ "cvtsi2sdq $dst, $src\t# l2d" %}
  ins_encode %{
    __ cvtsi2sdq ($dst$$XMMRegister, $src$$Address);
  %}
  ins_pipe(pipe_slow); // XXX
%}

instruct convI2L_reg_reg(rRegL dst, rRegI src)
%{
  match(Set dst (ConvI2L src));

  ins_cost(125);
  format %{ "movslq  $dst, $src\t# i2l" %}
  ins_encode %{
    __ movslq($dst$$Register, $src$$Register);
  %}
  ins_pipe(ialu_reg_reg);
%}

// instruct convI2L_reg_reg_foo(rRegL dst, rRegI src)
// %{
//   match(Set dst (ConvI2L src));
// //   predicate(_kids[0]->_leaf->as_Type()->type()->is_int()->_lo >= 0 &&
// //             _kids[0]->_leaf->as_Type()->type()->is_int()->_hi >= 0);
//   predicate(((const TypeNode*) n)->type()->is_long()->_hi ==
//             (unsigned int) ((const TypeNode*) n)->type()->is_long()->_hi &&
//             ((const TypeNode*) n)->type()->is_long()->_lo ==
//             (unsigned int) ((const TypeNode*) n)->type()->is_long()->_lo);

//   format %{ "movl    $dst, $src\t# unsigned i2l" %}
//   ins_encode(enc_copy(dst, src));
// //   opcode(0x63); // needs REX.W
// //   ins_encode(REX_reg_reg_wide(dst, src), OpcP, reg_reg(dst,src));
//   ins_pipe(ialu_reg_reg);
// %}

// Zero-extend convert int to long
instruct convI2L_reg_reg_zex(rRegL dst, rRegI src, immL_32bits mask)
%{
  match(Set dst (AndL (ConvI2L src) mask));

  format %{ "movl    $dst, $src\t# i2l zero-extend\n\t" %}
  ins_encode %{
    if ($dst$$reg != $src$$reg) {
      __ movl($dst$$Register, $src$$Register);
    }
  %}
  ins_pipe(ialu_reg_reg);
%}

// Zero-extend convert int to long
instruct convI2L_reg_mem_zex(rRegL dst, memory src, immL_32bits mask)
%{
  match(Set dst (AndL (ConvI2L (LoadI src)) mask));

  format %{ "movl    $dst, $src\t# i2l zero-extend\n\t" %}
  ins_encode %{
    __ movl($dst$$Register, $src$$Address);
  %}
  ins_pipe(ialu_reg_mem);
%}

instruct zerox_long_reg_reg(rRegL dst, rRegL src, immL_32bits mask)
%{
  match(Set dst (AndL src mask));

  format %{ "movl    $dst, $src\t# zero-extend long" %}
  ins_encode %{
    __ movl($dst$$Register, $src$$Register);
  %}
  ins_pipe(ialu_reg_reg);
%}

instruct convL2I_reg_reg(rRegI dst, rRegL src)
%{
  match(Set dst (ConvL2I src));

  format %{ "movl    $dst, $src\t# l2i" %}
  ins_encode %{
    __ movl($dst$$Register, $src$$Register);
  %}
  ins_pipe(ialu_reg_reg);
%}


instruct MoveF2I_stack_reg(rRegI dst, stackSlotF src) %{
  match(Set dst (MoveF2I src));
  effect(DEF dst, USE src);

  ins_cost(125);
  format %{ "movl    $dst, $src\t# MoveF2I_stack_reg" %}
  ins_encode %{
    __ movl($dst$$Register, Address(rsp, $src$$disp));
  %}
  ins_pipe(ialu_reg_mem);
%}

instruct MoveI2F_stack_reg(regF dst, stackSlotI src) %{
  match(Set dst (MoveI2F src));
  effect(DEF dst, USE src);

  ins_cost(125);
  format %{ "movss   $dst, $src\t# MoveI2F_stack_reg" %}
  ins_encode %{
    __ movflt($dst$$XMMRegister, Address(rsp, $src$$disp));
  %}
  ins_pipe(pipe_slow);
%}

instruct MoveD2L_stack_reg(rRegL dst, stackSlotD src) %{
  match(Set dst (MoveD2L src));
  effect(DEF dst, USE src);

  ins_cost(125);
  format %{ "movq    $dst, $src\t# MoveD2L_stack_reg" %}
  ins_encode %{
    __ movq($dst$$Register, Address(rsp, $src$$disp));
  %}
  ins_pipe(ialu_reg_mem);
%}

instruct MoveL2D_stack_reg_partial(regD dst, stackSlotL src) %{
  predicate(!UseXmmLoadAndClearUpper);
  match(Set dst (MoveL2D src));
  effect(DEF dst, USE src);

  ins_cost(125);
  format %{ "movlpd  $dst, $src\t# MoveL2D_stack_reg" %}
  ins_encode %{
    __ movdbl($dst$$XMMRegister, Address(rsp, $src$$disp));
  %}
  ins_pipe(pipe_slow);
%}

instruct MoveL2D_stack_reg(regD dst, stackSlotL src) %{
  predicate(UseXmmLoadAndClearUpper);
  match(Set dst (MoveL2D src));
  effect(DEF dst, USE src);

  ins_cost(125);
  format %{ "movsd   $dst, $src\t# MoveL2D_stack_reg" %}
  ins_encode %{
    __ movdbl($dst$$XMMRegister, Address(rsp, $src$$disp));
  %}
  ins_pipe(pipe_slow);
%}


instruct MoveF2I_reg_stack(stackSlotI dst, regF src) %{
  match(Set dst (MoveF2I src));
  effect(DEF dst, USE src);

  ins_cost(95); // XXX
  format %{ "movss   $dst, $src\t# MoveF2I_reg_stack" %}
  ins_encode %{
    __ movflt(Address(rsp, $dst$$disp), $src$$XMMRegister);
  %}
  ins_pipe(pipe_slow);
%}

instruct MoveI2F_reg_stack(stackSlotF dst, rRegI src) %{
  match(Set dst (MoveI2F src));
  effect(DEF dst, USE src);

  ins_cost(100);
  format %{ "movl    $dst, $src\t# MoveI2F_reg_stack" %}
  ins_encode %{
    __ movl(Address(rsp, $dst$$disp), $src$$Register);
  %}
  ins_pipe( ialu_mem_reg );
%}

instruct MoveD2L_reg_stack(stackSlotL dst, regD src) %{
  match(Set dst (MoveD2L src));
  effect(DEF dst, USE src);

  ins_cost(95); // XXX
  format %{ "movsd   $dst, $src\t# MoveL2D_reg_stack" %}
  ins_encode %{
    __ movdbl(Address(rsp, $dst$$disp), $src$$XMMRegister);
  %}
  ins_pipe(pipe_slow);
%}

instruct MoveL2D_reg_stack(stackSlotD dst, rRegL src) %{
  match(Set dst (MoveL2D src));
  effect(DEF dst, USE src);

  ins_cost(100);
  format %{ "movq    $dst, $src\t# MoveL2D_reg_stack" %}
  ins_encode %{
    __ movq(Address(rsp, $dst$$disp), $src$$Register);
  %}
  ins_pipe(ialu_mem_reg);
%}

instruct MoveF2I_reg_reg(rRegI dst, regF src) %{
  match(Set dst (MoveF2I src));
  effect(DEF dst, USE src);
  ins_cost(85);
  format %{ "movd    $dst,$src\t# MoveF2I" %}
  ins_encode %{
    __ movdl($dst$$Register, $src$$XMMRegister);
  %}
  ins_pipe( pipe_slow );
%}

instruct MoveD2L_reg_reg(rRegL dst, regD src) %{
  match(Set dst (MoveD2L src));
  effect(DEF dst, USE src);
  ins_cost(85);
  format %{ "movd    $dst,$src\t# MoveD2L" %}
  ins_encode %{
    __ movdq($dst$$Register, $src$$XMMRegister);
  %}
  ins_pipe( pipe_slow );
%}

instruct MoveI2F_reg_reg(regF dst, rRegI src) %{
  match(Set dst (MoveI2F src));
  effect(DEF dst, USE src);
  ins_cost(100);
  format %{ "movd    $dst,$src\t# MoveI2F" %}
  ins_encode %{
    __ movdl($dst$$XMMRegister, $src$$Register);
  %}
  ins_pipe( pipe_slow );
%}

instruct MoveL2D_reg_reg(regD dst, rRegL src) %{
  match(Set dst (MoveL2D src));
  effect(DEF dst, USE src);
  ins_cost(100);
  format %{ "movd    $dst,$src\t# MoveL2D" %}
  ins_encode %{
     __ movdq($dst$$XMMRegister, $src$$Register);
  %}
  ins_pipe( pipe_slow );
%}


// =======================================================================
// fast clearing of an array
instruct rep_stos(rcx_RegL cnt, rdi_RegP base, regD tmp, rax_RegI zero,
                  Universe dummy, rFlagsReg cr)
%{
  predicate(!((ClearArrayNode*)n)->is_large());
  match(Set dummy (ClearArray cnt base));
  effect(USE_KILL cnt, USE_KILL base, TEMP tmp, KILL zero, KILL cr);

  format %{ $$template
    $$emit$$"xorq    rax, rax\t# ClearArray:\n\t"
    $$emit$$"cmp     InitArrayShortSize,rcx\n\t"
    $$emit$$"jg      LARGE\n\t"
    $$emit$$"dec     rcx\n\t"
    $$emit$$"js      DONE\t# Zero length\n\t"
    $$emit$$"mov     rax,(rdi,rcx,8)\t# LOOP\n\t"
    $$emit$$"dec     rcx\n\t"
    $$emit$$"jge     LOOP\n\t"
    $$emit$$"jmp     DONE\n\t"
    $$emit$$"# LARGE:\n\t"
    if (UseFastStosb) {
       $$emit$$"shlq    rcx,3\t# Convert doublewords to bytes\n\t"
       $$emit$$"rep     stosb\t# Store rax to *rdi++ while rcx--\n\t"
    } else if (UseXMMForObjInit) {
       $$emit$$"mov     rdi,rax\n\t"
       $$emit$$"vpxor   ymm0,ymm0,ymm0\n\t"
       $$emit$$"jmpq    L_zero_64_bytes\n\t"
       $$emit$$"# L_loop:\t# 64-byte LOOP\n\t"
       $$emit$$"vmovdqu ymm0,(rax)\n\t"
       $$emit$$"vmovdqu ymm0,0x20(rax)\n\t"
       $$emit$$"add     0x40,rax\n\t"
       $$emit$$"# L_zero_64_bytes:\n\t"
       $$emit$$"sub     0x8,rcx\n\t"
       $$emit$$"jge     L_loop\n\t"
       $$emit$$"add     0x4,rcx\n\t"
       $$emit$$"jl      L_tail\n\t"
       $$emit$$"vmovdqu ymm0,(rax)\n\t"
       $$emit$$"add     0x20,rax\n\t"
       $$emit$$"sub     0x4,rcx\n\t"
       $$emit$$"# L_tail:\t# Clearing tail bytes\n\t"
       $$emit$$"add     0x4,rcx\n\t"
       $$emit$$"jle     L_end\n\t"
       $$emit$$"dec     rcx\n\t"
       $$emit$$"# L_sloop:\t# 8-byte short loop\n\t"
       $$emit$$"vmovq   xmm0,(rax)\n\t"
       $$emit$$"add     0x8,rax\n\t"
       $$emit$$"dec     rcx\n\t"
       $$emit$$"jge     L_sloop\n\t"
       $$emit$$"# L_end:\n\t"
    } else {
       $$emit$$"rep     stosq\t# Store rax to *rdi++ while rcx--\n\t"
    }
    $$emit$$"# DONE"
  %}
  ins_encode %{
    __ clear_mem($base$$Register, $cnt$$Register, $zero$$Register,
                 $tmp$$XMMRegister, false);
  %}
  ins_pipe(pipe_slow);
%}

instruct rep_stos_large(rcx_RegL cnt, rdi_RegP base, regD tmp, rax_RegI zero,
                        Universe dummy, rFlagsReg cr)
%{
  predicate(((ClearArrayNode*)n)->is_large());
  match(Set dummy (ClearArray cnt base));
  effect(USE_KILL cnt, USE_KILL base, TEMP tmp, KILL zero, KILL cr);

  format %{ $$template
    if (UseFastStosb) {
       $$emit$$"xorq    rax, rax\t# ClearArray:\n\t"
       $$emit$$"shlq    rcx,3\t# Convert doublewords to bytes\n\t"
       $$emit$$"rep     stosb\t# Store rax to *rdi++ while rcx--"
    } else if (UseXMMForObjInit) {
       $$emit$$"mov     rdi,rax\t# ClearArray:\n\t"
       $$emit$$"vpxor   ymm0,ymm0,ymm0\n\t"
       $$emit$$"jmpq    L_zero_64_bytes\n\t"
       $$emit$$"# L_loop:\t# 64-byte LOOP\n\t"
       $$emit$$"vmovdqu ymm0,(rax)\n\t"
       $$emit$$"vmovdqu ymm0,0x20(rax)\n\t"
       $$emit$$"add     0x40,rax\n\t"
       $$emit$$"# L_zero_64_bytes:\n\t"
       $$emit$$"sub     0x8,rcx\n\t"
       $$emit$$"jge     L_loop\n\t"
       $$emit$$"add     0x4,rcx\n\t"
       $$emit$$"jl      L_tail\n\t"
       $$emit$$"vmovdqu ymm0,(rax)\n\t"
       $$emit$$"add     0x20,rax\n\t"
       $$emit$$"sub     0x4,rcx\n\t"
       $$emit$$"# L_tail:\t# Clearing tail bytes\n\t"
       $$emit$$"add     0x4,rcx\n\t"
       $$emit$$"jle     L_end\n\t"
       $$emit$$"dec     rcx\n\t"
       $$emit$$"# L_sloop:\t# 8-byte short loop\n\t"
       $$emit$$"vmovq   xmm0,(rax)\n\t"
       $$emit$$"add     0x8,rax\n\t"
       $$emit$$"dec     rcx\n\t"
       $$emit$$"jge     L_sloop\n\t"
       $$emit$$"# L_end:\n\t"
    } else {
       $$emit$$"xorq    rax, rax\t# ClearArray:\n\t"
       $$emit$$"rep     stosq\t# Store rax to *rdi++ while rcx--"
    }
  %}
  ins_encode %{
    __ clear_mem($base$$Register, $cnt$$Register, $zero$$Register,
                 $tmp$$XMMRegister, true);
  %}
  ins_pipe(pipe_slow);
%}

instruct string_compareL(rdi_RegP str1, rcx_RegI cnt1, rsi_RegP str2, rdx_RegI cnt2,
                         rax_RegI result, legRegD tmp1, rFlagsReg cr)
%{
  predicate(((StrCompNode*)n)->encoding() == StrIntrinsicNode::LL);
  match(Set result (StrComp (Binary str1 cnt1) (Binary str2 cnt2)));
  effect(TEMP tmp1, USE_KILL str1, USE_KILL str2, USE_KILL cnt1, USE_KILL cnt2, KILL cr);

  format %{ "String Compare byte[] $str1,$cnt1,$str2,$cnt2 -> $result   // KILL $tmp1" %}
  ins_encode %{
    __ string_compare($str1$$Register, $str2$$Register,
                      $cnt1$$Register, $cnt2$$Register, $result$$Register,
                      $tmp1$$XMMRegister, StrIntrinsicNode::LL);
  %}
  ins_pipe( pipe_slow );
%}

instruct string_compareU(rdi_RegP str1, rcx_RegI cnt1, rsi_RegP str2, rdx_RegI cnt2,
                         rax_RegI result, legRegD tmp1, rFlagsReg cr)
%{
  predicate(((StrCompNode*)n)->encoding() == StrIntrinsicNode::UU);
  match(Set result (StrComp (Binary str1 cnt1) (Binary str2 cnt2)));
  effect(TEMP tmp1, USE_KILL str1, USE_KILL str2, USE_KILL cnt1, USE_KILL cnt2, KILL cr);

  format %{ "String Compare char[] $str1,$cnt1,$str2,$cnt2 -> $result   // KILL $tmp1" %}
  ins_encode %{
    __ string_compare($str1$$Register, $str2$$Register,
                      $cnt1$$Register, $cnt2$$Register, $result$$Register,
                      $tmp1$$XMMRegister, StrIntrinsicNode::UU);
  %}
  ins_pipe( pipe_slow );
%}

instruct string_compareLU(rdi_RegP str1, rcx_RegI cnt1, rsi_RegP str2, rdx_RegI cnt2,
                          rax_RegI result, legRegD tmp1, rFlagsReg cr)
%{
  predicate(((StrCompNode*)n)->encoding() == StrIntrinsicNode::LU);
  match(Set result (StrComp (Binary str1 cnt1) (Binary str2 cnt2)));
  effect(TEMP tmp1, USE_KILL str1, USE_KILL str2, USE_KILL cnt1, USE_KILL cnt2, KILL cr);

  format %{ "String Compare byte[] $str1,$cnt1,$str2,$cnt2 -> $result   // KILL $tmp1" %}
  ins_encode %{
    __ string_compare($str1$$Register, $str2$$Register,
                      $cnt1$$Register, $cnt2$$Register, $result$$Register,
                      $tmp1$$XMMRegister, StrIntrinsicNode::LU);
  %}
  ins_pipe( pipe_slow );
%}

instruct string_compareUL(rsi_RegP str1, rdx_RegI cnt1, rdi_RegP str2, rcx_RegI cnt2,
                          rax_RegI result, legRegD tmp1, rFlagsReg cr)
%{
  predicate(((StrCompNode*)n)->encoding() == StrIntrinsicNode::UL);
  match(Set result (StrComp (Binary str1 cnt1) (Binary str2 cnt2)));
  effect(TEMP tmp1, USE_KILL str1, USE_KILL str2, USE_KILL cnt1, USE_KILL cnt2, KILL cr);

  format %{ "String Compare byte[] $str1,$cnt1,$str2,$cnt2 -> $result   // KILL $tmp1" %}
  ins_encode %{
    __ string_compare($str2$$Register, $str1$$Register,
                      $cnt2$$Register, $cnt1$$Register, $result$$Register,
                      $tmp1$$XMMRegister, StrIntrinsicNode::UL);
  %}
  ins_pipe( pipe_slow );
%}

// fast search of substring with known size.
instruct string_indexof_conL(rdi_RegP str1, rdx_RegI cnt1, rsi_RegP str2, immI int_cnt2,
                             rbx_RegI result, legRegD tmp_vec, rax_RegI cnt2, rcx_RegI tmp, rFlagsReg cr)
%{
  predicate(UseSSE42Intrinsics && (((StrIndexOfNode*)n)->encoding() == StrIntrinsicNode::LL));
  match(Set result (StrIndexOf (Binary str1 cnt1) (Binary str2 int_cnt2)));
  effect(TEMP tmp_vec, USE_KILL str1, USE_KILL str2, USE_KILL cnt1, KILL cnt2, KILL tmp, KILL cr);

  format %{ "String IndexOf byte[] $str1,$cnt1,$str2,$int_cnt2 -> $result   // KILL $tmp_vec, $cnt1, $cnt2, $tmp" %}
  ins_encode %{
    int icnt2 = (int)$int_cnt2$$constant;
    if (icnt2 >= 16) {
      // IndexOf for constant substrings with size >= 16 elements
      // which don't need to be loaded through stack.
      __ string_indexofC8($str1$$Register, $str2$$Register,
                          $cnt1$$Register, $cnt2$$Register,
                          icnt2, $result$$Register,
                          $tmp_vec$$XMMRegister, $tmp$$Register, StrIntrinsicNode::LL);
    } else {
      // Small strings are loaded through stack if they cross page boundary.
      __ string_indexof($str1$$Register, $str2$$Register,
                        $cnt1$$Register, $cnt2$$Register,
                        icnt2, $result$$Register,
                        $tmp_vec$$XMMRegister, $tmp$$Register, StrIntrinsicNode::LL);
    }
  %}
  ins_pipe( pipe_slow );
%}

// fast search of substring with known size.
instruct string_indexof_conU(rdi_RegP str1, rdx_RegI cnt1, rsi_RegP str2, immI int_cnt2,
                             rbx_RegI result, legRegD tmp_vec, rax_RegI cnt2, rcx_RegI tmp, rFlagsReg cr)
%{
  predicate(UseSSE42Intrinsics && (((StrIndexOfNode*)n)->encoding() == StrIntrinsicNode::UU));
  match(Set result (StrIndexOf (Binary str1 cnt1) (Binary str2 int_cnt2)));
  effect(TEMP tmp_vec, USE_KILL str1, USE_KILL str2, USE_KILL cnt1, KILL cnt2, KILL tmp, KILL cr);

  format %{ "String IndexOf char[] $str1,$cnt1,$str2,$int_cnt2 -> $result   // KILL $tmp_vec, $cnt1, $cnt2, $tmp" %}
  ins_encode %{
    int icnt2 = (int)$int_cnt2$$constant;
    if (icnt2 >= 8) {
      // IndexOf for constant substrings with size >= 8 elements
      // which don't need to be loaded through stack.
      __ string_indexofC8($str1$$Register, $str2$$Register,
                          $cnt1$$Register, $cnt2$$Register,
                          icnt2, $result$$Register,
                          $tmp_vec$$XMMRegister, $tmp$$Register, StrIntrinsicNode::UU);
    } else {
      // Small strings are loaded through stack if they cross page boundary.
      __ string_indexof($str1$$Register, $str2$$Register,
                        $cnt1$$Register, $cnt2$$Register,
                        icnt2, $result$$Register,
                        $tmp_vec$$XMMRegister, $tmp$$Register, StrIntrinsicNode::UU);
    }
  %}
  ins_pipe( pipe_slow );
%}

// fast search of substring with known size.
instruct string_indexof_conUL(rdi_RegP str1, rdx_RegI cnt1, rsi_RegP str2, immI int_cnt2,
                              rbx_RegI result, legRegD tmp_vec, rax_RegI cnt2, rcx_RegI tmp, rFlagsReg cr)
%{
  predicate(UseSSE42Intrinsics && (((StrIndexOfNode*)n)->encoding() == StrIntrinsicNode::UL));
  match(Set result (StrIndexOf (Binary str1 cnt1) (Binary str2 int_cnt2)));
  effect(TEMP tmp_vec, USE_KILL str1, USE_KILL str2, USE_KILL cnt1, KILL cnt2, KILL tmp, KILL cr);

  format %{ "String IndexOf char[] $str1,$cnt1,$str2,$int_cnt2 -> $result   // KILL $tmp_vec, $cnt1, $cnt2, $tmp" %}
  ins_encode %{
    int icnt2 = (int)$int_cnt2$$constant;
    if (icnt2 >= 8) {
      // IndexOf for constant substrings with size >= 8 elements
      // which don't need to be loaded through stack.
      __ string_indexofC8($str1$$Register, $str2$$Register,
                          $cnt1$$Register, $cnt2$$Register,
                          icnt2, $result$$Register,
                          $tmp_vec$$XMMRegister, $tmp$$Register, StrIntrinsicNode::UL);
    } else {
      // Small strings are loaded through stack if they cross page boundary.
      __ string_indexof($str1$$Register, $str2$$Register,
                        $cnt1$$Register, $cnt2$$Register,
                        icnt2, $result$$Register,
                        $tmp_vec$$XMMRegister, $tmp$$Register, StrIntrinsicNode::UL);
    }
  %}
  ins_pipe( pipe_slow );
%}

instruct string_indexofL(rdi_RegP str1, rdx_RegI cnt1, rsi_RegP str2, rax_RegI cnt2,
                         rbx_RegI result, legRegD tmp_vec, rcx_RegI tmp, rFlagsReg cr)
%{
  predicate(UseSSE42Intrinsics && (((StrIndexOfNode*)n)->encoding() == StrIntrinsicNode::LL));
  match(Set result (StrIndexOf (Binary str1 cnt1) (Binary str2 cnt2)));
  effect(TEMP tmp_vec, USE_KILL str1, USE_KILL str2, USE_KILL cnt1, USE_KILL cnt2, KILL tmp, KILL cr);

  format %{ "String IndexOf byte[] $str1,$cnt1,$str2,$cnt2 -> $result   // KILL all" %}
  ins_encode %{
    __ string_indexof($str1$$Register, $str2$$Register,
                      $cnt1$$Register, $cnt2$$Register,
                      (-1), $result$$Register,
                      $tmp_vec$$XMMRegister, $tmp$$Register, StrIntrinsicNode::LL);
  %}
  ins_pipe( pipe_slow );
%}

instruct string_indexofU(rdi_RegP str1, rdx_RegI cnt1, rsi_RegP str2, rax_RegI cnt2,
                         rbx_RegI result, legRegD tmp_vec, rcx_RegI tmp, rFlagsReg cr)
%{
  predicate(UseSSE42Intrinsics && (((StrIndexOfNode*)n)->encoding() == StrIntrinsicNode::UU));
  match(Set result (StrIndexOf (Binary str1 cnt1) (Binary str2 cnt2)));
  effect(TEMP tmp_vec, USE_KILL str1, USE_KILL str2, USE_KILL cnt1, USE_KILL cnt2, KILL tmp, KILL cr);

  format %{ "String IndexOf char[] $str1,$cnt1,$str2,$cnt2 -> $result   // KILL all" %}
  ins_encode %{
    __ string_indexof($str1$$Register, $str2$$Register,
                      $cnt1$$Register, $cnt2$$Register,
                      (-1), $result$$Register,
                      $tmp_vec$$XMMRegister, $tmp$$Register, StrIntrinsicNode::UU);
  %}
  ins_pipe( pipe_slow );
%}

instruct string_indexofUL(rdi_RegP str1, rdx_RegI cnt1, rsi_RegP str2, rax_RegI cnt2,
                          rbx_RegI result, legRegD tmp_vec, rcx_RegI tmp, rFlagsReg cr)
%{
  predicate(UseSSE42Intrinsics && (((StrIndexOfNode*)n)->encoding() == StrIntrinsicNode::UL));
  match(Set result (StrIndexOf (Binary str1 cnt1) (Binary str2 cnt2)));
  effect(TEMP tmp_vec, USE_KILL str1, USE_KILL str2, USE_KILL cnt1, USE_KILL cnt2, KILL tmp, KILL cr);

  format %{ "String IndexOf char[] $str1,$cnt1,$str2,$cnt2 -> $result   // KILL all" %}
  ins_encode %{
    __ string_indexof($str1$$Register, $str2$$Register,
                      $cnt1$$Register, $cnt2$$Register,
                      (-1), $result$$Register,
                      $tmp_vec$$XMMRegister, $tmp$$Register, StrIntrinsicNode::UL);
  %}
  ins_pipe( pipe_slow );
%}

instruct string_indexofU_char(rdi_RegP str1, rdx_RegI cnt1, rax_RegI ch,
                              rbx_RegI result, legRegD tmp_vec1, legRegD tmp_vec2, legRegD tmp_vec3, rcx_RegI tmp, rFlagsReg cr)
%{
  predicate(UseSSE42Intrinsics);
  match(Set result (StrIndexOfChar (Binary str1 cnt1) ch));
  effect(TEMP tmp_vec1, TEMP tmp_vec2, TEMP tmp_vec3, USE_KILL str1, USE_KILL cnt1, USE_KILL ch, TEMP tmp, KILL cr);
  format %{ "String IndexOf char[] $str1,$cnt1,$ch -> $result   // KILL all" %}
  ins_encode %{
    __ string_indexof_char($str1$$Register, $cnt1$$Register, $ch$$Register, $result$$Register,
                           $tmp_vec1$$XMMRegister, $tmp_vec2$$XMMRegister, $tmp_vec3$$XMMRegister, $tmp$$Register);
  %}
  ins_pipe( pipe_slow );
%}

// fast string equals
instruct string_equals(rdi_RegP str1, rsi_RegP str2, rcx_RegI cnt, rax_RegI result,
                       legRegD tmp1, legRegD tmp2, rbx_RegI tmp3, rFlagsReg cr)
%{
  match(Set result (StrEquals (Binary str1 str2) cnt));
  effect(TEMP tmp1, TEMP tmp2, USE_KILL str1, USE_KILL str2, USE_KILL cnt, KILL tmp3, KILL cr);

  format %{ "String Equals $str1,$str2,$cnt -> $result    // KILL $tmp1, $tmp2, $tmp3" %}
  ins_encode %{
    __ arrays_equals(false, $str1$$Register, $str2$$Register,
                     $cnt$$Register, $result$$Register, $tmp3$$Register,
                     $tmp1$$XMMRegister, $tmp2$$XMMRegister, false /* char */);
  %}
  ins_pipe( pipe_slow );
%}

// fast array equals
instruct array_equalsB(rdi_RegP ary1, rsi_RegP ary2, rax_RegI result,
                       legRegD tmp1, legRegD tmp2, rcx_RegI tmp3, rbx_RegI tmp4, rFlagsReg cr)
%{
  predicate(((AryEqNode*)n)->encoding() == StrIntrinsicNode::LL);
  match(Set result (AryEq ary1 ary2));
  effect(TEMP tmp1, TEMP tmp2, USE_KILL ary1, USE_KILL ary2, KILL tmp3, KILL tmp4, KILL cr);

  format %{ "Array Equals byte[] $ary1,$ary2 -> $result   // KILL $tmp1, $tmp2, $tmp3, $tmp4" %}
  ins_encode %{
    __ arrays_equals(true, $ary1$$Register, $ary2$$Register,
                     $tmp3$$Register, $result$$Register, $tmp4$$Register,
                     $tmp1$$XMMRegister, $tmp2$$XMMRegister, false /* char */);
  %}
  ins_pipe( pipe_slow );
%}

instruct array_equalsC(rdi_RegP ary1, rsi_RegP ary2, rax_RegI result,
                       legRegD tmp1, legRegD tmp2, rcx_RegI tmp3, rbx_RegI tmp4, rFlagsReg cr)
%{
  predicate(((AryEqNode*)n)->encoding() == StrIntrinsicNode::UU);
  match(Set result (AryEq ary1 ary2));
  effect(TEMP tmp1, TEMP tmp2, USE_KILL ary1, USE_KILL ary2, KILL tmp3, KILL tmp4, KILL cr);

  format %{ "Array Equals char[] $ary1,$ary2 -> $result   // KILL $tmp1, $tmp2, $tmp3, $tmp4" %}
  ins_encode %{
    __ arrays_equals(true, $ary1$$Register, $ary2$$Register,
                     $tmp3$$Register, $result$$Register, $tmp4$$Register,
                     $tmp1$$XMMRegister, $tmp2$$XMMRegister, true /* char */);
  %}
  ins_pipe( pipe_slow );
%}

instruct has_negatives(rsi_RegP ary1, rcx_RegI len, rax_RegI result,
                       legRegD tmp1, legRegD tmp2, rbx_RegI tmp3, rFlagsReg cr)
%{
  match(Set result (HasNegatives ary1 len));
  effect(TEMP tmp1, TEMP tmp2, USE_KILL ary1, USE_KILL len, KILL tmp3, KILL cr);

  format %{ "has negatives byte[] $ary1,$len -> $result   // KILL $tmp1, $tmp2, $tmp3" %}
  ins_encode %{
    __ has_negatives($ary1$$Register, $len$$Register,
                     $result$$Register, $tmp3$$Register,
                     $tmp1$$XMMRegister, $tmp2$$XMMRegister);
  %}
  ins_pipe( pipe_slow );
%}

// fast char[] to byte[] compression
instruct string_compress(rsi_RegP src, rdi_RegP dst, rdx_RegI len, legRegD tmp1, legRegD tmp2, legRegD tmp3, legRegD tmp4,
                         rcx_RegI tmp5, rax_RegI result, rFlagsReg cr) %{
  match(Set result (StrCompressedCopy src (Binary dst len)));
  effect(TEMP tmp1, TEMP tmp2, TEMP tmp3, TEMP tmp4, USE_KILL src, USE_KILL dst, USE_KILL len, KILL tmp5, KILL cr);

  format %{ "String Compress $src,$dst -> $result    // KILL RAX, RCX, RDX" %}
  ins_encode %{
    __ char_array_compress($src$$Register, $dst$$Register, $len$$Register,
                           $tmp1$$XMMRegister, $tmp2$$XMMRegister, $tmp3$$XMMRegister,
                           $tmp4$$XMMRegister, $tmp5$$Register, $result$$Register);
  %}
  ins_pipe( pipe_slow );
%}

// fast byte[] to char[] inflation
instruct string_inflate(Universe dummy, rsi_RegP src, rdi_RegP dst, rdx_RegI len,
                        legRegD tmp1, rcx_RegI tmp2, rFlagsReg cr) %{
  match(Set dummy (StrInflatedCopy src (Binary dst len)));
  effect(TEMP tmp1, TEMP tmp2, USE_KILL src, USE_KILL dst, USE_KILL len, KILL cr);

  format %{ "String Inflate $src,$dst    // KILL $tmp1, $tmp2" %}
  ins_encode %{
    __ byte_array_inflate($src$$Register, $dst$$Register, $len$$Register,
                          $tmp1$$XMMRegister, $tmp2$$Register);
  %}
  ins_pipe( pipe_slow );
%}

// encode char[] to byte[] in ISO_8859_1
instruct encode_iso_array(rsi_RegP src, rdi_RegP dst, rdx_RegI len,
                          legRegD tmp1, legRegD tmp2, legRegD tmp3, legRegD tmp4,
                          rcx_RegI tmp5, rax_RegI result, rFlagsReg cr) %{
  match(Set result (EncodeISOArray src (Binary dst len)));
  effect(TEMP tmp1, TEMP tmp2, TEMP tmp3, TEMP tmp4, USE_KILL src, USE_KILL dst, USE_KILL len, KILL tmp5, KILL cr);

  format %{ "Encode array $src,$dst,$len -> $result    // KILL RCX, RDX, $tmp1, $tmp2, $tmp3, $tmp4, RSI, RDI " %}
  ins_encode %{
    __ encode_iso_array($src$$Register, $dst$$Register, $len$$Register,
                        $tmp1$$XMMRegister, $tmp2$$XMMRegister, $tmp3$$XMMRegister,
                        $tmp4$$XMMRegister, $tmp5$$Register, $result$$Register);
  %}
  ins_pipe( pipe_slow );
%}

//----------Overflow Math Instructions-----------------------------------------

instruct overflowAddI_rReg(rFlagsReg cr, rax_RegI op1, rRegI op2)
%{
  match(Set cr (OverflowAddI op1 op2));
  effect(DEF cr, USE_KILL op1, USE op2);

  format %{ "addl    $op1, $op2\t# overflow check int" %}

  ins_encode %{
    __ addl($op1$$Register, $op2$$Register);
  %}
  ins_pipe(ialu_reg_reg);
%}

instruct overflowAddI_rReg_imm(rFlagsReg cr, rax_RegI op1, immI op2)
%{
  match(Set cr (OverflowAddI op1 op2));
  effect(DEF cr, USE_KILL op1, USE op2);

  format %{ "addl    $op1, $op2\t# overflow check int" %}

  ins_encode %{
    __ addl($op1$$Register, $op2$$constant);
  %}
  ins_pipe(ialu_reg_reg);
%}

instruct overflowAddL_rReg(rFlagsReg cr, rax_RegL op1, rRegL op2)
%{
  match(Set cr (OverflowAddL op1 op2));
  effect(DEF cr, USE_KILL op1, USE op2);

  format %{ "addq    $op1, $op2\t# overflow check long" %}
  ins_encode %{
    __ addq($op1$$Register, $op2$$Register);
  %}
  ins_pipe(ialu_reg_reg);
%}

instruct overflowAddL_rReg_imm(rFlagsReg cr, rax_RegL op1, immL32 op2)
%{
  match(Set cr (OverflowAddL op1 op2));
  effect(DEF cr, USE_KILL op1, USE op2);

  format %{ "addq    $op1, $op2\t# overflow check long" %}
  ins_encode %{
    __ addq($op1$$Register, $op2$$constant);
  %}
  ins_pipe(ialu_reg_reg);
%}

instruct overflowSubI_rReg(rFlagsReg cr, rRegI op1, rRegI op2)
%{
  match(Set cr (OverflowSubI op1 op2));

  format %{ "cmpl    $op1, $op2\t# overflow check int" %}
  ins_encode %{
    __ cmpl($op1$$Register, $op2$$Register);
  %}
  ins_pipe(ialu_reg_reg);
%}

instruct overflowSubI_rReg_imm(rFlagsReg cr, rRegI op1, immI op2)
%{
  match(Set cr (OverflowSubI op1 op2));

  format %{ "cmpl    $op1, $op2\t# overflow check int" %}
  ins_encode %{
    __ cmpl($op1$$Register, $op2$$constant);
  %}
  ins_pipe(ialu_reg_reg);
%}

instruct overflowSubL_rReg(rFlagsReg cr, rRegL op1, rRegL op2)
%{
  match(Set cr (OverflowSubL op1 op2));

  format %{ "cmpq    $op1, $op2\t# overflow check long" %}
  ins_encode %{
    __ cmpq($op1$$Register, $op2$$Register);
  %}
  ins_pipe(ialu_reg_reg);
%}

instruct overflowSubL_rReg_imm(rFlagsReg cr, rRegL op1, immL32 op2)
%{
  match(Set cr (OverflowSubL op1 op2));

  format %{ "cmpq    $op1, $op2\t# overflow check long" %}
  ins_encode %{
    __ cmpq($op1$$Register, $op2$$constant);
  %}
  ins_pipe(ialu_reg_reg);
%}

instruct overflowNegI_rReg(rFlagsReg cr, immI_0 zero, rax_RegI op2)
%{
  match(Set cr (OverflowSubI zero op2));
  effect(DEF cr, USE_KILL op2);

  format %{ "negl    $op2\t# overflow check int" %}
  ins_encode %{
    __ negl($op2$$Register);
  %}
  ins_pipe(ialu_reg_reg);
%}

instruct overflowNegL_rReg(rFlagsReg cr, immL0 zero, rax_RegL op2)
%{
  match(Set cr (OverflowSubL zero op2));
  effect(DEF cr, USE_KILL op2);

  format %{ "negq    $op2\t# overflow check long" %}
  ins_encode %{
    __ negq($op2$$Register);
  %}
  ins_pipe(ialu_reg_reg);
%}

instruct overflowMulI_rReg(rFlagsReg cr, rax_RegI op1, rRegI op2)
%{
  match(Set cr (OverflowMulI op1 op2));
  effect(DEF cr, USE_KILL op1, USE op2);

  format %{ "imull    $op1, $op2\t# overflow check int" %}
  ins_encode %{
    __ imull($op1$$Register, $op2$$Register);
  %}
  ins_pipe(ialu_reg_reg_alu0);
%}

instruct overflowMulI_rReg_imm(rFlagsReg cr, rRegI op1, immI op2, rRegI tmp)
%{
  match(Set cr (OverflowMulI op1 op2));
  effect(DEF cr, TEMP tmp, USE op1, USE op2);

  format %{ "imull    $tmp, $op1, $op2\t# overflow check int" %}
  ins_encode %{
    __ imull($tmp$$Register, $op1$$Register, $op2$$constant);
  %}
  ins_pipe(ialu_reg_reg_alu0);
%}

instruct overflowMulL_rReg(rFlagsReg cr, rax_RegL op1, rRegL op2)
%{
  match(Set cr (OverflowMulL op1 op2));
  effect(DEF cr, USE_KILL op1, USE op2);

  format %{ "imulq    $op1, $op2\t# overflow check long" %}
  ins_encode %{
    __ imulq($op1$$Register, $op2$$Register);
  %}
  ins_pipe(ialu_reg_reg_alu0);
%}

instruct overflowMulL_rReg_imm(rFlagsReg cr, rRegL op1, immL32 op2, rRegL tmp)
%{
  match(Set cr (OverflowMulL op1 op2));
  effect(DEF cr, TEMP tmp, USE op1, USE op2);

  format %{ "imulq    $tmp, $op1, $op2\t# overflow check long" %}
  ins_encode %{
    __ imulq($tmp$$Register, $op1$$Register, $op2$$constant);
  %}
  ins_pipe(ialu_reg_reg_alu0);
%}


//----------Control Flow Instructions------------------------------------------
// Signed compare Instructions

// XXX more variants!!
instruct compI_rReg(rFlagsReg cr, rRegI op1, rRegI op2)
%{
  match(Set cr (CmpI op1 op2));
  effect(DEF cr, USE op1, USE op2);

  format %{ "cmpl    $op1, $op2" %}
  opcode(0x3B);  /* Opcode 3B /r */
  ins_encode(REX_reg_reg(op1, op2), OpcP, reg_reg(op1, op2));
  ins_pipe(ialu_cr_reg_reg);
%}

instruct compI_rReg_imm(rFlagsReg cr, rRegI op1, immI op2)
%{
  match(Set cr (CmpI op1 op2));

  format %{ "cmpl    $op1, $op2" %}
  opcode(0x81, 0x07); /* Opcode 81 /7 */
  ins_encode(OpcSErm(op1, op2), Con8or32(op2));
  ins_pipe(ialu_cr_reg_imm);
%}

instruct compI_rReg_mem(rFlagsReg cr, rRegI op1, memory op2)
%{
  match(Set cr (CmpI op1 (LoadI op2)));

  ins_cost(500); // XXX
  format %{ "cmpl    $op1, $op2" %}
  opcode(0x3B); /* Opcode 3B /r */
  ins_encode(REX_reg_mem(op1, op2), OpcP, reg_mem(op1, op2));
  ins_pipe(ialu_cr_reg_mem);
%}

instruct testI_reg(rFlagsReg cr, rRegI src, immI_0 zero)
%{
  match(Set cr (CmpI src zero));

  format %{ "testl   $src, $src" %}
  opcode(0x85);
  ins_encode(REX_reg_reg(src, src), OpcP, reg_reg(src, src));
  ins_pipe(ialu_cr_reg_imm);
%}

instruct testI_reg_imm(rFlagsReg cr, rRegI src, immI con, immI_0 zero)
%{
  match(Set cr (CmpI (AndI src con) zero));

  format %{ "testl   $src, $con" %}
  opcode(0xF7, 0x00);
  ins_encode(REX_reg(src), OpcP, reg_opc(src), Con32(con));
  ins_pipe(ialu_cr_reg_imm);
%}

instruct testI_reg_mem(rFlagsReg cr, rRegI src, memory mem, immI_0 zero)
%{
  match(Set cr (CmpI (AndI src (LoadI mem)) zero));

  format %{ "testl   $src, $mem" %}
  opcode(0x85);
  ins_encode(REX_reg_mem(src, mem), OpcP, reg_mem(src, mem));
  ins_pipe(ialu_cr_reg_mem);
%}

// Unsigned compare Instructions; really, same as signed except they
// produce an rFlagsRegU instead of rFlagsReg.
instruct compU_rReg(rFlagsRegU cr, rRegI op1, rRegI op2)
%{
  match(Set cr (CmpU op1 op2));

  format %{ "cmpl    $op1, $op2\t# unsigned" %}
  opcode(0x3B); /* Opcode 3B /r */
  ins_encode(REX_reg_reg(op1, op2), OpcP, reg_reg(op1, op2));
  ins_pipe(ialu_cr_reg_reg);
%}

instruct compU_rReg_imm(rFlagsRegU cr, rRegI op1, immI op2)
%{
  match(Set cr (CmpU op1 op2));

  format %{ "cmpl    $op1, $op2\t# unsigned" %}
  opcode(0x81,0x07); /* Opcode 81 /7 */
  ins_encode(OpcSErm(op1, op2), Con8or32(op2));
  ins_pipe(ialu_cr_reg_imm);
%}

instruct compU_rReg_mem(rFlagsRegU cr, rRegI op1, memory op2)
%{
  match(Set cr (CmpU op1 (LoadI op2)));

  ins_cost(500); // XXX
  format %{ "cmpl    $op1, $op2\t# unsigned" %}
  opcode(0x3B); /* Opcode 3B /r */
  ins_encode(REX_reg_mem(op1, op2), OpcP, reg_mem(op1, op2));
  ins_pipe(ialu_cr_reg_mem);
%}

// // // Cisc-spilled version of cmpU_rReg
// //instruct compU_mem_rReg(rFlagsRegU cr, memory op1, rRegI op2)
// //%{
// //  match(Set cr (CmpU (LoadI op1) op2));
// //
// //  format %{ "CMPu   $op1,$op2" %}
// //  ins_cost(500);
// //  opcode(0x39);  /* Opcode 39 /r */
// //  ins_encode( OpcP, reg_mem( op1, op2) );
// //%}

instruct testU_reg(rFlagsRegU cr, rRegI src, immI_0 zero)
%{
  match(Set cr (CmpU src zero));

  format %{ "testl   $src, $src\t# unsigned" %}
  opcode(0x85);
  ins_encode(REX_reg_reg(src, src), OpcP, reg_reg(src, src));
  ins_pipe(ialu_cr_reg_imm);
%}

instruct compP_rReg(rFlagsRegU cr, rRegP op1, rRegP op2)
%{
  match(Set cr (CmpP op1 op2));

  format %{ "cmpq    $op1, $op2\t# ptr" %}
  opcode(0x3B); /* Opcode 3B /r */
  ins_encode(REX_reg_reg_wide(op1, op2), OpcP, reg_reg(op1, op2));
  ins_pipe(ialu_cr_reg_reg);
%}

instruct compP_rReg_mem(rFlagsRegU cr, rRegP op1, memory op2)
%{
  match(Set cr (CmpP op1 (LoadP op2)));
  predicate(n->in(2)->as_Load()->barrier_data() == 0);

  ins_cost(500); // XXX
  format %{ "cmpq    $op1, $op2\t# ptr" %}
  opcode(0x3B); /* Opcode 3B /r */
  ins_encode(REX_reg_mem_wide(op1, op2), OpcP, reg_mem(op1, op2));
  ins_pipe(ialu_cr_reg_mem);
%}

// // // Cisc-spilled version of cmpP_rReg
// //instruct compP_mem_rReg(rFlagsRegU cr, memory op1, rRegP op2)
// //%{
// //  match(Set cr (CmpP (LoadP op1) op2));
// //
// //  format %{ "CMPu   $op1,$op2" %}
// //  ins_cost(500);
// //  opcode(0x39);  /* Opcode 39 /r */
// //  ins_encode( OpcP, reg_mem( op1, op2) );
// //%}

// XXX this is generalized by compP_rReg_mem???
// Compare raw pointer (used in out-of-heap check).
// Only works because non-oop pointers must be raw pointers
// and raw pointers have no anti-dependencies.
instruct compP_mem_rReg(rFlagsRegU cr, rRegP op1, memory op2)
%{
  predicate(n->in(2)->in(2)->bottom_type()->reloc() == relocInfo::none &&
            n->in(2)->as_Load()->barrier_data() == 0);
  match(Set cr (CmpP op1 (LoadP op2)));

  format %{ "cmpq    $op1, $op2\t# raw ptr" %}
  opcode(0x3B); /* Opcode 3B /r */
  ins_encode(REX_reg_mem_wide(op1, op2), OpcP, reg_mem(op1, op2));
  ins_pipe(ialu_cr_reg_mem);
%}

// This will generate a signed flags result. This should be OK since
// any compare to a zero should be eq/neq.
instruct testP_reg(rFlagsReg cr, rRegP src, immP0 zero)
%{
  match(Set cr (CmpP src zero));

  format %{ "testq   $src, $src\t# ptr" %}
  opcode(0x85);
  ins_encode(REX_reg_reg_wide(src, src), OpcP, reg_reg(src, src));
  ins_pipe(ialu_cr_reg_imm);
%}

// This will generate a signed flags result. This should be OK since
// any compare to a zero should be eq/neq.
instruct testP_mem(rFlagsReg cr, memory op, immP0 zero)
%{
  predicate((!UseCompressedOops || (CompressedOops::base() != NULL)) &&
            n->in(1)->as_Load()->barrier_data() == 0);
  match(Set cr (CmpP (LoadP op) zero));

  ins_cost(500); // XXX
  format %{ "testq   $op, 0xffffffffffffffff\t# ptr" %}
  opcode(0xF7); /* Opcode F7 /0 */
  ins_encode(REX_mem_wide(op),
             OpcP, RM_opc_mem(0x00, op), Con_d32(0xFFFFFFFF));
  ins_pipe(ialu_cr_reg_imm);
%}

instruct testP_mem_reg0(rFlagsReg cr, memory mem, immP0 zero)
%{
  predicate(UseCompressedOops && (CompressedOops::base() == NULL) &&
            n->in(1)->as_Load()->barrier_data() == 0);
  match(Set cr (CmpP (LoadP mem) zero));

  format %{ "cmpq    R12, $mem\t# ptr (R12_heapbase==0)" %}
  ins_encode %{
    __ cmpq(r12, $mem$$Address);
  %}
  ins_pipe(ialu_cr_reg_mem);
%}

instruct compN_rReg(rFlagsRegU cr, rRegN op1, rRegN op2)
%{
  match(Set cr (CmpN op1 op2));

  format %{ "cmpl    $op1, $op2\t# compressed ptr" %}
  ins_encode %{ __ cmpl($op1$$Register, $op2$$Register); %}
  ins_pipe(ialu_cr_reg_reg);
%}

instruct compN_rReg_mem(rFlagsRegU cr, rRegN src, memory mem)
%{
  match(Set cr (CmpN src (LoadN mem)));

  format %{ "cmpl    $src, $mem\t# compressed ptr" %}
  ins_encode %{
    __ cmpl($src$$Register, $mem$$Address);
  %}
  ins_pipe(ialu_cr_reg_mem);
%}

instruct compN_rReg_imm(rFlagsRegU cr, rRegN op1, immN op2) %{
  match(Set cr (CmpN op1 op2));

  format %{ "cmpl    $op1, $op2\t# compressed ptr" %}
  ins_encode %{
    __ cmp_narrow_oop($op1$$Register, (jobject)$op2$$constant);
  %}
  ins_pipe(ialu_cr_reg_imm);
%}

instruct compN_mem_imm(rFlagsRegU cr, memory mem, immN src)
%{
  match(Set cr (CmpN src (LoadN mem)));

  format %{ "cmpl    $mem, $src\t# compressed ptr" %}
  ins_encode %{
    __ cmp_narrow_oop($mem$$Address, (jobject)$src$$constant);
  %}
  ins_pipe(ialu_cr_reg_mem);
%}

instruct compN_rReg_imm_klass(rFlagsRegU cr, rRegN op1, immNKlass op2) %{
  match(Set cr (CmpN op1 op2));

  format %{ "cmpl    $op1, $op2\t# compressed klass ptr" %}
  ins_encode %{
    __ cmp_narrow_klass($op1$$Register, (Klass*)$op2$$constant);
  %}
  ins_pipe(ialu_cr_reg_imm);
%}

instruct compN_mem_imm_klass(rFlagsRegU cr, memory mem, immNKlass src)
%{
  match(Set cr (CmpN src (LoadNKlass mem)));

  format %{ "cmpl    $mem, $src\t# compressed klass ptr" %}
  ins_encode %{
    __ cmp_narrow_klass($mem$$Address, (Klass*)$src$$constant);
  %}
  ins_pipe(ialu_cr_reg_mem);
%}

instruct testN_reg(rFlagsReg cr, rRegN src, immN0 zero) %{
  match(Set cr (CmpN src zero));

  format %{ "testl   $src, $src\t# compressed ptr" %}
  ins_encode %{ __ testl($src$$Register, $src$$Register); %}
  ins_pipe(ialu_cr_reg_imm);
%}

instruct testN_mem(rFlagsReg cr, memory mem, immN0 zero)
%{
  predicate(CompressedOops::base() != NULL);
  match(Set cr (CmpN (LoadN mem) zero));

  ins_cost(500); // XXX
  format %{ "testl   $mem, 0xffffffff\t# compressed ptr" %}
  ins_encode %{
    __ cmpl($mem$$Address, (int)0xFFFFFFFF);
  %}
  ins_pipe(ialu_cr_reg_mem);
%}

instruct testN_mem_reg0(rFlagsReg cr, memory mem, immN0 zero)
%{
  predicate(CompressedOops::base() == NULL);
  match(Set cr (CmpN (LoadN mem) zero));

  format %{ "cmpl    R12, $mem\t# compressed ptr (R12_heapbase==0)" %}
  ins_encode %{
    __ cmpl(r12, $mem$$Address);
  %}
  ins_pipe(ialu_cr_reg_mem);
%}

// Yanked all unsigned pointer compare operations.
// Pointer compares are done with CmpP which is already unsigned.

instruct compL_rReg(rFlagsReg cr, rRegL op1, rRegL op2)
%{
  match(Set cr (CmpL op1 op2));

  format %{ "cmpq    $op1, $op2" %}
  opcode(0x3B);  /* Opcode 3B /r */
  ins_encode(REX_reg_reg_wide(op1, op2), OpcP, reg_reg(op1, op2));
  ins_pipe(ialu_cr_reg_reg);
%}

instruct compL_rReg_imm(rFlagsReg cr, rRegL op1, immL32 op2)
%{
  match(Set cr (CmpL op1 op2));

  format %{ "cmpq    $op1, $op2" %}
  opcode(0x81, 0x07); /* Opcode 81 /7 */
  ins_encode(OpcSErm_wide(op1, op2), Con8or32(op2));
  ins_pipe(ialu_cr_reg_imm);
%}

instruct compL_rReg_mem(rFlagsReg cr, rRegL op1, memory op2)
%{
  match(Set cr (CmpL op1 (LoadL op2)));

  format %{ "cmpq    $op1, $op2" %}
  opcode(0x3B); /* Opcode 3B /r */
  ins_encode(REX_reg_mem_wide(op1, op2), OpcP, reg_mem(op1, op2));
  ins_pipe(ialu_cr_reg_mem);
%}

instruct testL_reg(rFlagsReg cr, rRegL src, immL0 zero)
%{
  match(Set cr (CmpL src zero));

  format %{ "testq   $src, $src" %}
  opcode(0x85);
  ins_encode(REX_reg_reg_wide(src, src), OpcP, reg_reg(src, src));
  ins_pipe(ialu_cr_reg_imm);
%}

instruct testL_reg_imm(rFlagsReg cr, rRegL src, immL32 con, immL0 zero)
%{
  match(Set cr (CmpL (AndL src con) zero));

  format %{ "testq   $src, $con\t# long" %}
  opcode(0xF7, 0x00);
  ins_encode(REX_reg_wide(src), OpcP, reg_opc(src), Con32(con));
  ins_pipe(ialu_cr_reg_imm);
%}

instruct testL_reg_mem(rFlagsReg cr, rRegL src, memory mem, immL0 zero)
%{
  match(Set cr (CmpL (AndL src (LoadL mem)) zero));

  format %{ "testq   $src, $mem" %}
  opcode(0x85);
  ins_encode(REX_reg_mem_wide(src, mem), OpcP, reg_mem(src, mem));
  ins_pipe(ialu_cr_reg_mem);
%}

instruct testL_reg_mem2(rFlagsReg cr, rRegP src, memory mem, immL0 zero)
%{
  match(Set cr (CmpL (AndL (CastP2X src) (LoadL mem)) zero));

  format %{ "testq   $src, $mem" %}
  opcode(0x85);
  ins_encode(REX_reg_mem_wide(src, mem), OpcP, reg_mem(src, mem));
  ins_pipe(ialu_cr_reg_mem);
%}

// Manifest a CmpL result in an integer register.  Very painful.
// This is the test to avoid.
instruct cmpL3_reg_reg(rRegI dst, rRegL src1, rRegL src2, rFlagsReg flags)
%{
  match(Set dst (CmpL3 src1 src2));
  effect(KILL flags);

  ins_cost(275); // XXX
  format %{ "cmpq    $src1, $src2\t# CmpL3\n\t"
            "movl    $dst, -1\n\t"
            "jl,s    done\n\t"
            "setne   $dst\n\t"
            "movzbl  $dst, $dst\n\t"
    "done:" %}
  ins_encode(cmpl3_flag(src1, src2, dst));
  ins_pipe(pipe_slow);
%}

// Unsigned long compare Instructions; really, same as signed long except they
// produce an rFlagsRegU instead of rFlagsReg.
instruct compUL_rReg(rFlagsRegU cr, rRegL op1, rRegL op2)
%{
  match(Set cr (CmpUL op1 op2));

  format %{ "cmpq    $op1, $op2\t# unsigned" %}
  opcode(0x3B);  /* Opcode 3B /r */
  ins_encode(REX_reg_reg_wide(op1, op2), OpcP, reg_reg(op1, op2));
  ins_pipe(ialu_cr_reg_reg);
%}

instruct compUL_rReg_imm(rFlagsRegU cr, rRegL op1, immL32 op2)
%{
  match(Set cr (CmpUL op1 op2));

  format %{ "cmpq    $op1, $op2\t# unsigned" %}
  opcode(0x81, 0x07); /* Opcode 81 /7 */
  ins_encode(OpcSErm_wide(op1, op2), Con8or32(op2));
  ins_pipe(ialu_cr_reg_imm);
%}

instruct compUL_rReg_mem(rFlagsRegU cr, rRegL op1, memory op2)
%{
  match(Set cr (CmpUL op1 (LoadL op2)));

  format %{ "cmpq    $op1, $op2\t# unsigned" %}
  opcode(0x3B); /* Opcode 3B /r */
  ins_encode(REX_reg_mem_wide(op1, op2), OpcP, reg_mem(op1, op2));
  ins_pipe(ialu_cr_reg_mem);
%}

instruct testUL_reg(rFlagsRegU cr, rRegL src, immL0 zero)
%{
  match(Set cr (CmpUL src zero));

  format %{ "testq   $src, $src\t# unsigned" %}
  opcode(0x85);
  ins_encode(REX_reg_reg_wide(src, src), OpcP, reg_reg(src, src));
  ins_pipe(ialu_cr_reg_imm);
%}

instruct compB_mem_imm(rFlagsReg cr, memory mem, immI8 imm)
%{
  match(Set cr (CmpI (LoadB mem) imm));

  ins_cost(125);
  format %{ "cmpb    $mem, $imm" %}
  ins_encode %{ __ cmpb($mem$$Address, $imm$$constant); %}
  ins_pipe(ialu_cr_reg_mem);
%}

instruct testUB_mem_imm(rFlagsReg cr, memory mem, immU8 imm, immI_0 zero)
%{
  match(Set cr (CmpI (AndI (LoadUB mem) imm) zero));

  ins_cost(125);
  format %{ "testb   $mem, $imm\t# ubyte" %}
  ins_encode %{ __ testb($mem$$Address, $imm$$constant); %}
  ins_pipe(ialu_cr_reg_mem);
%}

instruct testB_mem_imm(rFlagsReg cr, memory mem, immI8 imm, immI_0 zero)
%{
  match(Set cr (CmpI (AndI (LoadB mem) imm) zero));

  ins_cost(125);
  format %{ "testb   $mem, $imm\t# byte" %}
  ins_encode %{ __ testb($mem$$Address, $imm$$constant); %}
  ins_pipe(ialu_cr_reg_mem);
%}

//----------Max and Min--------------------------------------------------------
// Min Instructions

instruct cmovI_reg_g(rRegI dst, rRegI src, rFlagsReg cr)
%{
  effect(USE_DEF dst, USE src, USE cr);

  format %{ "cmovlgt $dst, $src\t# min" %}
  opcode(0x0F, 0x4F);
  ins_encode(REX_reg_reg(dst, src), OpcP, OpcS, reg_reg(dst, src));
  ins_pipe(pipe_cmov_reg);
%}


instruct minI_rReg(rRegI dst, rRegI src)
%{
  match(Set dst (MinI dst src));

  ins_cost(200);
  expand %{
    rFlagsReg cr;
    compI_rReg(cr, dst, src);
    cmovI_reg_g(dst, src, cr);
  %}
%}

instruct cmovI_reg_l(rRegI dst, rRegI src, rFlagsReg cr)
%{
  effect(USE_DEF dst, USE src, USE cr);

  format %{ "cmovllt $dst, $src\t# max" %}
  opcode(0x0F, 0x4C);
  ins_encode(REX_reg_reg(dst, src), OpcP, OpcS, reg_reg(dst, src));
  ins_pipe(pipe_cmov_reg);
%}


instruct maxI_rReg(rRegI dst, rRegI src)
%{
  match(Set dst (MaxI dst src));

  ins_cost(200);
  expand %{
    rFlagsReg cr;
    compI_rReg(cr, dst, src);
    cmovI_reg_l(dst, src, cr);
  %}
%}

// ============================================================================
// Branch Instructions

// Jump Direct - Label defines a relative address from JMP+1
instruct jmpDir(label labl)
%{
  match(Goto);
  effect(USE labl);

  ins_cost(300);
  format %{ "jmp     $labl" %}
  size(5);
  ins_encode %{
    Label* L = $labl$$label;
    __ jmp(*L, false); // Always long jump
  %}
  ins_pipe(pipe_jmp);
%}

// Jump Direct Conditional - Label defines a relative address from Jcc+1
instruct jmpCon(cmpOp cop, rFlagsReg cr, label labl)
%{
  match(If cop cr);
  effect(USE labl);

  ins_cost(300);
  format %{ "j$cop     $labl" %}
  size(6);
  ins_encode %{
    Label* L = $labl$$label;
    __ jcc((Assembler::Condition)($cop$$cmpcode), *L, false); // Always long jump
  %}
  ins_pipe(pipe_jcc);
%}

// Jump Direct Conditional - Label defines a relative address from Jcc+1
instruct jmpLoopEnd(cmpOp cop, rFlagsReg cr, label labl)
%{
  predicate(!n->has_vector_mask_set());
  match(CountedLoopEnd cop cr);
  effect(USE labl);

  ins_cost(300);
  format %{ "j$cop     $labl\t# loop end" %}
  size(6);
  ins_encode %{
    Label* L = $labl$$label;
    __ jcc((Assembler::Condition)($cop$$cmpcode), *L, false); // Always long jump
  %}
  ins_pipe(pipe_jcc);
%}

// Jump Direct Conditional - Label defines a relative address from Jcc+1
instruct jmpLoopEndU(cmpOpU cop, rFlagsRegU cmp, label labl) %{
  predicate(!n->has_vector_mask_set());
  match(CountedLoopEnd cop cmp);
  effect(USE labl);

  ins_cost(300);
  format %{ "j$cop,u   $labl\t# loop end" %}
  size(6);
  ins_encode %{
    Label* L = $labl$$label;
    __ jcc((Assembler::Condition)($cop$$cmpcode), *L, false); // Always long jump
  %}
  ins_pipe(pipe_jcc);
%}

instruct jmpLoopEndUCF(cmpOpUCF cop, rFlagsRegUCF cmp, label labl) %{
  predicate(!n->has_vector_mask_set());
  match(CountedLoopEnd cop cmp);
  effect(USE labl);

  ins_cost(200);
  format %{ "j$cop,u   $labl\t# loop end" %}
  size(6);
  ins_encode %{
    Label* L = $labl$$label;
    __ jcc((Assembler::Condition)($cop$$cmpcode), *L, false); // Always long jump
  %}
  ins_pipe(pipe_jcc);
%}

// mask version
// Jump Direct Conditional - Label defines a relative address from Jcc+1
instruct jmpLoopEnd_and_restoreMask(cmpOp cop, rFlagsReg cr, label labl)
%{
  predicate(n->has_vector_mask_set());
  match(CountedLoopEnd cop cr);
  effect(USE labl);

  ins_cost(400);
  format %{ "j$cop     $labl\t# loop end\n\t"
            "restorevectmask \t# vector mask restore for loops" %}
  size(10);
  ins_encode %{
    Label* L = $labl$$label;
    __ jcc((Assembler::Condition)($cop$$cmpcode), *L, false); // Always long jump
    __ restorevectmask();
  %}
  ins_pipe(pipe_jcc);
%}

// Jump Direct Conditional - Label defines a relative address from Jcc+1
instruct jmpLoopEndU_and_restoreMask(cmpOpU cop, rFlagsRegU cmp, label labl) %{
  predicate(n->has_vector_mask_set());
  match(CountedLoopEnd cop cmp);
  effect(USE labl);

  ins_cost(400);
  format %{ "j$cop,u   $labl\t# loop end\n\t"
            "restorevectmask \t# vector mask restore for loops" %}
  size(10);
  ins_encode %{
    Label* L = $labl$$label;
    __ jcc((Assembler::Condition)($cop$$cmpcode), *L, false); // Always long jump
    __ restorevectmask();
  %}
  ins_pipe(pipe_jcc);
%}

instruct jmpLoopEndUCF_and_restoreMask(cmpOpUCF cop, rFlagsRegUCF cmp, label labl) %{
  predicate(n->has_vector_mask_set());
  match(CountedLoopEnd cop cmp);
  effect(USE labl);

  ins_cost(300);
  format %{ "j$cop,u   $labl\t# loop end\n\t"
            "restorevectmask \t# vector mask restore for loops" %}
  size(10);
  ins_encode %{
    Label* L = $labl$$label;
    __ jcc((Assembler::Condition)($cop$$cmpcode), *L, false); // Always long jump
    __ restorevectmask();
  %}
  ins_pipe(pipe_jcc);
%}

// Jump Direct Conditional - using unsigned comparison
instruct jmpConU(cmpOpU cop, rFlagsRegU cmp, label labl) %{
  match(If cop cmp);
  effect(USE labl);

  ins_cost(300);
  format %{ "j$cop,u   $labl" %}
  size(6);
  ins_encode %{
    Label* L = $labl$$label;
    __ jcc((Assembler::Condition)($cop$$cmpcode), *L, false); // Always long jump
  %}
  ins_pipe(pipe_jcc);
%}

instruct jmpConUCF(cmpOpUCF cop, rFlagsRegUCF cmp, label labl) %{
  match(If cop cmp);
  effect(USE labl);

  ins_cost(200);
  format %{ "j$cop,u   $labl" %}
  size(6);
  ins_encode %{
    Label* L = $labl$$label;
    __ jcc((Assembler::Condition)($cop$$cmpcode), *L, false); // Always long jump
  %}
  ins_pipe(pipe_jcc);
%}

instruct jmpConUCF2(cmpOpUCF2 cop, rFlagsRegUCF cmp, label labl) %{
  match(If cop cmp);
  effect(USE labl);

  ins_cost(200);
  format %{ $$template
    if ($cop$$cmpcode == Assembler::notEqual) {
      $$emit$$"jp,u    $labl\n\t"
      $$emit$$"j$cop,u   $labl"
    } else {
      $$emit$$"jp,u    done\n\t"
      $$emit$$"j$cop,u   $labl\n\t"
      $$emit$$"done:"
    }
  %}
  ins_encode %{
    Label* l = $labl$$label;
    if ($cop$$cmpcode == Assembler::notEqual) {
      __ jcc(Assembler::parity, *l, false);
      __ jcc(Assembler::notEqual, *l, false);
    } else if ($cop$$cmpcode == Assembler::equal) {
      Label done;
      __ jccb(Assembler::parity, done);
      __ jcc(Assembler::equal, *l, false);
      __ bind(done);
    } else {
       ShouldNotReachHere();
    }
  %}
  ins_pipe(pipe_jcc);
%}

// ============================================================================
// The 2nd slow-half of a subtype check.  Scan the subklass's 2ndary
// superklass array for an instance of the superklass.  Set a hidden
// internal cache on a hit (cache is checked with exposed code in
// gen_subtype_check()).  Return NZ for a miss or zero for a hit.  The
// encoding ALSO sets flags.

instruct partialSubtypeCheck(rdi_RegP result,
                             rsi_RegP sub, rax_RegP super, rcx_RegI rcx,
                             rFlagsReg cr)
%{
  match(Set result (PartialSubtypeCheck sub super));
  effect(KILL rcx, KILL cr);

  ins_cost(1100);  // slightly larger than the next version
  format %{ "movq    rdi, [$sub + in_bytes(Klass::secondary_supers_offset())]\n\t"
            "movl    rcx, [rdi + Array<Klass*>::length_offset_in_bytes()]\t# length to scan\n\t"
            "addq    rdi, Array<Klass*>::base_offset_in_bytes()\t# Skip to start of data; set NZ in case count is zero\n\t"
            "repne   scasq\t# Scan *rdi++ for a match with rax while rcx--\n\t"
            "jne,s   miss\t\t# Missed: rdi not-zero\n\t"
            "movq    [$sub + in_bytes(Klass::secondary_super_cache_offset())], $super\t# Hit: update cache\n\t"
            "xorq    $result, $result\t\t Hit: rdi zero\n\t"
    "miss:\t" %}

  opcode(0x1); // Force a XOR of RDI
  ins_encode(enc_PartialSubtypeCheck());
  ins_pipe(pipe_slow);
%}

instruct partialSubtypeCheck_vs_Zero(rFlagsReg cr,
                                     rsi_RegP sub, rax_RegP super, rcx_RegI rcx,
                                     immP0 zero,
                                     rdi_RegP result)
%{
  match(Set cr (CmpP (PartialSubtypeCheck sub super) zero));
  effect(KILL rcx, KILL result);

  ins_cost(1000);
  format %{ "movq    rdi, [$sub + in_bytes(Klass::secondary_supers_offset())]\n\t"
            "movl    rcx, [rdi + Array<Klass*>::length_offset_in_bytes()]\t# length to scan\n\t"
            "addq    rdi, Array<Klass*>::base_offset_in_bytes()\t# Skip to start of data; set NZ in case count is zero\n\t"
            "repne   scasq\t# Scan *rdi++ for a match with rax while cx-- != 0\n\t"
            "jne,s   miss\t\t# Missed: flags nz\n\t"
            "movq    [$sub + in_bytes(Klass::secondary_super_cache_offset())], $super\t# Hit: update cache\n\t"
    "miss:\t" %}

  opcode(0x0); // No need to XOR RDI
  ins_encode(enc_PartialSubtypeCheck());
  ins_pipe(pipe_slow);
%}

// ============================================================================
// Branch Instructions -- short offset versions
//
// These instructions are used to replace jumps of a long offset (the default
// match) with jumps of a shorter offset.  These instructions are all tagged
// with the ins_short_branch attribute, which causes the ADLC to suppress the
// match rules in general matching.  Instead, the ADLC generates a conversion
// method in the MachNode which can be used to do in-place replacement of the
// long variant with the shorter variant.  The compiler will determine if a
// branch can be taken by the is_short_branch_offset() predicate in the machine
// specific code section of the file.

// Jump Direct - Label defines a relative address from JMP+1
instruct jmpDir_short(label labl) %{
  match(Goto);
  effect(USE labl);

  ins_cost(300);
  format %{ "jmp,s   $labl" %}
  size(2);
  ins_encode %{
    Label* L = $labl$$label;
    __ jmpb(*L);
  %}
  ins_pipe(pipe_jmp);
  ins_short_branch(1);
%}

// Jump Direct Conditional - Label defines a relative address from Jcc+1
instruct jmpCon_short(cmpOp cop, rFlagsReg cr, label labl) %{
  match(If cop cr);
  effect(USE labl);

  ins_cost(300);
  format %{ "j$cop,s   $labl" %}
  size(2);
  ins_encode %{
    Label* L = $labl$$label;
    __ jccb((Assembler::Condition)($cop$$cmpcode), *L);
  %}
  ins_pipe(pipe_jcc);
  ins_short_branch(1);
%}

// Jump Direct Conditional - Label defines a relative address from Jcc+1
instruct jmpLoopEnd_short(cmpOp cop, rFlagsReg cr, label labl) %{
  match(CountedLoopEnd cop cr);
  effect(USE labl);

  ins_cost(300);
  format %{ "j$cop,s   $labl\t# loop end" %}
  size(2);
  ins_encode %{
    Label* L = $labl$$label;
    __ jccb((Assembler::Condition)($cop$$cmpcode), *L);
  %}
  ins_pipe(pipe_jcc);
  ins_short_branch(1);
%}

// Jump Direct Conditional - Label defines a relative address from Jcc+1
instruct jmpLoopEndU_short(cmpOpU cop, rFlagsRegU cmp, label labl) %{
  match(CountedLoopEnd cop cmp);
  effect(USE labl);

  ins_cost(300);
  format %{ "j$cop,us  $labl\t# loop end" %}
  size(2);
  ins_encode %{
    Label* L = $labl$$label;
    __ jccb((Assembler::Condition)($cop$$cmpcode), *L);
  %}
  ins_pipe(pipe_jcc);
  ins_short_branch(1);
%}

instruct jmpLoopEndUCF_short(cmpOpUCF cop, rFlagsRegUCF cmp, label labl) %{
  match(CountedLoopEnd cop cmp);
  effect(USE labl);

  ins_cost(300);
  format %{ "j$cop,us  $labl\t# loop end" %}
  size(2);
  ins_encode %{
    Label* L = $labl$$label;
    __ jccb((Assembler::Condition)($cop$$cmpcode), *L);
  %}
  ins_pipe(pipe_jcc);
  ins_short_branch(1);
%}

// Jump Direct Conditional - using unsigned comparison
instruct jmpConU_short(cmpOpU cop, rFlagsRegU cmp, label labl) %{
  match(If cop cmp);
  effect(USE labl);

  ins_cost(300);
  format %{ "j$cop,us  $labl" %}
  size(2);
  ins_encode %{
    Label* L = $labl$$label;
    __ jccb((Assembler::Condition)($cop$$cmpcode), *L);
  %}
  ins_pipe(pipe_jcc);
  ins_short_branch(1);
%}

instruct jmpConUCF_short(cmpOpUCF cop, rFlagsRegUCF cmp, label labl) %{
  match(If cop cmp);
  effect(USE labl);

  ins_cost(300);
  format %{ "j$cop,us  $labl" %}
  size(2);
  ins_encode %{
    Label* L = $labl$$label;
    __ jccb((Assembler::Condition)($cop$$cmpcode), *L);
  %}
  ins_pipe(pipe_jcc);
  ins_short_branch(1);
%}

instruct jmpConUCF2_short(cmpOpUCF2 cop, rFlagsRegUCF cmp, label labl) %{
  match(If cop cmp);
  effect(USE labl);

  ins_cost(300);
  format %{ $$template
    if ($cop$$cmpcode == Assembler::notEqual) {
      $$emit$$"jp,u,s  $labl\n\t"
      $$emit$$"j$cop,u,s  $labl"
    } else {
      $$emit$$"jp,u,s  done\n\t"
      $$emit$$"j$cop,u,s  $labl\n\t"
      $$emit$$"done:"
    }
  %}
  size(4);
  ins_encode %{
    Label* l = $labl$$label;
    if ($cop$$cmpcode == Assembler::notEqual) {
      __ jccb(Assembler::parity, *l);
      __ jccb(Assembler::notEqual, *l);
    } else if ($cop$$cmpcode == Assembler::equal) {
      Label done;
      __ jccb(Assembler::parity, done);
      __ jccb(Assembler::equal, *l);
      __ bind(done);
    } else {
       ShouldNotReachHere();
    }
  %}
  ins_pipe(pipe_jcc);
  ins_short_branch(1);
%}

// ============================================================================
// inlined locking and unlocking

instruct cmpFastLockRTM(rFlagsReg cr, rRegP object, rbx_RegP box, rax_RegI tmp, rdx_RegI scr, rRegI cx1, rRegI cx2) %{
  predicate(Compile::current()->use_rtm());
  match(Set cr (FastLock object box));
  effect(TEMP tmp, TEMP scr, TEMP cx1, TEMP cx2, USE_KILL box);
  ins_cost(300);
  format %{ "fastlock $object,$box\t! kills $box,$tmp,$scr,$cx1,$cx2" %}
  ins_encode %{
    __ fast_lock($object$$Register, $box$$Register, $tmp$$Register,
                 $scr$$Register, $cx1$$Register, $cx2$$Register,
                 _counters, _rtm_counters, _stack_rtm_counters,
                 ((Method*)(ra_->C->method()->constant_encoding()))->method_data(),
                 true, ra_->C->profile_rtm());
  %}
  ins_pipe(pipe_slow);
%}

instruct cmpFastLock(rFlagsReg cr, rRegP object, rbx_RegP box, rax_RegI tmp, rRegP scr, rRegP cx1) %{
  predicate(!Compile::current()->use_rtm());
  match(Set cr (FastLock object box));
  effect(TEMP tmp, TEMP scr, TEMP cx1, USE_KILL box);
  ins_cost(300);
  format %{ "fastlock $object,$box\t! kills $box,$tmp,$scr" %}
  ins_encode %{
    __ fast_lock($object$$Register, $box$$Register, $tmp$$Register,
                 $scr$$Register, $cx1$$Register, noreg, _counters, NULL, NULL, NULL, false, false);
  %}
  ins_pipe(pipe_slow);
%}

instruct cmpFastUnlock(rFlagsReg cr, rRegP object, rax_RegP box, rRegP tmp) %{
  match(Set cr (FastUnlock object box));
  effect(TEMP tmp, USE_KILL box);
  ins_cost(300);
  format %{ "fastunlock $object,$box\t! kills $box,$tmp" %}
  ins_encode %{
    __ fast_unlock($object$$Register, $box$$Register, $tmp$$Register, ra_->C->use_rtm());
  %}
  ins_pipe(pipe_slow);
%}


// ============================================================================
// Safepoint Instructions
instruct safePoint_poll_tls(rFlagsReg cr, rRegP poll)
%{
  match(SafePoint poll);
  effect(KILL cr, USE poll);

  format %{ "testl   rax, [$poll]\t"
            "# Safepoint: poll for GC" %}
  ins_cost(125);
  size(4); /* setting an explicit size will cause debug builds to assert if size is incorrect */
  ins_encode %{
    __ relocate(relocInfo::poll_type);
    address pre_pc = __ pc();
    __ testl(rax, Address($poll$$Register, 0));
    assert(nativeInstruction_at(pre_pc)->is_safepoint_poll(), "must emit test %%eax [reg]");
  %}
  ins_pipe(ialu_reg_mem);
%}

// ============================================================================
// Procedure Call/Return Instructions
// Call Java Static Instruction
// Note: If this code changes, the corresponding ret_addr_offset() and
//       compute_padding() functions will have to be adjusted.
instruct CallStaticJavaDirect(method meth) %{
  match(CallStaticJava);
  effect(USE meth);

  ins_cost(300);
  format %{ "call,static " %}
  opcode(0xE8); /* E8 cd */
  ins_encode(clear_avx, Java_Static_Call(meth), call_epilog);
  ins_pipe(pipe_slow);
  ins_alignment(4);
%}

// Call Java Dynamic Instruction
// Note: If this code changes, the corresponding ret_addr_offset() and
//       compute_padding() functions will have to be adjusted.
instruct CallDynamicJavaDirect(method meth)
%{
  match(CallDynamicJava);
  effect(USE meth);

  ins_cost(300);
  format %{ "movq    rax, #Universe::non_oop_word()\n\t"
            "call,dynamic " %}
  ins_encode(clear_avx, Java_Dynamic_Call(meth), call_epilog);
  ins_pipe(pipe_slow);
  ins_alignment(4);
%}

// Call Runtime Instruction
instruct CallRuntimeDirect(method meth)
%{
  match(CallRuntime);
  effect(USE meth);

  ins_cost(300);
  format %{ "call,runtime " %}
  ins_encode(clear_avx, Java_To_Runtime(meth));
  ins_pipe(pipe_slow);
%}

// Call runtime without safepoint
instruct CallLeafDirect(method meth)
%{
  match(CallLeaf);
  effect(USE meth);

  ins_cost(300);
  format %{ "call_leaf,runtime " %}
  ins_encode(clear_avx, Java_To_Runtime(meth));
  ins_pipe(pipe_slow);
%}

// Call runtime without safepoint and with vector arguments
instruct CallLeafDirectVector(method meth)
%{
  match(CallLeafVector);
  effect(USE meth);

  ins_cost(300);
  format %{ "call_leaf,vector " %}
  ins_encode(Java_To_Runtime(meth));
  ins_pipe(pipe_slow);
%}

// Call runtime without safepoint
instruct CallLeafNoFPDirect(method meth)
%{
  match(CallLeafNoFP);
  effect(USE meth);

  ins_cost(300);
  format %{ "call_leaf_nofp,runtime " %}
  ins_encode(clear_avx, Java_To_Runtime(meth));
  ins_pipe(pipe_slow);
%}

// Return Instruction
// Remove the return address & jump to it.
// Notice: We always emit a nop after a ret to make sure there is room
// for safepoint patching
instruct Ret()
%{
  match(Return);

  format %{ "ret" %}
  opcode(0xC3);
  ins_encode(OpcP);
  ins_pipe(pipe_jmp);
%}

// Tail Call; Jump from runtime stub to Java code.
// Also known as an 'interprocedural jump'.
// Target of jump will eventually return to caller.
// TailJump below removes the return address.
instruct TailCalljmpInd(no_rbp_RegP jump_target, rbx_RegP method_ptr)
%{
  match(TailCall jump_target method_ptr);

  ins_cost(300);
  format %{ "jmp     $jump_target\t# rbx holds method" %}
  opcode(0xFF, 0x4); /* Opcode FF /4 */
  ins_encode(REX_reg(jump_target), OpcP, reg_opc(jump_target));
  ins_pipe(pipe_jmp);
%}

// Tail Jump; remove the return address; jump to target.
// TailCall above leaves the return address around.
instruct tailjmpInd(no_rbp_RegP jump_target, rax_RegP ex_oop)
%{
  match(TailJump jump_target ex_oop);

  ins_cost(300);
  format %{ "popq    rdx\t# pop return address\n\t"
            "jmp     $jump_target" %}
  opcode(0xFF, 0x4); /* Opcode FF /4 */
  ins_encode(Opcode(0x5a), // popq rdx
             REX_reg(jump_target), OpcP, reg_opc(jump_target));
  ins_pipe(pipe_jmp);
%}

// Create exception oop: created by stack-crawling runtime code.
// Created exception is now available to this handler, and is setup
// just prior to jumping to this handler.  No code emitted.
instruct CreateException(rax_RegP ex_oop)
%{
  match(Set ex_oop (CreateEx));

  size(0);
  // use the following format syntax
  format %{ "# exception oop is in rax; no code emitted" %}
  ins_encode();
  ins_pipe(empty);
%}

// Rethrow exception:
// The exception oop will come in the first argument position.
// Then JUMP (not call) to the rethrow stub code.
instruct RethrowException()
%{
  match(Rethrow);

  // use the following format syntax
  format %{ "jmp     rethrow_stub" %}
  ins_encode(enc_rethrow);
  ins_pipe(pipe_jmp);
%}

// ============================================================================
// This name is KNOWN by the ADLC and cannot be changed.
// The ADLC forces a 'TypeRawPtr::BOTTOM' output type
// for this guy.
instruct tlsLoadP(r15_RegP dst) %{
  match(Set dst (ThreadLocal));
  effect(DEF dst);

  size(0);
  format %{ "# TLS is in R15" %}
  ins_encode( /*empty encoding*/ );
  ins_pipe(ialu_reg_reg);
%}


//----------PEEPHOLE RULES-----------------------------------------------------
// These must follow all instruction definitions as they use the names
// defined in the instructions definitions.
//
// peepmatch ( root_instr_name [preceding_instruction]* );
//
// peepconstraint %{
// (instruction_number.operand_name relational_op instruction_number.operand_name
//  [, ...] );
// // instruction numbers are zero-based using left to right order in peepmatch
//
// peepreplace ( instr_name  ( [instruction_number.operand_name]* ) );
// // provide an instruction_number.operand_name for each operand that appears
// // in the replacement instruction's match rule
//
// ---------VM FLAGS---------------------------------------------------------
//
// All peephole optimizations can be turned off using -XX:-OptoPeephole
//
// Each peephole rule is given an identifying number starting with zero and
// increasing by one in the order seen by the parser.  An individual peephole
// can be enabled, and all others disabled, by using -XX:OptoPeepholeAt=#
// on the command-line.
//
// ---------CURRENT LIMITATIONS----------------------------------------------
//
// Only match adjacent instructions in same basic block
// Only equality constraints
// Only constraints between operands, not (0.dest_reg == RAX_enc)
// Only one replacement instruction
//
// ---------EXAMPLE----------------------------------------------------------
//
// // pertinent parts of existing instructions in architecture description
// instruct movI(rRegI dst, rRegI src)
// %{
//   match(Set dst (CopyI src));
// %}
//
// instruct incI_rReg(rRegI dst, immI_1 src, rFlagsReg cr)
// %{
//   match(Set dst (AddI dst src));
//   effect(KILL cr);
// %}
//
// // Change (inc mov) to lea
// peephole %{
//   // increment preceeded by register-register move
//   peepmatch ( incI_rReg movI );
//   // require that the destination register of the increment
//   // match the destination register of the move
//   peepconstraint ( 0.dst == 1.dst );
//   // construct a replacement instruction that sets
//   // the destination to ( move's source register + one )
//   peepreplace ( leaI_rReg_immI( 0.dst 1.src 0.src ) );
// %}
//

// Implementation no longer uses movX instructions since
// machine-independent system no longer uses CopyX nodes.
//
// peephole
// %{
//   peepmatch (incI_rReg movI);
//   peepconstraint (0.dst == 1.dst);
//   peepreplace (leaI_rReg_immI(0.dst 1.src 0.src));
// %}

// peephole
// %{
//   peepmatch (decI_rReg movI);
//   peepconstraint (0.dst == 1.dst);
//   peepreplace (leaI_rReg_immI(0.dst 1.src 0.src));
// %}

// peephole
// %{
//   peepmatch (addI_rReg_imm movI);
//   peepconstraint (0.dst == 1.dst);
//   peepreplace (leaI_rReg_immI(0.dst 1.src 0.src));
// %}

// peephole
// %{
//   peepmatch (incL_rReg movL);
//   peepconstraint (0.dst == 1.dst);
//   peepreplace (leaL_rReg_immL(0.dst 1.src 0.src));
// %}

// peephole
// %{
//   peepmatch (decL_rReg movL);
//   peepconstraint (0.dst == 1.dst);
//   peepreplace (leaL_rReg_immL(0.dst 1.src 0.src));
// %}

// peephole
// %{
//   peepmatch (addL_rReg_imm movL);
//   peepconstraint (0.dst == 1.dst);
//   peepreplace (leaL_rReg_immL(0.dst 1.src 0.src));
// %}

// peephole
// %{
//   peepmatch (addP_rReg_imm movP);
//   peepconstraint (0.dst == 1.dst);
//   peepreplace (leaP_rReg_imm(0.dst 1.src 0.src));
// %}

// // Change load of spilled value to only a spill
// instruct storeI(memory mem, rRegI src)
// %{
//   match(Set mem (StoreI mem src));
// %}
//
// instruct loadI(rRegI dst, memory mem)
// %{
//   match(Set dst (LoadI mem));
// %}
//

peephole
%{
  peepmatch (loadI storeI);
  peepconstraint (1.src == 0.dst, 1.mem == 0.mem);
  peepreplace (storeI(1.mem 1.mem 1.src));
%}

peephole
%{
  peepmatch (loadL storeL);
  peepconstraint (1.src == 0.dst, 1.mem == 0.mem);
  peepreplace (storeL(1.mem 1.mem 1.src));
%}

//----------SMARTSPILL RULES---------------------------------------------------
// These must follow all instruction definitions as they use the names
// defined in the instructions definitions.<|MERGE_RESOLUTION|>--- conflicted
+++ resolved
@@ -1578,7 +1578,6 @@
 
 //=============================================================================
 
-<<<<<<< HEAD
 const bool Matcher::supports_vector_calling_convention(void) {
   return true;
 }
@@ -1596,13 +1595,6 @@
   return OptoRegPair(hi, lo);
 }
 
-int Matcher::regnum_to_fpu_offset(int regnum)
-{
-  return regnum - 32; // The FP registers are in the second chunk
-}
-
-=======
->>>>>>> fb1b6534
 // This is UltraSparc specific, true just means we have fast l2f conversion
 const bool Matcher::convL2FSupported(void) {
   return true;
