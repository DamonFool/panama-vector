//
// Copyright (c) 2003, 2019, Oracle and/or its affiliates. All rights reserved.
// DO NOT ALTER OR REMOVE COPYRIGHT NOTICES OR THIS FILE HEADER.
//
// This code is free software; you can redistribute it and/or modify it
// under the terms of the GNU General Public License version 2 only, as
// published by the Free Software Foundation.
//
// This code is distributed in the hope that it will be useful, but WITHOUT
// ANY WARRANTY; without even the implied warranty of MERCHANTABILITY or
// FITNESS FOR A PARTICULAR PURPOSE.  See the GNU General Public License
// version 2 for more details (a copy is included in the LICENSE file that
// accompanied this code).
//
// You should have received a copy of the GNU General Public License version
// 2 along with this work; if not, write to the Free Software Foundation,
// Inc., 51 Franklin St, Fifth Floor, Boston, MA 02110-1301 USA.
//
// Please contact Oracle, 500 Oracle Parkway, Redwood Shores, CA 94065 USA
// or visit www.oracle.com if you need additional information or have any
// questions.
//
//

// AMD64 Architecture Description File

//----------REGISTER DEFINITION BLOCK------------------------------------------
// This information is used by the matcher and the register allocator to
// describe individual registers and classes of registers within the target
// archtecture.

register %{
//----------Architecture Description Register Definitions----------------------
// General Registers
// "reg_def"  name ( register save type, C convention save type,
//                   ideal register type, encoding );
// Register Save Types:
//
// NS  = No-Save:       The register allocator assumes that these registers
//                      can be used without saving upon entry to the method, &
//                      that they do not need to be saved at call sites.
//
// SOC = Save-On-Call:  The register allocator assumes that these registers
//                      can be used without saving upon entry to the method,
//                      but that they must be saved at call sites.
//
// SOE = Save-On-Entry: The register allocator assumes that these registers
//                      must be saved before using them upon entry to the
//                      method, but they do not need to be saved at call
//                      sites.
//
// AS  = Always-Save:   The register allocator assumes that these registers
//                      must be saved before using them upon entry to the
//                      method, & that they must be saved at call sites.
//
// Ideal Register Type is used to determine how to save & restore a
// register.  Op_RegI will get spilled with LoadI/StoreI, Op_RegP will get
// spilled with LoadP/StoreP.  If the register supports both, use Op_RegI.
//
// The encoding number is the actual bit-pattern placed into the opcodes.

// General Registers
// R8-R15 must be encoded with REX.  (RSP, RBP, RSI, RDI need REX when
// used as byte registers)

// Previously set RBX, RSI, and RDI as save-on-entry for java code
// Turn off SOE in java-code due to frequent use of uncommon-traps.
// Now that allocator is better, turn on RSI and RDI as SOE registers.

reg_def RAX  (SOC, SOC, Op_RegI,  0, rax->as_VMReg());
reg_def RAX_H(SOC, SOC, Op_RegI,  0, rax->as_VMReg()->next());

reg_def RCX  (SOC, SOC, Op_RegI,  1, rcx->as_VMReg());
reg_def RCX_H(SOC, SOC, Op_RegI,  1, rcx->as_VMReg()->next());

reg_def RDX  (SOC, SOC, Op_RegI,  2, rdx->as_VMReg());
reg_def RDX_H(SOC, SOC, Op_RegI,  2, rdx->as_VMReg()->next());

reg_def RBX  (SOC, SOE, Op_RegI,  3, rbx->as_VMReg());
reg_def RBX_H(SOC, SOE, Op_RegI,  3, rbx->as_VMReg()->next());

reg_def RSP  (NS,  NS,  Op_RegI,  4, rsp->as_VMReg());
reg_def RSP_H(NS,  NS,  Op_RegI,  4, rsp->as_VMReg()->next());

// now that adapter frames are gone RBP is always saved and restored by the prolog/epilog code
reg_def RBP  (NS, SOE, Op_RegI,  5, rbp->as_VMReg());
reg_def RBP_H(NS, SOE, Op_RegI,  5, rbp->as_VMReg()->next());

#ifdef _WIN64

reg_def RSI  (SOC, SOE, Op_RegI,  6, rsi->as_VMReg());
reg_def RSI_H(SOC, SOE, Op_RegI,  6, rsi->as_VMReg()->next());

reg_def RDI  (SOC, SOE, Op_RegI,  7, rdi->as_VMReg());
reg_def RDI_H(SOC, SOE, Op_RegI,  7, rdi->as_VMReg()->next());

#else

reg_def RSI  (SOC, SOC, Op_RegI,  6, rsi->as_VMReg());
reg_def RSI_H(SOC, SOC, Op_RegI,  6, rsi->as_VMReg()->next());

reg_def RDI  (SOC, SOC, Op_RegI,  7, rdi->as_VMReg());
reg_def RDI_H(SOC, SOC, Op_RegI,  7, rdi->as_VMReg()->next());

#endif

reg_def R8   (SOC, SOC, Op_RegI,  8, r8->as_VMReg());
reg_def R8_H (SOC, SOC, Op_RegI,  8, r8->as_VMReg()->next());

reg_def R9   (SOC, SOC, Op_RegI,  9, r9->as_VMReg());
reg_def R9_H (SOC, SOC, Op_RegI,  9, r9->as_VMReg()->next());

reg_def R10  (SOC, SOC, Op_RegI, 10, r10->as_VMReg());
reg_def R10_H(SOC, SOC, Op_RegI, 10, r10->as_VMReg()->next());

reg_def R11  (SOC, SOC, Op_RegI, 11, r11->as_VMReg());
reg_def R11_H(SOC, SOC, Op_RegI, 11, r11->as_VMReg()->next());

reg_def R12  (SOC, SOE, Op_RegI, 12, r12->as_VMReg());
reg_def R12_H(SOC, SOE, Op_RegI, 12, r12->as_VMReg()->next());

reg_def R13  (SOC, SOE, Op_RegI, 13, r13->as_VMReg());
reg_def R13_H(SOC, SOE, Op_RegI, 13, r13->as_VMReg()->next());

reg_def R14  (SOC, SOE, Op_RegI, 14, r14->as_VMReg());
reg_def R14_H(SOC, SOE, Op_RegI, 14, r14->as_VMReg()->next());

reg_def R15  (SOC, SOE, Op_RegI, 15, r15->as_VMReg());
reg_def R15_H(SOC, SOE, Op_RegI, 15, r15->as_VMReg()->next());


// Floating Point Registers

// Specify priority of register selection within phases of register
// allocation.  Highest priority is first.  A useful heuristic is to
// give registers a low priority when they are required by machine
// instructions, like EAX and EDX on I486, and choose no-save registers
// before save-on-call, & save-on-call before save-on-entry.  Registers
// which participate in fixed calling sequences should come last.
// Registers which are used as pairs must fall on an even boundary.

alloc_class chunk0(R10,         R10_H,
                   R11,         R11_H,
                   R8,          R8_H,
                   R9,          R9_H,
                   R12,         R12_H,
                   RCX,         RCX_H,
                   RBX,         RBX_H,
                   RDI,         RDI_H,
                   RDX,         RDX_H,
                   RSI,         RSI_H,
                   RAX,         RAX_H,
                   RBP,         RBP_H,
                   R13,         R13_H,
                   R14,         R14_H,
                   R15,         R15_H,
                   RSP,         RSP_H);


//----------Architecture Description Register Classes--------------------------
// Several register classes are automatically defined based upon information in
// this architecture description.
// 1) reg_class inline_cache_reg           ( /* as def'd in frame section */ )
// 2) reg_class compiler_method_oop_reg    ( /* as def'd in frame section */ )
// 2) reg_class interpreter_method_oop_reg ( /* as def'd in frame section */ )
// 3) reg_class stack_slots( /* one chunk of stack-based "registers" */ )
//

// Empty register class.
reg_class no_reg();

// Class for all pointer/long registers
reg_class all_reg(RAX, RAX_H,
                  RDX, RDX_H,
                  RBP, RBP_H,
                  RDI, RDI_H,
                  RSI, RSI_H,
                  RCX, RCX_H,
                  RBX, RBX_H,
                  RSP, RSP_H,
                  R8,  R8_H,
                  R9,  R9_H,
                  R10, R10_H,
                  R11, R11_H,
                  R12, R12_H,
                  R13, R13_H,
                  R14, R14_H,
                  R15, R15_H);

// Class for all int registers
reg_class all_int_reg(RAX
                      RDX,
                      RBP,
                      RDI,
                      RSI,
                      RCX,
                      RBX,
                      R8,
                      R9,
                      R10,
                      R11,
                      R12,
                      R13,
                      R14);

// Class for all pointer registers
reg_class any_reg %{
  return _ANY_REG_mask;
%}

// Class for all pointer registers (excluding RSP)
reg_class ptr_reg %{
  return _PTR_REG_mask;
%}

// Class for all pointer registers (excluding RSP and RBP)
reg_class ptr_reg_no_rbp %{
  return _PTR_REG_NO_RBP_mask;
%}

// Class for all pointer registers (excluding RAX and RSP)
reg_class ptr_no_rax_reg %{
  return _PTR_NO_RAX_REG_mask;
%}

// Class for all pointer registers (excluding RAX, RBX, and RSP)
reg_class ptr_no_rax_rbx_reg %{
  return _PTR_NO_RAX_RBX_REG_mask;
%}

// Class for all long registers (excluding RSP)
reg_class long_reg %{
  return _LONG_REG_mask;
%}

// Class for all long registers (excluding RAX, RDX and RSP)
reg_class long_no_rax_rdx_reg %{
  return _LONG_NO_RAX_RDX_REG_mask;
%}

// Class for all long registers (excluding RCX and RSP)
reg_class long_no_rcx_reg %{
  return _LONG_NO_RCX_REG_mask;
%}

// Class for all int registers (excluding RSP)
reg_class int_reg %{
  return _INT_REG_mask;
%}

// Class for all int registers (excluding RAX, RDX, and RSP)
reg_class int_no_rax_rdx_reg %{
  return _INT_NO_RAX_RDX_REG_mask;
%}

// Class for all int registers (excluding RCX and RSP)
reg_class int_no_rcx_reg %{
  return _INT_NO_RCX_REG_mask;
%}

// Singleton class for RAX pointer register
reg_class ptr_rax_reg(RAX, RAX_H);

// Singleton class for RBX pointer register
reg_class ptr_rbx_reg(RBX, RBX_H);

// Singleton class for RSI pointer register
reg_class ptr_rsi_reg(RSI, RSI_H);

// Singleton class for RBP pointer register
reg_class ptr_rbp_reg(RBP, RBP_H);

// Singleton class for RDI pointer register
reg_class ptr_rdi_reg(RDI, RDI_H);

// Singleton class for stack pointer
reg_class ptr_rsp_reg(RSP, RSP_H);

// Singleton class for TLS pointer
reg_class ptr_r15_reg(R15, R15_H);

// Singleton class for RAX long register
reg_class long_rax_reg(RAX, RAX_H);

// Singleton class for RCX long register
reg_class long_rcx_reg(RCX, RCX_H);

// Singleton class for RDX long register
reg_class long_rdx_reg(RDX, RDX_H);

// Singleton class for RAX int register
reg_class int_rax_reg(RAX);

// Singleton class for RBX int register
reg_class int_rbx_reg(RBX);

// Singleton class for RCX int register
reg_class int_rcx_reg(RCX);

// Singleton class for RCX int register
reg_class int_rdx_reg(RDX);

// Singleton class for RCX int register
reg_class int_rdi_reg(RDI);

// Singleton class for instruction pointer
// reg_class ip_reg(RIP);

%}

//----------SOURCE BLOCK-------------------------------------------------------
// This is a block of C++ code which provides values, functions, and
// definitions necessary in the rest of the architecture description
source_hpp %{

extern RegMask _ANY_REG_mask;
extern RegMask _PTR_REG_mask;
extern RegMask _PTR_REG_NO_RBP_mask;
extern RegMask _PTR_NO_RAX_REG_mask;
extern RegMask _PTR_NO_RAX_RBX_REG_mask;
extern RegMask _LONG_REG_mask;
extern RegMask _LONG_NO_RAX_RDX_REG_mask;
extern RegMask _LONG_NO_RCX_REG_mask;
extern RegMask _INT_REG_mask;
extern RegMask _INT_NO_RAX_RDX_REG_mask;
extern RegMask _INT_NO_RCX_REG_mask;

extern RegMask _STACK_OR_PTR_REG_mask;
extern RegMask _STACK_OR_LONG_REG_mask;
extern RegMask _STACK_OR_INT_REG_mask;

inline const RegMask& STACK_OR_PTR_REG_mask()  { return _STACK_OR_PTR_REG_mask;  }
inline const RegMask& STACK_OR_LONG_REG_mask() { return _STACK_OR_LONG_REG_mask; }
inline const RegMask& STACK_OR_INT_REG_mask()  { return _STACK_OR_INT_REG_mask;  }

%}

source %{
#define   RELOC_IMM64    Assembler::imm_operand
#define   RELOC_DISP32   Assembler::disp32_operand

#define __ _masm.

RegMask _ANY_REG_mask;
RegMask _PTR_REG_mask;
RegMask _PTR_REG_NO_RBP_mask;
RegMask _PTR_NO_RAX_REG_mask;
RegMask _PTR_NO_RAX_RBX_REG_mask;
RegMask _LONG_REG_mask;
RegMask _LONG_NO_RAX_RDX_REG_mask;
RegMask _LONG_NO_RCX_REG_mask;
RegMask _INT_REG_mask;
RegMask _INT_NO_RAX_RDX_REG_mask;
RegMask _INT_NO_RCX_REG_mask;
RegMask _STACK_OR_PTR_REG_mask;
RegMask _STACK_OR_LONG_REG_mask;
RegMask _STACK_OR_INT_REG_mask;

static bool need_r12_heapbase() {
  return UseCompressedOops || UseCompressedClassPointers;
}

void reg_mask_init() {
  // _ALL_REG_mask is generated by adlc from the all_reg register class below.
  // We derive a number of subsets from it.
  _ANY_REG_mask = _ALL_REG_mask;

  if (PreserveFramePointer) {
    _ANY_REG_mask.Remove(OptoReg::as_OptoReg(rbp->as_VMReg()));
    _ANY_REG_mask.Remove(OptoReg::as_OptoReg(rbp->as_VMReg()->next()));
  }
  if (need_r12_heapbase()) {
    _ANY_REG_mask.Remove(OptoReg::as_OptoReg(r12->as_VMReg()));
    _ANY_REG_mask.Remove(OptoReg::as_OptoReg(r12->as_VMReg()->next()));
  }

  _PTR_REG_mask = _ANY_REG_mask;
  _PTR_REG_mask.Remove(OptoReg::as_OptoReg(rsp->as_VMReg()));
  _PTR_REG_mask.Remove(OptoReg::as_OptoReg(rsp->as_VMReg()->next()));
  _PTR_REG_mask.Remove(OptoReg::as_OptoReg(r15->as_VMReg()));
  _PTR_REG_mask.Remove(OptoReg::as_OptoReg(r15->as_VMReg()->next()));

  _STACK_OR_PTR_REG_mask = _PTR_REG_mask;
  _STACK_OR_PTR_REG_mask.OR(STACK_OR_STACK_SLOTS_mask());

  _PTR_REG_NO_RBP_mask = _PTR_REG_mask;
  _PTR_REG_NO_RBP_mask.Remove(OptoReg::as_OptoReg(rbp->as_VMReg()));
  _PTR_REG_NO_RBP_mask.Remove(OptoReg::as_OptoReg(rbp->as_VMReg()->next()));

  _PTR_NO_RAX_REG_mask = _PTR_REG_mask;
  _PTR_NO_RAX_REG_mask.Remove(OptoReg::as_OptoReg(rax->as_VMReg()));
  _PTR_NO_RAX_REG_mask.Remove(OptoReg::as_OptoReg(rax->as_VMReg()->next()));

  _PTR_NO_RAX_RBX_REG_mask = _PTR_NO_RAX_REG_mask;
  _PTR_NO_RAX_RBX_REG_mask.Remove(OptoReg::as_OptoReg(rbx->as_VMReg()));
  _PTR_NO_RAX_RBX_REG_mask.Remove(OptoReg::as_OptoReg(rbx->as_VMReg()->next()));

  _LONG_REG_mask = _PTR_REG_mask;
  _STACK_OR_LONG_REG_mask = _LONG_REG_mask;
  _STACK_OR_LONG_REG_mask.OR(STACK_OR_STACK_SLOTS_mask());

  _LONG_NO_RAX_RDX_REG_mask = _LONG_REG_mask;
  _LONG_NO_RAX_RDX_REG_mask.Remove(OptoReg::as_OptoReg(rax->as_VMReg()));
  _LONG_NO_RAX_RDX_REG_mask.Remove(OptoReg::as_OptoReg(rax->as_VMReg()->next()));
  _LONG_NO_RAX_RDX_REG_mask.Remove(OptoReg::as_OptoReg(rdx->as_VMReg()));
  _LONG_NO_RAX_RDX_REG_mask.Remove(OptoReg::as_OptoReg(rdx->as_VMReg()->next()));

  _LONG_NO_RCX_REG_mask = _LONG_REG_mask;
  _LONG_NO_RCX_REG_mask.Remove(OptoReg::as_OptoReg(rcx->as_VMReg()));
  _LONG_NO_RCX_REG_mask.Remove(OptoReg::as_OptoReg(rcx->as_VMReg()->next()));

  _INT_REG_mask = _ALL_INT_REG_mask;
  if (PreserveFramePointer) {
    _INT_REG_mask.Remove(OptoReg::as_OptoReg(rbp->as_VMReg()));
  }
  if (need_r12_heapbase()) {
    _INT_REG_mask.Remove(OptoReg::as_OptoReg(r12->as_VMReg()));
  }

  _STACK_OR_INT_REG_mask = _INT_REG_mask;
  _STACK_OR_INT_REG_mask.OR(STACK_OR_STACK_SLOTS_mask());

  _INT_NO_RAX_RDX_REG_mask = _INT_REG_mask;
  _INT_NO_RAX_RDX_REG_mask.Remove(OptoReg::as_OptoReg(rax->as_VMReg()));
  _INT_NO_RAX_RDX_REG_mask.Remove(OptoReg::as_OptoReg(rdx->as_VMReg()));

  _INT_NO_RCX_REG_mask = _INT_REG_mask;
  _INT_NO_RCX_REG_mask.Remove(OptoReg::as_OptoReg(rcx->as_VMReg()));
}

static bool generate_vzeroupper(Compile* C) {
  return (VM_Version::supports_vzeroupper() && (C->max_vector_size() > 16 || C->clear_upper_avx() == true)) ? true: false;  // Generate vzeroupper
}

static int clear_avx_size() {
  return generate_vzeroupper(Compile::current()) ? 3: 0;  // vzeroupper
}

// !!!!! Special hack to get all types of calls to specify the byte offset
//       from the start of the call to the point where the return address
//       will point.
int MachCallStaticJavaNode::ret_addr_offset()
{
  int offset = 5; // 5 bytes from start of call to where return address points
  offset += clear_avx_size();
  return offset;
}

int MachCallDynamicJavaNode::ret_addr_offset()
{
  int offset = 15; // 15 bytes from start of call to where return address points
  offset += clear_avx_size();
  return offset;
}

int MachCallRuntimeNode::ret_addr_offset() {
  int offset = 13; // movq r10,#addr; callq (r10)
  offset += clear_avx_size();
  return offset;
}

// Indicate if the safepoint node needs the polling page as an input,
// it does if the polling page is more than disp32 away.
bool SafePointNode::needs_polling_address_input()
{
  return SafepointMechanism::uses_thread_local_poll() || Assembler::is_polling_page_far();
}

//
// Compute padding required for nodes which need alignment
//

// The address of the call instruction needs to be 4-byte aligned to
// ensure that it does not span a cache line so that it can be patched.
int CallStaticJavaDirectNode::compute_padding(int current_offset) const
{
  current_offset += clear_avx_size(); // skip vzeroupper
  current_offset += 1; // skip call opcode byte
  return align_up(current_offset, alignment_required()) - current_offset;
}

// The address of the call instruction needs to be 4-byte aligned to
// ensure that it does not span a cache line so that it can be patched.
int CallDynamicJavaDirectNode::compute_padding(int current_offset) const
{
  current_offset += clear_avx_size(); // skip vzeroupper
  current_offset += 11; // skip movq instruction + call opcode byte
  return align_up(current_offset, alignment_required()) - current_offset;
}

// EMIT_RM()
void emit_rm(CodeBuffer &cbuf, int f1, int f2, int f3) {
  unsigned char c = (unsigned char) ((f1 << 6) | (f2 << 3) | f3);
  cbuf.insts()->emit_int8(c);
}

// EMIT_CC()
void emit_cc(CodeBuffer &cbuf, int f1, int f2) {
  unsigned char c = (unsigned char) (f1 | f2);
  cbuf.insts()->emit_int8(c);
}

// EMIT_OPCODE()
void emit_opcode(CodeBuffer &cbuf, int code) {
  cbuf.insts()->emit_int8((unsigned char) code);
}

// EMIT_OPCODE() w/ relocation information
void emit_opcode(CodeBuffer &cbuf,
                 int code, relocInfo::relocType reloc, int offset, int format)
{
  cbuf.relocate(cbuf.insts_mark() + offset, reloc, format);
  emit_opcode(cbuf, code);
}

// EMIT_D8()
void emit_d8(CodeBuffer &cbuf, int d8) {
  cbuf.insts()->emit_int8((unsigned char) d8);
}

// EMIT_D16()
void emit_d16(CodeBuffer &cbuf, int d16) {
  cbuf.insts()->emit_int16(d16);
}

// EMIT_D32()
void emit_d32(CodeBuffer &cbuf, int d32) {
  cbuf.insts()->emit_int32(d32);
}

// EMIT_D64()
void emit_d64(CodeBuffer &cbuf, int64_t d64) {
  cbuf.insts()->emit_int64(d64);
}

// emit 32 bit value and construct relocation entry from relocInfo::relocType
void emit_d32_reloc(CodeBuffer& cbuf,
                    int d32,
                    relocInfo::relocType reloc,
                    int format)
{
  assert(reloc != relocInfo::external_word_type, "use 2-arg emit_d32_reloc");
  cbuf.relocate(cbuf.insts_mark(), reloc, format);
  cbuf.insts()->emit_int32(d32);
}

// emit 32 bit value and construct relocation entry from RelocationHolder
void emit_d32_reloc(CodeBuffer& cbuf, int d32, RelocationHolder const& rspec, int format) {
#ifdef ASSERT
  if (rspec.reloc()->type() == relocInfo::oop_type &&
      d32 != 0 && d32 != (intptr_t) Universe::non_oop_word()) {
    assert(Universe::heap()->is_in((address)(intptr_t)d32), "should be real oop");
    assert(oopDesc::is_oop(cast_to_oop((intptr_t)d32)), "cannot embed broken oops in code");
  }
#endif
  cbuf.relocate(cbuf.insts_mark(), rspec, format);
  cbuf.insts()->emit_int32(d32);
}

void emit_d32_reloc(CodeBuffer& cbuf, address addr) {
  address next_ip = cbuf.insts_end() + 4;
  emit_d32_reloc(cbuf, (int) (addr - next_ip),
                 external_word_Relocation::spec(addr),
                 RELOC_DISP32);
}


// emit 64 bit value and construct relocation entry from relocInfo::relocType
void emit_d64_reloc(CodeBuffer& cbuf, int64_t d64, relocInfo::relocType reloc, int format) {
  cbuf.relocate(cbuf.insts_mark(), reloc, format);
  cbuf.insts()->emit_int64(d64);
}

// emit 64 bit value and construct relocation entry from RelocationHolder
void emit_d64_reloc(CodeBuffer& cbuf, int64_t d64, RelocationHolder const& rspec, int format) {
#ifdef ASSERT
  if (rspec.reloc()->type() == relocInfo::oop_type &&
      d64 != 0 && d64 != (int64_t) Universe::non_oop_word()) {
    assert(Universe::heap()->is_in((address)d64), "should be real oop");
    assert(oopDesc::is_oop(cast_to_oop(d64)), "cannot embed broken oops in code");
  }
#endif
  cbuf.relocate(cbuf.insts_mark(), rspec, format);
  cbuf.insts()->emit_int64(d64);
}

// Access stack slot for load or store
void store_to_stackslot(CodeBuffer &cbuf, int opcode, int rm_field, int disp)
{
  emit_opcode(cbuf, opcode);                  // (e.g., FILD   [RSP+src])
  if (-0x80 <= disp && disp < 0x80) {
    emit_rm(cbuf, 0x01, rm_field, RSP_enc);   // R/M byte
    emit_rm(cbuf, 0x00, RSP_enc, RSP_enc);    // SIB byte
    emit_d8(cbuf, disp);     // Displacement  // R/M byte
  } else {
    emit_rm(cbuf, 0x02, rm_field, RSP_enc);   // R/M byte
    emit_rm(cbuf, 0x00, RSP_enc, RSP_enc);    // SIB byte
    emit_d32(cbuf, disp);     // Displacement // R/M byte
  }
}

   // rRegI ereg, memory mem) %{    // emit_reg_mem
void encode_RegMem(CodeBuffer &cbuf,
                   int reg,
                   int base, int index, int scale, int disp, relocInfo::relocType disp_reloc)
{
  assert(disp_reloc == relocInfo::none, "cannot have disp");
  int regenc = reg & 7;
  int baseenc = base & 7;
  int indexenc = index & 7;

  // There is no index & no scale, use form without SIB byte
  if (index == 0x4 && scale == 0 && base != RSP_enc && base != R12_enc) {
    // If no displacement, mode is 0x0; unless base is [RBP] or [R13]
    if (disp == 0 && base != RBP_enc && base != R13_enc) {
      emit_rm(cbuf, 0x0, regenc, baseenc); // *
    } else if (-0x80 <= disp && disp < 0x80 && disp_reloc == relocInfo::none) {
      // If 8-bit displacement, mode 0x1
      emit_rm(cbuf, 0x1, regenc, baseenc); // *
      emit_d8(cbuf, disp);
    } else {
      // If 32-bit displacement
      if (base == -1) { // Special flag for absolute address
        emit_rm(cbuf, 0x0, regenc, 0x5); // *
        if (disp_reloc != relocInfo::none) {
          emit_d32_reloc(cbuf, disp, relocInfo::oop_type, RELOC_DISP32);
        } else {
          emit_d32(cbuf, disp);
        }
      } else {
        // Normal base + offset
        emit_rm(cbuf, 0x2, regenc, baseenc); // *
        if (disp_reloc != relocInfo::none) {
          emit_d32_reloc(cbuf, disp, relocInfo::oop_type, RELOC_DISP32);
        } else {
          emit_d32(cbuf, disp);
        }
      }
    }
  } else {
    // Else, encode with the SIB byte
    // If no displacement, mode is 0x0; unless base is [RBP] or [R13]
    if (disp == 0 && base != RBP_enc && base != R13_enc) {
      // If no displacement
      emit_rm(cbuf, 0x0, regenc, 0x4); // *
      emit_rm(cbuf, scale, indexenc, baseenc);
    } else {
      if (-0x80 <= disp && disp < 0x80 && disp_reloc == relocInfo::none) {
        // If 8-bit displacement, mode 0x1
        emit_rm(cbuf, 0x1, regenc, 0x4); // *
        emit_rm(cbuf, scale, indexenc, baseenc);
        emit_d8(cbuf, disp);
      } else {
        // If 32-bit displacement
        if (base == 0x04 ) {
          emit_rm(cbuf, 0x2, regenc, 0x4);
          emit_rm(cbuf, scale, indexenc, 0x04); // XXX is this valid???
        } else {
          emit_rm(cbuf, 0x2, regenc, 0x4);
          emit_rm(cbuf, scale, indexenc, baseenc); // *
        }
        if (disp_reloc != relocInfo::none) {
          emit_d32_reloc(cbuf, disp, relocInfo::oop_type, RELOC_DISP32);
        } else {
          emit_d32(cbuf, disp);
        }
      }
    }
  }
}

// This could be in MacroAssembler but it's fairly C2 specific
void emit_cmpfp_fixup(MacroAssembler& _masm) {
  Label exit;
  __ jccb(Assembler::noParity, exit);
  __ pushf();
  //
  // comiss/ucomiss instructions set ZF,PF,CF flags and
  // zero OF,AF,SF for NaN values.
  // Fixup flags by zeroing ZF,PF so that compare of NaN
  // values returns 'less than' result (CF is set).
  // Leave the rest of flags unchanged.
  //
  //    7 6 5 4 3 2 1 0
  //   |S|Z|r|A|r|P|r|C|  (r - reserved bit)
  //    0 0 1 0 1 0 1 1   (0x2B)
  //
  __ andq(Address(rsp, 0), 0xffffff2b);
  __ popf();
  __ bind(exit);
}

void emit_cmpfp3(MacroAssembler& _masm, Register dst) {
  Label done;
  __ movl(dst, -1);
  __ jcc(Assembler::parity, done);
  __ jcc(Assembler::below, done);
  __ setb(Assembler::notEqual, dst);
  __ movzbl(dst, dst);
  __ bind(done);
}

// Math.min()    # Math.max()
// --------------------------
// ucomis[s/d]   #
// ja   -> b     # a
// jp   -> NaN   # NaN
// jb   -> a     # b
// je            #
// |-jz -> a | b # a & b
// |    -> a     #
void emit_fp_min_max(MacroAssembler& _masm, XMMRegister dst,
                     XMMRegister a, XMMRegister b,
                     XMMRegister xmmt, Register rt,
                     bool min, bool single) {

  Label nan, zero, below, above, done;

  if (single)
    __ ucomiss(a, b);
  else
    __ ucomisd(a, b);

  if (dst->encoding() != (min ? b : a)->encoding())
    __ jccb(Assembler::above, above); // CF=0 & ZF=0
  else
    __ jccb(Assembler::above, done);

  __ jccb(Assembler::parity, nan);  // PF=1
  __ jccb(Assembler::below, below); // CF=1

  // equal
  __ vpxor(xmmt, xmmt, xmmt, Assembler::AVX_128bit);
  if (single) {
    __ ucomiss(a, xmmt);
    __ jccb(Assembler::equal, zero);

    __ movflt(dst, a);
    __ jmp(done);
  }
  else {
    __ ucomisd(a, xmmt);
    __ jccb(Assembler::equal, zero);

    __ movdbl(dst, a);
    __ jmp(done);
  }

  __ bind(zero);
  if (min)
    __ vpor(dst, a, b, Assembler::AVX_128bit);
  else
    __ vpand(dst, a, b, Assembler::AVX_128bit);

  __ jmp(done);

  __ bind(above);
  if (single)
    __ movflt(dst, min ? b : a);
  else
    __ movdbl(dst, min ? b : a);

  __ jmp(done);

  __ bind(nan);
  if (single) {
    __ movl(rt, 0x7fc00000); // Float.NaN
    __ movdl(dst, rt);
  }
  else {
    __ mov64(rt, 0x7ff8000000000000L); // Double.NaN
    __ movdq(dst, rt);
  }
  __ jmp(done);

  __ bind(below);
  if (single)
    __ movflt(dst, min ? a : b);
  else
    __ movdbl(dst, min ? a : b);

  __ bind(done);
}

//=============================================================================
const RegMask& MachConstantBaseNode::_out_RegMask = RegMask::Empty;

int Compile::ConstantTable::calculate_table_base_offset() const {
  return 0;  // absolute addressing, no offset
}

bool MachConstantBaseNode::requires_postalloc_expand() const { return false; }
void MachConstantBaseNode::postalloc_expand(GrowableArray <Node *> *nodes, PhaseRegAlloc *ra_) {
  ShouldNotReachHere();
}

void MachConstantBaseNode::emit(CodeBuffer& cbuf, PhaseRegAlloc* ra_) const {
  // Empty encoding
}

uint MachConstantBaseNode::size(PhaseRegAlloc* ra_) const {
  return 0;
}

#ifndef PRODUCT
void MachConstantBaseNode::format(PhaseRegAlloc* ra_, outputStream* st) const {
  st->print("# MachConstantBaseNode (empty encoding)");
}
#endif


//=============================================================================
#ifndef PRODUCT
void MachPrologNode::format(PhaseRegAlloc* ra_, outputStream* st) const {
  Compile* C = ra_->C;

  int framesize = C->frame_size_in_bytes();
  int bangsize = C->bang_size_in_bytes();
  assert((framesize & (StackAlignmentInBytes-1)) == 0, "frame size not aligned");
  // Remove wordSize for return addr which is already pushed.
  framesize -= wordSize;

  if (C->need_stack_bang(bangsize)) {
    framesize -= wordSize;
    st->print("# stack bang (%d bytes)", bangsize);
    st->print("\n\t");
    st->print("pushq   rbp\t# Save rbp");
    if (PreserveFramePointer) {
        st->print("\n\t");
        st->print("movq    rbp, rsp\t# Save the caller's SP into rbp");
    }
    if (framesize) {
      st->print("\n\t");
      st->print("subq    rsp, #%d\t# Create frame",framesize);
    }
  } else {
    st->print("subq    rsp, #%d\t# Create frame",framesize);
    st->print("\n\t");
    framesize -= wordSize;
    st->print("movq    [rsp + #%d], rbp\t# Save rbp",framesize);
    if (PreserveFramePointer) {
      st->print("\n\t");
      st->print("movq    rbp, rsp\t# Save the caller's SP into rbp");
      if (framesize > 0) {
        st->print("\n\t");
        st->print("addq    rbp, #%d", framesize);
      }
    }
  }

  if (VerifyStackAtCalls) {
    st->print("\n\t");
    framesize -= wordSize;
    st->print("movq    [rsp + #%d], 0xbadb100d\t# Majik cookie for stack depth check",framesize);
#ifdef ASSERT
    st->print("\n\t");
    st->print("# stack alignment check");
#endif
  }
  if (C->stub_function() != NULL && BarrierSet::barrier_set()->barrier_set_nmethod() != NULL) {
    st->print("\n\t");
    st->print("cmpl    [r15_thread + #disarmed_offset], #disarmed_value\t");
    st->print("\n\t");
    st->print("je      fast_entry\t");
    st->print("\n\t");
    st->print("call    #nmethod_entry_barrier_stub\t");
    st->print("\n\tfast_entry:");
  }
  st->cr();
}
#endif

void MachPrologNode::emit(CodeBuffer &cbuf, PhaseRegAlloc *ra_) const {
  Compile* C = ra_->C;
  MacroAssembler _masm(&cbuf);

  int framesize = C->frame_size_in_bytes();
  int bangsize = C->bang_size_in_bytes();

  if (C->clinit_barrier_on_entry()) {
    assert(VM_Version::supports_fast_class_init_checks(), "sanity");
    assert(!C->method()->holder()->is_not_initialized(), "initialization should have been started");

    Label L_skip_barrier;
    Register klass = rscratch1;

    __ mov_metadata(klass, C->method()->holder()->constant_encoding());
    __ clinit_barrier(klass, r15_thread, &L_skip_barrier /*L_fast_path*/);

    __ jump(RuntimeAddress(SharedRuntime::get_handle_wrong_method_stub())); // slow path

    __ bind(L_skip_barrier);
  }

  __ verified_entry(framesize, C->need_stack_bang(bangsize)?bangsize:0, false, C->stub_function() != NULL);

  C->set_frame_complete(cbuf.insts_size());

  if (C->has_mach_constant_base_node()) {
    // NOTE: We set the table base offset here because users might be
    // emitted before MachConstantBaseNode.
    Compile::ConstantTable& constant_table = C->constant_table();
    constant_table.set_table_base_offset(constant_table.calculate_table_base_offset());
  }
}

uint MachPrologNode::size(PhaseRegAlloc* ra_) const
{
  return MachNode::size(ra_); // too many variables; just compute it
                              // the hard way
}

int MachPrologNode::reloc() const
{
  return 0; // a large enough number
}

//=============================================================================
#ifndef PRODUCT
void MachEpilogNode::format(PhaseRegAlloc* ra_, outputStream* st) const
{
  Compile* C = ra_->C;
  if (generate_vzeroupper(C)) {
    st->print("vzeroupper");
    st->cr(); st->print("\t");
  }

  int framesize = C->frame_size_in_bytes();
  assert((framesize & (StackAlignmentInBytes-1)) == 0, "frame size not aligned");
  // Remove word for return adr already pushed
  // and RBP
  framesize -= 2*wordSize;

  if (framesize) {
    st->print_cr("addq    rsp, %d\t# Destroy frame", framesize);
    st->print("\t");
  }

  st->print_cr("popq    rbp");
  if (do_polling() && C->is_method_compilation()) {
    st->print("\t");
    if (SafepointMechanism::uses_thread_local_poll()) {
      st->print_cr("movq    rscratch1, poll_offset[r15_thread] #polling_page_address\n\t"
                   "testl   rax, [rscratch1]\t"
                   "# Safepoint: poll for GC");
    } else if (Assembler::is_polling_page_far()) {
      st->print_cr("movq    rscratch1, #polling_page_address\n\t"
                   "testl   rax, [rscratch1]\t"
                   "# Safepoint: poll for GC");
    } else {
      st->print_cr("testl   rax, [rip + #offset_to_poll_page]\t"
                   "# Safepoint: poll for GC");
    }
  }
}
#endif

void MachEpilogNode::emit(CodeBuffer& cbuf, PhaseRegAlloc* ra_) const
{
  Compile* C = ra_->C;
  MacroAssembler _masm(&cbuf);

  if (generate_vzeroupper(C)) {
    // Clear upper bits of YMM registers when current compiled code uses
    // wide vectors to avoid AVX <-> SSE transition penalty during call.
    __ vzeroupper();
  }

  int framesize = C->frame_size_in_bytes();
  assert((framesize & (StackAlignmentInBytes-1)) == 0, "frame size not aligned");
  // Remove word for return adr already pushed
  // and RBP
  framesize -= 2*wordSize;

  // Note that VerifyStackAtCalls' Majik cookie does not change the frame size popped here

  if (framesize) {
    emit_opcode(cbuf, Assembler::REX_W);
    if (framesize < 0x80) {
      emit_opcode(cbuf, 0x83); // addq rsp, #framesize
      emit_rm(cbuf, 0x3, 0x00, RSP_enc);
      emit_d8(cbuf, framesize);
    } else {
      emit_opcode(cbuf, 0x81); // addq rsp, #framesize
      emit_rm(cbuf, 0x3, 0x00, RSP_enc);
      emit_d32(cbuf, framesize);
    }
  }

  // popq rbp
  emit_opcode(cbuf, 0x58 | RBP_enc);

  if (StackReservedPages > 0 && C->has_reserved_stack_access()) {
    __ reserved_stack_check();
  }

  if (do_polling() && C->is_method_compilation()) {
    MacroAssembler _masm(&cbuf);
    if (SafepointMechanism::uses_thread_local_poll()) {
      __ movq(rscratch1, Address(r15_thread, Thread::polling_page_offset()));
      __ relocate(relocInfo::poll_return_type);
      __ testl(rax, Address(rscratch1, 0));
    } else {
      AddressLiteral polling_page(os::get_polling_page(), relocInfo::poll_return_type);
      if (Assembler::is_polling_page_far()) {
        __ lea(rscratch1, polling_page);
        __ relocate(relocInfo::poll_return_type);
        __ testl(rax, Address(rscratch1, 0));
      } else {
        __ testl(rax, polling_page);
      }
    }
  }
}

uint MachEpilogNode::size(PhaseRegAlloc* ra_) const
{
  return MachNode::size(ra_); // too many variables; just compute it
                              // the hard way
}

int MachEpilogNode::reloc() const
{
  return 2; // a large enough number
}

const Pipeline* MachEpilogNode::pipeline() const
{
  return MachNode::pipeline_class();
}

int MachEpilogNode::safepoint_offset() const
{
  return 0;
}

//=============================================================================

enum RC {
  rc_bad,
  rc_int,
  rc_float,
  rc_stack
};

static enum RC rc_class(OptoReg::Name reg)
{
  if( !OptoReg::is_valid(reg)  ) return rc_bad;

  if (OptoReg::is_stack(reg)) return rc_stack;

  VMReg r = OptoReg::as_VMReg(reg);

  if (r->is_Register()) return rc_int;

  assert(r->is_XMMRegister(), "must be");
  return rc_float;
}

// Next two methods are shared by 32- and 64-bit VM. They are defined in x86.ad.
static int vec_mov_helper(CodeBuffer *cbuf, bool do_size, int src_lo, int dst_lo,
                          int src_hi, int dst_hi, uint ireg, outputStream* st);

int vec_spill_helper(CodeBuffer *cbuf, bool do_size, bool is_load,
                     int stack_offset, int reg, uint ireg, outputStream* st);

static void vec_stack_to_stack_helper(CodeBuffer *cbuf, int src_offset,
                                      int dst_offset, uint ireg, outputStream* st) {
  if (cbuf) {
    MacroAssembler _masm(cbuf);
    switch (ireg) {
    case Op_VecS:
      __ movq(Address(rsp, -8), rax);
      __ movl(rax, Address(rsp, src_offset));
      __ movl(Address(rsp, dst_offset), rax);
      __ movq(rax, Address(rsp, -8));
      break;
    case Op_VecD:
      __ pushq(Address(rsp, src_offset));
      __ popq (Address(rsp, dst_offset));
      break;
    case Op_VecX:
      __ pushq(Address(rsp, src_offset));
      __ popq (Address(rsp, dst_offset));
      __ pushq(Address(rsp, src_offset+8));
      __ popq (Address(rsp, dst_offset+8));
      break;
    case Op_VecY:
      __ vmovdqu(Address(rsp, -32), xmm0);
      __ vmovdqu(xmm0, Address(rsp, src_offset));
      __ vmovdqu(Address(rsp, dst_offset), xmm0);
      __ vmovdqu(xmm0, Address(rsp, -32));
      break;
    case Op_VecZ:
      __ evmovdquq(Address(rsp, -64), xmm0, 2);
      __ evmovdquq(xmm0, Address(rsp, src_offset), 2);
      __ evmovdquq(Address(rsp, dst_offset), xmm0, 2);
      __ evmovdquq(xmm0, Address(rsp, -64), 2);
      break;
    default:
      ShouldNotReachHere();
    }
#ifndef PRODUCT
  } else {
    switch (ireg) {
    case Op_VecS:
      st->print("movq    [rsp - #8], rax\t# 32-bit mem-mem spill\n\t"
                "movl    rax, [rsp + #%d]\n\t"
                "movl    [rsp + #%d], rax\n\t"
                "movq    rax, [rsp - #8]",
                src_offset, dst_offset);
      break;
    case Op_VecD:
      st->print("pushq   [rsp + #%d]\t# 64-bit mem-mem spill\n\t"
                "popq    [rsp + #%d]",
                src_offset, dst_offset);
      break;
     case Op_VecX:
      st->print("pushq   [rsp + #%d]\t# 128-bit mem-mem spill\n\t"
                "popq    [rsp + #%d]\n\t"
                "pushq   [rsp + #%d]\n\t"
                "popq    [rsp + #%d]",
                src_offset, dst_offset, src_offset+8, dst_offset+8);
      break;
    case Op_VecY:
      st->print("vmovdqu [rsp - #32], xmm0\t# 256-bit mem-mem spill\n\t"
                "vmovdqu xmm0, [rsp + #%d]\n\t"
                "vmovdqu [rsp + #%d], xmm0\n\t"
                "vmovdqu xmm0, [rsp - #32]",
                src_offset, dst_offset);
      break;
    case Op_VecZ:
      st->print("vmovdqu [rsp - #64], xmm0\t# 512-bit mem-mem spill\n\t"
                "vmovdqu xmm0, [rsp + #%d]\n\t"
                "vmovdqu [rsp + #%d], xmm0\n\t"
                "vmovdqu xmm0, [rsp - #64]",
                src_offset, dst_offset);
      break;
    default:
      ShouldNotReachHere();
    }
#endif
  }
}

uint MachSpillCopyNode::implementation(CodeBuffer* cbuf,
                                       PhaseRegAlloc* ra_,
                                       bool do_size,
                                       outputStream* st) const {
  assert(cbuf != NULL || st  != NULL, "sanity");
  // Get registers to move
  OptoReg::Name src_second = ra_->get_reg_second(in(1));
  OptoReg::Name src_first = ra_->get_reg_first(in(1));
  OptoReg::Name dst_second = ra_->get_reg_second(this);
  OptoReg::Name dst_first = ra_->get_reg_first(this);

  enum RC src_second_rc = rc_class(src_second);
  enum RC src_first_rc = rc_class(src_first);
  enum RC dst_second_rc = rc_class(dst_second);
  enum RC dst_first_rc = rc_class(dst_first);

  assert(OptoReg::is_valid(src_first) && OptoReg::is_valid(dst_first),
         "must move at least 1 register" );

  if (src_first == dst_first && src_second == dst_second) {
    // Self copy, no move
    return 0;
  }
  if (bottom_type()->isa_vect() != NULL) {
    uint ireg = ideal_reg();
    assert((src_first_rc != rc_int && dst_first_rc != rc_int), "sanity");
    assert((ireg == Op_VecS || ireg == Op_VecD || ireg == Op_VecX || ireg == Op_VecY || ireg == Op_VecZ ), "sanity");
    if( src_first_rc == rc_stack && dst_first_rc == rc_stack ) {
      // mem -> mem
      int src_offset = ra_->reg2offset(src_first);
      int dst_offset = ra_->reg2offset(dst_first);
      vec_stack_to_stack_helper(cbuf, src_offset, dst_offset, ireg, st);
    } else if (src_first_rc == rc_float && dst_first_rc == rc_float ) {
      vec_mov_helper(cbuf, false, src_first, dst_first, src_second, dst_second, ireg, st);
    } else if (src_first_rc == rc_float && dst_first_rc == rc_stack ) {
      int stack_offset = ra_->reg2offset(dst_first);
      vec_spill_helper(cbuf, false, false, stack_offset, src_first, ireg, st);
    } else if (src_first_rc == rc_stack && dst_first_rc == rc_float ) {
      int stack_offset = ra_->reg2offset(src_first);
      vec_spill_helper(cbuf, false, true,  stack_offset, dst_first, ireg, st);
    } else {
      ShouldNotReachHere();
    }
    return 0;
  }
  if (src_first_rc == rc_stack) {
    // mem ->
    if (dst_first_rc == rc_stack) {
      // mem -> mem
      assert(src_second != dst_first, "overlap");
      if ((src_first & 1) == 0 && src_first + 1 == src_second &&
          (dst_first & 1) == 0 && dst_first + 1 == dst_second) {
        // 64-bit
        int src_offset = ra_->reg2offset(src_first);
        int dst_offset = ra_->reg2offset(dst_first);
        if (cbuf) {
          MacroAssembler _masm(cbuf);
          __ pushq(Address(rsp, src_offset));
          __ popq (Address(rsp, dst_offset));
#ifndef PRODUCT
        } else {
          st->print("pushq   [rsp + #%d]\t# 64-bit mem-mem spill\n\t"
                    "popq    [rsp + #%d]",
                     src_offset, dst_offset);
#endif
        }
      } else {
        // 32-bit
        assert(!((src_first & 1) == 0 && src_first + 1 == src_second), "no transform");
        assert(!((dst_first & 1) == 0 && dst_first + 1 == dst_second), "no transform");
        // No pushl/popl, so:
        int src_offset = ra_->reg2offset(src_first);
        int dst_offset = ra_->reg2offset(dst_first);
        if (cbuf) {
          MacroAssembler _masm(cbuf);
          __ movq(Address(rsp, -8), rax);
          __ movl(rax, Address(rsp, src_offset));
          __ movl(Address(rsp, dst_offset), rax);
          __ movq(rax, Address(rsp, -8));
#ifndef PRODUCT
        } else {
          st->print("movq    [rsp - #8], rax\t# 32-bit mem-mem spill\n\t"
                    "movl    rax, [rsp + #%d]\n\t"
                    "movl    [rsp + #%d], rax\n\t"
                    "movq    rax, [rsp - #8]",
                     src_offset, dst_offset);
#endif
        }
      }
      return 0;
    } else if (dst_first_rc == rc_int) {
      // mem -> gpr
      if ((src_first & 1) == 0 && src_first + 1 == src_second &&
          (dst_first & 1) == 0 && dst_first + 1 == dst_second) {
        // 64-bit
        int offset = ra_->reg2offset(src_first);
        if (cbuf) {
          MacroAssembler _masm(cbuf);
          __ movq(as_Register(Matcher::_regEncode[dst_first]), Address(rsp, offset));
#ifndef PRODUCT
        } else {
          st->print("movq    %s, [rsp + #%d]\t# spill",
                     Matcher::regName[dst_first],
                     offset);
#endif
        }
      } else {
        // 32-bit
        assert(!((src_first & 1) == 0 && src_first + 1 == src_second), "no transform");
        assert(!((dst_first & 1) == 0 && dst_first + 1 == dst_second), "no transform");
        int offset = ra_->reg2offset(src_first);
        if (cbuf) {
          MacroAssembler _masm(cbuf);
          __ movl(as_Register(Matcher::_regEncode[dst_first]), Address(rsp, offset));
#ifndef PRODUCT
        } else {
          st->print("movl    %s, [rsp + #%d]\t# spill",
                     Matcher::regName[dst_first],
                     offset);
#endif
        }
      }
      return 0;
    } else if (dst_first_rc == rc_float) {
      // mem-> xmm
      if ((src_first & 1) == 0 && src_first + 1 == src_second &&
          (dst_first & 1) == 0 && dst_first + 1 == dst_second) {
        // 64-bit
        int offset = ra_->reg2offset(src_first);
        if (cbuf) {
          MacroAssembler _masm(cbuf);
          __ movdbl( as_XMMRegister(Matcher::_regEncode[dst_first]), Address(rsp, offset));
#ifndef PRODUCT
        } else {
          st->print("%s  %s, [rsp + #%d]\t# spill",
                     UseXmmLoadAndClearUpper ? "movsd " : "movlpd",
                     Matcher::regName[dst_first],
                     offset);
#endif
        }
      } else {
        // 32-bit
        assert(!((src_first & 1) == 0 && src_first + 1 == src_second), "no transform");
        assert(!((dst_first & 1) == 0 && dst_first + 1 == dst_second), "no transform");
        int offset = ra_->reg2offset(src_first);
        if (cbuf) {
          MacroAssembler _masm(cbuf);
          __ movflt( as_XMMRegister(Matcher::_regEncode[dst_first]), Address(rsp, offset));
#ifndef PRODUCT
        } else {
          st->print("movss   %s, [rsp + #%d]\t# spill",
                     Matcher::regName[dst_first],
                     offset);
#endif
        }
      }
      return 0;
    }
  } else if (src_first_rc == rc_int) {
    // gpr ->
    if (dst_first_rc == rc_stack) {
      // gpr -> mem
      if ((src_first & 1) == 0 && src_first + 1 == src_second &&
          (dst_first & 1) == 0 && dst_first + 1 == dst_second) {
        // 64-bit
        int offset = ra_->reg2offset(dst_first);
        if (cbuf) {
          MacroAssembler _masm(cbuf);
          __ movq(Address(rsp, offset), as_Register(Matcher::_regEncode[src_first]));
#ifndef PRODUCT
        } else {
          st->print("movq    [rsp + #%d], %s\t# spill",
                     offset,
                     Matcher::regName[src_first]);
#endif
        }
      } else {
        // 32-bit
        assert(!((src_first & 1) == 0 && src_first + 1 == src_second), "no transform");
        assert(!((dst_first & 1) == 0 && dst_first + 1 == dst_second), "no transform");
        int offset = ra_->reg2offset(dst_first);
        if (cbuf) {
          MacroAssembler _masm(cbuf);
          __ movl(Address(rsp, offset), as_Register(Matcher::_regEncode[src_first]));
#ifndef PRODUCT
        } else {
          st->print("movl    [rsp + #%d], %s\t# spill",
                     offset,
                     Matcher::regName[src_first]);
#endif
        }
      }
      return 0;
    } else if (dst_first_rc == rc_int) {
      // gpr -> gpr
      if ((src_first & 1) == 0 && src_first + 1 == src_second &&
          (dst_first & 1) == 0 && dst_first + 1 == dst_second) {
        // 64-bit
        if (cbuf) {
          MacroAssembler _masm(cbuf);
          __ movq(as_Register(Matcher::_regEncode[dst_first]),
                  as_Register(Matcher::_regEncode[src_first]));
#ifndef PRODUCT
        } else {
          st->print("movq    %s, %s\t# spill",
                     Matcher::regName[dst_first],
                     Matcher::regName[src_first]);
#endif
        }
        return 0;
      } else {
        // 32-bit
        assert(!((src_first & 1) == 0 && src_first + 1 == src_second), "no transform");
        assert(!((dst_first & 1) == 0 && dst_first + 1 == dst_second), "no transform");
        if (cbuf) {
          MacroAssembler _masm(cbuf);
          __ movl(as_Register(Matcher::_regEncode[dst_first]),
                  as_Register(Matcher::_regEncode[src_first]));
#ifndef PRODUCT
        } else {
          st->print("movl    %s, %s\t# spill",
                     Matcher::regName[dst_first],
                     Matcher::regName[src_first]);
#endif
        }
        return 0;
      }
    } else if (dst_first_rc == rc_float) {
      // gpr -> xmm
      if ((src_first & 1) == 0 && src_first + 1 == src_second &&
          (dst_first & 1) == 0 && dst_first + 1 == dst_second) {
        // 64-bit
        if (cbuf) {
          MacroAssembler _masm(cbuf);
          __ movdq( as_XMMRegister(Matcher::_regEncode[dst_first]), as_Register(Matcher::_regEncode[src_first]));
#ifndef PRODUCT
        } else {
          st->print("movdq   %s, %s\t# spill",
                     Matcher::regName[dst_first],
                     Matcher::regName[src_first]);
#endif
        }
      } else {
        // 32-bit
        assert(!((src_first & 1) == 0 && src_first + 1 == src_second), "no transform");
        assert(!((dst_first & 1) == 0 && dst_first + 1 == dst_second), "no transform");
        if (cbuf) {
          MacroAssembler _masm(cbuf);
          __ movdl( as_XMMRegister(Matcher::_regEncode[dst_first]), as_Register(Matcher::_regEncode[src_first]));
#ifndef PRODUCT
        } else {
          st->print("movdl   %s, %s\t# spill",
                     Matcher::regName[dst_first],
                     Matcher::regName[src_first]);
#endif
        }
      }
      return 0;
    }
  } else if (src_first_rc == rc_float) {
    // xmm ->
    if (dst_first_rc == rc_stack) {
      // xmm -> mem
      if ((src_first & 1) == 0 && src_first + 1 == src_second &&
          (dst_first & 1) == 0 && dst_first + 1 == dst_second) {
        // 64-bit
        int offset = ra_->reg2offset(dst_first);
        if (cbuf) {
          MacroAssembler _masm(cbuf);
          __ movdbl( Address(rsp, offset), as_XMMRegister(Matcher::_regEncode[src_first]));
#ifndef PRODUCT
        } else {
          st->print("movsd   [rsp + #%d], %s\t# spill",
                     offset,
                     Matcher::regName[src_first]);
#endif
        }
      } else {
        // 32-bit
        assert(!((src_first & 1) == 0 && src_first + 1 == src_second), "no transform");
        assert(!((dst_first & 1) == 0 && dst_first + 1 == dst_second), "no transform");
        int offset = ra_->reg2offset(dst_first);
        if (cbuf) {
          MacroAssembler _masm(cbuf);
          __ movflt(Address(rsp, offset), as_XMMRegister(Matcher::_regEncode[src_first]));
#ifndef PRODUCT
        } else {
          st->print("movss   [rsp + #%d], %s\t# spill",
                     offset,
                     Matcher::regName[src_first]);
#endif
        }
      }
      return 0;
    } else if (dst_first_rc == rc_int) {
      // xmm -> gpr
      if ((src_first & 1) == 0 && src_first + 1 == src_second &&
          (dst_first & 1) == 0 && dst_first + 1 == dst_second) {
        // 64-bit
        if (cbuf) {
          MacroAssembler _masm(cbuf);
          __ movdq( as_Register(Matcher::_regEncode[dst_first]), as_XMMRegister(Matcher::_regEncode[src_first]));
#ifndef PRODUCT
        } else {
          st->print("movdq   %s, %s\t# spill",
                     Matcher::regName[dst_first],
                     Matcher::regName[src_first]);
#endif
        }
      } else {
        // 32-bit
        assert(!((src_first & 1) == 0 && src_first + 1 == src_second), "no transform");
        assert(!((dst_first & 1) == 0 && dst_first + 1 == dst_second), "no transform");
        if (cbuf) {
          MacroAssembler _masm(cbuf);
          __ movdl( as_Register(Matcher::_regEncode[dst_first]), as_XMMRegister(Matcher::_regEncode[src_first]));
#ifndef PRODUCT
        } else {
          st->print("movdl   %s, %s\t# spill",
                     Matcher::regName[dst_first],
                     Matcher::regName[src_first]);
#endif
        }
      }
      return 0;
    } else if (dst_first_rc == rc_float) {
      // xmm -> xmm
      if ((src_first & 1) == 0 && src_first + 1 == src_second &&
          (dst_first & 1) == 0 && dst_first + 1 == dst_second) {
        // 64-bit
        if (cbuf) {
          MacroAssembler _masm(cbuf);
          __ movdbl( as_XMMRegister(Matcher::_regEncode[dst_first]), as_XMMRegister(Matcher::_regEncode[src_first]));
#ifndef PRODUCT
        } else {
          st->print("%s  %s, %s\t# spill",
                     UseXmmRegToRegMoveAll ? "movapd" : "movsd ",
                     Matcher::regName[dst_first],
                     Matcher::regName[src_first]);
#endif
        }
      } else {
        // 32-bit
        assert(!((src_first & 1) == 0 && src_first + 1 == src_second), "no transform");
        assert(!((dst_first & 1) == 0 && dst_first + 1 == dst_second), "no transform");
        if (cbuf) {
          MacroAssembler _masm(cbuf);
          __ movflt( as_XMMRegister(Matcher::_regEncode[dst_first]), as_XMMRegister(Matcher::_regEncode[src_first]));
#ifndef PRODUCT
        } else {
          st->print("%s  %s, %s\t# spill",
                     UseXmmRegToRegMoveAll ? "movaps" : "movss ",
                     Matcher::regName[dst_first],
                     Matcher::regName[src_first]);
#endif
        }
      }
      return 0;
    }
  }

  assert(0," foo ");
  Unimplemented();
  return 0;
}

#ifndef PRODUCT
void MachSpillCopyNode::format(PhaseRegAlloc *ra_, outputStream* st) const {
  implementation(NULL, ra_, false, st);
}
#endif

void MachSpillCopyNode::emit(CodeBuffer &cbuf, PhaseRegAlloc *ra_) const {
  implementation(&cbuf, ra_, false, NULL);
}

uint MachSpillCopyNode::size(PhaseRegAlloc *ra_) const {
  return MachNode::size(ra_);
}

//=============================================================================
#ifndef PRODUCT
void BoxLockNode::format(PhaseRegAlloc* ra_, outputStream* st) const
{
  int offset = ra_->reg2offset(in_RegMask(0).find_first_elem());
  int reg = ra_->get_reg_first(this);
  st->print("leaq    %s, [rsp + #%d]\t# box lock",
            Matcher::regName[reg], offset);
}
#endif

void BoxLockNode::emit(CodeBuffer& cbuf, PhaseRegAlloc* ra_) const
{
  int offset = ra_->reg2offset(in_RegMask(0).find_first_elem());
  int reg = ra_->get_encode(this);
  if (offset >= 0x80) {
    emit_opcode(cbuf, reg < 8 ? Assembler::REX_W : Assembler::REX_WR);
    emit_opcode(cbuf, 0x8D); // LEA  reg,[SP+offset]
    emit_rm(cbuf, 0x2, reg & 7, 0x04);
    emit_rm(cbuf, 0x0, 0x04, RSP_enc);
    emit_d32(cbuf, offset);
  } else {
    emit_opcode(cbuf, reg < 8 ? Assembler::REX_W : Assembler::REX_WR);
    emit_opcode(cbuf, 0x8D); // LEA  reg,[SP+offset]
    emit_rm(cbuf, 0x1, reg & 7, 0x04);
    emit_rm(cbuf, 0x0, 0x04, RSP_enc);
    emit_d8(cbuf, offset);
  }
}

uint BoxLockNode::size(PhaseRegAlloc *ra_) const
{
  int offset = ra_->reg2offset(in_RegMask(0).find_first_elem());
  return (offset < 0x80) ? 5 : 8; // REX
}

//=============================================================================
#ifndef PRODUCT
void MachUEPNode::format(PhaseRegAlloc* ra_, outputStream* st) const
{
  if (UseCompressedClassPointers) {
    st->print_cr("movl    rscratch1, [j_rarg0 + oopDesc::klass_offset_in_bytes()]\t# compressed klass");
    st->print_cr("\tdecode_klass_not_null rscratch1, rscratch1");
    st->print_cr("\tcmpq    rax, rscratch1\t # Inline cache check");
  } else {
    st->print_cr("\tcmpq    rax, [j_rarg0 + oopDesc::klass_offset_in_bytes()]\t"
                 "# Inline cache check");
  }
  st->print_cr("\tjne     SharedRuntime::_ic_miss_stub");
  st->print_cr("\tnop\t# nops to align entry point");
}
#endif

void MachUEPNode::emit(CodeBuffer& cbuf, PhaseRegAlloc* ra_) const
{
  MacroAssembler masm(&cbuf);
  uint insts_size = cbuf.insts_size();
  if (UseCompressedClassPointers) {
    masm.load_klass(rscratch1, j_rarg0);
    masm.cmpptr(rax, rscratch1);
  } else {
    masm.cmpptr(rax, Address(j_rarg0, oopDesc::klass_offset_in_bytes()));
  }

  masm.jump_cc(Assembler::notEqual, RuntimeAddress(SharedRuntime::get_ic_miss_stub()));

  /* WARNING these NOPs are critical so that verified entry point is properly
     4 bytes aligned for patching by NativeJump::patch_verified_entry() */
  int nops_cnt = 4 - ((cbuf.insts_size() - insts_size) & 0x3);
  if (OptoBreakpoint) {
    // Leave space for int3
    nops_cnt -= 1;
  }
  nops_cnt &= 0x3; // Do not add nops if code is aligned.
  if (nops_cnt > 0)
    masm.nop(nops_cnt);
}

uint MachUEPNode::size(PhaseRegAlloc* ra_) const
{
  return MachNode::size(ra_); // too many variables; just compute it
                              // the hard way
}


//=============================================================================

const bool Matcher::supports_vector_calling_convention() {
  return true;
}

void Matcher::vector_calling_convention(VMRegPair *regs, uint num_bits, uint total_args_passed) {
  (void) SharedRuntime::vector_calling_convention(regs, num_bits, total_args_passed);
}

OptoRegPair Matcher::vector_return_value(uint ideal_reg) {
  int lo = XMM0_num;
  int hi = XMM0b_num;
  if (ideal_reg == Op_VecX) hi = XMM0d_num;
  else if (ideal_reg == Op_VecY) hi = XMM0h_num;
  else if (ideal_reg == Op_VecZ) hi = XMM0p_num;
  return OptoRegPair(hi, lo);
}

int Matcher::regnum_to_fpu_offset(int regnum)
{
  return regnum - 32; // The FP registers are in the second chunk
}

// This is UltraSparc specific, true just means we have fast l2f conversion
const bool Matcher::convL2FSupported(void) {
  return true;
}

// Is this branch offset short enough that a short branch can be used?
//
// NOTE: If the platform does not provide any short branch variants, then
//       this method should return false for offset 0.
bool Matcher::is_short_branch_offset(int rule, int br_size, int offset) {
  // The passed offset is relative to address of the branch.
  // On 86 a branch displacement is calculated relative to address
  // of a next instruction.
  offset -= br_size;

  // the short version of jmpConUCF2 contains multiple branches,
  // making the reach slightly less
  if (rule == jmpConUCF2_rule)
    return (-126 <= offset && offset <= 125);
  return (-128 <= offset && offset <= 127);
}

const bool Matcher::isSimpleConstant64(jlong value) {
  // Will one (StoreL ConL) be cheaper than two (StoreI ConI)?.
  //return value == (int) value;  // Cf. storeImmL and immL32.

  // Probably always true, even if a temp register is required.
  return true;
}

// The ecx parameter to rep stosq for the ClearArray node is in words.
const bool Matcher::init_array_count_is_in_bytes = false;

// No additional cost for CMOVL.
const int Matcher::long_cmove_cost() { return 0; }

// No CMOVF/CMOVD with SSE2
const int Matcher::float_cmove_cost() { return ConditionalMoveLimit; }

// Does the CPU require late expand (see block.cpp for description of late expand)?
const bool Matcher::require_postalloc_expand = false;

// Do we need to mask the count passed to shift instructions or does
// the cpu only look at the lower 5/6 bits anyway?
const bool Matcher::need_masked_shift_count = false;

bool Matcher::narrow_oop_use_complex_address() {
  assert(UseCompressedOops, "only for compressed oops code");
  return (LogMinObjAlignmentInBytes <= 3);
}

bool Matcher::narrow_klass_use_complex_address() {
  assert(UseCompressedClassPointers, "only for compressed klass code");
  return (LogKlassAlignmentInBytes <= 3);
}

bool Matcher::const_oop_prefer_decode() {
  // Prefer ConN+DecodeN over ConP.
  return true;
}

bool Matcher::const_klass_prefer_decode() {
  // TODO: Either support matching DecodeNKlass (heap-based) in operand
  //       or condisider the following:
  // Prefer ConNKlass+DecodeNKlass over ConP in simple compressed klass mode.
  //return CompressedKlassPointers::base() == NULL;
  return true;
}

// Is it better to copy float constants, or load them directly from
// memory?  Intel can load a float constant from a direct address,
// requiring no extra registers.  Most RISCs will have to materialize
// an address into a register first, so they would do better to copy
// the constant from stack.
const bool Matcher::rematerialize_float_constants = true; // XXX

// If CPU can load and store mis-aligned doubles directly then no
// fixup is needed.  Else we split the double into 2 integer pieces
// and move it piece-by-piece.  Only happens when passing doubles into
// C code as the Java calling convention forces doubles to be aligned.
const bool Matcher::misaligned_doubles_ok = true;

// No-op on amd64
void Matcher::pd_implicit_null_fixup(MachNode *node, uint idx) {}

// Advertise here if the CPU requires explicit rounding operations to implement strictfp mode.
const bool Matcher::strict_fp_requires_explicit_rounding = false;

// Are floats conerted to double when stored to stack during deoptimization?
// On x64 it is stored without convertion so we can use normal access.
bool Matcher::float_in_double() { return false; }

// Do ints take an entire long register or just half?
const bool Matcher::int_in_long = true;

// Return whether or not this register is ever used as an argument.
// This function is used on startup to build the trampoline stubs in
// generateOptoStub.  Registers not mentioned will be killed by the VM
// call in the trampoline, and arguments in those registers not be
// available to the callee.
bool Matcher::can_be_java_arg(int reg)
{
  return
    reg ==  RDI_num || reg == RDI_H_num ||
    reg ==  RSI_num || reg == RSI_H_num ||
    reg ==  RDX_num || reg == RDX_H_num ||
    reg ==  RCX_num || reg == RCX_H_num ||
    reg ==   R8_num || reg ==  R8_H_num ||
    reg ==   R9_num || reg ==  R9_H_num ||
    reg ==  R12_num || reg == R12_H_num ||
    reg == XMM0_num || reg == XMM0b_num ||
    reg == XMM1_num || reg == XMM1b_num ||
    reg == XMM2_num || reg == XMM2b_num ||
    reg == XMM3_num || reg == XMM3b_num ||
    reg == XMM4_num || reg == XMM4b_num ||
    reg == XMM5_num || reg == XMM5b_num ||
    reg == XMM6_num || reg == XMM6b_num ||
    reg == XMM7_num || reg == XMM7b_num;
}

bool Matcher::is_spillable_arg(int reg)
{
  return can_be_java_arg(reg);
}

bool Matcher::use_asm_for_ldiv_by_con( jlong divisor ) {
  // In 64 bit mode a code which use multiply when
  // devisor is constant is faster than hardware
  // DIV instruction (it uses MulHiL).
  return false;
}

// Register for DIVI projection of divmodI
RegMask Matcher::divI_proj_mask() {
  return INT_RAX_REG_mask();
}

// Register for MODI projection of divmodI
RegMask Matcher::modI_proj_mask() {
  return INT_RDX_REG_mask();
}

// Register for DIVL projection of divmodL
RegMask Matcher::divL_proj_mask() {
  return LONG_RAX_REG_mask();
}

// Register for MODL projection of divmodL
RegMask Matcher::modL_proj_mask() {
  return LONG_RDX_REG_mask();
}

// Register for saving SP into on method handle invokes. Not used on x86_64.
const RegMask Matcher::method_handle_invoke_SP_save_mask() {
    return NO_REG_mask();
}

%}

//----------ENCODING BLOCK-----------------------------------------------------
// This block specifies the encoding classes used by the compiler to
// output byte streams.  Encoding classes are parameterized macros
// used by Machine Instruction Nodes in order to generate the bit
// encoding of the instruction.  Operands specify their base encoding
// interface with the interface keyword.  There are currently
// supported four interfaces, REG_INTER, CONST_INTER, MEMORY_INTER, &
// COND_INTER.  REG_INTER causes an operand to generate a function
// which returns its register number when queried.  CONST_INTER causes
// an operand to generate a function which returns the value of the
// constant when queried.  MEMORY_INTER causes an operand to generate
// four functions which return the Base Register, the Index Register,
// the Scale Value, and the Offset Value of the operand when queried.
// COND_INTER causes an operand to generate six functions which return
// the encoding code (ie - encoding bits for the instruction)
// associated with each basic boolean condition for a conditional
// instruction.
//
// Instructions specify two basic values for encoding.  Again, a
// function is available to check if the constant displacement is an
// oop. They use the ins_encode keyword to specify their encoding
// classes (which must be a sequence of enc_class names, and their
// parameters, specified in the encoding block), and they use the
// opcode keyword to specify, in order, their primary, secondary, and
// tertiary opcode.  Only the opcode sections which a particular
// instruction needs for encoding need to be specified.
encode %{
  // Build emit functions for each basic byte or larger field in the
  // intel encoding scheme (opcode, rm, sib, immediate), and call them
  // from C++ code in the enc_class source block.  Emit functions will
  // live in the main source block for now.  In future, we can
  // generalize this by adding a syntax that specifies the sizes of
  // fields in an order, so that the adlc can build the emit functions
  // automagically

  // Emit primary opcode
  enc_class OpcP
  %{
    emit_opcode(cbuf, $primary);
  %}

  // Emit secondary opcode
  enc_class OpcS
  %{
    emit_opcode(cbuf, $secondary);
  %}

  // Emit tertiary opcode
  enc_class OpcT
  %{
    emit_opcode(cbuf, $tertiary);
  %}

  // Emit opcode directly
  enc_class Opcode(immI d8)
  %{
    emit_opcode(cbuf, $d8$$constant);
  %}

  // Emit size prefix
  enc_class SizePrefix
  %{
    emit_opcode(cbuf, 0x66);
  %}

  enc_class reg(rRegI reg)
  %{
    emit_rm(cbuf, 0x3, 0, $reg$$reg & 7);
  %}

  enc_class reg_reg(rRegI dst, rRegI src)
  %{
    emit_rm(cbuf, 0x3, $dst$$reg & 7, $src$$reg & 7);
  %}

  enc_class opc_reg_reg(immI opcode, rRegI dst, rRegI src)
  %{
    emit_opcode(cbuf, $opcode$$constant);
    emit_rm(cbuf, 0x3, $dst$$reg & 7, $src$$reg & 7);
  %}

  enc_class cdql_enc(no_rax_rdx_RegI div)
  %{
    // Full implementation of Java idiv and irem; checks for
    // special case as described in JVM spec., p.243 & p.271.
    //
    //         normal case                           special case
    //
    // input : rax: dividend                         min_int
    //         reg: divisor                          -1
    //
    // output: rax: quotient  (= rax idiv reg)       min_int
    //         rdx: remainder (= rax irem reg)       0
    //
    //  Code sequnce:
    //
    //    0:   3d 00 00 00 80          cmp    $0x80000000,%eax
    //    5:   75 07/08                jne    e <normal>
    //    7:   33 d2                   xor    %edx,%edx
    //  [div >= 8 -> offset + 1]
    //  [REX_B]
    //    9:   83 f9 ff                cmp    $0xffffffffffffffff,$div
    //    c:   74 03/04                je     11 <done>
    // 000000000000000e <normal>:
    //    e:   99                      cltd
    //  [div >= 8 -> offset + 1]
    //  [REX_B]
    //    f:   f7 f9                   idiv   $div
    // 0000000000000011 <done>:

    // cmp    $0x80000000,%eax
    emit_opcode(cbuf, 0x3d);
    emit_d8(cbuf, 0x00);
    emit_d8(cbuf, 0x00);
    emit_d8(cbuf, 0x00);
    emit_d8(cbuf, 0x80);

    // jne    e <normal>
    emit_opcode(cbuf, 0x75);
    emit_d8(cbuf, $div$$reg < 8 ? 0x07 : 0x08);

    // xor    %edx,%edx
    emit_opcode(cbuf, 0x33);
    emit_d8(cbuf, 0xD2);

    // cmp    $0xffffffffffffffff,%ecx
    if ($div$$reg >= 8) {
      emit_opcode(cbuf, Assembler::REX_B);
    }
    emit_opcode(cbuf, 0x83);
    emit_rm(cbuf, 0x3, 0x7, $div$$reg & 7);
    emit_d8(cbuf, 0xFF);

    // je     11 <done>
    emit_opcode(cbuf, 0x74);
    emit_d8(cbuf, $div$$reg < 8 ? 0x03 : 0x04);

    // <normal>
    // cltd
    emit_opcode(cbuf, 0x99);

    // idivl (note: must be emitted by the user of this rule)
    // <done>
  %}

  enc_class cdqq_enc(no_rax_rdx_RegL div)
  %{
    // Full implementation of Java ldiv and lrem; checks for
    // special case as described in JVM spec., p.243 & p.271.
    //
    //         normal case                           special case
    //
    // input : rax: dividend                         min_long
    //         reg: divisor                          -1
    //
    // output: rax: quotient  (= rax idiv reg)       min_long
    //         rdx: remainder (= rax irem reg)       0
    //
    //  Code sequnce:
    //
    //    0:   48 ba 00 00 00 00 00    mov    $0x8000000000000000,%rdx
    //    7:   00 00 80
    //    a:   48 39 d0                cmp    %rdx,%rax
    //    d:   75 08                   jne    17 <normal>
    //    f:   33 d2                   xor    %edx,%edx
    //   11:   48 83 f9 ff             cmp    $0xffffffffffffffff,$div
    //   15:   74 05                   je     1c <done>
    // 0000000000000017 <normal>:
    //   17:   48 99                   cqto
    //   19:   48 f7 f9                idiv   $div
    // 000000000000001c <done>:

    // mov    $0x8000000000000000,%rdx
    emit_opcode(cbuf, Assembler::REX_W);
    emit_opcode(cbuf, 0xBA);
    emit_d8(cbuf, 0x00);
    emit_d8(cbuf, 0x00);
    emit_d8(cbuf, 0x00);
    emit_d8(cbuf, 0x00);
    emit_d8(cbuf, 0x00);
    emit_d8(cbuf, 0x00);
    emit_d8(cbuf, 0x00);
    emit_d8(cbuf, 0x80);

    // cmp    %rdx,%rax
    emit_opcode(cbuf, Assembler::REX_W);
    emit_opcode(cbuf, 0x39);
    emit_d8(cbuf, 0xD0);

    // jne    17 <normal>
    emit_opcode(cbuf, 0x75);
    emit_d8(cbuf, 0x08);

    // xor    %edx,%edx
    emit_opcode(cbuf, 0x33);
    emit_d8(cbuf, 0xD2);

    // cmp    $0xffffffffffffffff,$div
    emit_opcode(cbuf, $div$$reg < 8 ? Assembler::REX_W : Assembler::REX_WB);
    emit_opcode(cbuf, 0x83);
    emit_rm(cbuf, 0x3, 0x7, $div$$reg & 7);
    emit_d8(cbuf, 0xFF);

    // je     1e <done>
    emit_opcode(cbuf, 0x74);
    emit_d8(cbuf, 0x05);

    // <normal>
    // cqto
    emit_opcode(cbuf, Assembler::REX_W);
    emit_opcode(cbuf, 0x99);

    // idivq (note: must be emitted by the user of this rule)
    // <done>
  %}

  // Opcde enc_class for 8/32 bit immediate instructions with sign-extension
  enc_class OpcSE(immI imm)
  %{
    // Emit primary opcode and set sign-extend bit
    // Check for 8-bit immediate, and set sign extend bit in opcode
    if (-0x80 <= $imm$$constant && $imm$$constant < 0x80) {
      emit_opcode(cbuf, $primary | 0x02);
    } else {
      // 32-bit immediate
      emit_opcode(cbuf, $primary);
    }
  %}

  enc_class OpcSErm(rRegI dst, immI imm)
  %{
    // OpcSEr/m
    int dstenc = $dst$$reg;
    if (dstenc >= 8) {
      emit_opcode(cbuf, Assembler::REX_B);
      dstenc -= 8;
    }
    // Emit primary opcode and set sign-extend bit
    // Check for 8-bit immediate, and set sign extend bit in opcode
    if (-0x80 <= $imm$$constant && $imm$$constant < 0x80) {
      emit_opcode(cbuf, $primary | 0x02);
    } else {
      // 32-bit immediate
      emit_opcode(cbuf, $primary);
    }
    // Emit r/m byte with secondary opcode, after primary opcode.
    emit_rm(cbuf, 0x3, $secondary, dstenc);
  %}

  enc_class OpcSErm_wide(rRegL dst, immI imm)
  %{
    // OpcSEr/m
    int dstenc = $dst$$reg;
    if (dstenc < 8) {
      emit_opcode(cbuf, Assembler::REX_W);
    } else {
      emit_opcode(cbuf, Assembler::REX_WB);
      dstenc -= 8;
    }
    // Emit primary opcode and set sign-extend bit
    // Check for 8-bit immediate, and set sign extend bit in opcode
    if (-0x80 <= $imm$$constant && $imm$$constant < 0x80) {
      emit_opcode(cbuf, $primary | 0x02);
    } else {
      // 32-bit immediate
      emit_opcode(cbuf, $primary);
    }
    // Emit r/m byte with secondary opcode, after primary opcode.
    emit_rm(cbuf, 0x3, $secondary, dstenc);
  %}

  enc_class Con8or32(immI imm)
  %{
    // Check for 8-bit immediate, and set sign extend bit in opcode
    if (-0x80 <= $imm$$constant && $imm$$constant < 0x80) {
      $$$emit8$imm$$constant;
    } else {
      // 32-bit immediate
      $$$emit32$imm$$constant;
    }
  %}

  enc_class opc2_reg(rRegI dst)
  %{
    // BSWAP
    emit_cc(cbuf, $secondary, $dst$$reg);
  %}

  enc_class opc3_reg(rRegI dst)
  %{
    // BSWAP
    emit_cc(cbuf, $tertiary, $dst$$reg);
  %}

  enc_class reg_opc(rRegI div)
  %{
    // INC, DEC, IDIV, IMOD, JMP indirect, ...
    emit_rm(cbuf, 0x3, $secondary, $div$$reg & 7);
  %}

  enc_class enc_cmov(cmpOp cop)
  %{
    // CMOV
    $$$emit8$primary;
    emit_cc(cbuf, $secondary, $cop$$cmpcode);
  %}

  enc_class enc_PartialSubtypeCheck()
  %{
    Register Rrdi = as_Register(RDI_enc); // result register
    Register Rrax = as_Register(RAX_enc); // super class
    Register Rrcx = as_Register(RCX_enc); // killed
    Register Rrsi = as_Register(RSI_enc); // sub class
    Label miss;
    const bool set_cond_codes = true;

    MacroAssembler _masm(&cbuf);
    __ check_klass_subtype_slow_path(Rrsi, Rrax, Rrcx, Rrdi,
                                     NULL, &miss,
                                     /*set_cond_codes:*/ true);
    if ($primary) {
      __ xorptr(Rrdi, Rrdi);
    }
    __ bind(miss);
  %}

  enc_class clear_avx %{
    debug_only(int off0 = cbuf.insts_size());
    if (generate_vzeroupper(Compile::current())) {
      // Clear upper bits of YMM registers to avoid AVX <-> SSE transition penalty
      // Clear upper bits of YMM registers when current compiled code uses
      // wide vectors to avoid AVX <-> SSE transition penalty during call.
      MacroAssembler _masm(&cbuf);
      __ vzeroupper();
    }
    debug_only(int off1 = cbuf.insts_size());
    assert(off1 - off0 == clear_avx_size(), "correct size prediction");
  %}

  enc_class Java_To_Runtime(method meth) %{
    // No relocation needed
    MacroAssembler _masm(&cbuf);
    __ mov64(r10, (int64_t) $meth$$method);
    __ call(r10);
  %}

  enc_class Java_To_Interpreter(method meth)
  %{
    // CALL Java_To_Interpreter
    // This is the instruction starting address for relocation info.
    cbuf.set_insts_mark();
    $$$emit8$primary;
    // CALL directly to the runtime
    emit_d32_reloc(cbuf,
                   (int) ($meth$$method - ((intptr_t) cbuf.insts_end()) - 4),
                   runtime_call_Relocation::spec(),
                   RELOC_DISP32);
  %}

  enc_class Java_Static_Call(method meth)
  %{
    // JAVA STATIC CALL
    // CALL to fixup routine.  Fixup routine uses ScopeDesc info to
    // determine who we intended to call.
    cbuf.set_insts_mark();
    $$$emit8$primary;

    if (!_method) {
      emit_d32_reloc(cbuf, (int) ($meth$$method - ((intptr_t) cbuf.insts_end()) - 4),
                     runtime_call_Relocation::spec(),
                     RELOC_DISP32);
    } else {
      int method_index = resolved_method_index(cbuf);
      RelocationHolder rspec = _optimized_virtual ? opt_virtual_call_Relocation::spec(method_index)
                                                  : static_call_Relocation::spec(method_index);
      emit_d32_reloc(cbuf, (int) ($meth$$method - ((intptr_t) cbuf.insts_end()) - 4),
                     rspec, RELOC_DISP32);
      // Emit stubs for static call.
      address mark = cbuf.insts_mark();
      address stub = CompiledStaticCall::emit_to_interp_stub(cbuf, mark);
      if (stub == NULL) {
        ciEnv::current()->record_failure("CodeCache is full");
        return;
      }
#if INCLUDE_AOT
      CompiledStaticCall::emit_to_aot_stub(cbuf, mark);
#endif
    }
  %}

  enc_class Java_Dynamic_Call(method meth) %{
    MacroAssembler _masm(&cbuf);
    __ ic_call((address)$meth$$method, resolved_method_index(cbuf));
  %}

  enc_class Java_Compiled_Call(method meth)
  %{
    // JAVA COMPILED CALL
    int disp = in_bytes(Method:: from_compiled_offset());

    // XXX XXX offset is 128 is 1.5 NON-PRODUCT !!!
    // assert(-0x80 <= disp && disp < 0x80, "compiled_code_offset isn't small");

    // callq *disp(%rax)
    cbuf.set_insts_mark();
    $$$emit8$primary;
    if (disp < 0x80) {
      emit_rm(cbuf, 0x01, $secondary, RAX_enc); // R/M byte
      emit_d8(cbuf, disp); // Displacement
    } else {
      emit_rm(cbuf, 0x02, $secondary, RAX_enc); // R/M byte
      emit_d32(cbuf, disp); // Displacement
    }
  %}

  enc_class reg_opc_imm(rRegI dst, immI8 shift)
  %{
    // SAL, SAR, SHR
    int dstenc = $dst$$reg;
    if (dstenc >= 8) {
      emit_opcode(cbuf, Assembler::REX_B);
      dstenc -= 8;
    }
    $$$emit8$primary;
    emit_rm(cbuf, 0x3, $secondary, dstenc);
    $$$emit8$shift$$constant;
  %}

  enc_class reg_opc_imm_wide(rRegL dst, immI8 shift)
  %{
    // SAL, SAR, SHR
    int dstenc = $dst$$reg;
    if (dstenc < 8) {
      emit_opcode(cbuf, Assembler::REX_W);
    } else {
      emit_opcode(cbuf, Assembler::REX_WB);
      dstenc -= 8;
    }
    $$$emit8$primary;
    emit_rm(cbuf, 0x3, $secondary, dstenc);
    $$$emit8$shift$$constant;
  %}

  enc_class load_immI(rRegI dst, immI src)
  %{
    int dstenc = $dst$$reg;
    if (dstenc >= 8) {
      emit_opcode(cbuf, Assembler::REX_B);
      dstenc -= 8;
    }
    emit_opcode(cbuf, 0xB8 | dstenc);
    $$$emit32$src$$constant;
  %}

  enc_class load_immL(rRegL dst, immL src)
  %{
    int dstenc = $dst$$reg;
    if (dstenc < 8) {
      emit_opcode(cbuf, Assembler::REX_W);
    } else {
      emit_opcode(cbuf, Assembler::REX_WB);
      dstenc -= 8;
    }
    emit_opcode(cbuf, 0xB8 | dstenc);
    emit_d64(cbuf, $src$$constant);
  %}

  enc_class load_immUL32(rRegL dst, immUL32 src)
  %{
    // same as load_immI, but this time we care about zeroes in the high word
    int dstenc = $dst$$reg;
    if (dstenc >= 8) {
      emit_opcode(cbuf, Assembler::REX_B);
      dstenc -= 8;
    }
    emit_opcode(cbuf, 0xB8 | dstenc);
    $$$emit32$src$$constant;
  %}

  enc_class load_immL32(rRegL dst, immL32 src)
  %{
    int dstenc = $dst$$reg;
    if (dstenc < 8) {
      emit_opcode(cbuf, Assembler::REX_W);
    } else {
      emit_opcode(cbuf, Assembler::REX_WB);
      dstenc -= 8;
    }
    emit_opcode(cbuf, 0xC7);
    emit_rm(cbuf, 0x03, 0x00, dstenc);
    $$$emit32$src$$constant;
  %}

  enc_class load_immP31(rRegP dst, immP32 src)
  %{
    // same as load_immI, but this time we care about zeroes in the high word
    int dstenc = $dst$$reg;
    if (dstenc >= 8) {
      emit_opcode(cbuf, Assembler::REX_B);
      dstenc -= 8;
    }
    emit_opcode(cbuf, 0xB8 | dstenc);
    $$$emit32$src$$constant;
  %}

  enc_class load_immP(rRegP dst, immP src)
  %{
    int dstenc = $dst$$reg;
    if (dstenc < 8) {
      emit_opcode(cbuf, Assembler::REX_W);
    } else {
      emit_opcode(cbuf, Assembler::REX_WB);
      dstenc -= 8;
    }
    emit_opcode(cbuf, 0xB8 | dstenc);
    // This next line should be generated from ADLC
    if ($src->constant_reloc() != relocInfo::none) {
      emit_d64_reloc(cbuf, $src$$constant, $src->constant_reloc(), RELOC_IMM64);
    } else {
      emit_d64(cbuf, $src$$constant);
    }
  %}

  enc_class Con32(immI src)
  %{
    // Output immediate
    $$$emit32$src$$constant;
  %}

  enc_class Con32F_as_bits(immF src)
  %{
    // Output Float immediate bits
    jfloat jf = $src$$constant;
    jint jf_as_bits = jint_cast(jf);
    emit_d32(cbuf, jf_as_bits);
  %}

  enc_class Con16(immI src)
  %{
    // Output immediate
    $$$emit16$src$$constant;
  %}

  // How is this different from Con32??? XXX
  enc_class Con_d32(immI src)
  %{
    emit_d32(cbuf,$src$$constant);
  %}

  enc_class conmemref (rRegP t1) %{    // Con32(storeImmI)
    // Output immediate memory reference
    emit_rm(cbuf, 0x00, $t1$$reg, 0x05 );
    emit_d32(cbuf, 0x00);
  %}

  enc_class lock_prefix()
  %{
    emit_opcode(cbuf, 0xF0); // lock
  %}

  enc_class REX_mem(memory mem)
  %{
    if ($mem$$base >= 8) {
      if ($mem$$index < 8) {
        emit_opcode(cbuf, Assembler::REX_B);
      } else {
        emit_opcode(cbuf, Assembler::REX_XB);
      }
    } else {
      if ($mem$$index >= 8) {
        emit_opcode(cbuf, Assembler::REX_X);
      }
    }
  %}

  enc_class REX_mem_wide(memory mem)
  %{
    if ($mem$$base >= 8) {
      if ($mem$$index < 8) {
        emit_opcode(cbuf, Assembler::REX_WB);
      } else {
        emit_opcode(cbuf, Assembler::REX_WXB);
      }
    } else {
      if ($mem$$index < 8) {
        emit_opcode(cbuf, Assembler::REX_W);
      } else {
        emit_opcode(cbuf, Assembler::REX_WX);
      }
    }
  %}

  // for byte regs
  enc_class REX_breg(rRegI reg)
  %{
    if ($reg$$reg >= 4) {
      emit_opcode(cbuf, $reg$$reg < 8 ? Assembler::REX : Assembler::REX_B);
    }
  %}

  // for byte regs
  enc_class REX_reg_breg(rRegI dst, rRegI src)
  %{
    if ($dst$$reg < 8) {
      if ($src$$reg >= 4) {
        emit_opcode(cbuf, $src$$reg < 8 ? Assembler::REX : Assembler::REX_B);
      }
    } else {
      if ($src$$reg < 8) {
        emit_opcode(cbuf, Assembler::REX_R);
      } else {
        emit_opcode(cbuf, Assembler::REX_RB);
      }
    }
  %}

  // for byte regs
  enc_class REX_breg_mem(rRegI reg, memory mem)
  %{
    if ($reg$$reg < 8) {
      if ($mem$$base < 8) {
        if ($mem$$index >= 8) {
          emit_opcode(cbuf, Assembler::REX_X);
        } else if ($reg$$reg >= 4) {
          emit_opcode(cbuf, Assembler::REX);
        }
      } else {
        if ($mem$$index < 8) {
          emit_opcode(cbuf, Assembler::REX_B);
        } else {
          emit_opcode(cbuf, Assembler::REX_XB);
        }
      }
    } else {
      if ($mem$$base < 8) {
        if ($mem$$index < 8) {
          emit_opcode(cbuf, Assembler::REX_R);
        } else {
          emit_opcode(cbuf, Assembler::REX_RX);
        }
      } else {
        if ($mem$$index < 8) {
          emit_opcode(cbuf, Assembler::REX_RB);
        } else {
          emit_opcode(cbuf, Assembler::REX_RXB);
        }
      }
    }
  %}

  enc_class REX_reg(rRegI reg)
  %{
    if ($reg$$reg >= 8) {
      emit_opcode(cbuf, Assembler::REX_B);
    }
  %}

  enc_class REX_reg_wide(rRegI reg)
  %{
    if ($reg$$reg < 8) {
      emit_opcode(cbuf, Assembler::REX_W);
    } else {
      emit_opcode(cbuf, Assembler::REX_WB);
    }
  %}

  enc_class REX_reg_reg(rRegI dst, rRegI src)
  %{
    if ($dst$$reg < 8) {
      if ($src$$reg >= 8) {
        emit_opcode(cbuf, Assembler::REX_B);
      }
    } else {
      if ($src$$reg < 8) {
        emit_opcode(cbuf, Assembler::REX_R);
      } else {
        emit_opcode(cbuf, Assembler::REX_RB);
      }
    }
  %}

  enc_class REX_reg_reg_wide(rRegI dst, rRegI src)
  %{
    if ($dst$$reg < 8) {
      if ($src$$reg < 8) {
        emit_opcode(cbuf, Assembler::REX_W);
      } else {
        emit_opcode(cbuf, Assembler::REX_WB);
      }
    } else {
      if ($src$$reg < 8) {
        emit_opcode(cbuf, Assembler::REX_WR);
      } else {
        emit_opcode(cbuf, Assembler::REX_WRB);
      }
    }
  %}

  enc_class REX_reg_mem(rRegI reg, memory mem)
  %{
    if ($reg$$reg < 8) {
      if ($mem$$base < 8) {
        if ($mem$$index >= 8) {
          emit_opcode(cbuf, Assembler::REX_X);
        }
      } else {
        if ($mem$$index < 8) {
          emit_opcode(cbuf, Assembler::REX_B);
        } else {
          emit_opcode(cbuf, Assembler::REX_XB);
        }
      }
    } else {
      if ($mem$$base < 8) {
        if ($mem$$index < 8) {
          emit_opcode(cbuf, Assembler::REX_R);
        } else {
          emit_opcode(cbuf, Assembler::REX_RX);
        }
      } else {
        if ($mem$$index < 8) {
          emit_opcode(cbuf, Assembler::REX_RB);
        } else {
          emit_opcode(cbuf, Assembler::REX_RXB);
        }
      }
    }
  %}

  enc_class REX_reg_mem_wide(rRegL reg, memory mem)
  %{
    if ($reg$$reg < 8) {
      if ($mem$$base < 8) {
        if ($mem$$index < 8) {
          emit_opcode(cbuf, Assembler::REX_W);
        } else {
          emit_opcode(cbuf, Assembler::REX_WX);
        }
      } else {
        if ($mem$$index < 8) {
          emit_opcode(cbuf, Assembler::REX_WB);
        } else {
          emit_opcode(cbuf, Assembler::REX_WXB);
        }
      }
    } else {
      if ($mem$$base < 8) {
        if ($mem$$index < 8) {
          emit_opcode(cbuf, Assembler::REX_WR);
        } else {
          emit_opcode(cbuf, Assembler::REX_WRX);
        }
      } else {
        if ($mem$$index < 8) {
          emit_opcode(cbuf, Assembler::REX_WRB);
        } else {
          emit_opcode(cbuf, Assembler::REX_WRXB);
        }
      }
    }
  %}

  enc_class reg_mem(rRegI ereg, memory mem)
  %{
    // High registers handle in encode_RegMem
    int reg = $ereg$$reg;
    int base = $mem$$base;
    int index = $mem$$index;
    int scale = $mem$$scale;
    int disp = $mem$$disp;
    relocInfo::relocType disp_reloc = $mem->disp_reloc();

    encode_RegMem(cbuf, reg, base, index, scale, disp, disp_reloc);
  %}

  enc_class RM_opc_mem(immI rm_opcode, memory mem)
  %{
    int rm_byte_opcode = $rm_opcode$$constant;

    // High registers handle in encode_RegMem
    int base = $mem$$base;
    int index = $mem$$index;
    int scale = $mem$$scale;
    int displace = $mem$$disp;

    relocInfo::relocType disp_reloc = $mem->disp_reloc();       // disp-as-oop when
                                            // working with static
                                            // globals
    encode_RegMem(cbuf, rm_byte_opcode, base, index, scale, displace,
                  disp_reloc);
  %}

  enc_class reg_lea(rRegI dst, rRegI src0, immI src1)
  %{
    int reg_encoding = $dst$$reg;
    int base         = $src0$$reg;      // 0xFFFFFFFF indicates no base
    int index        = 0x04;            // 0x04 indicates no index
    int scale        = 0x00;            // 0x00 indicates no scale
    int displace     = $src1$$constant; // 0x00 indicates no displacement
    relocInfo::relocType disp_reloc = relocInfo::none;
    encode_RegMem(cbuf, reg_encoding, base, index, scale, displace,
                  disp_reloc);
  %}

  enc_class neg_reg(rRegI dst)
  %{
    int dstenc = $dst$$reg;
    if (dstenc >= 8) {
      emit_opcode(cbuf, Assembler::REX_B);
      dstenc -= 8;
    }
    // NEG $dst
    emit_opcode(cbuf, 0xF7);
    emit_rm(cbuf, 0x3, 0x03, dstenc);
  %}

  enc_class neg_reg_wide(rRegI dst)
  %{
    int dstenc = $dst$$reg;
    if (dstenc < 8) {
      emit_opcode(cbuf, Assembler::REX_W);
    } else {
      emit_opcode(cbuf, Assembler::REX_WB);
      dstenc -= 8;
    }
    // NEG $dst
    emit_opcode(cbuf, 0xF7);
    emit_rm(cbuf, 0x3, 0x03, dstenc);
  %}

  enc_class setLT_reg(rRegI dst)
  %{
    int dstenc = $dst$$reg;
    if (dstenc >= 8) {
      emit_opcode(cbuf, Assembler::REX_B);
      dstenc -= 8;
    } else if (dstenc >= 4) {
      emit_opcode(cbuf, Assembler::REX);
    }
    // SETLT $dst
    emit_opcode(cbuf, 0x0F);
    emit_opcode(cbuf, 0x9C);
    emit_rm(cbuf, 0x3, 0x0, dstenc);
  %}

  enc_class setNZ_reg(rRegI dst)
  %{
    int dstenc = $dst$$reg;
    if (dstenc >= 8) {
      emit_opcode(cbuf, Assembler::REX_B);
      dstenc -= 8;
    } else if (dstenc >= 4) {
      emit_opcode(cbuf, Assembler::REX);
    }
    // SETNZ $dst
    emit_opcode(cbuf, 0x0F);
    emit_opcode(cbuf, 0x95);
    emit_rm(cbuf, 0x3, 0x0, dstenc);
  %}


  // Compare the lonogs and set -1, 0, or 1 into dst
  enc_class cmpl3_flag(rRegL src1, rRegL src2, rRegI dst)
  %{
    int src1enc = $src1$$reg;
    int src2enc = $src2$$reg;
    int dstenc = $dst$$reg;

    // cmpq $src1, $src2
    if (src1enc < 8) {
      if (src2enc < 8) {
        emit_opcode(cbuf, Assembler::REX_W);
      } else {
        emit_opcode(cbuf, Assembler::REX_WB);
      }
    } else {
      if (src2enc < 8) {
        emit_opcode(cbuf, Assembler::REX_WR);
      } else {
        emit_opcode(cbuf, Assembler::REX_WRB);
      }
    }
    emit_opcode(cbuf, 0x3B);
    emit_rm(cbuf, 0x3, src1enc & 7, src2enc & 7);

    // movl $dst, -1
    if (dstenc >= 8) {
      emit_opcode(cbuf, Assembler::REX_B);
    }
    emit_opcode(cbuf, 0xB8 | (dstenc & 7));
    emit_d32(cbuf, -1);

    // jl,s done
    emit_opcode(cbuf, 0x7C);
    emit_d8(cbuf, dstenc < 4 ? 0x06 : 0x08);

    // setne $dst
    if (dstenc >= 4) {
      emit_opcode(cbuf, dstenc < 8 ? Assembler::REX : Assembler::REX_B);
    }
    emit_opcode(cbuf, 0x0F);
    emit_opcode(cbuf, 0x95);
    emit_opcode(cbuf, 0xC0 | (dstenc & 7));

    // movzbl $dst, $dst
    if (dstenc >= 4) {
      emit_opcode(cbuf, dstenc < 8 ? Assembler::REX : Assembler::REX_RB);
    }
    emit_opcode(cbuf, 0x0F);
    emit_opcode(cbuf, 0xB6);
    emit_rm(cbuf, 0x3, dstenc & 7, dstenc & 7);
  %}

  enc_class Push_ResultXD(regD dst) %{
    MacroAssembler _masm(&cbuf);
    __ fstp_d(Address(rsp, 0));
    __ movdbl($dst$$XMMRegister, Address(rsp, 0));
    __ addptr(rsp, 8);
  %}

  enc_class Push_SrcXD(regD src) %{
    MacroAssembler _masm(&cbuf);
    __ subptr(rsp, 8);
    __ movdbl(Address(rsp, 0), $src$$XMMRegister);
    __ fld_d(Address(rsp, 0));
  %}


  enc_class enc_rethrow()
  %{
    cbuf.set_insts_mark();
    emit_opcode(cbuf, 0xE9); // jmp entry
    emit_d32_reloc(cbuf,
                   (int) (OptoRuntime::rethrow_stub() - cbuf.insts_end() - 4),
                   runtime_call_Relocation::spec(),
                   RELOC_DISP32);
  %}

%}



//----------FRAME--------------------------------------------------------------
// Definition of frame structure and management information.
//
//  S T A C K   L A Y O U T    Allocators stack-slot number
//                             |   (to get allocators register number
//  G  Owned by    |        |  v    add OptoReg::stack0())
//  r   CALLER     |        |
//  o     |        +--------+      pad to even-align allocators stack-slot
//  w     V        |  pad0  |        numbers; owned by CALLER
//  t   -----------+--------+----> Matcher::_in_arg_limit, unaligned
//  h     ^        |   in   |  5
//        |        |  args  |  4   Holes in incoming args owned by SELF
//  |     |        |        |  3
//  |     |        +--------+
//  V     |        | old out|      Empty on Intel, window on Sparc
//        |    old |preserve|      Must be even aligned.
//        |     SP-+--------+----> Matcher::_old_SP, even aligned
//        |        |   in   |  3   area for Intel ret address
//     Owned by    |preserve|      Empty on Sparc.
//       SELF      +--------+
//        |        |  pad2  |  2   pad to align old SP
//        |        +--------+  1
//        |        | locks  |  0
//        |        +--------+----> OptoReg::stack0(), even aligned
//        |        |  pad1  | 11   pad to align new SP
//        |        +--------+
//        |        |        | 10
//        |        | spills |  9   spills
//        V        |        |  8   (pad0 slot for callee)
//      -----------+--------+----> Matcher::_out_arg_limit, unaligned
//        ^        |  out   |  7
//        |        |  args  |  6   Holes in outgoing args owned by CALLEE
//     Owned by    +--------+
//      CALLEE     | new out|  6   Empty on Intel, window on Sparc
//        |    new |preserve|      Must be even-aligned.
//        |     SP-+--------+----> Matcher::_new_SP, even aligned
//        |        |        |
//
// Note 1: Only region 8-11 is determined by the allocator.  Region 0-5 is
//         known from SELF's arguments and the Java calling convention.
//         Region 6-7 is determined per call site.
// Note 2: If the calling convention leaves holes in the incoming argument
//         area, those holes are owned by SELF.  Holes in the outgoing area
//         are owned by the CALLEE.  Holes should not be nessecary in the
//         incoming area, as the Java calling convention is completely under
//         the control of the AD file.  Doubles can be sorted and packed to
//         avoid holes.  Holes in the outgoing arguments may be nessecary for
//         varargs C calling conventions.
// Note 3: Region 0-3 is even aligned, with pad2 as needed.  Region 3-5 is
//         even aligned with pad0 as needed.
//         Region 6 is even aligned.  Region 6-7 is NOT even aligned;
//         region 6-11 is even aligned; it may be padded out more so that
//         the region from SP to FP meets the minimum stack alignment.
// Note 4: For I2C adapters, the incoming FP may not meet the minimum stack
//         alignment.  Region 11, pad1, may be dynamically extended so that
//         SP meets the minimum alignment.

frame
%{
  // What direction does stack grow in (assumed to be same for C & Java)
  stack_direction(TOWARDS_LOW);

  // These three registers define part of the calling convention
  // between compiled code and the interpreter.
  inline_cache_reg(RAX);                // Inline Cache Register
  interpreter_method_oop_reg(RBX);      // Method Oop Register when
                                        // calling interpreter

  // Optional: name the operand used by cisc-spilling to access
  // [stack_pointer + offset]
  cisc_spilling_operand_name(indOffset32);

  // Number of stack slots consumed by locking an object
  sync_stack_slots(2);

  // Compiled code's Frame Pointer
  frame_pointer(RSP);

  // Interpreter stores its frame pointer in a register which is
  // stored to the stack by I2CAdaptors.
  // I2CAdaptors convert from interpreted java to compiled java.
  interpreter_frame_pointer(RBP);

  // Stack alignment requirement
  stack_alignment(StackAlignmentInBytes); // Alignment size in bytes (128-bit -> 16 bytes)

  // Number of stack slots between incoming argument block and the start of
  // a new frame.  The PROLOG must add this many slots to the stack.  The
  // EPILOG must remove this many slots.  amd64 needs two slots for
  // return address.
  in_preserve_stack_slots(4 + 2 * VerifyStackAtCalls);

  // Number of outgoing stack slots killed above the out_preserve_stack_slots
  // for calls to C.  Supports the var-args backing area for register parms.
  varargs_C_out_slots_killed(frame::arg_reg_save_area_bytes/BytesPerInt);

  // The after-PROLOG location of the return address.  Location of
  // return address specifies a type (REG or STACK) and a number
  // representing the register number (i.e. - use a register name) or
  // stack slot.
  // Ret Addr is on stack in slot 0 if no locks or verification or alignment.
  // Otherwise, it is above the locks and verification slot and alignment word
  return_addr(STACK - 2 +
              align_up((Compile::current()->in_preserve_stack_slots() +
                        Compile::current()->fixed_slots()),
                       stack_alignment_in_slots()));

  // Body of function which returns an integer array locating
  // arguments either in registers or in stack slots.  Passed an array
  // of ideal registers called "sig" and a "length" count.  Stack-slot
  // offsets are based on outgoing arguments, i.e. a CALLER setting up
  // arguments for a CALLEE.  Incoming stack arguments are
  // automatically biased by the preserve_stack_slots field above.

  calling_convention
  %{
    // No difference between ingoing/outgoing just pass false
    SharedRuntime::java_calling_convention(sig_bt, regs, length, false);
  %}

  c_calling_convention
  %{
    // This is obviously always outgoing
    (void) SharedRuntime::c_calling_convention(sig_bt, regs, /*regs2=*/NULL, length);
  %}

  // Location of compiled Java return values.  Same as C for now.
  return_value
  %{
    assert(ideal_reg >= Op_RegI && ideal_reg <= Op_RegL,
           "only return normal values");

    static const int lo[Op_RegL + 1] = {
      0,
      0,
      RAX_num,  // Op_RegN
      RAX_num,  // Op_RegI
      RAX_num,  // Op_RegP
      XMM0_num, // Op_RegF
      XMM0_num, // Op_RegD
      RAX_num   // Op_RegL
    };
    static const int hi[Op_RegL + 1] = {
      0,
      0,
      OptoReg::Bad, // Op_RegN
      OptoReg::Bad, // Op_RegI
      RAX_H_num,    // Op_RegP
      OptoReg::Bad, // Op_RegF
      XMM0b_num,    // Op_RegD
      RAX_H_num     // Op_RegL
    };
    // Excluded flags and vector registers.
    assert(ARRAY_SIZE(hi) == _last_machine_leaf - 7, "missing type");
    return OptoRegPair(hi[ideal_reg], lo[ideal_reg]);
  %}
%}

//----------ATTRIBUTES---------------------------------------------------------
//----------Operand Attributes-------------------------------------------------
op_attrib op_cost(0);        // Required cost attribute

//----------Instruction Attributes---------------------------------------------
ins_attrib ins_cost(100);       // Required cost attribute
ins_attrib ins_size(8);         // Required size attribute (in bits)
ins_attrib ins_short_branch(0); // Required flag: is this instruction
                                // a non-matching short branch variant
                                // of some long branch?
ins_attrib ins_alignment(1);    // Required alignment attribute (must
                                // be a power of 2) specifies the
                                // alignment that some part of the
                                // instruction (not necessarily the
                                // start) requires.  If > 1, a
                                // compute_padding() function must be
                                // provided for the instruction

//----------OPERANDS-----------------------------------------------------------
// Operand definitions must precede instruction definitions for correct parsing
// in the ADLC because operands constitute user defined types which are used in
// instruction definitions.

//----------Simple Operands----------------------------------------------------
// Immediate Operands
// Integer Immediate
operand immI()
%{
  match(ConI);

  op_cost(10);
  format %{ %}
  interface(CONST_INTER);
%}

// Constant for test vs zero
operand immI0()
%{
  predicate(n->get_int() == 0);
  match(ConI);

  op_cost(0);
  format %{ %}
  interface(CONST_INTER);
%}

// Constant for increment
operand immI1()
%{
  predicate(n->get_int() == 1);
  match(ConI);

  op_cost(0);
  format %{ %}
  interface(CONST_INTER);
%}

// Constant for decrement
operand immI_M1()
%{
  predicate(n->get_int() == -1);
  match(ConI);

  op_cost(0);
  format %{ %}
  interface(CONST_INTER);
%}

// Valid scale values for addressing modes
operand immI2()
%{
  predicate(0 <= n->get_int() && (n->get_int() <= 3));
  match(ConI);

  format %{ %}
  interface(CONST_INTER);
%}

operand immI8()
%{
  predicate((-0x80 <= n->get_int()) && (n->get_int() < 0x80));
  match(ConI);

  op_cost(5);
  format %{ %}
  interface(CONST_INTER);
%}

operand immU8()
%{
  predicate((0 <= n->get_int()) && (n->get_int() <= 255));
  match(ConI);

  op_cost(5);
  format %{ %}
  interface(CONST_INTER);
%}

operand immI16()
%{
  predicate((-32768 <= n->get_int()) && (n->get_int() <= 32767));
  match(ConI);

  op_cost(10);
  format %{ %}
  interface(CONST_INTER);
%}

// Int Immediate non-negative
operand immU31()
%{
  predicate(n->get_int() >= 0);
  match(ConI);

  op_cost(0);
  format %{ %}
  interface(CONST_INTER);
%}

// Constant for long shifts
operand immI_32()
%{
  predicate( n->get_int() == 32 );
  match(ConI);

  op_cost(0);
  format %{ %}
  interface(CONST_INTER);
%}

// Constant for long shifts
operand immI_64()
%{
  predicate( n->get_int() == 64 );
  match(ConI);

  op_cost(0);
  format %{ %}
  interface(CONST_INTER);
%}

// Pointer Immediate
operand immP()
%{
  match(ConP);

  op_cost(10);
  format %{ %}
  interface(CONST_INTER);
%}

// NULL Pointer Immediate
operand immP0()
%{
  predicate(n->get_ptr() == 0);
  match(ConP);

  op_cost(5);
  format %{ %}
  interface(CONST_INTER);
%}

// Pointer Immediate
operand immN() %{
  match(ConN);

  op_cost(10);
  format %{ %}
  interface(CONST_INTER);
%}

operand immNKlass() %{
  match(ConNKlass);

  op_cost(10);
  format %{ %}
  interface(CONST_INTER);
%}

// NULL Pointer Immediate
operand immN0() %{
  predicate(n->get_narrowcon() == 0);
  match(ConN);

  op_cost(5);
  format %{ %}
  interface(CONST_INTER);
%}

operand immP31()
%{
  predicate(n->as_Type()->type()->reloc() == relocInfo::none
            && (n->get_ptr() >> 31) == 0);
  match(ConP);

  op_cost(5);
  format %{ %}
  interface(CONST_INTER);
%}


// Long Immediate
operand immL()
%{
  match(ConL);

  op_cost(20);
  format %{ %}
  interface(CONST_INTER);
%}

// Long Immediate 8-bit
operand immL8()
%{
  predicate(-0x80L <= n->get_long() && n->get_long() < 0x80L);
  match(ConL);

  op_cost(5);
  format %{ %}
  interface(CONST_INTER);
%}

// Long Immediate 32-bit unsigned
operand immUL32()
%{
  predicate(n->get_long() == (unsigned int) (n->get_long()));
  match(ConL);

  op_cost(10);
  format %{ %}
  interface(CONST_INTER);
%}

// Long Immediate 32-bit signed
operand immL32()
%{
  predicate(n->get_long() == (int) (n->get_long()));
  match(ConL);

  op_cost(15);
  format %{ %}
  interface(CONST_INTER);
%}

operand immL_Pow2()
%{
  predicate(is_power_of_2(n->get_long()));
  match(ConL);

  op_cost(15);
  format %{ %}
  interface(CONST_INTER);
%}

operand immL_NotPow2()
%{
  predicate(is_power_of_2(~n->get_long()));
  match(ConL);

  op_cost(15);
  format %{ %}
  interface(CONST_INTER);
%}

// Long Immediate zero
operand immL0()
%{
  predicate(n->get_long() == 0L);
  match(ConL);

  op_cost(10);
  format %{ %}
  interface(CONST_INTER);
%}

// Constant for increment
operand immL1()
%{
  predicate(n->get_long() == 1);
  match(ConL);

  format %{ %}
  interface(CONST_INTER);
%}

// Constant for decrement
operand immL_M1()
%{
  predicate(n->get_long() == -1);
  match(ConL);

  format %{ %}
  interface(CONST_INTER);
%}

// Long Immediate: the value 10
operand immL10()
%{
  predicate(n->get_long() == 10);
  match(ConL);

  format %{ %}
  interface(CONST_INTER);
%}

// Long immediate from 0 to 127.
// Used for a shorter form of long mul by 10.
operand immL_127()
%{
  predicate(0 <= n->get_long() && n->get_long() < 0x80);
  match(ConL);

  op_cost(10);
  format %{ %}
  interface(CONST_INTER);
%}

// Long Immediate: low 32-bit mask
operand immL_32bits()
%{
  predicate(n->get_long() == 0xFFFFFFFFL);
  match(ConL);
  op_cost(20);

  format %{ %}
  interface(CONST_INTER);
%}

// Float Immediate zero
operand immF0()
%{
  predicate(jint_cast(n->getf()) == 0);
  match(ConF);

  op_cost(5);
  format %{ %}
  interface(CONST_INTER);
%}

// Float Immediate
operand immF()
%{
  match(ConF);

  op_cost(15);
  format %{ %}
  interface(CONST_INTER);
%}

// Double Immediate zero
operand immD0()
%{
  predicate(jlong_cast(n->getd()) == 0);
  match(ConD);

  op_cost(5);
  format %{ %}
  interface(CONST_INTER);
%}

// Double Immediate
operand immD()
%{
  match(ConD);

  op_cost(15);
  format %{ %}
  interface(CONST_INTER);
%}

// Immediates for special shifts (sign extend)

// Constants for increment
operand immI_16()
%{
  predicate(n->get_int() == 16);
  match(ConI);

  format %{ %}
  interface(CONST_INTER);
%}

operand immI_24()
%{
  predicate(n->get_int() == 24);
  match(ConI);

  format %{ %}
  interface(CONST_INTER);
%}

// Constant for byte-wide masking
operand immI_255()
%{
  predicate(n->get_int() == 255);
  match(ConI);

  format %{ %}
  interface(CONST_INTER);
%}

// Constant for short-wide masking
operand immI_65535()
%{
  predicate(n->get_int() == 65535);
  match(ConI);

  format %{ %}
  interface(CONST_INTER);
%}

// Constant for byte-wide masking
operand immL_255()
%{
  predicate(n->get_long() == 255);
  match(ConL);

  format %{ %}
  interface(CONST_INTER);
%}

// Constant for short-wide masking
operand immL_65535()
%{
  predicate(n->get_long() == 65535);
  match(ConL);

  format %{ %}
  interface(CONST_INTER);
%}

// Register Operands
// Integer Register
operand rRegI()
%{
  constraint(ALLOC_IN_RC(int_reg));
  match(RegI);

  match(rax_RegI);
  match(rbx_RegI);
  match(rcx_RegI);
  match(rdx_RegI);
  match(rdi_RegI);

  format %{ %}
  interface(REG_INTER);
%}

// Special Registers
operand rax_RegI()
%{
  constraint(ALLOC_IN_RC(int_rax_reg));
  match(RegI);
  match(rRegI);

  format %{ "RAX" %}
  interface(REG_INTER);
%}

// Special Registers
operand rbx_RegI()
%{
  constraint(ALLOC_IN_RC(int_rbx_reg));
  match(RegI);
  match(rRegI);

  format %{ "RBX" %}
  interface(REG_INTER);
%}

operand rcx_RegI()
%{
  constraint(ALLOC_IN_RC(int_rcx_reg));
  match(RegI);
  match(rRegI);

  format %{ "RCX" %}
  interface(REG_INTER);
%}

operand rdx_RegI()
%{
  constraint(ALLOC_IN_RC(int_rdx_reg));
  match(RegI);
  match(rRegI);

  format %{ "RDX" %}
  interface(REG_INTER);
%}

operand rdi_RegI()
%{
  constraint(ALLOC_IN_RC(int_rdi_reg));
  match(RegI);
  match(rRegI);

  format %{ "RDI" %}
  interface(REG_INTER);
%}

operand no_rcx_RegI()
%{
  constraint(ALLOC_IN_RC(int_no_rcx_reg));
  match(RegI);
  match(rax_RegI);
  match(rbx_RegI);
  match(rdx_RegI);
  match(rdi_RegI);

  format %{ %}
  interface(REG_INTER);
%}

operand no_rax_rdx_RegI()
%{
  constraint(ALLOC_IN_RC(int_no_rax_rdx_reg));
  match(RegI);
  match(rbx_RegI);
  match(rcx_RegI);
  match(rdi_RegI);

  format %{ %}
  interface(REG_INTER);
%}

// Pointer Register
operand any_RegP()
%{
  constraint(ALLOC_IN_RC(any_reg));
  match(RegP);
  match(rax_RegP);
  match(rbx_RegP);
  match(rdi_RegP);
  match(rsi_RegP);
  match(rbp_RegP);
  match(r15_RegP);
  match(rRegP);

  format %{ %}
  interface(REG_INTER);
%}

operand rRegP()
%{
  constraint(ALLOC_IN_RC(ptr_reg));
  match(RegP);
  match(rax_RegP);
  match(rbx_RegP);
  match(rdi_RegP);
  match(rsi_RegP);
  match(rbp_RegP);  // See Q&A below about
  match(r15_RegP);  // r15_RegP and rbp_RegP.

  format %{ %}
  interface(REG_INTER);
%}

operand rRegN() %{
  constraint(ALLOC_IN_RC(int_reg));
  match(RegN);

  format %{ %}
  interface(REG_INTER);
%}

// Question: Why is r15_RegP (the read-only TLS register) a match for rRegP?
// Answer: Operand match rules govern the DFA as it processes instruction inputs.
// It's fine for an instruction input that expects rRegP to match a r15_RegP.
// The output of an instruction is controlled by the allocator, which respects
// register class masks, not match rules.  Unless an instruction mentions
// r15_RegP or any_RegP explicitly as its output, r15 will not be considered
// by the allocator as an input.
// The same logic applies to rbp_RegP being a match for rRegP: If PreserveFramePointer==true,
// the RBP is used as a proper frame pointer and is not included in ptr_reg. As a
// result, RBP is not included in the output of the instruction either.

operand no_rax_RegP()
%{
  constraint(ALLOC_IN_RC(ptr_no_rax_reg));
  match(RegP);
  match(rbx_RegP);
  match(rsi_RegP);
  match(rdi_RegP);

  format %{ %}
  interface(REG_INTER);
%}

// This operand is not allowed to use RBP even if
// RBP is not used to hold the frame pointer.
operand no_rbp_RegP()
%{
  constraint(ALLOC_IN_RC(ptr_reg_no_rbp));
  match(RegP);
  match(rbx_RegP);
  match(rsi_RegP);
  match(rdi_RegP);

  format %{ %}
  interface(REG_INTER);
%}

operand no_rax_rbx_RegP()
%{
  constraint(ALLOC_IN_RC(ptr_no_rax_rbx_reg));
  match(RegP);
  match(rsi_RegP);
  match(rdi_RegP);

  format %{ %}
  interface(REG_INTER);
%}

// Special Registers
// Return a pointer value
operand rax_RegP()
%{
  constraint(ALLOC_IN_RC(ptr_rax_reg));
  match(RegP);
  match(rRegP);

  format %{ %}
  interface(REG_INTER);
%}

// Special Registers
// Return a compressed pointer value
operand rax_RegN()
%{
  constraint(ALLOC_IN_RC(int_rax_reg));
  match(RegN);
  match(rRegN);

  format %{ %}
  interface(REG_INTER);
%}

// Used in AtomicAdd
operand rbx_RegP()
%{
  constraint(ALLOC_IN_RC(ptr_rbx_reg));
  match(RegP);
  match(rRegP);

  format %{ %}
  interface(REG_INTER);
%}

operand rsi_RegP()
%{
  constraint(ALLOC_IN_RC(ptr_rsi_reg));
  match(RegP);
  match(rRegP);

  format %{ %}
  interface(REG_INTER);
%}

operand rbp_RegP()
%{
  constraint(ALLOC_IN_RC(ptr_rbp_reg));
  match(RegP);
  match(rRegP);

  format %{ %}
  interface(REG_INTER);
%}

// Used in rep stosq
operand rdi_RegP()
%{
  constraint(ALLOC_IN_RC(ptr_rdi_reg));
  match(RegP);
  match(rRegP);

  format %{ %}
  interface(REG_INTER);
%}

operand r15_RegP()
%{
  constraint(ALLOC_IN_RC(ptr_r15_reg));
  match(RegP);
  match(rRegP);

  format %{ %}
  interface(REG_INTER);
%}

operand rRegL()
%{
  constraint(ALLOC_IN_RC(long_reg));
  match(RegL);
  match(rax_RegL);
  match(rdx_RegL);

  format %{ %}
  interface(REG_INTER);
%}

// Special Registers
operand no_rax_rdx_RegL()
%{
  constraint(ALLOC_IN_RC(long_no_rax_rdx_reg));
  match(RegL);
  match(rRegL);

  format %{ %}
  interface(REG_INTER);
%}

operand no_rax_RegL()
%{
  constraint(ALLOC_IN_RC(long_no_rax_rdx_reg));
  match(RegL);
  match(rRegL);
  match(rdx_RegL);

  format %{ %}
  interface(REG_INTER);
%}

operand no_rcx_RegL()
%{
  constraint(ALLOC_IN_RC(long_no_rcx_reg));
  match(RegL);
  match(rRegL);

  format %{ %}
  interface(REG_INTER);
%}

operand rax_RegL()
%{
  constraint(ALLOC_IN_RC(long_rax_reg));
  match(RegL);
  match(rRegL);

  format %{ "RAX" %}
  interface(REG_INTER);
%}

operand rcx_RegL()
%{
  constraint(ALLOC_IN_RC(long_rcx_reg));
  match(RegL);
  match(rRegL);

  format %{ %}
  interface(REG_INTER);
%}

operand rdx_RegL()
%{
  constraint(ALLOC_IN_RC(long_rdx_reg));
  match(RegL);
  match(rRegL);

  format %{ %}
  interface(REG_INTER);
%}

// Flags register, used as output of compare instructions
operand rFlagsReg()
%{
  constraint(ALLOC_IN_RC(int_flags));
  match(RegFlags);

  format %{ "RFLAGS" %}
  interface(REG_INTER);
%}

// Flags register, used as output of FLOATING POINT compare instructions
operand rFlagsRegU()
%{
  constraint(ALLOC_IN_RC(int_flags));
  match(RegFlags);

  format %{ "RFLAGS_U" %}
  interface(REG_INTER);
%}

operand rFlagsRegUCF() %{
  constraint(ALLOC_IN_RC(int_flags));
  match(RegFlags);
  predicate(false);

  format %{ "RFLAGS_U_CF" %}
  interface(REG_INTER);
%}

// Float register operands
operand regF() %{
   constraint(ALLOC_IN_RC(float_reg));
   match(RegF);

   format %{ %}
   interface(REG_INTER);
%}

// Float register operands
operand legRegF() %{
   constraint(ALLOC_IN_RC(float_reg_legacy));
   match(RegF);

   format %{ %}
   interface(REG_INTER);
%}

// Float register operands
operand vlRegF() %{
   constraint(ALLOC_IN_RC(float_reg_vl));
   match(RegF);

   format %{ %}
   interface(REG_INTER);
%}

// Double register operands
operand regD() %{
   constraint(ALLOC_IN_RC(double_reg));
   match(RegD);

   format %{ %}
   interface(REG_INTER);
%}

// Double register operands
operand legRegD() %{
   constraint(ALLOC_IN_RC(double_reg_legacy));
   match(RegD);

   format %{ %}
   interface(REG_INTER);
%}

// Double register operands
operand vlRegD() %{
   constraint(ALLOC_IN_RC(double_reg_vl));
   match(RegD);

   format %{ %}
   interface(REG_INTER);
%}

<<<<<<< HEAD
// Generic vector operands.
operand vecG() %{
  constraint(ALLOC_IN_RC(vectorg_reg));
  match(VecX);
  match(VecY);
  match(VecZ);
  match(VecS);
  match(VecD);

  format %{ %}
  interface(REG_INTER);
%}

operand legVecG() %{
  constraint(ALLOC_IN_RC(vectorg_reg));
  match(VecX);
  match(VecY);
  match(VecZ);
  match(VecS);
  match(VecD);

  format %{ %}
  interface(REG_INTER);
%}


// Vectors
operand vecS() %{
  constraint(ALLOC_IN_RC(vectors_reg_vlbwdq));
  match(VecS);

  format %{ %}
  interface(REG_INTER);
%}

// Vectors
operand legVecS() %{
  constraint(ALLOC_IN_RC(vectors_reg_legacy));
  match(VecS);

  format %{ %}
  interface(REG_INTER);
%}

operand vecD() %{
  constraint(ALLOC_IN_RC(vectord_reg_vlbwdq));
  match(VecD);

  format %{ %}
  interface(REG_INTER);
%}

operand legVecD() %{
  constraint(ALLOC_IN_RC(vectord_reg_legacy));
  match(VecD);

  format %{ %}
  interface(REG_INTER);
%}

operand vecX() %{
  constraint(ALLOC_IN_RC(vectorx_reg_vlbwdq));
  match(VecX);

  format %{ %}
  interface(REG_INTER);
%}

operand legVecX() %{
  constraint(ALLOC_IN_RC(vectorx_reg_legacy));
  match(VecX);

  format %{ %}
  interface(REG_INTER);
%}

operand vecY() %{
  constraint(ALLOC_IN_RC(vectory_reg_vlbwdq));
  match(VecY);

  format %{ %}
  interface(REG_INTER);
%}

operand legVecY() %{
  constraint(ALLOC_IN_RC(vectory_reg_legacy));
  match(VecY);

  format %{ %}
  interface(REG_INTER);
%}

operand vecZ() %{
  constraint(ALLOC_IN_RC(vectorz_reg));
  match(VecZ);

  format %{ %}
  interface(REG_INTER);
%}

operand legVecZ() %{
  constraint(ALLOC_IN_RC(vectorz_reg_legacy));
  match(VecZ);

  format %{ %}
  interface(REG_INTER);
%}

=======
>>>>>>> 7649b7af
//----------Memory Operands----------------------------------------------------
// Direct Memory Operand
// operand direct(immP addr)
// %{
//   match(addr);

//   format %{ "[$addr]" %}
//   interface(MEMORY_INTER) %{
//     base(0xFFFFFFFF);
//     index(0x4);
//     scale(0x0);
//     disp($addr);
//   %}
// %}

// Indirect Memory Operand
operand indirect(any_RegP reg)
%{
  constraint(ALLOC_IN_RC(ptr_reg));
  match(reg);

  format %{ "[$reg]" %}
  interface(MEMORY_INTER) %{
    base($reg);
    index(0x4);
    scale(0x0);
    disp(0x0);
  %}
%}

// Indirect Memory Plus Short Offset Operand
operand indOffset8(any_RegP reg, immL8 off)
%{
  constraint(ALLOC_IN_RC(ptr_reg));
  match(AddP reg off);

  format %{ "[$reg + $off (8-bit)]" %}
  interface(MEMORY_INTER) %{
    base($reg);
    index(0x4);
    scale(0x0);
    disp($off);
  %}
%}

// Indirect Memory Plus Long Offset Operand
operand indOffset32(any_RegP reg, immL32 off)
%{
  constraint(ALLOC_IN_RC(ptr_reg));
  match(AddP reg off);

  format %{ "[$reg + $off (32-bit)]" %}
  interface(MEMORY_INTER) %{
    base($reg);
    index(0x4);
    scale(0x0);
    disp($off);
  %}
%}

// Indirect Memory Plus Index Register Plus Offset Operand
operand indIndexOffset(any_RegP reg, rRegL lreg, immL32 off)
%{
  constraint(ALLOC_IN_RC(ptr_reg));
  match(AddP (AddP reg lreg) off);

  op_cost(10);
  format %{"[$reg + $off + $lreg]" %}
  interface(MEMORY_INTER) %{
    base($reg);
    index($lreg);
    scale(0x0);
    disp($off);
  %}
%}

// Indirect Memory Plus Index Register Plus Offset Operand
operand indIndex(any_RegP reg, rRegL lreg)
%{
  constraint(ALLOC_IN_RC(ptr_reg));
  match(AddP reg lreg);

  op_cost(10);
  format %{"[$reg + $lreg]" %}
  interface(MEMORY_INTER) %{
    base($reg);
    index($lreg);
    scale(0x0);
    disp(0x0);
  %}
%}

// Indirect Memory Times Scale Plus Index Register
operand indIndexScale(any_RegP reg, rRegL lreg, immI2 scale)
%{
  constraint(ALLOC_IN_RC(ptr_reg));
  match(AddP reg (LShiftL lreg scale));

  op_cost(10);
  format %{"[$reg + $lreg << $scale]" %}
  interface(MEMORY_INTER) %{
    base($reg);
    index($lreg);
    scale($scale);
    disp(0x0);
  %}
%}

operand indPosIndexScale(any_RegP reg, rRegI idx, immI2 scale)
%{
  constraint(ALLOC_IN_RC(ptr_reg));
  predicate(n->in(3)->in(1)->as_Type()->type()->is_long()->_lo >= 0);
  match(AddP reg (LShiftL (ConvI2L idx) scale));

  op_cost(10);
  format %{"[$reg + pos $idx << $scale]" %}
  interface(MEMORY_INTER) %{
    base($reg);
    index($idx);
    scale($scale);
    disp(0x0);
  %}
%}

// Indirect Memory Times Scale Plus Index Register Plus Offset Operand
operand indIndexScaleOffset(any_RegP reg, immL32 off, rRegL lreg, immI2 scale)
%{
  constraint(ALLOC_IN_RC(ptr_reg));
  match(AddP (AddP reg (LShiftL lreg scale)) off);

  op_cost(10);
  format %{"[$reg + $off + $lreg << $scale]" %}
  interface(MEMORY_INTER) %{
    base($reg);
    index($lreg);
    scale($scale);
    disp($off);
  %}
%}

// Indirect Memory Plus Positive Index Register Plus Offset Operand
operand indPosIndexOffset(any_RegP reg, immL32 off, rRegI idx)
%{
  constraint(ALLOC_IN_RC(ptr_reg));
  predicate(n->in(2)->in(3)->as_Type()->type()->is_long()->_lo >= 0);
  match(AddP (AddP reg (ConvI2L idx)) off);

  op_cost(10);
  format %{"[$reg + $off + $idx]" %}
  interface(MEMORY_INTER) %{
    base($reg);
    index($idx);
    scale(0x0);
    disp($off);
  %}
%}

// Indirect Memory Times Scale Plus Positive Index Register Plus Offset Operand
operand indPosIndexScaleOffset(any_RegP reg, immL32 off, rRegI idx, immI2 scale)
%{
  constraint(ALLOC_IN_RC(ptr_reg));
  predicate(n->in(2)->in(3)->in(1)->as_Type()->type()->is_long()->_lo >= 0);
  match(AddP (AddP reg (LShiftL (ConvI2L idx) scale)) off);

  op_cost(10);
  format %{"[$reg + $off + $idx << $scale]" %}
  interface(MEMORY_INTER) %{
    base($reg);
    index($idx);
    scale($scale);
    disp($off);
  %}
%}

// Indirect Narrow Oop Plus Offset Operand
// Note: x86 architecture doesn't support "scale * index + offset" without a base
// we can't free r12 even with CompressedOops::base() == NULL.
operand indCompressedOopOffset(rRegN reg, immL32 off) %{
  predicate(UseCompressedOops && (CompressedOops::shift() == Address::times_8));
  constraint(ALLOC_IN_RC(ptr_reg));
  match(AddP (DecodeN reg) off);

  op_cost(10);
  format %{"[R12 + $reg << 3 + $off] (compressed oop addressing)" %}
  interface(MEMORY_INTER) %{
    base(0xc); // R12
    index($reg);
    scale(0x3);
    disp($off);
  %}
%}

// Indirect Memory Operand
operand indirectNarrow(rRegN reg)
%{
  predicate(CompressedOops::shift() == 0);
  constraint(ALLOC_IN_RC(ptr_reg));
  match(DecodeN reg);

  format %{ "[$reg]" %}
  interface(MEMORY_INTER) %{
    base($reg);
    index(0x4);
    scale(0x0);
    disp(0x0);
  %}
%}

// Indirect Memory Plus Short Offset Operand
operand indOffset8Narrow(rRegN reg, immL8 off)
%{
  predicate(CompressedOops::shift() == 0);
  constraint(ALLOC_IN_RC(ptr_reg));
  match(AddP (DecodeN reg) off);

  format %{ "[$reg + $off (8-bit)]" %}
  interface(MEMORY_INTER) %{
    base($reg);
    index(0x4);
    scale(0x0);
    disp($off);
  %}
%}

// Indirect Memory Plus Long Offset Operand
operand indOffset32Narrow(rRegN reg, immL32 off)
%{
  predicate(CompressedOops::shift() == 0);
  constraint(ALLOC_IN_RC(ptr_reg));
  match(AddP (DecodeN reg) off);

  format %{ "[$reg + $off (32-bit)]" %}
  interface(MEMORY_INTER) %{
    base($reg);
    index(0x4);
    scale(0x0);
    disp($off);
  %}
%}

// Indirect Memory Plus Index Register Plus Offset Operand
operand indIndexOffsetNarrow(rRegN reg, rRegL lreg, immL32 off)
%{
  predicate(CompressedOops::shift() == 0);
  constraint(ALLOC_IN_RC(ptr_reg));
  match(AddP (AddP (DecodeN reg) lreg) off);

  op_cost(10);
  format %{"[$reg + $off + $lreg]" %}
  interface(MEMORY_INTER) %{
    base($reg);
    index($lreg);
    scale(0x0);
    disp($off);
  %}
%}

// Indirect Memory Plus Index Register Plus Offset Operand
operand indIndexNarrow(rRegN reg, rRegL lreg)
%{
  predicate(CompressedOops::shift() == 0);
  constraint(ALLOC_IN_RC(ptr_reg));
  match(AddP (DecodeN reg) lreg);

  op_cost(10);
  format %{"[$reg + $lreg]" %}
  interface(MEMORY_INTER) %{
    base($reg);
    index($lreg);
    scale(0x0);
    disp(0x0);
  %}
%}

// Indirect Memory Times Scale Plus Index Register
operand indIndexScaleNarrow(rRegN reg, rRegL lreg, immI2 scale)
%{
  predicate(CompressedOops::shift() == 0);
  constraint(ALLOC_IN_RC(ptr_reg));
  match(AddP (DecodeN reg) (LShiftL lreg scale));

  op_cost(10);
  format %{"[$reg + $lreg << $scale]" %}
  interface(MEMORY_INTER) %{
    base($reg);
    index($lreg);
    scale($scale);
    disp(0x0);
  %}
%}

// Indirect Memory Times Scale Plus Index Register Plus Offset Operand
operand indIndexScaleOffsetNarrow(rRegN reg, immL32 off, rRegL lreg, immI2 scale)
%{
  predicate(CompressedOops::shift() == 0);
  constraint(ALLOC_IN_RC(ptr_reg));
  match(AddP (AddP (DecodeN reg) (LShiftL lreg scale)) off);

  op_cost(10);
  format %{"[$reg + $off + $lreg << $scale]" %}
  interface(MEMORY_INTER) %{
    base($reg);
    index($lreg);
    scale($scale);
    disp($off);
  %}
%}

// Indirect Memory Times Plus Positive Index Register Plus Offset Operand
operand indPosIndexOffsetNarrow(rRegN reg, immL32 off, rRegI idx)
%{
  constraint(ALLOC_IN_RC(ptr_reg));
  predicate(CompressedOops::shift() == 0 && n->in(2)->in(3)->as_Type()->type()->is_long()->_lo >= 0);
  match(AddP (AddP (DecodeN reg) (ConvI2L idx)) off);

  op_cost(10);
  format %{"[$reg + $off + $idx]" %}
  interface(MEMORY_INTER) %{
    base($reg);
    index($idx);
    scale(0x0);
    disp($off);
  %}
%}

// Indirect Memory Times Scale Plus Positive Index Register Plus Offset Operand
operand indPosIndexScaleOffsetNarrow(rRegN reg, immL32 off, rRegI idx, immI2 scale)
%{
  constraint(ALLOC_IN_RC(ptr_reg));
  predicate(CompressedOops::shift() == 0 && n->in(2)->in(3)->in(1)->as_Type()->type()->is_long()->_lo >= 0);
  match(AddP (AddP (DecodeN reg) (LShiftL (ConvI2L idx) scale)) off);

  op_cost(10);
  format %{"[$reg + $off + $idx << $scale]" %}
  interface(MEMORY_INTER) %{
    base($reg);
    index($idx);
    scale($scale);
    disp($off);
  %}
%}

//----------Special Memory Operands--------------------------------------------
// Stack Slot Operand - This operand is used for loading and storing temporary
//                      values on the stack where a match requires a value to
//                      flow through memory.
operand stackSlotP(sRegP reg)
%{
  constraint(ALLOC_IN_RC(stack_slots));
  // No match rule because this operand is only generated in matching

  format %{ "[$reg]" %}
  interface(MEMORY_INTER) %{
    base(0x4);   // RSP
    index(0x4);  // No Index
    scale(0x0);  // No Scale
    disp($reg);  // Stack Offset
  %}
%}

operand stackSlotI(sRegI reg)
%{
  constraint(ALLOC_IN_RC(stack_slots));
  // No match rule because this operand is only generated in matching

  format %{ "[$reg]" %}
  interface(MEMORY_INTER) %{
    base(0x4);   // RSP
    index(0x4);  // No Index
    scale(0x0);  // No Scale
    disp($reg);  // Stack Offset
  %}
%}

operand stackSlotF(sRegF reg)
%{
  constraint(ALLOC_IN_RC(stack_slots));
  // No match rule because this operand is only generated in matching

  format %{ "[$reg]" %}
  interface(MEMORY_INTER) %{
    base(0x4);   // RSP
    index(0x4);  // No Index
    scale(0x0);  // No Scale
    disp($reg);  // Stack Offset
  %}
%}

operand stackSlotD(sRegD reg)
%{
  constraint(ALLOC_IN_RC(stack_slots));
  // No match rule because this operand is only generated in matching

  format %{ "[$reg]" %}
  interface(MEMORY_INTER) %{
    base(0x4);   // RSP
    index(0x4);  // No Index
    scale(0x0);  // No Scale
    disp($reg);  // Stack Offset
  %}
%}
operand stackSlotL(sRegL reg)
%{
  constraint(ALLOC_IN_RC(stack_slots));
  // No match rule because this operand is only generated in matching

  format %{ "[$reg]" %}
  interface(MEMORY_INTER) %{
    base(0x4);   // RSP
    index(0x4);  // No Index
    scale(0x0);  // No Scale
    disp($reg);  // Stack Offset
  %}
%}

//----------Conditional Branch Operands----------------------------------------
// Comparison Op  - This is the operation of the comparison, and is limited to
//                  the following set of codes:
//                  L (<), LE (<=), G (>), GE (>=), E (==), NE (!=)
//
// Other attributes of the comparison, such as unsignedness, are specified
// by the comparison instruction that sets a condition code flags register.
// That result is represented by a flags operand whose subtype is appropriate
// to the unsignedness (etc.) of the comparison.
//
// Later, the instruction which matches both the Comparison Op (a Bool) and
// the flags (produced by the Cmp) specifies the coding of the comparison op
// by matching a specific subtype of Bool operand below, such as cmpOpU.

// Comparision Code
operand cmpOp()
%{
  match(Bool);

  format %{ "" %}
  interface(COND_INTER) %{
    equal(0x4, "e");
    not_equal(0x5, "ne");
    less(0xC, "l");
    greater_equal(0xD, "ge");
    less_equal(0xE, "le");
    greater(0xF, "g");
    overflow(0x0, "o");
    no_overflow(0x1, "no");
  %}
%}

// Comparison Code, unsigned compare.  Used by FP also, with
// C2 (unordered) turned into GT or LT already.  The other bits
// C0 and C3 are turned into Carry & Zero flags.
operand cmpOpU()
%{
  match(Bool);

  format %{ "" %}
  interface(COND_INTER) %{
    equal(0x4, "e");
    not_equal(0x5, "ne");
    less(0x2, "b");
    greater_equal(0x3, "nb");
    less_equal(0x6, "be");
    greater(0x7, "nbe");
    overflow(0x0, "o");
    no_overflow(0x1, "no");
  %}
%}


// Floating comparisons that don't require any fixup for the unordered case
operand cmpOpUCF() %{
  match(Bool);
  predicate(n->as_Bool()->_test._test == BoolTest::lt ||
            n->as_Bool()->_test._test == BoolTest::ge ||
            n->as_Bool()->_test._test == BoolTest::le ||
            n->as_Bool()->_test._test == BoolTest::gt);
  format %{ "" %}
  interface(COND_INTER) %{
    equal(0x4, "e");
    not_equal(0x5, "ne");
    less(0x2, "b");
    greater_equal(0x3, "nb");
    less_equal(0x6, "be");
    greater(0x7, "nbe");
    overflow(0x0, "o");
    no_overflow(0x1, "no");
  %}
%}


// Floating comparisons that can be fixed up with extra conditional jumps
operand cmpOpUCF2() %{
  match(Bool);
  predicate(n->as_Bool()->_test._test == BoolTest::ne ||
            n->as_Bool()->_test._test == BoolTest::eq);
  format %{ "" %}
  interface(COND_INTER) %{
    equal(0x4, "e");
    not_equal(0x5, "ne");
    less(0x2, "b");
    greater_equal(0x3, "nb");
    less_equal(0x6, "be");
    greater(0x7, "nbe");
    overflow(0x0, "o");
    no_overflow(0x1, "no");
  %}
%}

// Operands for bound floating pointer register arguments
operand rxmm0() %{
  constraint(ALLOC_IN_RC(xmm0_reg));
  match(VecX);
  format%{%}
  interface(REG_INTER);
%}

//----------OPERAND CLASSES----------------------------------------------------
// Operand Classes are groups of operands that are used as to simplify
// instruction definitions by not requiring the AD writer to specify separate
// instructions for every form of operand when the instruction accepts
// multiple operand types with the same basic encoding and format.  The classic
// case of this is memory operands.

opclass memory(indirect, indOffset8, indOffset32, indIndexOffset, indIndex,
               indIndexScale, indPosIndexScale, indIndexScaleOffset, indPosIndexOffset, indPosIndexScaleOffset,
               indCompressedOopOffset,
               indirectNarrow, indOffset8Narrow, indOffset32Narrow,
               indIndexOffsetNarrow, indIndexNarrow, indIndexScaleNarrow,
               indIndexScaleOffsetNarrow, indPosIndexOffsetNarrow, indPosIndexScaleOffsetNarrow);

//----------PIPELINE-----------------------------------------------------------
// Rules which define the behavior of the target architectures pipeline.
pipeline %{

//----------ATTRIBUTES---------------------------------------------------------
attributes %{
  variable_size_instructions;        // Fixed size instructions
  max_instructions_per_bundle = 3;   // Up to 3 instructions per bundle
  instruction_unit_size = 1;         // An instruction is 1 bytes long
  instruction_fetch_unit_size = 16;  // The processor fetches one line
  instruction_fetch_units = 1;       // of 16 bytes

  // List of nop instructions
  nops( MachNop );
%}

//----------RESOURCES----------------------------------------------------------
// Resources are the functional units available to the machine

// Generic P2/P3 pipeline
// 3 decoders, only D0 handles big operands; a "bundle" is the limit of
// 3 instructions decoded per cycle.
// 2 load/store ops per cycle, 1 branch, 1 FPU,
// 3 ALU op, only ALU0 handles mul instructions.
resources( D0, D1, D2, DECODE = D0 | D1 | D2,
           MS0, MS1, MS2, MEM = MS0 | MS1 | MS2,
           BR, FPU,
           ALU0, ALU1, ALU2, ALU = ALU0 | ALU1 | ALU2);

//----------PIPELINE DESCRIPTION-----------------------------------------------
// Pipeline Description specifies the stages in the machine's pipeline

// Generic P2/P3 pipeline
pipe_desc(S0, S1, S2, S3, S4, S5);

//----------PIPELINE CLASSES---------------------------------------------------
// Pipeline Classes describe the stages in which input and output are
// referenced by the hardware pipeline.

// Naming convention: ialu or fpu
// Then: _reg
// Then: _reg if there is a 2nd register
// Then: _long if it's a pair of instructions implementing a long
// Then: _fat if it requires the big decoder
//   Or: _mem if it requires the big decoder and a memory unit.

// Integer ALU reg operation
pipe_class ialu_reg(rRegI dst)
%{
    single_instruction;
    dst    : S4(write);
    dst    : S3(read);
    DECODE : S0;        // any decoder
    ALU    : S3;        // any alu
%}

// Long ALU reg operation
pipe_class ialu_reg_long(rRegL dst)
%{
    instruction_count(2);
    dst    : S4(write);
    dst    : S3(read);
    DECODE : S0(2);     // any 2 decoders
    ALU    : S3(2);     // both alus
%}

// Integer ALU reg operation using big decoder
pipe_class ialu_reg_fat(rRegI dst)
%{
    single_instruction;
    dst    : S4(write);
    dst    : S3(read);
    D0     : S0;        // big decoder only
    ALU    : S3;        // any alu
%}

// Long ALU reg operation using big decoder
pipe_class ialu_reg_long_fat(rRegL dst)
%{
    instruction_count(2);
    dst    : S4(write);
    dst    : S3(read);
    D0     : S0(2);     // big decoder only; twice
    ALU    : S3(2);     // any 2 alus
%}

// Integer ALU reg-reg operation
pipe_class ialu_reg_reg(rRegI dst, rRegI src)
%{
    single_instruction;
    dst    : S4(write);
    src    : S3(read);
    DECODE : S0;        // any decoder
    ALU    : S3;        // any alu
%}

// Long ALU reg-reg operation
pipe_class ialu_reg_reg_long(rRegL dst, rRegL src)
%{
    instruction_count(2);
    dst    : S4(write);
    src    : S3(read);
    DECODE : S0(2);     // any 2 decoders
    ALU    : S3(2);     // both alus
%}

// Integer ALU reg-reg operation
pipe_class ialu_reg_reg_fat(rRegI dst, memory src)
%{
    single_instruction;
    dst    : S4(write);
    src    : S3(read);
    D0     : S0;        // big decoder only
    ALU    : S3;        // any alu
%}

// Long ALU reg-reg operation
pipe_class ialu_reg_reg_long_fat(rRegL dst, rRegL src)
%{
    instruction_count(2);
    dst    : S4(write);
    src    : S3(read);
    D0     : S0(2);     // big decoder only; twice
    ALU    : S3(2);     // both alus
%}

// Integer ALU reg-mem operation
pipe_class ialu_reg_mem(rRegI dst, memory mem)
%{
    single_instruction;
    dst    : S5(write);
    mem    : S3(read);
    D0     : S0;        // big decoder only
    ALU    : S4;        // any alu
    MEM    : S3;        // any mem
%}

// Integer mem operation (prefetch)
pipe_class ialu_mem(memory mem)
%{
    single_instruction;
    mem    : S3(read);
    D0     : S0;        // big decoder only
    MEM    : S3;        // any mem
%}

// Integer Store to Memory
pipe_class ialu_mem_reg(memory mem, rRegI src)
%{
    single_instruction;
    mem    : S3(read);
    src    : S5(read);
    D0     : S0;        // big decoder only
    ALU    : S4;        // any alu
    MEM    : S3;
%}

// // Long Store to Memory
// pipe_class ialu_mem_long_reg(memory mem, rRegL src)
// %{
//     instruction_count(2);
//     mem    : S3(read);
//     src    : S5(read);
//     D0     : S0(2);          // big decoder only; twice
//     ALU    : S4(2);     // any 2 alus
//     MEM    : S3(2);  // Both mems
// %}

// Integer Store to Memory
pipe_class ialu_mem_imm(memory mem)
%{
    single_instruction;
    mem    : S3(read);
    D0     : S0;        // big decoder only
    ALU    : S4;        // any alu
    MEM    : S3;
%}

// Integer ALU0 reg-reg operation
pipe_class ialu_reg_reg_alu0(rRegI dst, rRegI src)
%{
    single_instruction;
    dst    : S4(write);
    src    : S3(read);
    D0     : S0;        // Big decoder only
    ALU0   : S3;        // only alu0
%}

// Integer ALU0 reg-mem operation
pipe_class ialu_reg_mem_alu0(rRegI dst, memory mem)
%{
    single_instruction;
    dst    : S5(write);
    mem    : S3(read);
    D0     : S0;        // big decoder only
    ALU0   : S4;        // ALU0 only
    MEM    : S3;        // any mem
%}

// Integer ALU reg-reg operation
pipe_class ialu_cr_reg_reg(rFlagsReg cr, rRegI src1, rRegI src2)
%{
    single_instruction;
    cr     : S4(write);
    src1   : S3(read);
    src2   : S3(read);
    DECODE : S0;        // any decoder
    ALU    : S3;        // any alu
%}

// Integer ALU reg-imm operation
pipe_class ialu_cr_reg_imm(rFlagsReg cr, rRegI src1)
%{
    single_instruction;
    cr     : S4(write);
    src1   : S3(read);
    DECODE : S0;        // any decoder
    ALU    : S3;        // any alu
%}

// Integer ALU reg-mem operation
pipe_class ialu_cr_reg_mem(rFlagsReg cr, rRegI src1, memory src2)
%{
    single_instruction;
    cr     : S4(write);
    src1   : S3(read);
    src2   : S3(read);
    D0     : S0;        // big decoder only
    ALU    : S4;        // any alu
    MEM    : S3;
%}

// Conditional move reg-reg
pipe_class pipe_cmplt( rRegI p, rRegI q, rRegI y)
%{
    instruction_count(4);
    y      : S4(read);
    q      : S3(read);
    p      : S3(read);
    DECODE : S0(4);     // any decoder
%}

// Conditional move reg-reg
pipe_class pipe_cmov_reg( rRegI dst, rRegI src, rFlagsReg cr)
%{
    single_instruction;
    dst    : S4(write);
    src    : S3(read);
    cr     : S3(read);
    DECODE : S0;        // any decoder
%}

// Conditional move reg-mem
pipe_class pipe_cmov_mem( rFlagsReg cr, rRegI dst, memory src)
%{
    single_instruction;
    dst    : S4(write);
    src    : S3(read);
    cr     : S3(read);
    DECODE : S0;        // any decoder
    MEM    : S3;
%}

// Conditional move reg-reg long
pipe_class pipe_cmov_reg_long( rFlagsReg cr, rRegL dst, rRegL src)
%{
    single_instruction;
    dst    : S4(write);
    src    : S3(read);
    cr     : S3(read);
    DECODE : S0(2);     // any 2 decoders
%}

// XXX
// // Conditional move double reg-reg
// pipe_class pipe_cmovD_reg( rFlagsReg cr, regDPR1 dst, regD src)
// %{
//     single_instruction;
//     dst    : S4(write);
//     src    : S3(read);
//     cr     : S3(read);
//     DECODE : S0;     // any decoder
// %}

// Float reg-reg operation
pipe_class fpu_reg(regD dst)
%{
    instruction_count(2);
    dst    : S3(read);
    DECODE : S0(2);     // any 2 decoders
    FPU    : S3;
%}

// Float reg-reg operation
pipe_class fpu_reg_reg(regD dst, regD src)
%{
    instruction_count(2);
    dst    : S4(write);
    src    : S3(read);
    DECODE : S0(2);     // any 2 decoders
    FPU    : S3;
%}

// Float reg-reg operation
pipe_class fpu_reg_reg_reg(regD dst, regD src1, regD src2)
%{
    instruction_count(3);
    dst    : S4(write);
    src1   : S3(read);
    src2   : S3(read);
    DECODE : S0(3);     // any 3 decoders
    FPU    : S3(2);
%}

// Float reg-reg operation
pipe_class fpu_reg_reg_reg_reg(regD dst, regD src1, regD src2, regD src3)
%{
    instruction_count(4);
    dst    : S4(write);
    src1   : S3(read);
    src2   : S3(read);
    src3   : S3(read);
    DECODE : S0(4);     // any 3 decoders
    FPU    : S3(2);
%}

// Float reg-reg operation
pipe_class fpu_reg_mem_reg_reg(regD dst, memory src1, regD src2, regD src3)
%{
    instruction_count(4);
    dst    : S4(write);
    src1   : S3(read);
    src2   : S3(read);
    src3   : S3(read);
    DECODE : S1(3);     // any 3 decoders
    D0     : S0;        // Big decoder only
    FPU    : S3(2);
    MEM    : S3;
%}

// Float reg-mem operation
pipe_class fpu_reg_mem(regD dst, memory mem)
%{
    instruction_count(2);
    dst    : S5(write);
    mem    : S3(read);
    D0     : S0;        // big decoder only
    DECODE : S1;        // any decoder for FPU POP
    FPU    : S4;
    MEM    : S3;        // any mem
%}

// Float reg-mem operation
pipe_class fpu_reg_reg_mem(regD dst, regD src1, memory mem)
%{
    instruction_count(3);
    dst    : S5(write);
    src1   : S3(read);
    mem    : S3(read);
    D0     : S0;        // big decoder only
    DECODE : S1(2);     // any decoder for FPU POP
    FPU    : S4;
    MEM    : S3;        // any mem
%}

// Float mem-reg operation
pipe_class fpu_mem_reg(memory mem, regD src)
%{
    instruction_count(2);
    src    : S5(read);
    mem    : S3(read);
    DECODE : S0;        // any decoder for FPU PUSH
    D0     : S1;        // big decoder only
    FPU    : S4;
    MEM    : S3;        // any mem
%}

pipe_class fpu_mem_reg_reg(memory mem, regD src1, regD src2)
%{
    instruction_count(3);
    src1   : S3(read);
    src2   : S3(read);
    mem    : S3(read);
    DECODE : S0(2);     // any decoder for FPU PUSH
    D0     : S1;        // big decoder only
    FPU    : S4;
    MEM    : S3;        // any mem
%}

pipe_class fpu_mem_reg_mem(memory mem, regD src1, memory src2)
%{
    instruction_count(3);
    src1   : S3(read);
    src2   : S3(read);
    mem    : S4(read);
    DECODE : S0;        // any decoder for FPU PUSH
    D0     : S0(2);     // big decoder only
    FPU    : S4;
    MEM    : S3(2);     // any mem
%}

pipe_class fpu_mem_mem(memory dst, memory src1)
%{
    instruction_count(2);
    src1   : S3(read);
    dst    : S4(read);
    D0     : S0(2);     // big decoder only
    MEM    : S3(2);     // any mem
%}

pipe_class fpu_mem_mem_mem(memory dst, memory src1, memory src2)
%{
    instruction_count(3);
    src1   : S3(read);
    src2   : S3(read);
    dst    : S4(read);
    D0     : S0(3);     // big decoder only
    FPU    : S4;
    MEM    : S3(3);     // any mem
%}

pipe_class fpu_mem_reg_con(memory mem, regD src1)
%{
    instruction_count(3);
    src1   : S4(read);
    mem    : S4(read);
    DECODE : S0;        // any decoder for FPU PUSH
    D0     : S0(2);     // big decoder only
    FPU    : S4;
    MEM    : S3(2);     // any mem
%}

// Float load constant
pipe_class fpu_reg_con(regD dst)
%{
    instruction_count(2);
    dst    : S5(write);
    D0     : S0;        // big decoder only for the load
    DECODE : S1;        // any decoder for FPU POP
    FPU    : S4;
    MEM    : S3;        // any mem
%}

// Float load constant
pipe_class fpu_reg_reg_con(regD dst, regD src)
%{
    instruction_count(3);
    dst    : S5(write);
    src    : S3(read);
    D0     : S0;        // big decoder only for the load
    DECODE : S1(2);     // any decoder for FPU POP
    FPU    : S4;
    MEM    : S3;        // any mem
%}

// UnConditional branch
pipe_class pipe_jmp(label labl)
%{
    single_instruction;
    BR   : S3;
%}

// Conditional branch
pipe_class pipe_jcc(cmpOp cmp, rFlagsReg cr, label labl)
%{
    single_instruction;
    cr    : S1(read);
    BR    : S3;
%}

// Allocation idiom
pipe_class pipe_cmpxchg(rRegP dst, rRegP heap_ptr)
%{
    instruction_count(1); force_serialization;
    fixed_latency(6);
    heap_ptr : S3(read);
    DECODE   : S0(3);
    D0       : S2;
    MEM      : S3;
    ALU      : S3(2);
    dst      : S5(write);
    BR       : S5;
%}

// Generic big/slow expanded idiom
pipe_class pipe_slow()
%{
    instruction_count(10); multiple_bundles; force_serialization;
    fixed_latency(100);
    D0  : S0(2);
    MEM : S3(2);
%}

// The real do-nothing guy
pipe_class empty()
%{
    instruction_count(0);
%}

// Define the class for the Nop node
define
%{
   MachNop = empty;
%}

%}

//----------INSTRUCTIONS-------------------------------------------------------
//
// match      -- States which machine-independent subtree may be replaced
//               by this instruction.
// ins_cost   -- The estimated cost of this instruction is used by instruction
//               selection to identify a minimum cost tree of machine
//               instructions that matches a tree of machine-independent
//               instructions.
// format     -- A string providing the disassembly for this instruction.
//               The value of an instruction's operand may be inserted
//               by referring to it with a '$' prefix.
// opcode     -- Three instruction opcodes may be provided.  These are referred
//               to within an encode class as $primary, $secondary, and $tertiary
//               rrspectively.  The primary opcode is commonly used to
//               indicate the type of machine instruction, while secondary
//               and tertiary are often used for prefix options or addressing
//               modes.
// ins_encode -- A list of encode classes with parameters. The encode class
//               name must have been defined in an 'enc_class' specification
//               in the encode section of the architecture description.


//----------Load/Store/Move Instructions---------------------------------------
//----------Load Instructions--------------------------------------------------

// Load Byte (8 bit signed)
instruct loadB(rRegI dst, memory mem)
%{
  match(Set dst (LoadB mem));

  ins_cost(125);
  format %{ "movsbl  $dst, $mem\t# byte" %}

  ins_encode %{
    __ movsbl($dst$$Register, $mem$$Address);
  %}

  ins_pipe(ialu_reg_mem);
%}

// Load Byte (8 bit signed) into Long Register
instruct loadB2L(rRegL dst, memory mem)
%{
  match(Set dst (ConvI2L (LoadB mem)));

  ins_cost(125);
  format %{ "movsbq  $dst, $mem\t# byte -> long" %}

  ins_encode %{
    __ movsbq($dst$$Register, $mem$$Address);
  %}

  ins_pipe(ialu_reg_mem);
%}

// Load Unsigned Byte (8 bit UNsigned)
instruct loadUB(rRegI dst, memory mem)
%{
  match(Set dst (LoadUB mem));

  ins_cost(125);
  format %{ "movzbl  $dst, $mem\t# ubyte" %}

  ins_encode %{
    __ movzbl($dst$$Register, $mem$$Address);
  %}

  ins_pipe(ialu_reg_mem);
%}

// Load Unsigned Byte (8 bit UNsigned) into Long Register
instruct loadUB2L(rRegL dst, memory mem)
%{
  match(Set dst (ConvI2L (LoadUB mem)));

  ins_cost(125);
  format %{ "movzbq  $dst, $mem\t# ubyte -> long" %}

  ins_encode %{
    __ movzbq($dst$$Register, $mem$$Address);
  %}

  ins_pipe(ialu_reg_mem);
%}

// Load Unsigned Byte (8 bit UNsigned) with 32-bit mask into Long Register
instruct loadUB2L_immI(rRegL dst, memory mem, immI mask, rFlagsReg cr) %{
  match(Set dst (ConvI2L (AndI (LoadUB mem) mask)));
  effect(KILL cr);

  format %{ "movzbq  $dst, $mem\t# ubyte & 32-bit mask -> long\n\t"
            "andl    $dst, right_n_bits($mask, 8)" %}
  ins_encode %{
    Register Rdst = $dst$$Register;
    __ movzbq(Rdst, $mem$$Address);
    __ andl(Rdst, $mask$$constant & right_n_bits(8));
  %}
  ins_pipe(ialu_reg_mem);
%}

// Load Short (16 bit signed)
instruct loadS(rRegI dst, memory mem)
%{
  match(Set dst (LoadS mem));

  ins_cost(125);
  format %{ "movswl $dst, $mem\t# short" %}

  ins_encode %{
    __ movswl($dst$$Register, $mem$$Address);
  %}

  ins_pipe(ialu_reg_mem);
%}

// Load Short (16 bit signed) to Byte (8 bit signed)
instruct loadS2B(rRegI dst, memory mem, immI_24 twentyfour) %{
  match(Set dst (RShiftI (LShiftI (LoadS mem) twentyfour) twentyfour));

  ins_cost(125);
  format %{ "movsbl $dst, $mem\t# short -> byte" %}
  ins_encode %{
    __ movsbl($dst$$Register, $mem$$Address);
  %}
  ins_pipe(ialu_reg_mem);
%}

// Load Short (16 bit signed) into Long Register
instruct loadS2L(rRegL dst, memory mem)
%{
  match(Set dst (ConvI2L (LoadS mem)));

  ins_cost(125);
  format %{ "movswq $dst, $mem\t# short -> long" %}

  ins_encode %{
    __ movswq($dst$$Register, $mem$$Address);
  %}

  ins_pipe(ialu_reg_mem);
%}

// Load Unsigned Short/Char (16 bit UNsigned)
instruct loadUS(rRegI dst, memory mem)
%{
  match(Set dst (LoadUS mem));

  ins_cost(125);
  format %{ "movzwl  $dst, $mem\t# ushort/char" %}

  ins_encode %{
    __ movzwl($dst$$Register, $mem$$Address);
  %}

  ins_pipe(ialu_reg_mem);
%}

// Load Unsigned Short/Char (16 bit UNsigned) to Byte (8 bit signed)
instruct loadUS2B(rRegI dst, memory mem, immI_24 twentyfour) %{
  match(Set dst (RShiftI (LShiftI (LoadUS mem) twentyfour) twentyfour));

  ins_cost(125);
  format %{ "movsbl $dst, $mem\t# ushort -> byte" %}
  ins_encode %{
    __ movsbl($dst$$Register, $mem$$Address);
  %}
  ins_pipe(ialu_reg_mem);
%}

// Load Unsigned Short/Char (16 bit UNsigned) into Long Register
instruct loadUS2L(rRegL dst, memory mem)
%{
  match(Set dst (ConvI2L (LoadUS mem)));

  ins_cost(125);
  format %{ "movzwq  $dst, $mem\t# ushort/char -> long" %}

  ins_encode %{
    __ movzwq($dst$$Register, $mem$$Address);
  %}

  ins_pipe(ialu_reg_mem);
%}

// Load Unsigned Short/Char (16 bit UNsigned) with mask 0xFF into Long Register
instruct loadUS2L_immI_255(rRegL dst, memory mem, immI_255 mask) %{
  match(Set dst (ConvI2L (AndI (LoadUS mem) mask)));

  format %{ "movzbq  $dst, $mem\t# ushort/char & 0xFF -> long" %}
  ins_encode %{
    __ movzbq($dst$$Register, $mem$$Address);
  %}
  ins_pipe(ialu_reg_mem);
%}

// Load Unsigned Short/Char (16 bit UNsigned) with 32-bit mask into Long Register
instruct loadUS2L_immI(rRegL dst, memory mem, immI mask, rFlagsReg cr) %{
  match(Set dst (ConvI2L (AndI (LoadUS mem) mask)));
  effect(KILL cr);

  format %{ "movzwq  $dst, $mem\t# ushort/char & 32-bit mask -> long\n\t"
            "andl    $dst, right_n_bits($mask, 16)" %}
  ins_encode %{
    Register Rdst = $dst$$Register;
    __ movzwq(Rdst, $mem$$Address);
    __ andl(Rdst, $mask$$constant & right_n_bits(16));
  %}
  ins_pipe(ialu_reg_mem);
%}

// Load Integer
instruct loadI(rRegI dst, memory mem)
%{
  match(Set dst (LoadI mem));

  ins_cost(125);
  format %{ "movl    $dst, $mem\t# int" %}

  ins_encode %{
    __ movl($dst$$Register, $mem$$Address);
  %}

  ins_pipe(ialu_reg_mem);
%}

// Load Integer (32 bit signed) to Byte (8 bit signed)
instruct loadI2B(rRegI dst, memory mem, immI_24 twentyfour) %{
  match(Set dst (RShiftI (LShiftI (LoadI mem) twentyfour) twentyfour));

  ins_cost(125);
  format %{ "movsbl  $dst, $mem\t# int -> byte" %}
  ins_encode %{
    __ movsbl($dst$$Register, $mem$$Address);
  %}
  ins_pipe(ialu_reg_mem);
%}

// Load Integer (32 bit signed) to Unsigned Byte (8 bit UNsigned)
instruct loadI2UB(rRegI dst, memory mem, immI_255 mask) %{
  match(Set dst (AndI (LoadI mem) mask));

  ins_cost(125);
  format %{ "movzbl  $dst, $mem\t# int -> ubyte" %}
  ins_encode %{
    __ movzbl($dst$$Register, $mem$$Address);
  %}
  ins_pipe(ialu_reg_mem);
%}

// Load Integer (32 bit signed) to Short (16 bit signed)
instruct loadI2S(rRegI dst, memory mem, immI_16 sixteen) %{
  match(Set dst (RShiftI (LShiftI (LoadI mem) sixteen) sixteen));

  ins_cost(125);
  format %{ "movswl  $dst, $mem\t# int -> short" %}
  ins_encode %{
    __ movswl($dst$$Register, $mem$$Address);
  %}
  ins_pipe(ialu_reg_mem);
%}

// Load Integer (32 bit signed) to Unsigned Short/Char (16 bit UNsigned)
instruct loadI2US(rRegI dst, memory mem, immI_65535 mask) %{
  match(Set dst (AndI (LoadI mem) mask));

  ins_cost(125);
  format %{ "movzwl  $dst, $mem\t# int -> ushort/char" %}
  ins_encode %{
    __ movzwl($dst$$Register, $mem$$Address);
  %}
  ins_pipe(ialu_reg_mem);
%}

// Load Integer into Long Register
instruct loadI2L(rRegL dst, memory mem)
%{
  match(Set dst (ConvI2L (LoadI mem)));

  ins_cost(125);
  format %{ "movslq  $dst, $mem\t# int -> long" %}

  ins_encode %{
    __ movslq($dst$$Register, $mem$$Address);
  %}

  ins_pipe(ialu_reg_mem);
%}

// Load Integer with mask 0xFF into Long Register
instruct loadI2L_immI_255(rRegL dst, memory mem, immI_255 mask) %{
  match(Set dst (ConvI2L (AndI (LoadI mem) mask)));

  format %{ "movzbq  $dst, $mem\t# int & 0xFF -> long" %}
  ins_encode %{
    __ movzbq($dst$$Register, $mem$$Address);
  %}
  ins_pipe(ialu_reg_mem);
%}

// Load Integer with mask 0xFFFF into Long Register
instruct loadI2L_immI_65535(rRegL dst, memory mem, immI_65535 mask) %{
  match(Set dst (ConvI2L (AndI (LoadI mem) mask)));

  format %{ "movzwq  $dst, $mem\t# int & 0xFFFF -> long" %}
  ins_encode %{
    __ movzwq($dst$$Register, $mem$$Address);
  %}
  ins_pipe(ialu_reg_mem);
%}

// Load Integer with a 31-bit mask into Long Register
instruct loadI2L_immU31(rRegL dst, memory mem, immU31 mask, rFlagsReg cr) %{
  match(Set dst (ConvI2L (AndI (LoadI mem) mask)));
  effect(KILL cr);

  format %{ "movl    $dst, $mem\t# int & 31-bit mask -> long\n\t"
            "andl    $dst, $mask" %}
  ins_encode %{
    Register Rdst = $dst$$Register;
    __ movl(Rdst, $mem$$Address);
    __ andl(Rdst, $mask$$constant);
  %}
  ins_pipe(ialu_reg_mem);
%}

// Load Unsigned Integer into Long Register
instruct loadUI2L(rRegL dst, memory mem, immL_32bits mask)
%{
  match(Set dst (AndL (ConvI2L (LoadI mem)) mask));

  ins_cost(125);
  format %{ "movl    $dst, $mem\t# uint -> long" %}

  ins_encode %{
    __ movl($dst$$Register, $mem$$Address);
  %}

  ins_pipe(ialu_reg_mem);
%}

// Load Long
instruct loadL(rRegL dst, memory mem)
%{
  match(Set dst (LoadL mem));

  ins_cost(125);
  format %{ "movq    $dst, $mem\t# long" %}

  ins_encode %{
    __ movq($dst$$Register, $mem$$Address);
  %}

  ins_pipe(ialu_reg_mem); // XXX
%}

// Load Range
instruct loadRange(rRegI dst, memory mem)
%{
  match(Set dst (LoadRange mem));

  ins_cost(125); // XXX
  format %{ "movl    $dst, $mem\t# range" %}
  opcode(0x8B);
  ins_encode(REX_reg_mem(dst, mem), OpcP, reg_mem(dst, mem));
  ins_pipe(ialu_reg_mem);
%}

// Load Pointer
instruct loadP(rRegP dst, memory mem)
%{
  match(Set dst (LoadP mem));
  predicate(n->as_Load()->barrier_data() == 0);

  ins_cost(125); // XXX
  format %{ "movq    $dst, $mem\t# ptr" %}
  opcode(0x8B);
  ins_encode(REX_reg_mem_wide(dst, mem), OpcP, reg_mem(dst, mem));
  ins_pipe(ialu_reg_mem); // XXX
%}

// Load Compressed Pointer
instruct loadN(rRegN dst, memory mem)
%{
   match(Set dst (LoadN mem));

   ins_cost(125); // XXX
   format %{ "movl    $dst, $mem\t# compressed ptr" %}
   ins_encode %{
     __ movl($dst$$Register, $mem$$Address);
   %}
   ins_pipe(ialu_reg_mem); // XXX
%}


// Load Klass Pointer
instruct loadKlass(rRegP dst, memory mem)
%{
  match(Set dst (LoadKlass mem));

  ins_cost(125); // XXX
  format %{ "movq    $dst, $mem\t# class" %}
  opcode(0x8B);
  ins_encode(REX_reg_mem_wide(dst, mem), OpcP, reg_mem(dst, mem));
  ins_pipe(ialu_reg_mem); // XXX
%}

// Load narrow Klass Pointer
instruct loadNKlass(rRegN dst, memory mem)
%{
  match(Set dst (LoadNKlass mem));

  ins_cost(125); // XXX
  format %{ "movl    $dst, $mem\t# compressed klass ptr" %}
  ins_encode %{
    __ movl($dst$$Register, $mem$$Address);
  %}
  ins_pipe(ialu_reg_mem); // XXX
%}

// Load Float
instruct loadF(regF dst, memory mem)
%{
  match(Set dst (LoadF mem));

  ins_cost(145); // XXX
  format %{ "movss   $dst, $mem\t# float" %}
  ins_encode %{
    __ movflt($dst$$XMMRegister, $mem$$Address);
  %}
  ins_pipe(pipe_slow); // XXX
%}

// Load Float
instruct MoveF2VL(vlRegF dst, regF src) %{
  match(Set dst src);
  format %{ "movss $dst,$src\t! load float (4 bytes)" %}
  ins_encode %{
    __ movflt($dst$$XMMRegister, $src$$XMMRegister);
  %}
  ins_pipe( fpu_reg_reg );
%}

// Load Float
instruct MoveF2LEG(legRegF dst, regF src) %{
  match(Set dst src);
  format %{ "movss $dst,$src\t# if src != dst load float (4 bytes)" %}
  ins_encode %{
    __ movflt($dst$$XMMRegister, $src$$XMMRegister);
  %}
  ins_pipe( fpu_reg_reg );
%}

// Load Float
instruct MoveVL2F(regF dst, vlRegF src) %{
  match(Set dst src);
  format %{ "movss $dst,$src\t! load float (4 bytes)" %}
  ins_encode %{
    __ movflt($dst$$XMMRegister, $src$$XMMRegister);
  %}
  ins_pipe( fpu_reg_reg );
%}

// Load Float
instruct MoveLEG2F(regF dst, legRegF src) %{
  match(Set dst src);
  format %{ "movss $dst,$src\t# if src != dst load float (4 bytes)" %}
  ins_encode %{
    __ movflt($dst$$XMMRegister, $src$$XMMRegister);
  %}
  ins_pipe( fpu_reg_reg );
%}

// Load Double
instruct loadD_partial(regD dst, memory mem)
%{
  predicate(!UseXmmLoadAndClearUpper);
  match(Set dst (LoadD mem));

  ins_cost(145); // XXX
  format %{ "movlpd  $dst, $mem\t# double" %}
  ins_encode %{
    __ movdbl($dst$$XMMRegister, $mem$$Address);
  %}
  ins_pipe(pipe_slow); // XXX
%}

instruct loadD(regD dst, memory mem)
%{
  predicate(UseXmmLoadAndClearUpper);
  match(Set dst (LoadD mem));

  ins_cost(145); // XXX
  format %{ "movsd   $dst, $mem\t# double" %}
  ins_encode %{
    __ movdbl($dst$$XMMRegister, $mem$$Address);
  %}
  ins_pipe(pipe_slow); // XXX
%}

// Load Double
instruct MoveD2VL(vlRegD dst, regD src) %{
  match(Set dst src);
  format %{ "movsd $dst,$src\t! load double (8 bytes)" %}
  ins_encode %{
    __ movdbl($dst$$XMMRegister, $src$$XMMRegister);
  %}
  ins_pipe( fpu_reg_reg );
%}

// Load Double
instruct MoveD2LEG(legRegD dst, regD src) %{
  match(Set dst src);
  format %{ "movsd $dst,$src\t# if src != dst load double (8 bytes)" %}
  ins_encode %{
    __ movdbl($dst$$XMMRegister, $src$$XMMRegister);
  %}
  ins_pipe( fpu_reg_reg );
%}

// Load Double
instruct MoveVL2D(regD dst, vlRegD src) %{
  match(Set dst src);
  format %{ "movsd $dst,$src\t! load double (8 bytes)" %}
  ins_encode %{
    __ movdbl($dst$$XMMRegister, $src$$XMMRegister);
  %}
  ins_pipe( fpu_reg_reg );
%}

// Load Double
instruct MoveLEG2D(regD dst, legRegD src) %{
  match(Set dst src);
  format %{ "movsd $dst,$src\t# if src != dst load double (8 bytes)" %}
  ins_encode %{
    __ movdbl($dst$$XMMRegister, $src$$XMMRegister);
  %}
  ins_pipe( fpu_reg_reg );
%}

// Following pseudo code describes the algorithm for max[FD]:
// Min algorithm is on similar lines
//  btmp = (b < +0.0) ? a : b
//  atmp = (b < +0.0) ? b : a
//  Tmp  = Max_Float(atmp , btmp)
//  Res  = (atmp == NaN) ? atmp : Tmp

// max = java.lang.Math.max(float a, float b)
instruct maxF_reg(legRegF dst, legRegF a, legRegF b, legRegF tmp, legRegF atmp, legRegF btmp) %{
  predicate(UseAVX > 0 && !n->is_reduction());
  match(Set dst (MaxF a b));
  effect(USE a, USE b, TEMP tmp, TEMP atmp, TEMP btmp);
  format %{
     "vblendvps        $btmp,$b,$a,$b           \n\t"
     "vblendvps        $atmp,$a,$b,$b           \n\t"
     "vmaxss           $tmp,$atmp,$btmp         \n\t"
     "vcmpps.unordered $btmp,$atmp,$atmp        \n\t"
     "vblendvps        $dst,$tmp,$atmp,$btmp    \n\t"
  %}
  ins_encode %{
    int vector_len = Assembler::AVX_128bit;
    __ vblendvps($btmp$$XMMRegister, $b$$XMMRegister, $a$$XMMRegister, $b$$XMMRegister, vector_len);
    __ vblendvps($atmp$$XMMRegister, $a$$XMMRegister, $b$$XMMRegister, $b$$XMMRegister, vector_len);
    __ vmaxss($tmp$$XMMRegister, $atmp$$XMMRegister, $btmp$$XMMRegister);
    __ vcmpps($btmp$$XMMRegister, $atmp$$XMMRegister, $atmp$$XMMRegister, Assembler::_false, vector_len);
    __ vblendvps($dst$$XMMRegister, $tmp$$XMMRegister, $atmp$$XMMRegister, $btmp$$XMMRegister, vector_len);
 %}
  ins_pipe( pipe_slow );
%}

instruct maxF_reduction_reg(legRegF dst, legRegF a, legRegF b, legRegF xmmt, rRegI tmp, rFlagsReg cr) %{
  predicate(UseAVX > 0 && n->is_reduction());
  match(Set dst (MaxF a b));
  effect(USE a, USE b, TEMP xmmt, TEMP tmp, KILL cr);

  format %{ "$dst = max($a, $b)\t# intrinsic (float)" %}
  ins_encode %{
    emit_fp_min_max(_masm, $dst$$XMMRegister, $a$$XMMRegister, $b$$XMMRegister, $xmmt$$XMMRegister, $tmp$$Register,
                    false /*min*/, true /*single*/);
  %}
  ins_pipe( pipe_slow );
%}

// max = java.lang.Math.max(double a, double b)
instruct maxD_reg(legRegD dst, legRegD a, legRegD b, legRegD tmp, legRegD atmp, legRegD btmp) %{
  predicate(UseAVX > 0 && !n->is_reduction());
  match(Set dst (MaxD a b));
  effect(USE a, USE b, TEMP atmp, TEMP btmp, TEMP tmp);
  format %{
     "vblendvpd        $btmp,$b,$a,$b            \n\t"
     "vblendvpd        $atmp,$a,$b,$b            \n\t"
     "vmaxsd           $tmp,$atmp,$btmp          \n\t"
     "vcmppd.unordered $btmp,$atmp,$atmp         \n\t"
     "vblendvpd        $dst,$tmp,$atmp,$btmp     \n\t"
  %}
  ins_encode %{
    int vector_len = Assembler::AVX_128bit;
    __ vblendvpd($btmp$$XMMRegister, $b$$XMMRegister, $a$$XMMRegister, $b$$XMMRegister, vector_len);
    __ vblendvpd($atmp$$XMMRegister, $a$$XMMRegister, $b$$XMMRegister, $b$$XMMRegister, vector_len);
    __ vmaxsd($tmp$$XMMRegister, $atmp$$XMMRegister, $btmp$$XMMRegister);
    __ vcmppd($btmp$$XMMRegister, $atmp$$XMMRegister, $atmp$$XMMRegister, Assembler::_false, vector_len);
    __ vblendvpd($dst$$XMMRegister, $tmp$$XMMRegister, $atmp$$XMMRegister, $btmp$$XMMRegister, vector_len);
  %}
  ins_pipe( pipe_slow );
%}

instruct maxD_reduction_reg(legRegD dst, legRegD a, legRegD b, legRegD xmmt, rRegL tmp, rFlagsReg cr) %{
  predicate(UseAVX > 0 && n->is_reduction());
  match(Set dst (MaxD a b));
  effect(USE a, USE b, TEMP xmmt, TEMP tmp, KILL cr);

  format %{ "$dst = max($a, $b)\t# intrinsic (double)" %}
  ins_encode %{
    emit_fp_min_max(_masm, $dst$$XMMRegister, $a$$XMMRegister, $b$$XMMRegister, $xmmt$$XMMRegister, $tmp$$Register,
                    false /*min*/, false /*single*/);
  %}
  ins_pipe( pipe_slow );
%}

// min = java.lang.Math.min(float a, float b)
instruct minF_reg(legRegF dst, legRegF a, legRegF b, legRegF tmp, legRegF atmp, legRegF btmp) %{
  predicate(UseAVX > 0 && !n->is_reduction());
  match(Set dst (MinF a b));
  effect(USE a, USE b, TEMP tmp, TEMP atmp, TEMP btmp);
  format %{
     "vblendvps        $atmp,$a,$b,$a             \n\t"
     "vblendvps        $btmp,$b,$a,$a             \n\t"
     "vminss           $tmp,$atmp,$btmp           \n\t"
     "vcmpps.unordered $btmp,$atmp,$atmp          \n\t"
     "vblendvps        $dst,$tmp,$atmp,$btmp      \n\t"
  %}
  ins_encode %{
    int vector_len = Assembler::AVX_128bit;
    __ vblendvps($atmp$$XMMRegister, $a$$XMMRegister, $b$$XMMRegister, $a$$XMMRegister, vector_len);
    __ vblendvps($btmp$$XMMRegister, $b$$XMMRegister, $a$$XMMRegister, $a$$XMMRegister, vector_len);
    __ vminss($tmp$$XMMRegister, $atmp$$XMMRegister, $btmp$$XMMRegister);
    __ vcmpps($btmp$$XMMRegister, $atmp$$XMMRegister, $atmp$$XMMRegister, Assembler::_false, vector_len);
    __ vblendvps($dst$$XMMRegister, $tmp$$XMMRegister, $atmp$$XMMRegister, $btmp$$XMMRegister, vector_len);
  %}
  ins_pipe( pipe_slow );
%}

instruct minF_reduction_reg(legRegF dst, legRegF a, legRegF b, legRegF xmmt, rRegI tmp, rFlagsReg cr) %{
  predicate(UseAVX > 0 && n->is_reduction());
  match(Set dst (MinF a b));
  effect(USE a, USE b, TEMP xmmt, TEMP tmp, KILL cr);

  format %{ "$dst = min($a, $b)\t# intrinsic (float)" %}
  ins_encode %{
    emit_fp_min_max(_masm, $dst$$XMMRegister, $a$$XMMRegister, $b$$XMMRegister, $xmmt$$XMMRegister, $tmp$$Register,
                    true /*min*/, true /*single*/);
  %}
  ins_pipe( pipe_slow );
%}

// min = java.lang.Math.min(double a, double b)
instruct minD_reg(legRegD dst, legRegD a, legRegD b, legRegD tmp, legRegD atmp, legRegD btmp) %{
  predicate(UseAVX > 0 && !n->is_reduction());
  match(Set dst (MinD a b));
  effect(USE a, USE b, TEMP tmp, TEMP atmp, TEMP btmp);
  format %{
     "vblendvpd        $atmp,$a,$b,$a           \n\t"
     "vblendvpd        $btmp,$b,$a,$a           \n\t"
     "vminsd           $tmp,$atmp,$btmp         \n\t"
     "vcmppd.unordered $btmp,$atmp,$atmp        \n\t"
     "vblendvpd        $dst,$tmp,$atmp,$btmp    \n\t"
  %}
  ins_encode %{
    int vector_len = Assembler::AVX_128bit;
    __ vblendvpd($atmp$$XMMRegister, $a$$XMMRegister, $b$$XMMRegister, $a$$XMMRegister, vector_len);
    __ vblendvpd($btmp$$XMMRegister, $b$$XMMRegister, $a$$XMMRegister, $a$$XMMRegister, vector_len);
    __ vminsd($tmp$$XMMRegister, $atmp$$XMMRegister, $btmp$$XMMRegister);
    __ vcmppd($btmp$$XMMRegister, $atmp$$XMMRegister, $atmp$$XMMRegister, Assembler::_false, vector_len);
    __ vblendvpd($dst$$XMMRegister, $tmp$$XMMRegister, $atmp$$XMMRegister, $btmp$$XMMRegister, vector_len);
  %}
  ins_pipe( pipe_slow );
%}

instruct minD_reduction_reg(legRegD dst, legRegD a, legRegD b, legRegD xmmt, rRegL tmp, rFlagsReg cr) %{
  predicate(UseAVX > 0 && n->is_reduction());
  match(Set dst (MinD a b));
  effect(USE a, USE b, TEMP xmmt, TEMP tmp, KILL cr);

  format %{ "$dst = min($a, $b)\t# intrinsic (double)" %}
  ins_encode %{
    emit_fp_min_max(_masm, $dst$$XMMRegister, $a$$XMMRegister, $b$$XMMRegister, $xmmt$$XMMRegister, $tmp$$Register,
                    true /*min*/, false /*single*/);
  %}
  ins_pipe( pipe_slow );
%}

// Load Effective Address
instruct leaP8(rRegP dst, indOffset8 mem)
%{
  match(Set dst mem);

  ins_cost(110); // XXX
  format %{ "leaq    $dst, $mem\t# ptr 8" %}
  opcode(0x8D);
  ins_encode(REX_reg_mem_wide(dst, mem), OpcP, reg_mem(dst, mem));
  ins_pipe(ialu_reg_reg_fat);
%}

instruct leaP32(rRegP dst, indOffset32 mem)
%{
  match(Set dst mem);

  ins_cost(110);
  format %{ "leaq    $dst, $mem\t# ptr 32" %}
  opcode(0x8D);
  ins_encode(REX_reg_mem_wide(dst, mem), OpcP, reg_mem(dst, mem));
  ins_pipe(ialu_reg_reg_fat);
%}

// instruct leaPIdx(rRegP dst, indIndex mem)
// %{
//   match(Set dst mem);

//   ins_cost(110);
//   format %{ "leaq    $dst, $mem\t# ptr idx" %}
//   opcode(0x8D);
//   ins_encode(REX_reg_mem_wide(dst, mem), OpcP, reg_mem(dst, mem));
//   ins_pipe(ialu_reg_reg_fat);
// %}

instruct leaPIdxOff(rRegP dst, indIndexOffset mem)
%{
  match(Set dst mem);

  ins_cost(110);
  format %{ "leaq    $dst, $mem\t# ptr idxoff" %}
  opcode(0x8D);
  ins_encode(REX_reg_mem_wide(dst, mem), OpcP, reg_mem(dst, mem));
  ins_pipe(ialu_reg_reg_fat);
%}

instruct leaPIdxScale(rRegP dst, indIndexScale mem)
%{
  match(Set dst mem);

  ins_cost(110);
  format %{ "leaq    $dst, $mem\t# ptr idxscale" %}
  opcode(0x8D);
  ins_encode(REX_reg_mem_wide(dst, mem), OpcP, reg_mem(dst, mem));
  ins_pipe(ialu_reg_reg_fat);
%}

instruct leaPPosIdxScale(rRegP dst, indPosIndexScale mem)
%{
  match(Set dst mem);

  ins_cost(110);
  format %{ "leaq    $dst, $mem\t# ptr idxscale" %}
  opcode(0x8D);
  ins_encode(REX_reg_mem_wide(dst, mem), OpcP, reg_mem(dst, mem));
  ins_pipe(ialu_reg_reg_fat);
%}

instruct leaPIdxScaleOff(rRegP dst, indIndexScaleOffset mem)
%{
  match(Set dst mem);

  ins_cost(110);
  format %{ "leaq    $dst, $mem\t# ptr idxscaleoff" %}
  opcode(0x8D);
  ins_encode(REX_reg_mem_wide(dst, mem), OpcP, reg_mem(dst, mem));
  ins_pipe(ialu_reg_reg_fat);
%}

instruct leaPPosIdxOff(rRegP dst, indPosIndexOffset mem)
%{
  match(Set dst mem);

  ins_cost(110);
  format %{ "leaq    $dst, $mem\t# ptr posidxoff" %}
  opcode(0x8D);
  ins_encode(REX_reg_mem_wide(dst, mem), OpcP, reg_mem(dst, mem));
  ins_pipe(ialu_reg_reg_fat);
%}

instruct leaPPosIdxScaleOff(rRegP dst, indPosIndexScaleOffset mem)
%{
  match(Set dst mem);

  ins_cost(110);
  format %{ "leaq    $dst, $mem\t# ptr posidxscaleoff" %}
  opcode(0x8D);
  ins_encode(REX_reg_mem_wide(dst, mem), OpcP, reg_mem(dst, mem));
  ins_pipe(ialu_reg_reg_fat);
%}

// Load Effective Address which uses Narrow (32-bits) oop
instruct leaPCompressedOopOffset(rRegP dst, indCompressedOopOffset mem)
%{
  predicate(UseCompressedOops && (CompressedOops::shift() != 0));
  match(Set dst mem);

  ins_cost(110);
  format %{ "leaq    $dst, $mem\t# ptr compressedoopoff32" %}
  opcode(0x8D);
  ins_encode(REX_reg_mem_wide(dst, mem), OpcP, reg_mem(dst, mem));
  ins_pipe(ialu_reg_reg_fat);
%}

instruct leaP8Narrow(rRegP dst, indOffset8Narrow mem)
%{
  predicate(CompressedOops::shift() == 0);
  match(Set dst mem);

  ins_cost(110); // XXX
  format %{ "leaq    $dst, $mem\t# ptr off8narrow" %}
  opcode(0x8D);
  ins_encode(REX_reg_mem_wide(dst, mem), OpcP, reg_mem(dst, mem));
  ins_pipe(ialu_reg_reg_fat);
%}

instruct leaP32Narrow(rRegP dst, indOffset32Narrow mem)
%{
  predicate(CompressedOops::shift() == 0);
  match(Set dst mem);

  ins_cost(110);
  format %{ "leaq    $dst, $mem\t# ptr off32narrow" %}
  opcode(0x8D);
  ins_encode(REX_reg_mem_wide(dst, mem), OpcP, reg_mem(dst, mem));
  ins_pipe(ialu_reg_reg_fat);
%}

instruct leaPIdxOffNarrow(rRegP dst, indIndexOffsetNarrow mem)
%{
  predicate(CompressedOops::shift() == 0);
  match(Set dst mem);

  ins_cost(110);
  format %{ "leaq    $dst, $mem\t# ptr idxoffnarrow" %}
  opcode(0x8D);
  ins_encode(REX_reg_mem_wide(dst, mem), OpcP, reg_mem(dst, mem));
  ins_pipe(ialu_reg_reg_fat);
%}

instruct leaPIdxScaleNarrow(rRegP dst, indIndexScaleNarrow mem)
%{
  predicate(CompressedOops::shift() == 0);
  match(Set dst mem);

  ins_cost(110);
  format %{ "leaq    $dst, $mem\t# ptr idxscalenarrow" %}
  opcode(0x8D);
  ins_encode(REX_reg_mem_wide(dst, mem), OpcP, reg_mem(dst, mem));
  ins_pipe(ialu_reg_reg_fat);
%}

instruct leaPIdxScaleOffNarrow(rRegP dst, indIndexScaleOffsetNarrow mem)
%{
  predicate(CompressedOops::shift() == 0);
  match(Set dst mem);

  ins_cost(110);
  format %{ "leaq    $dst, $mem\t# ptr idxscaleoffnarrow" %}
  opcode(0x8D);
  ins_encode(REX_reg_mem_wide(dst, mem), OpcP, reg_mem(dst, mem));
  ins_pipe(ialu_reg_reg_fat);
%}

instruct leaPPosIdxOffNarrow(rRegP dst, indPosIndexOffsetNarrow mem)
%{
  predicate(CompressedOops::shift() == 0);
  match(Set dst mem);

  ins_cost(110);
  format %{ "leaq    $dst, $mem\t# ptr posidxoffnarrow" %}
  opcode(0x8D);
  ins_encode(REX_reg_mem_wide(dst, mem), OpcP, reg_mem(dst, mem));
  ins_pipe(ialu_reg_reg_fat);
%}

instruct leaPPosIdxScaleOffNarrow(rRegP dst, indPosIndexScaleOffsetNarrow mem)
%{
  predicate(CompressedOops::shift() == 0);
  match(Set dst mem);

  ins_cost(110);
  format %{ "leaq    $dst, $mem\t# ptr posidxscaleoffnarrow" %}
  opcode(0x8D);
  ins_encode(REX_reg_mem_wide(dst, mem), OpcP, reg_mem(dst, mem));
  ins_pipe(ialu_reg_reg_fat);
%}

instruct loadConI(rRegI dst, immI src)
%{
  match(Set dst src);

  format %{ "movl    $dst, $src\t# int" %}
  ins_encode(load_immI(dst, src));
  ins_pipe(ialu_reg_fat); // XXX
%}

instruct loadConI0(rRegI dst, immI0 src, rFlagsReg cr)
%{
  match(Set dst src);
  effect(KILL cr);

  ins_cost(50);
  format %{ "xorl    $dst, $dst\t# int" %}
  opcode(0x33); /* + rd */
  ins_encode(REX_reg_reg(dst, dst), OpcP, reg_reg(dst, dst));
  ins_pipe(ialu_reg);
%}

instruct loadConL(rRegL dst, immL src)
%{
  match(Set dst src);

  ins_cost(150);
  format %{ "movq    $dst, $src\t# long" %}
  ins_encode(load_immL(dst, src));
  ins_pipe(ialu_reg);
%}

instruct loadConL0(rRegL dst, immL0 src, rFlagsReg cr)
%{
  match(Set dst src);
  effect(KILL cr);

  ins_cost(50);
  format %{ "xorl    $dst, $dst\t# long" %}
  opcode(0x33); /* + rd */
  ins_encode(REX_reg_reg(dst, dst), OpcP, reg_reg(dst, dst));
  ins_pipe(ialu_reg); // XXX
%}

instruct loadConUL32(rRegL dst, immUL32 src)
%{
  match(Set dst src);

  ins_cost(60);
  format %{ "movl    $dst, $src\t# long (unsigned 32-bit)" %}
  ins_encode(load_immUL32(dst, src));
  ins_pipe(ialu_reg);
%}

instruct loadConL32(rRegL dst, immL32 src)
%{
  match(Set dst src);

  ins_cost(70);
  format %{ "movq    $dst, $src\t# long (32-bit)" %}
  ins_encode(load_immL32(dst, src));
  ins_pipe(ialu_reg);
%}

instruct loadConP(rRegP dst, immP con) %{
  match(Set dst con);

  format %{ "movq    $dst, $con\t# ptr" %}
  ins_encode(load_immP(dst, con));
  ins_pipe(ialu_reg_fat); // XXX
%}

instruct loadConP0(rRegP dst, immP0 src, rFlagsReg cr)
%{
  match(Set dst src);
  effect(KILL cr);

  ins_cost(50);
  format %{ "xorl    $dst, $dst\t# ptr" %}
  opcode(0x33); /* + rd */
  ins_encode(REX_reg_reg(dst, dst), OpcP, reg_reg(dst, dst));
  ins_pipe(ialu_reg);
%}

instruct loadConP31(rRegP dst, immP31 src, rFlagsReg cr)
%{
  match(Set dst src);
  effect(KILL cr);

  ins_cost(60);
  format %{ "movl    $dst, $src\t# ptr (positive 32-bit)" %}
  ins_encode(load_immP31(dst, src));
  ins_pipe(ialu_reg);
%}

instruct loadConF(regF dst, immF con) %{
  match(Set dst con);
  ins_cost(125);
  format %{ "movss   $dst, [$constantaddress]\t# load from constant table: float=$con" %}
  ins_encode %{
    __ movflt($dst$$XMMRegister, $constantaddress($con));
  %}
  ins_pipe(pipe_slow);
%}

instruct loadConN0(rRegN dst, immN0 src, rFlagsReg cr) %{
  match(Set dst src);
  effect(KILL cr);
  format %{ "xorq    $dst, $src\t# compressed NULL ptr" %}
  ins_encode %{
    __ xorq($dst$$Register, $dst$$Register);
  %}
  ins_pipe(ialu_reg);
%}

instruct loadConN(rRegN dst, immN src) %{
  match(Set dst src);

  ins_cost(125);
  format %{ "movl    $dst, $src\t# compressed ptr" %}
  ins_encode %{
    address con = (address)$src$$constant;
    if (con == NULL) {
      ShouldNotReachHere();
    } else {
      __ set_narrow_oop($dst$$Register, (jobject)$src$$constant);
    }
  %}
  ins_pipe(ialu_reg_fat); // XXX
%}

instruct loadConNKlass(rRegN dst, immNKlass src) %{
  match(Set dst src);

  ins_cost(125);
  format %{ "movl    $dst, $src\t# compressed klass ptr" %}
  ins_encode %{
    address con = (address)$src$$constant;
    if (con == NULL) {
      ShouldNotReachHere();
    } else {
      __ set_narrow_klass($dst$$Register, (Klass*)$src$$constant);
    }
  %}
  ins_pipe(ialu_reg_fat); // XXX
%}

instruct loadConF0(regF dst, immF0 src)
%{
  match(Set dst src);
  ins_cost(100);

  format %{ "xorps   $dst, $dst\t# float 0.0" %}
  ins_encode %{
    __ xorps($dst$$XMMRegister, $dst$$XMMRegister);
  %}
  ins_pipe(pipe_slow);
%}

// Use the same format since predicate() can not be used here.
instruct loadConD(regD dst, immD con) %{
  match(Set dst con);
  ins_cost(125);
  format %{ "movsd   $dst, [$constantaddress]\t# load from constant table: double=$con" %}
  ins_encode %{
    __ movdbl($dst$$XMMRegister, $constantaddress($con));
  %}
  ins_pipe(pipe_slow);
%}

instruct loadConD0(regD dst, immD0 src)
%{
  match(Set dst src);
  ins_cost(100);

  format %{ "xorpd   $dst, $dst\t# double 0.0" %}
  ins_encode %{
    __ xorpd ($dst$$XMMRegister, $dst$$XMMRegister);
  %}
  ins_pipe(pipe_slow);
%}

instruct loadSSI(rRegI dst, stackSlotI src)
%{
  match(Set dst src);

  ins_cost(125);
  format %{ "movl    $dst, $src\t# int stk" %}
  opcode(0x8B);
  ins_encode(REX_reg_mem(dst, src), OpcP, reg_mem(dst, src));
  ins_pipe(ialu_reg_mem);
%}

instruct loadSSL(rRegL dst, stackSlotL src)
%{
  match(Set dst src);

  ins_cost(125);
  format %{ "movq    $dst, $src\t# long stk" %}
  opcode(0x8B);
  ins_encode(REX_reg_mem_wide(dst, src), OpcP, reg_mem(dst, src));
  ins_pipe(ialu_reg_mem);
%}

instruct loadSSP(rRegP dst, stackSlotP src)
%{
  match(Set dst src);

  ins_cost(125);
  format %{ "movq    $dst, $src\t# ptr stk" %}
  opcode(0x8B);
  ins_encode(REX_reg_mem_wide(dst, src), OpcP, reg_mem(dst, src));
  ins_pipe(ialu_reg_mem);
%}

instruct loadSSF(regF dst, stackSlotF src)
%{
  match(Set dst src);

  ins_cost(125);
  format %{ "movss   $dst, $src\t# float stk" %}
  ins_encode %{
    __ movflt($dst$$XMMRegister, Address(rsp, $src$$disp));
  %}
  ins_pipe(pipe_slow); // XXX
%}

// Use the same format since predicate() can not be used here.
instruct loadSSD(regD dst, stackSlotD src)
%{
  match(Set dst src);

  ins_cost(125);
  format %{ "movsd   $dst, $src\t# double stk" %}
  ins_encode  %{
    __ movdbl($dst$$XMMRegister, Address(rsp, $src$$disp));
  %}
  ins_pipe(pipe_slow); // XXX
%}

// Prefetch instructions for allocation.
// Must be safe to execute with invalid address (cannot fault).

instruct prefetchAlloc( memory mem ) %{
  predicate(AllocatePrefetchInstr==3);
  match(PrefetchAllocation mem);
  ins_cost(125);

  format %{ "PREFETCHW $mem\t# Prefetch allocation into level 1 cache and mark modified" %}
  ins_encode %{
    __ prefetchw($mem$$Address);
  %}
  ins_pipe(ialu_mem);
%}

instruct prefetchAllocNTA( memory mem ) %{
  predicate(AllocatePrefetchInstr==0);
  match(PrefetchAllocation mem);
  ins_cost(125);

  format %{ "PREFETCHNTA $mem\t# Prefetch allocation to non-temporal cache for write" %}
  ins_encode %{
    __ prefetchnta($mem$$Address);
  %}
  ins_pipe(ialu_mem);
%}

instruct prefetchAllocT0( memory mem ) %{
  predicate(AllocatePrefetchInstr==1);
  match(PrefetchAllocation mem);
  ins_cost(125);

  format %{ "PREFETCHT0 $mem\t# Prefetch allocation to level 1 and 2 caches for write" %}
  ins_encode %{
    __ prefetcht0($mem$$Address);
  %}
  ins_pipe(ialu_mem);
%}

instruct prefetchAllocT2( memory mem ) %{
  predicate(AllocatePrefetchInstr==2);
  match(PrefetchAllocation mem);
  ins_cost(125);

  format %{ "PREFETCHT2 $mem\t# Prefetch allocation to level 2 cache for write" %}
  ins_encode %{
    __ prefetcht2($mem$$Address);
  %}
  ins_pipe(ialu_mem);
%}

//----------Store Instructions-------------------------------------------------

// Store Byte
instruct storeB(memory mem, rRegI src)
%{
  match(Set mem (StoreB mem src));

  ins_cost(125); // XXX
  format %{ "movb    $mem, $src\t# byte" %}
  opcode(0x88);
  ins_encode(REX_breg_mem(src, mem), OpcP, reg_mem(src, mem));
  ins_pipe(ialu_mem_reg);
%}

// Store Char/Short
instruct storeC(memory mem, rRegI src)
%{
  match(Set mem (StoreC mem src));

  ins_cost(125); // XXX
  format %{ "movw    $mem, $src\t# char/short" %}
  opcode(0x89);
  ins_encode(SizePrefix, REX_reg_mem(src, mem), OpcP, reg_mem(src, mem));
  ins_pipe(ialu_mem_reg);
%}

// Store Integer
instruct storeI(memory mem, rRegI src)
%{
  match(Set mem (StoreI mem src));

  ins_cost(125); // XXX
  format %{ "movl    $mem, $src\t# int" %}
  opcode(0x89);
  ins_encode(REX_reg_mem(src, mem), OpcP, reg_mem(src, mem));
  ins_pipe(ialu_mem_reg);
%}

// Store Long
instruct storeL(memory mem, rRegL src)
%{
  match(Set mem (StoreL mem src));

  ins_cost(125); // XXX
  format %{ "movq    $mem, $src\t# long" %}
  opcode(0x89);
  ins_encode(REX_reg_mem_wide(src, mem), OpcP, reg_mem(src, mem));
  ins_pipe(ialu_mem_reg); // XXX
%}

// Store Pointer
instruct storeP(memory mem, any_RegP src)
%{
  match(Set mem (StoreP mem src));

  ins_cost(125); // XXX
  format %{ "movq    $mem, $src\t# ptr" %}
  opcode(0x89);
  ins_encode(REX_reg_mem_wide(src, mem), OpcP, reg_mem(src, mem));
  ins_pipe(ialu_mem_reg);
%}

instruct storeImmP0(memory mem, immP0 zero)
%{
  predicate(UseCompressedOops && (CompressedOops::base() == NULL) && (CompressedKlassPointers::base() == NULL));
  match(Set mem (StoreP mem zero));

  ins_cost(125); // XXX
  format %{ "movq    $mem, R12\t# ptr (R12_heapbase==0)" %}
  ins_encode %{
    __ movq($mem$$Address, r12);
  %}
  ins_pipe(ialu_mem_reg);
%}

// Store NULL Pointer, mark word, or other simple pointer constant.
instruct storeImmP(memory mem, immP31 src)
%{
  match(Set mem (StoreP mem src));

  ins_cost(150); // XXX
  format %{ "movq    $mem, $src\t# ptr" %}
  opcode(0xC7); /* C7 /0 */
  ins_encode(REX_mem_wide(mem), OpcP, RM_opc_mem(0x00, mem), Con32(src));
  ins_pipe(ialu_mem_imm);
%}

// Store Compressed Pointer
instruct storeN(memory mem, rRegN src)
%{
  match(Set mem (StoreN mem src));

  ins_cost(125); // XXX
  format %{ "movl    $mem, $src\t# compressed ptr" %}
  ins_encode %{
    __ movl($mem$$Address, $src$$Register);
  %}
  ins_pipe(ialu_mem_reg);
%}

instruct storeNKlass(memory mem, rRegN src)
%{
  match(Set mem (StoreNKlass mem src));

  ins_cost(125); // XXX
  format %{ "movl    $mem, $src\t# compressed klass ptr" %}
  ins_encode %{
    __ movl($mem$$Address, $src$$Register);
  %}
  ins_pipe(ialu_mem_reg);
%}

instruct storeImmN0(memory mem, immN0 zero)
%{
  predicate(CompressedOops::base() == NULL && CompressedKlassPointers::base() == NULL);
  match(Set mem (StoreN mem zero));

  ins_cost(125); // XXX
  format %{ "movl    $mem, R12\t# compressed ptr (R12_heapbase==0)" %}
  ins_encode %{
    __ movl($mem$$Address, r12);
  %}
  ins_pipe(ialu_mem_reg);
%}

instruct storeImmN(memory mem, immN src)
%{
  match(Set mem (StoreN mem src));

  ins_cost(150); // XXX
  format %{ "movl    $mem, $src\t# compressed ptr" %}
  ins_encode %{
    address con = (address)$src$$constant;
    if (con == NULL) {
      __ movl($mem$$Address, (int32_t)0);
    } else {
      __ set_narrow_oop($mem$$Address, (jobject)$src$$constant);
    }
  %}
  ins_pipe(ialu_mem_imm);
%}

instruct storeImmNKlass(memory mem, immNKlass src)
%{
  match(Set mem (StoreNKlass mem src));

  ins_cost(150); // XXX
  format %{ "movl    $mem, $src\t# compressed klass ptr" %}
  ins_encode %{
    __ set_narrow_klass($mem$$Address, (Klass*)$src$$constant);
  %}
  ins_pipe(ialu_mem_imm);
%}

// Store Integer Immediate
instruct storeImmI0(memory mem, immI0 zero)
%{
  predicate(UseCompressedOops && (CompressedOops::base() == NULL) && (CompressedKlassPointers::base() == NULL));
  match(Set mem (StoreI mem zero));

  ins_cost(125); // XXX
  format %{ "movl    $mem, R12\t# int (R12_heapbase==0)" %}
  ins_encode %{
    __ movl($mem$$Address, r12);
  %}
  ins_pipe(ialu_mem_reg);
%}

instruct storeImmI(memory mem, immI src)
%{
  match(Set mem (StoreI mem src));

  ins_cost(150);
  format %{ "movl    $mem, $src\t# int" %}
  opcode(0xC7); /* C7 /0 */
  ins_encode(REX_mem(mem), OpcP, RM_opc_mem(0x00, mem), Con32(src));
  ins_pipe(ialu_mem_imm);
%}

// Store Long Immediate
instruct storeImmL0(memory mem, immL0 zero)
%{
  predicate(UseCompressedOops && (CompressedOops::base() == NULL) && (CompressedKlassPointers::base() == NULL));
  match(Set mem (StoreL mem zero));

  ins_cost(125); // XXX
  format %{ "movq    $mem, R12\t# long (R12_heapbase==0)" %}
  ins_encode %{
    __ movq($mem$$Address, r12);
  %}
  ins_pipe(ialu_mem_reg);
%}

instruct storeImmL(memory mem, immL32 src)
%{
  match(Set mem (StoreL mem src));

  ins_cost(150);
  format %{ "movq    $mem, $src\t# long" %}
  opcode(0xC7); /* C7 /0 */
  ins_encode(REX_mem_wide(mem), OpcP, RM_opc_mem(0x00, mem), Con32(src));
  ins_pipe(ialu_mem_imm);
%}

// Store Short/Char Immediate
instruct storeImmC0(memory mem, immI0 zero)
%{
  predicate(UseCompressedOops && (CompressedOops::base() == NULL) && (CompressedKlassPointers::base() == NULL));
  match(Set mem (StoreC mem zero));

  ins_cost(125); // XXX
  format %{ "movw    $mem, R12\t# short/char (R12_heapbase==0)" %}
  ins_encode %{
    __ movw($mem$$Address, r12);
  %}
  ins_pipe(ialu_mem_reg);
%}

instruct storeImmI16(memory mem, immI16 src)
%{
  predicate(UseStoreImmI16);
  match(Set mem (StoreC mem src));

  ins_cost(150);
  format %{ "movw    $mem, $src\t# short/char" %}
  opcode(0xC7); /* C7 /0 Same as 32 store immediate with prefix */
  ins_encode(SizePrefix, REX_mem(mem), OpcP, RM_opc_mem(0x00, mem),Con16(src));
  ins_pipe(ialu_mem_imm);
%}

// Store Byte Immediate
instruct storeImmB0(memory mem, immI0 zero)
%{
  predicate(UseCompressedOops && (CompressedOops::base() == NULL) && (CompressedKlassPointers::base() == NULL));
  match(Set mem (StoreB mem zero));

  ins_cost(125); // XXX
  format %{ "movb    $mem, R12\t# short/char (R12_heapbase==0)" %}
  ins_encode %{
    __ movb($mem$$Address, r12);
  %}
  ins_pipe(ialu_mem_reg);
%}

instruct storeImmB(memory mem, immI8 src)
%{
  match(Set mem (StoreB mem src));

  ins_cost(150); // XXX
  format %{ "movb    $mem, $src\t# byte" %}
  opcode(0xC6); /* C6 /0 */
  ins_encode(REX_mem(mem), OpcP, RM_opc_mem(0x00, mem), Con8or32(src));
  ins_pipe(ialu_mem_imm);
%}

// Store CMS card-mark Immediate
instruct storeImmCM0_reg(memory mem, immI0 zero)
%{
  predicate(UseCompressedOops && (CompressedOops::base() == NULL) && (CompressedKlassPointers::base() == NULL));
  match(Set mem (StoreCM mem zero));

  ins_cost(125); // XXX
  format %{ "movb    $mem, R12\t# CMS card-mark byte 0 (R12_heapbase==0)" %}
  ins_encode %{
    __ movb($mem$$Address, r12);
  %}
  ins_pipe(ialu_mem_reg);
%}

instruct storeImmCM0(memory mem, immI0 src)
%{
  match(Set mem (StoreCM mem src));

  ins_cost(150); // XXX
  format %{ "movb    $mem, $src\t# CMS card-mark byte 0" %}
  opcode(0xC6); /* C6 /0 */
  ins_encode(REX_mem(mem), OpcP, RM_opc_mem(0x00, mem), Con8or32(src));
  ins_pipe(ialu_mem_imm);
%}

// Store Float
instruct storeF(memory mem, regF src)
%{
  match(Set mem (StoreF mem src));

  ins_cost(95); // XXX
  format %{ "movss   $mem, $src\t# float" %}
  ins_encode %{
    __ movflt($mem$$Address, $src$$XMMRegister);
  %}
  ins_pipe(pipe_slow); // XXX
%}

// Store immediate Float value (it is faster than store from XMM register)
instruct storeF0(memory mem, immF0 zero)
%{
  predicate(UseCompressedOops && (CompressedOops::base() == NULL) && (CompressedKlassPointers::base() == NULL));
  match(Set mem (StoreF mem zero));

  ins_cost(25); // XXX
  format %{ "movl    $mem, R12\t# float 0. (R12_heapbase==0)" %}
  ins_encode %{
    __ movl($mem$$Address, r12);
  %}
  ins_pipe(ialu_mem_reg);
%}

instruct storeF_imm(memory mem, immF src)
%{
  match(Set mem (StoreF mem src));

  ins_cost(50);
  format %{ "movl    $mem, $src\t# float" %}
  opcode(0xC7); /* C7 /0 */
  ins_encode(REX_mem(mem), OpcP, RM_opc_mem(0x00, mem), Con32F_as_bits(src));
  ins_pipe(ialu_mem_imm);
%}

// Store Double
instruct storeD(memory mem, regD src)
%{
  match(Set mem (StoreD mem src));

  ins_cost(95); // XXX
  format %{ "movsd   $mem, $src\t# double" %}
  ins_encode %{
    __ movdbl($mem$$Address, $src$$XMMRegister);
  %}
  ins_pipe(pipe_slow); // XXX
%}

// Store immediate double 0.0 (it is faster than store from XMM register)
instruct storeD0_imm(memory mem, immD0 src)
%{
  predicate(!UseCompressedOops || (CompressedOops::base() != NULL));
  match(Set mem (StoreD mem src));

  ins_cost(50);
  format %{ "movq    $mem, $src\t# double 0." %}
  opcode(0xC7); /* C7 /0 */
  ins_encode(REX_mem_wide(mem), OpcP, RM_opc_mem(0x00, mem), Con32F_as_bits(src));
  ins_pipe(ialu_mem_imm);
%}

instruct storeD0(memory mem, immD0 zero)
%{
  predicate(UseCompressedOops && (CompressedOops::base() == NULL) && (CompressedKlassPointers::base() == NULL));
  match(Set mem (StoreD mem zero));

  ins_cost(25); // XXX
  format %{ "movq    $mem, R12\t# double 0. (R12_heapbase==0)" %}
  ins_encode %{
    __ movq($mem$$Address, r12);
  %}
  ins_pipe(ialu_mem_reg);
%}

instruct storeSSI(stackSlotI dst, rRegI src)
%{
  match(Set dst src);

  ins_cost(100);
  format %{ "movl    $dst, $src\t# int stk" %}
  opcode(0x89);
  ins_encode(REX_reg_mem(src, dst), OpcP, reg_mem(src, dst));
  ins_pipe( ialu_mem_reg );
%}

instruct storeSSL(stackSlotL dst, rRegL src)
%{
  match(Set dst src);

  ins_cost(100);
  format %{ "movq    $dst, $src\t# long stk" %}
  opcode(0x89);
  ins_encode(REX_reg_mem_wide(src, dst), OpcP, reg_mem(src, dst));
  ins_pipe(ialu_mem_reg);
%}

instruct storeSSP(stackSlotP dst, rRegP src)
%{
  match(Set dst src);

  ins_cost(100);
  format %{ "movq    $dst, $src\t# ptr stk" %}
  opcode(0x89);
  ins_encode(REX_reg_mem_wide(src, dst), OpcP, reg_mem(src, dst));
  ins_pipe(ialu_mem_reg);
%}

instruct storeSSF(stackSlotF dst, regF src)
%{
  match(Set dst src);

  ins_cost(95); // XXX
  format %{ "movss   $dst, $src\t# float stk" %}
  ins_encode %{
    __ movflt(Address(rsp, $dst$$disp), $src$$XMMRegister);
  %}
  ins_pipe(pipe_slow); // XXX
%}

instruct storeSSD(stackSlotD dst, regD src)
%{
  match(Set dst src);

  ins_cost(95); // XXX
  format %{ "movsd   $dst, $src\t# double stk" %}
  ins_encode %{
    __ movdbl(Address(rsp, $dst$$disp), $src$$XMMRegister);
  %}
  ins_pipe(pipe_slow); // XXX
%}

instruct cacheWB(indirect addr)
%{
  predicate(VM_Version::supports_data_cache_line_flush());
  match(CacheWB addr);

  ins_cost(100);
  format %{"cache wb $addr" %}
  ins_encode %{
    assert($addr->index_position() < 0, "should be");
    assert($addr$$disp == 0, "should be");
    __ cache_wb(Address($addr$$base$$Register, 0));
  %}
  ins_pipe(pipe_slow); // XXX
%}

instruct cacheWBPreSync()
%{
  predicate(VM_Version::supports_data_cache_line_flush());
  match(CacheWBPreSync);

  ins_cost(100);
  format %{"cache wb presync" %}
  ins_encode %{
    __ cache_wbsync(true);
  %}
  ins_pipe(pipe_slow); // XXX
%}

instruct cacheWBPostSync()
%{
  predicate(VM_Version::supports_data_cache_line_flush());
  match(CacheWBPostSync);

  ins_cost(100);
  format %{"cache wb postsync" %}
  ins_encode %{
    __ cache_wbsync(false);
  %}
  ins_pipe(pipe_slow); // XXX
%}

//----------BSWAP Instructions-------------------------------------------------
instruct bytes_reverse_int(rRegI dst) %{
  match(Set dst (ReverseBytesI dst));

  format %{ "bswapl  $dst" %}
  opcode(0x0F, 0xC8);  /*Opcode 0F /C8 */
  ins_encode( REX_reg(dst), OpcP, opc2_reg(dst) );
  ins_pipe( ialu_reg );
%}

instruct bytes_reverse_long(rRegL dst) %{
  match(Set dst (ReverseBytesL dst));

  format %{ "bswapq  $dst" %}
  opcode(0x0F, 0xC8); /* Opcode 0F /C8 */
  ins_encode( REX_reg_wide(dst), OpcP, opc2_reg(dst) );
  ins_pipe( ialu_reg);
%}

instruct bytes_reverse_unsigned_short(rRegI dst, rFlagsReg cr) %{
  match(Set dst (ReverseBytesUS dst));
  effect(KILL cr);

  format %{ "bswapl  $dst\n\t"
            "shrl    $dst,16\n\t" %}
  ins_encode %{
    __ bswapl($dst$$Register);
    __ shrl($dst$$Register, 16);
  %}
  ins_pipe( ialu_reg );
%}

instruct bytes_reverse_short(rRegI dst, rFlagsReg cr) %{
  match(Set dst (ReverseBytesS dst));
  effect(KILL cr);

  format %{ "bswapl  $dst\n\t"
            "sar     $dst,16\n\t" %}
  ins_encode %{
    __ bswapl($dst$$Register);
    __ sarl($dst$$Register, 16);
  %}
  ins_pipe( ialu_reg );
%}

//---------- Zeros Count Instructions ------------------------------------------

instruct countLeadingZerosI(rRegI dst, rRegI src, rFlagsReg cr) %{
  predicate(UseCountLeadingZerosInstruction);
  match(Set dst (CountLeadingZerosI src));
  effect(KILL cr);

  format %{ "lzcntl  $dst, $src\t# count leading zeros (int)" %}
  ins_encode %{
    __ lzcntl($dst$$Register, $src$$Register);
  %}
  ins_pipe(ialu_reg);
%}

instruct countLeadingZerosI_bsr(rRegI dst, rRegI src, rFlagsReg cr) %{
  predicate(!UseCountLeadingZerosInstruction);
  match(Set dst (CountLeadingZerosI src));
  effect(KILL cr);

  format %{ "bsrl    $dst, $src\t# count leading zeros (int)\n\t"
            "jnz     skip\n\t"
            "movl    $dst, -1\n"
      "skip:\n\t"
            "negl    $dst\n\t"
            "addl    $dst, 31" %}
  ins_encode %{
    Register Rdst = $dst$$Register;
    Register Rsrc = $src$$Register;
    Label skip;
    __ bsrl(Rdst, Rsrc);
    __ jccb(Assembler::notZero, skip);
    __ movl(Rdst, -1);
    __ bind(skip);
    __ negl(Rdst);
    __ addl(Rdst, BitsPerInt - 1);
  %}
  ins_pipe(ialu_reg);
%}

instruct countLeadingZerosL(rRegI dst, rRegL src, rFlagsReg cr) %{
  predicate(UseCountLeadingZerosInstruction);
  match(Set dst (CountLeadingZerosL src));
  effect(KILL cr);

  format %{ "lzcntq  $dst, $src\t# count leading zeros (long)" %}
  ins_encode %{
    __ lzcntq($dst$$Register, $src$$Register);
  %}
  ins_pipe(ialu_reg);
%}

instruct countLeadingZerosL_bsr(rRegI dst, rRegL src, rFlagsReg cr) %{
  predicate(!UseCountLeadingZerosInstruction);
  match(Set dst (CountLeadingZerosL src));
  effect(KILL cr);

  format %{ "bsrq    $dst, $src\t# count leading zeros (long)\n\t"
            "jnz     skip\n\t"
            "movl    $dst, -1\n"
      "skip:\n\t"
            "negl    $dst\n\t"
            "addl    $dst, 63" %}
  ins_encode %{
    Register Rdst = $dst$$Register;
    Register Rsrc = $src$$Register;
    Label skip;
    __ bsrq(Rdst, Rsrc);
    __ jccb(Assembler::notZero, skip);
    __ movl(Rdst, -1);
    __ bind(skip);
    __ negl(Rdst);
    __ addl(Rdst, BitsPerLong - 1);
  %}
  ins_pipe(ialu_reg);
%}

instruct countTrailingZerosI(rRegI dst, rRegI src, rFlagsReg cr) %{
  predicate(UseCountTrailingZerosInstruction);
  match(Set dst (CountTrailingZerosI src));
  effect(KILL cr);

  format %{ "tzcntl    $dst, $src\t# count trailing zeros (int)" %}
  ins_encode %{
    __ tzcntl($dst$$Register, $src$$Register);
  %}
  ins_pipe(ialu_reg);
%}

instruct countTrailingZerosI_bsf(rRegI dst, rRegI src, rFlagsReg cr) %{
  predicate(!UseCountTrailingZerosInstruction);
  match(Set dst (CountTrailingZerosI src));
  effect(KILL cr);

  format %{ "bsfl    $dst, $src\t# count trailing zeros (int)\n\t"
            "jnz     done\n\t"
            "movl    $dst, 32\n"
      "done:" %}
  ins_encode %{
    Register Rdst = $dst$$Register;
    Label done;
    __ bsfl(Rdst, $src$$Register);
    __ jccb(Assembler::notZero, done);
    __ movl(Rdst, BitsPerInt);
    __ bind(done);
  %}
  ins_pipe(ialu_reg);
%}

instruct countTrailingZerosL(rRegI dst, rRegL src, rFlagsReg cr) %{
  predicate(UseCountTrailingZerosInstruction);
  match(Set dst (CountTrailingZerosL src));
  effect(KILL cr);

  format %{ "tzcntq    $dst, $src\t# count trailing zeros (long)" %}
  ins_encode %{
    __ tzcntq($dst$$Register, $src$$Register);
  %}
  ins_pipe(ialu_reg);
%}

instruct countTrailingZerosL_bsf(rRegI dst, rRegL src, rFlagsReg cr) %{
  predicate(!UseCountTrailingZerosInstruction);
  match(Set dst (CountTrailingZerosL src));
  effect(KILL cr);

  format %{ "bsfq    $dst, $src\t# count trailing zeros (long)\n\t"
            "jnz     done\n\t"
            "movl    $dst, 64\n"
      "done:" %}
  ins_encode %{
    Register Rdst = $dst$$Register;
    Label done;
    __ bsfq(Rdst, $src$$Register);
    __ jccb(Assembler::notZero, done);
    __ movl(Rdst, BitsPerLong);
    __ bind(done);
  %}
  ins_pipe(ialu_reg);
%}


//---------- Population Count Instructions -------------------------------------

instruct popCountI(rRegI dst, rRegI src, rFlagsReg cr) %{
  predicate(UsePopCountInstruction);
  match(Set dst (PopCountI src));
  effect(KILL cr);

  format %{ "popcnt  $dst, $src" %}
  ins_encode %{
    __ popcntl($dst$$Register, $src$$Register);
  %}
  ins_pipe(ialu_reg);
%}

instruct popCountI_mem(rRegI dst, memory mem, rFlagsReg cr) %{
  predicate(UsePopCountInstruction);
  match(Set dst (PopCountI (LoadI mem)));
  effect(KILL cr);

  format %{ "popcnt  $dst, $mem" %}
  ins_encode %{
    __ popcntl($dst$$Register, $mem$$Address);
  %}
  ins_pipe(ialu_reg);
%}

// Note: Long.bitCount(long) returns an int.
instruct popCountL(rRegI dst, rRegL src, rFlagsReg cr) %{
  predicate(UsePopCountInstruction);
  match(Set dst (PopCountL src));
  effect(KILL cr);

  format %{ "popcnt  $dst, $src" %}
  ins_encode %{
    __ popcntq($dst$$Register, $src$$Register);
  %}
  ins_pipe(ialu_reg);
%}

// Note: Long.bitCount(long) returns an int.
instruct popCountL_mem(rRegI dst, memory mem, rFlagsReg cr) %{
  predicate(UsePopCountInstruction);
  match(Set dst (PopCountL (LoadL mem)));
  effect(KILL cr);

  format %{ "popcnt  $dst, $mem" %}
  ins_encode %{
    __ popcntq($dst$$Register, $mem$$Address);
  %}
  ins_pipe(ialu_reg);
%}


//----------MemBar Instructions-----------------------------------------------
// Memory barrier flavors

instruct membar_acquire()
%{
  match(MemBarAcquire);
  match(LoadFence);
  ins_cost(0);

  size(0);
  format %{ "MEMBAR-acquire ! (empty encoding)" %}
  ins_encode();
  ins_pipe(empty);
%}

instruct membar_acquire_lock()
%{
  match(MemBarAcquireLock);
  ins_cost(0);

  size(0);
  format %{ "MEMBAR-acquire (prior CMPXCHG in FastLock so empty encoding)" %}
  ins_encode();
  ins_pipe(empty);
%}

instruct membar_release()
%{
  match(MemBarRelease);
  match(StoreFence);
  ins_cost(0);

  size(0);
  format %{ "MEMBAR-release ! (empty encoding)" %}
  ins_encode();
  ins_pipe(empty);
%}

instruct membar_release_lock()
%{
  match(MemBarReleaseLock);
  ins_cost(0);

  size(0);
  format %{ "MEMBAR-release (a FastUnlock follows so empty encoding)" %}
  ins_encode();
  ins_pipe(empty);
%}

instruct membar_volatile(rFlagsReg cr) %{
  match(MemBarVolatile);
  effect(KILL cr);
  ins_cost(400);

  format %{
    $$template
    $$emit$$"lock addl [rsp + #0], 0\t! membar_volatile"
  %}
  ins_encode %{
    __ membar(Assembler::StoreLoad);
  %}
  ins_pipe(pipe_slow);
%}

instruct unnecessary_membar_volatile()
%{
  match(MemBarVolatile);
  predicate(Matcher::post_store_load_barrier(n));
  ins_cost(0);

  size(0);
  format %{ "MEMBAR-volatile (unnecessary so empty encoding)" %}
  ins_encode();
  ins_pipe(empty);
%}

instruct membar_storestore() %{
  match(MemBarStoreStore);
  ins_cost(0);

  size(0);
  format %{ "MEMBAR-storestore (empty encoding)" %}
  ins_encode( );
  ins_pipe(empty);
%}

//----------Move Instructions--------------------------------------------------

instruct castX2P(rRegP dst, rRegL src)
%{
  match(Set dst (CastX2P src));

  format %{ "movq    $dst, $src\t# long->ptr" %}
  ins_encode %{
    if ($dst$$reg != $src$$reg) {
      __ movptr($dst$$Register, $src$$Register);
    }
  %}
  ins_pipe(ialu_reg_reg); // XXX
%}

instruct castP2X(rRegL dst, rRegP src)
%{
  match(Set dst (CastP2X src));

  format %{ "movq    $dst, $src\t# ptr -> long" %}
  ins_encode %{
    if ($dst$$reg != $src$$reg) {
      __ movptr($dst$$Register, $src$$Register);
    }
  %}
  ins_pipe(ialu_reg_reg); // XXX
%}

// Convert oop into int for vectors alignment masking
instruct convP2I(rRegI dst, rRegP src)
%{
  match(Set dst (ConvL2I (CastP2X src)));

  format %{ "movl    $dst, $src\t# ptr -> int" %}
  ins_encode %{
    __ movl($dst$$Register, $src$$Register);
  %}
  ins_pipe(ialu_reg_reg); // XXX
%}

// Convert compressed oop into int for vectors alignment masking
// in case of 32bit oops (heap < 4Gb).
instruct convN2I(rRegI dst, rRegN src)
%{
  predicate(CompressedOops::shift() == 0);
  match(Set dst (ConvL2I (CastP2X (DecodeN src))));

  format %{ "movl    $dst, $src\t# compressed ptr -> int" %}
  ins_encode %{
    __ movl($dst$$Register, $src$$Register);
  %}
  ins_pipe(ialu_reg_reg); // XXX
%}

// Convert oop pointer into compressed form
instruct encodeHeapOop(rRegN dst, rRegP src, rFlagsReg cr) %{
  predicate(n->bottom_type()->make_ptr()->ptr() != TypePtr::NotNull);
  match(Set dst (EncodeP src));
  effect(KILL cr);
  format %{ "encode_heap_oop $dst,$src" %}
  ins_encode %{
    Register s = $src$$Register;
    Register d = $dst$$Register;
    if (s != d) {
      __ movq(d, s);
    }
    __ encode_heap_oop(d);
  %}
  ins_pipe(ialu_reg_long);
%}

instruct encodeHeapOop_not_null(rRegN dst, rRegP src, rFlagsReg cr) %{
  predicate(n->bottom_type()->make_ptr()->ptr() == TypePtr::NotNull);
  match(Set dst (EncodeP src));
  effect(KILL cr);
  format %{ "encode_heap_oop_not_null $dst,$src" %}
  ins_encode %{
    __ encode_heap_oop_not_null($dst$$Register, $src$$Register);
  %}
  ins_pipe(ialu_reg_long);
%}

instruct decodeHeapOop(rRegP dst, rRegN src, rFlagsReg cr) %{
  predicate(n->bottom_type()->is_ptr()->ptr() != TypePtr::NotNull &&
            n->bottom_type()->is_ptr()->ptr() != TypePtr::Constant);
  match(Set dst (DecodeN src));
  effect(KILL cr);
  format %{ "decode_heap_oop $dst,$src" %}
  ins_encode %{
    Register s = $src$$Register;
    Register d = $dst$$Register;
    if (s != d) {
      __ movq(d, s);
    }
    __ decode_heap_oop(d);
  %}
  ins_pipe(ialu_reg_long);
%}

instruct decodeHeapOop_not_null(rRegP dst, rRegN src, rFlagsReg cr) %{
  predicate(n->bottom_type()->is_ptr()->ptr() == TypePtr::NotNull ||
            n->bottom_type()->is_ptr()->ptr() == TypePtr::Constant);
  match(Set dst (DecodeN src));
  effect(KILL cr);
  format %{ "decode_heap_oop_not_null $dst,$src" %}
  ins_encode %{
    Register s = $src$$Register;
    Register d = $dst$$Register;
    if (s != d) {
      __ decode_heap_oop_not_null(d, s);
    } else {
      __ decode_heap_oop_not_null(d);
    }
  %}
  ins_pipe(ialu_reg_long);
%}

instruct encodeKlass_not_null(rRegN dst, rRegP src, rFlagsReg cr) %{
  match(Set dst (EncodePKlass src));
  effect(KILL cr);
  format %{ "encode_klass_not_null $dst,$src" %}
  ins_encode %{
    __ encode_klass_not_null($dst$$Register, $src$$Register);
  %}
  ins_pipe(ialu_reg_long);
%}

instruct decodeKlass_not_null(rRegP dst, rRegN src, rFlagsReg cr) %{
  match(Set dst (DecodeNKlass src));
  effect(KILL cr);
  format %{ "decode_klass_not_null $dst,$src" %}
  ins_encode %{
    Register s = $src$$Register;
    Register d = $dst$$Register;
    if (s != d) {
      __ decode_klass_not_null(d, s);
    } else {
      __ decode_klass_not_null(d);
    }
  %}
  ins_pipe(ialu_reg_long);
%}


//----------Conditional Move---------------------------------------------------
// Jump
// dummy instruction for generating temp registers
instruct jumpXtnd_offset(rRegL switch_val, immI2 shift, rRegI dest) %{
  match(Jump (LShiftL switch_val shift));
  ins_cost(350);
  predicate(false);
  effect(TEMP dest);

  format %{ "leaq    $dest, [$constantaddress]\n\t"
            "jmp     [$dest + $switch_val << $shift]\n\t" %}
  ins_encode %{
    // We could use jump(ArrayAddress) except that the macro assembler needs to use r10
    // to do that and the compiler is using that register as one it can allocate.
    // So we build it all by hand.
    // Address index(noreg, switch_reg, (Address::ScaleFactor)$shift$$constant);
    // ArrayAddress dispatch(table, index);
    Address dispatch($dest$$Register, $switch_val$$Register, (Address::ScaleFactor) $shift$$constant);
    __ lea($dest$$Register, $constantaddress);
    __ jmp(dispatch);
  %}
  ins_pipe(pipe_jmp);
%}

instruct jumpXtnd_addr(rRegL switch_val, immI2 shift, immL32 offset, rRegI dest) %{
  match(Jump (AddL (LShiftL switch_val shift) offset));
  ins_cost(350);
  effect(TEMP dest);

  format %{ "leaq    $dest, [$constantaddress]\n\t"
            "jmp     [$dest + $switch_val << $shift + $offset]\n\t" %}
  ins_encode %{
    // We could use jump(ArrayAddress) except that the macro assembler needs to use r10
    // to do that and the compiler is using that register as one it can allocate.
    // So we build it all by hand.
    // Address index(noreg, switch_reg, (Address::ScaleFactor) $shift$$constant, (int) $offset$$constant);
    // ArrayAddress dispatch(table, index);
    Address dispatch($dest$$Register, $switch_val$$Register, (Address::ScaleFactor) $shift$$constant, (int) $offset$$constant);
    __ lea($dest$$Register, $constantaddress);
    __ jmp(dispatch);
  %}
  ins_pipe(pipe_jmp);
%}

instruct jumpXtnd(rRegL switch_val, rRegI dest) %{
  match(Jump switch_val);
  ins_cost(350);
  effect(TEMP dest);

  format %{ "leaq    $dest, [$constantaddress]\n\t"
            "jmp     [$dest + $switch_val]\n\t" %}
  ins_encode %{
    // We could use jump(ArrayAddress) except that the macro assembler needs to use r10
    // to do that and the compiler is using that register as one it can allocate.
    // So we build it all by hand.
    // Address index(noreg, switch_reg, Address::times_1);
    // ArrayAddress dispatch(table, index);
    Address dispatch($dest$$Register, $switch_val$$Register, Address::times_1);
    __ lea($dest$$Register, $constantaddress);
    __ jmp(dispatch);
  %}
  ins_pipe(pipe_jmp);
%}

// Conditional move
instruct cmovI_reg(rRegI dst, rRegI src, rFlagsReg cr, cmpOp cop)
%{
  match(Set dst (CMoveI (Binary cop cr) (Binary dst src)));

  ins_cost(200); // XXX
  format %{ "cmovl$cop $dst, $src\t# signed, int" %}
  opcode(0x0F, 0x40);
  ins_encode(REX_reg_reg(dst, src), enc_cmov(cop), reg_reg(dst, src));
  ins_pipe(pipe_cmov_reg);
%}

instruct cmovI_regU(cmpOpU cop, rFlagsRegU cr, rRegI dst, rRegI src) %{
  match(Set dst (CMoveI (Binary cop cr) (Binary dst src)));

  ins_cost(200); // XXX
  format %{ "cmovl$cop $dst, $src\t# unsigned, int" %}
  opcode(0x0F, 0x40);
  ins_encode(REX_reg_reg(dst, src), enc_cmov(cop), reg_reg(dst, src));
  ins_pipe(pipe_cmov_reg);
%}

instruct cmovI_regUCF(cmpOpUCF cop, rFlagsRegUCF cr, rRegI dst, rRegI src) %{
  match(Set dst (CMoveI (Binary cop cr) (Binary dst src)));
  ins_cost(200);
  expand %{
    cmovI_regU(cop, cr, dst, src);
  %}
%}

// Conditional move
instruct cmovI_mem(cmpOp cop, rFlagsReg cr, rRegI dst, memory src) %{
  match(Set dst (CMoveI (Binary cop cr) (Binary dst (LoadI src))));

  ins_cost(250); // XXX
  format %{ "cmovl$cop $dst, $src\t# signed, int" %}
  opcode(0x0F, 0x40);
  ins_encode(REX_reg_mem(dst, src), enc_cmov(cop), reg_mem(dst, src));
  ins_pipe(pipe_cmov_mem);
%}

// Conditional move
instruct cmovI_memU(cmpOpU cop, rFlagsRegU cr, rRegI dst, memory src)
%{
  match(Set dst (CMoveI (Binary cop cr) (Binary dst (LoadI src))));

  ins_cost(250); // XXX
  format %{ "cmovl$cop $dst, $src\t# unsigned, int" %}
  opcode(0x0F, 0x40);
  ins_encode(REX_reg_mem(dst, src), enc_cmov(cop), reg_mem(dst, src));
  ins_pipe(pipe_cmov_mem);
%}

instruct cmovI_memUCF(cmpOpUCF cop, rFlagsRegUCF cr, rRegI dst, memory src) %{
  match(Set dst (CMoveI (Binary cop cr) (Binary dst (LoadI src))));
  ins_cost(250);
  expand %{
    cmovI_memU(cop, cr, dst, src);
  %}
%}

// Conditional move
instruct cmovN_reg(rRegN dst, rRegN src, rFlagsReg cr, cmpOp cop)
%{
  match(Set dst (CMoveN (Binary cop cr) (Binary dst src)));

  ins_cost(200); // XXX
  format %{ "cmovl$cop $dst, $src\t# signed, compressed ptr" %}
  opcode(0x0F, 0x40);
  ins_encode(REX_reg_reg(dst, src), enc_cmov(cop), reg_reg(dst, src));
  ins_pipe(pipe_cmov_reg);
%}

// Conditional move
instruct cmovN_regU(cmpOpU cop, rFlagsRegU cr, rRegN dst, rRegN src)
%{
  match(Set dst (CMoveN (Binary cop cr) (Binary dst src)));

  ins_cost(200); // XXX
  format %{ "cmovl$cop $dst, $src\t# unsigned, compressed ptr" %}
  opcode(0x0F, 0x40);
  ins_encode(REX_reg_reg(dst, src), enc_cmov(cop), reg_reg(dst, src));
  ins_pipe(pipe_cmov_reg);
%}

instruct cmovN_regUCF(cmpOpUCF cop, rFlagsRegUCF cr, rRegN dst, rRegN src) %{
  match(Set dst (CMoveN (Binary cop cr) (Binary dst src)));
  ins_cost(200);
  expand %{
    cmovN_regU(cop, cr, dst, src);
  %}
%}

// Conditional move
instruct cmovP_reg(rRegP dst, rRegP src, rFlagsReg cr, cmpOp cop)
%{
  match(Set dst (CMoveP (Binary cop cr) (Binary dst src)));

  ins_cost(200); // XXX
  format %{ "cmovq$cop $dst, $src\t# signed, ptr" %}
  opcode(0x0F, 0x40);
  ins_encode(REX_reg_reg_wide(dst, src), enc_cmov(cop), reg_reg(dst, src));
  ins_pipe(pipe_cmov_reg);  // XXX
%}

// Conditional move
instruct cmovP_regU(cmpOpU cop, rFlagsRegU cr, rRegP dst, rRegP src)
%{
  match(Set dst (CMoveP (Binary cop cr) (Binary dst src)));

  ins_cost(200); // XXX
  format %{ "cmovq$cop $dst, $src\t# unsigned, ptr" %}
  opcode(0x0F, 0x40);
  ins_encode(REX_reg_reg_wide(dst, src), enc_cmov(cop), reg_reg(dst, src));
  ins_pipe(pipe_cmov_reg); // XXX
%}

instruct cmovP_regUCF(cmpOpUCF cop, rFlagsRegUCF cr, rRegP dst, rRegP src) %{
  match(Set dst (CMoveP (Binary cop cr) (Binary dst src)));
  ins_cost(200);
  expand %{
    cmovP_regU(cop, cr, dst, src);
  %}
%}

// DISABLED: Requires the ADLC to emit a bottom_type call that
// correctly meets the two pointer arguments; one is an incoming
// register but the other is a memory operand.  ALSO appears to
// be buggy with implicit null checks.
//
//// Conditional move
//instruct cmovP_mem(cmpOp cop, rFlagsReg cr, rRegP dst, memory src)
//%{
//  match(Set dst (CMoveP (Binary cop cr) (Binary dst (LoadP src))));
//  ins_cost(250);
//  format %{ "CMOV$cop $dst,$src\t# ptr" %}
//  opcode(0x0F,0x40);
//  ins_encode( enc_cmov(cop), reg_mem( dst, src ) );
//  ins_pipe( pipe_cmov_mem );
//%}
//
//// Conditional move
//instruct cmovP_memU(cmpOpU cop, rFlagsRegU cr, rRegP dst, memory src)
//%{
//  match(Set dst (CMoveP (Binary cop cr) (Binary dst (LoadP src))));
//  ins_cost(250);
//  format %{ "CMOV$cop $dst,$src\t# ptr" %}
//  opcode(0x0F,0x40);
//  ins_encode( enc_cmov(cop), reg_mem( dst, src ) );
//  ins_pipe( pipe_cmov_mem );
//%}

instruct cmovL_reg(cmpOp cop, rFlagsReg cr, rRegL dst, rRegL src)
%{
  match(Set dst (CMoveL (Binary cop cr) (Binary dst src)));

  ins_cost(200); // XXX
  format %{ "cmovq$cop $dst, $src\t# signed, long" %}
  opcode(0x0F, 0x40);
  ins_encode(REX_reg_reg_wide(dst, src), enc_cmov(cop), reg_reg(dst, src));
  ins_pipe(pipe_cmov_reg);  // XXX
%}

instruct cmovL_mem(cmpOp cop, rFlagsReg cr, rRegL dst, memory src)
%{
  match(Set dst (CMoveL (Binary cop cr) (Binary dst (LoadL src))));

  ins_cost(200); // XXX
  format %{ "cmovq$cop $dst, $src\t# signed, long" %}
  opcode(0x0F, 0x40);
  ins_encode(REX_reg_mem_wide(dst, src), enc_cmov(cop), reg_mem(dst, src));
  ins_pipe(pipe_cmov_mem);  // XXX
%}

instruct cmovL_regU(cmpOpU cop, rFlagsRegU cr, rRegL dst, rRegL src)
%{
  match(Set dst (CMoveL (Binary cop cr) (Binary dst src)));

  ins_cost(200); // XXX
  format %{ "cmovq$cop $dst, $src\t# unsigned, long" %}
  opcode(0x0F, 0x40);
  ins_encode(REX_reg_reg_wide(dst, src), enc_cmov(cop), reg_reg(dst, src));
  ins_pipe(pipe_cmov_reg); // XXX
%}

instruct cmovL_regUCF(cmpOpUCF cop, rFlagsRegUCF cr, rRegL dst, rRegL src) %{
  match(Set dst (CMoveL (Binary cop cr) (Binary dst src)));
  ins_cost(200);
  expand %{
    cmovL_regU(cop, cr, dst, src);
  %}
%}

instruct cmovL_memU(cmpOpU cop, rFlagsRegU cr, rRegL dst, memory src)
%{
  match(Set dst (CMoveL (Binary cop cr) (Binary dst (LoadL src))));

  ins_cost(200); // XXX
  format %{ "cmovq$cop $dst, $src\t# unsigned, long" %}
  opcode(0x0F, 0x40);
  ins_encode(REX_reg_mem_wide(dst, src), enc_cmov(cop), reg_mem(dst, src));
  ins_pipe(pipe_cmov_mem); // XXX
%}

instruct cmovL_memUCF(cmpOpUCF cop, rFlagsRegUCF cr, rRegL dst, memory src) %{
  match(Set dst (CMoveL (Binary cop cr) (Binary dst (LoadL src))));
  ins_cost(200);
  expand %{
    cmovL_memU(cop, cr, dst, src);
  %}
%}

instruct cmovF_reg(cmpOp cop, rFlagsReg cr, regF dst, regF src)
%{
  match(Set dst (CMoveF (Binary cop cr) (Binary dst src)));

  ins_cost(200); // XXX
  format %{ "jn$cop    skip\t# signed cmove float\n\t"
            "movss     $dst, $src\n"
    "skip:" %}
  ins_encode %{
    Label Lskip;
    // Invert sense of branch from sense of CMOV
    __ jccb((Assembler::Condition)($cop$$cmpcode^1), Lskip);
    __ movflt($dst$$XMMRegister, $src$$XMMRegister);
    __ bind(Lskip);
  %}
  ins_pipe(pipe_slow);
%}

// instruct cmovF_mem(cmpOp cop, rFlagsReg cr, regF dst, memory src)
// %{
//   match(Set dst (CMoveF (Binary cop cr) (Binary dst (LoadL src))));

//   ins_cost(200); // XXX
//   format %{ "jn$cop    skip\t# signed cmove float\n\t"
//             "movss     $dst, $src\n"
//     "skip:" %}
//   ins_encode(enc_cmovf_mem_branch(cop, dst, src));
//   ins_pipe(pipe_slow);
// %}

instruct cmovF_regU(cmpOpU cop, rFlagsRegU cr, regF dst, regF src)
%{
  match(Set dst (CMoveF (Binary cop cr) (Binary dst src)));

  ins_cost(200); // XXX
  format %{ "jn$cop    skip\t# unsigned cmove float\n\t"
            "movss     $dst, $src\n"
    "skip:" %}
  ins_encode %{
    Label Lskip;
    // Invert sense of branch from sense of CMOV
    __ jccb((Assembler::Condition)($cop$$cmpcode^1), Lskip);
    __ movflt($dst$$XMMRegister, $src$$XMMRegister);
    __ bind(Lskip);
  %}
  ins_pipe(pipe_slow);
%}

instruct cmovF_regUCF(cmpOpUCF cop, rFlagsRegUCF cr, regF dst, regF src) %{
  match(Set dst (CMoveF (Binary cop cr) (Binary dst src)));
  ins_cost(200);
  expand %{
    cmovF_regU(cop, cr, dst, src);
  %}
%}

instruct cmovD_reg(cmpOp cop, rFlagsReg cr, regD dst, regD src)
%{
  match(Set dst (CMoveD (Binary cop cr) (Binary dst src)));

  ins_cost(200); // XXX
  format %{ "jn$cop    skip\t# signed cmove double\n\t"
            "movsd     $dst, $src\n"
    "skip:" %}
  ins_encode %{
    Label Lskip;
    // Invert sense of branch from sense of CMOV
    __ jccb((Assembler::Condition)($cop$$cmpcode^1), Lskip);
    __ movdbl($dst$$XMMRegister, $src$$XMMRegister);
    __ bind(Lskip);
  %}
  ins_pipe(pipe_slow);
%}

instruct cmovD_regU(cmpOpU cop, rFlagsRegU cr, regD dst, regD src)
%{
  match(Set dst (CMoveD (Binary cop cr) (Binary dst src)));

  ins_cost(200); // XXX
  format %{ "jn$cop    skip\t# unsigned cmove double\n\t"
            "movsd     $dst, $src\n"
    "skip:" %}
  ins_encode %{
    Label Lskip;
    // Invert sense of branch from sense of CMOV
    __ jccb((Assembler::Condition)($cop$$cmpcode^1), Lskip);
    __ movdbl($dst$$XMMRegister, $src$$XMMRegister);
    __ bind(Lskip);
  %}
  ins_pipe(pipe_slow);
%}

instruct cmovD_regUCF(cmpOpUCF cop, rFlagsRegUCF cr, regD dst, regD src) %{
  match(Set dst (CMoveD (Binary cop cr) (Binary dst src)));
  ins_cost(200);
  expand %{
    cmovD_regU(cop, cr, dst, src);
  %}
%}

//----------Arithmetic Instructions--------------------------------------------
//----------Addition Instructions----------------------------------------------

instruct addI_rReg(rRegI dst, rRegI src, rFlagsReg cr)
%{
  match(Set dst (AddI dst src));
  effect(KILL cr);

  format %{ "addl    $dst, $src\t# int" %}
  opcode(0x03);
  ins_encode(REX_reg_reg(dst, src), OpcP, reg_reg(dst, src));
  ins_pipe(ialu_reg_reg);
%}

instruct addI_rReg_imm(rRegI dst, immI src, rFlagsReg cr)
%{
  match(Set dst (AddI dst src));
  effect(KILL cr);

  format %{ "addl    $dst, $src\t# int" %}
  opcode(0x81, 0x00); /* /0 id */
  ins_encode(OpcSErm(dst, src), Con8or32(src));
  ins_pipe( ialu_reg );
%}

instruct addI_rReg_mem(rRegI dst, memory src, rFlagsReg cr)
%{
  match(Set dst (AddI dst (LoadI src)));
  effect(KILL cr);

  ins_cost(125); // XXX
  format %{ "addl    $dst, $src\t# int" %}
  opcode(0x03);
  ins_encode(REX_reg_mem(dst, src), OpcP, reg_mem(dst, src));
  ins_pipe(ialu_reg_mem);
%}

instruct addI_mem_rReg(memory dst, rRegI src, rFlagsReg cr)
%{
  match(Set dst (StoreI dst (AddI (LoadI dst) src)));
  effect(KILL cr);

  ins_cost(150); // XXX
  format %{ "addl    $dst, $src\t# int" %}
  opcode(0x01); /* Opcode 01 /r */
  ins_encode(REX_reg_mem(src, dst), OpcP, reg_mem(src, dst));
  ins_pipe(ialu_mem_reg);
%}

instruct addI_mem_imm(memory dst, immI src, rFlagsReg cr)
%{
  match(Set dst (StoreI dst (AddI (LoadI dst) src)));
  effect(KILL cr);

  ins_cost(125); // XXX
  format %{ "addl    $dst, $src\t# int" %}
  opcode(0x81); /* Opcode 81 /0 id */
  ins_encode(REX_mem(dst), OpcSE(src), RM_opc_mem(0x00, dst), Con8or32(src));
  ins_pipe(ialu_mem_imm);
%}

instruct incI_rReg(rRegI dst, immI1 src, rFlagsReg cr)
%{
  predicate(UseIncDec);
  match(Set dst (AddI dst src));
  effect(KILL cr);

  format %{ "incl    $dst\t# int" %}
  opcode(0xFF, 0x00); // FF /0
  ins_encode(REX_reg(dst), OpcP, reg_opc(dst));
  ins_pipe(ialu_reg);
%}

instruct incI_mem(memory dst, immI1 src, rFlagsReg cr)
%{
  predicate(UseIncDec);
  match(Set dst (StoreI dst (AddI (LoadI dst) src)));
  effect(KILL cr);

  ins_cost(125); // XXX
  format %{ "incl    $dst\t# int" %}
  opcode(0xFF); /* Opcode FF /0 */
  ins_encode(REX_mem(dst), OpcP, RM_opc_mem(0x00, dst));
  ins_pipe(ialu_mem_imm);
%}

// XXX why does that use AddI
instruct decI_rReg(rRegI dst, immI_M1 src, rFlagsReg cr)
%{
  predicate(UseIncDec);
  match(Set dst (AddI dst src));
  effect(KILL cr);

  format %{ "decl    $dst\t# int" %}
  opcode(0xFF, 0x01); // FF /1
  ins_encode(REX_reg(dst), OpcP, reg_opc(dst));
  ins_pipe(ialu_reg);
%}

// XXX why does that use AddI
instruct decI_mem(memory dst, immI_M1 src, rFlagsReg cr)
%{
  predicate(UseIncDec);
  match(Set dst (StoreI dst (AddI (LoadI dst) src)));
  effect(KILL cr);

  ins_cost(125); // XXX
  format %{ "decl    $dst\t# int" %}
  opcode(0xFF); /* Opcode FF /1 */
  ins_encode(REX_mem(dst), OpcP, RM_opc_mem(0x01, dst));
  ins_pipe(ialu_mem_imm);
%}

instruct leaI_rReg_immI(rRegI dst, rRegI src0, immI src1)
%{
  match(Set dst (AddI src0 src1));

  ins_cost(110);
  format %{ "addr32 leal $dst, [$src0 + $src1]\t# int" %}
  opcode(0x8D); /* 0x8D /r */
  ins_encode(Opcode(0x67), REX_reg_reg(dst, src0), OpcP, reg_lea(dst, src0, src1)); // XXX
  ins_pipe(ialu_reg_reg);
%}

instruct addL_rReg(rRegL dst, rRegL src, rFlagsReg cr)
%{
  match(Set dst (AddL dst src));
  effect(KILL cr);

  format %{ "addq    $dst, $src\t# long" %}
  opcode(0x03);
  ins_encode(REX_reg_reg_wide(dst, src), OpcP, reg_reg(dst, src));
  ins_pipe(ialu_reg_reg);
%}

instruct addL_rReg_imm(rRegL dst, immL32 src, rFlagsReg cr)
%{
  match(Set dst (AddL dst src));
  effect(KILL cr);

  format %{ "addq    $dst, $src\t# long" %}
  opcode(0x81, 0x00); /* /0 id */
  ins_encode(OpcSErm_wide(dst, src), Con8or32(src));
  ins_pipe( ialu_reg );
%}

instruct addL_rReg_mem(rRegL dst, memory src, rFlagsReg cr)
%{
  match(Set dst (AddL dst (LoadL src)));
  effect(KILL cr);

  ins_cost(125); // XXX
  format %{ "addq    $dst, $src\t# long" %}
  opcode(0x03);
  ins_encode(REX_reg_mem_wide(dst, src), OpcP, reg_mem(dst, src));
  ins_pipe(ialu_reg_mem);
%}

instruct addL_mem_rReg(memory dst, rRegL src, rFlagsReg cr)
%{
  match(Set dst (StoreL dst (AddL (LoadL dst) src)));
  effect(KILL cr);

  ins_cost(150); // XXX
  format %{ "addq    $dst, $src\t# long" %}
  opcode(0x01); /* Opcode 01 /r */
  ins_encode(REX_reg_mem_wide(src, dst), OpcP, reg_mem(src, dst));
  ins_pipe(ialu_mem_reg);
%}

instruct addL_mem_imm(memory dst, immL32 src, rFlagsReg cr)
%{
  match(Set dst (StoreL dst (AddL (LoadL dst) src)));
  effect(KILL cr);

  ins_cost(125); // XXX
  format %{ "addq    $dst, $src\t# long" %}
  opcode(0x81); /* Opcode 81 /0 id */
  ins_encode(REX_mem_wide(dst),
             OpcSE(src), RM_opc_mem(0x00, dst), Con8or32(src));
  ins_pipe(ialu_mem_imm);
%}

instruct incL_rReg(rRegI dst, immL1 src, rFlagsReg cr)
%{
  predicate(UseIncDec);
  match(Set dst (AddL dst src));
  effect(KILL cr);

  format %{ "incq    $dst\t# long" %}
  opcode(0xFF, 0x00); // FF /0
  ins_encode(REX_reg_wide(dst), OpcP, reg_opc(dst));
  ins_pipe(ialu_reg);
%}

instruct incL_mem(memory dst, immL1 src, rFlagsReg cr)
%{
  predicate(UseIncDec);
  match(Set dst (StoreL dst (AddL (LoadL dst) src)));
  effect(KILL cr);

  ins_cost(125); // XXX
  format %{ "incq    $dst\t# long" %}
  opcode(0xFF); /* Opcode FF /0 */
  ins_encode(REX_mem_wide(dst), OpcP, RM_opc_mem(0x00, dst));
  ins_pipe(ialu_mem_imm);
%}

// XXX why does that use AddL
instruct decL_rReg(rRegL dst, immL_M1 src, rFlagsReg cr)
%{
  predicate(UseIncDec);
  match(Set dst (AddL dst src));
  effect(KILL cr);

  format %{ "decq    $dst\t# long" %}
  opcode(0xFF, 0x01); // FF /1
  ins_encode(REX_reg_wide(dst), OpcP, reg_opc(dst));
  ins_pipe(ialu_reg);
%}

// XXX why does that use AddL
instruct decL_mem(memory dst, immL_M1 src, rFlagsReg cr)
%{
  predicate(UseIncDec);
  match(Set dst (StoreL dst (AddL (LoadL dst) src)));
  effect(KILL cr);

  ins_cost(125); // XXX
  format %{ "decq    $dst\t# long" %}
  opcode(0xFF); /* Opcode FF /1 */
  ins_encode(REX_mem_wide(dst), OpcP, RM_opc_mem(0x01, dst));
  ins_pipe(ialu_mem_imm);
%}

instruct leaL_rReg_immL(rRegL dst, rRegL src0, immL32 src1)
%{
  match(Set dst (AddL src0 src1));

  ins_cost(110);
  format %{ "leaq    $dst, [$src0 + $src1]\t# long" %}
  opcode(0x8D); /* 0x8D /r */
  ins_encode(REX_reg_reg_wide(dst, src0), OpcP, reg_lea(dst, src0, src1)); // XXX
  ins_pipe(ialu_reg_reg);
%}

instruct addP_rReg(rRegP dst, rRegL src, rFlagsReg cr)
%{
  match(Set dst (AddP dst src));
  effect(KILL cr);

  format %{ "addq    $dst, $src\t# ptr" %}
  opcode(0x03);
  ins_encode(REX_reg_reg_wide(dst, src), OpcP, reg_reg(dst, src));
  ins_pipe(ialu_reg_reg);
%}

instruct addP_rReg_imm(rRegP dst, immL32 src, rFlagsReg cr)
%{
  match(Set dst (AddP dst src));
  effect(KILL cr);

  format %{ "addq    $dst, $src\t# ptr" %}
  opcode(0x81, 0x00); /* /0 id */
  ins_encode(OpcSErm_wide(dst, src), Con8or32(src));
  ins_pipe( ialu_reg );
%}

// XXX addP mem ops ????

instruct leaP_rReg_imm(rRegP dst, rRegP src0, immL32 src1)
%{
  match(Set dst (AddP src0 src1));

  ins_cost(110);
  format %{ "leaq    $dst, [$src0 + $src1]\t# ptr" %}
  opcode(0x8D); /* 0x8D /r */
  ins_encode(REX_reg_reg_wide(dst, src0), OpcP, reg_lea(dst, src0, src1));// XXX
  ins_pipe(ialu_reg_reg);
%}

instruct checkCastPP(rRegP dst)
%{
  match(Set dst (CheckCastPP dst));

  size(0);
  format %{ "# checkcastPP of $dst" %}
  ins_encode(/* empty encoding */);
  ins_pipe(empty);
%}

instruct castPP(rRegP dst)
%{
  match(Set dst (CastPP dst));

  size(0);
  format %{ "# castPP of $dst" %}
  ins_encode(/* empty encoding */);
  ins_pipe(empty);
%}

instruct castII(rRegI dst)
%{
  match(Set dst (CastII dst));

  size(0);
  format %{ "# castII of $dst" %}
  ins_encode(/* empty encoding */);
  ins_cost(0);
  ins_pipe(empty);
%}

instruct castLL(rRegL dst)
%{
  match(Set dst (CastLL dst));

  size(0);
  format %{ "# castLL of $dst" %}
  ins_encode(/* empty encoding */);
  ins_cost(0);
  ins_pipe(empty);
%}

// LoadP-locked same as a regular LoadP when used with compare-swap
instruct loadPLocked(rRegP dst, memory mem)
%{
  match(Set dst (LoadPLocked mem));

  ins_cost(125); // XXX
  format %{ "movq    $dst, $mem\t# ptr locked" %}
  opcode(0x8B);
  ins_encode(REX_reg_mem_wide(dst, mem), OpcP, reg_mem(dst, mem));
  ins_pipe(ialu_reg_mem); // XXX
%}

// Conditional-store of the updated heap-top.
// Used during allocation of the shared heap.
// Sets flags (EQ) on success.  Implemented with a CMPXCHG on Intel.

instruct storePConditional(memory heap_top_ptr,
                           rax_RegP oldval, rRegP newval,
                           rFlagsReg cr)
%{
  predicate(n->as_LoadStore()->barrier_data() == 0);
  match(Set cr (StorePConditional heap_top_ptr (Binary oldval newval)));

  format %{ "cmpxchgq $heap_top_ptr, $newval\t# (ptr) "
            "If rax == $heap_top_ptr then store $newval into $heap_top_ptr" %}
  opcode(0x0F, 0xB1);
  ins_encode(lock_prefix,
             REX_reg_mem_wide(newval, heap_top_ptr),
             OpcP, OpcS,
             reg_mem(newval, heap_top_ptr));
  ins_pipe(pipe_cmpxchg);
%}

// Conditional-store of an int value.
// ZF flag is set on success, reset otherwise.  Implemented with a CMPXCHG.
instruct storeIConditional(memory mem, rax_RegI oldval, rRegI newval, rFlagsReg cr)
%{
  match(Set cr (StoreIConditional mem (Binary oldval newval)));
  effect(KILL oldval);

  format %{ "cmpxchgl $mem, $newval\t# If rax == $mem then store $newval into $mem" %}
  opcode(0x0F, 0xB1);
  ins_encode(lock_prefix,
             REX_reg_mem(newval, mem),
             OpcP, OpcS,
             reg_mem(newval, mem));
  ins_pipe(pipe_cmpxchg);
%}

// Conditional-store of a long value.
// ZF flag is set on success, reset otherwise.  Implemented with a CMPXCHG.
instruct storeLConditional(memory mem, rax_RegL oldval, rRegL newval, rFlagsReg cr)
%{
  match(Set cr (StoreLConditional mem (Binary oldval newval)));
  effect(KILL oldval);

  format %{ "cmpxchgq $mem, $newval\t# If rax == $mem then store $newval into $mem" %}
  opcode(0x0F, 0xB1);
  ins_encode(lock_prefix,
             REX_reg_mem_wide(newval, mem),
             OpcP, OpcS,
             reg_mem(newval, mem));
  ins_pipe(pipe_cmpxchg);
%}


// XXX No flag versions for CompareAndSwap{P,I,L} because matcher can't match them
instruct compareAndSwapP(rRegI res,
                         memory mem_ptr,
                         rax_RegP oldval, rRegP newval,
                         rFlagsReg cr)
%{
  predicate(VM_Version::supports_cx8() && n->as_LoadStore()->barrier_data() == 0);
  match(Set res (CompareAndSwapP mem_ptr (Binary oldval newval)));
  match(Set res (WeakCompareAndSwapP mem_ptr (Binary oldval newval)));
  effect(KILL cr, KILL oldval);

  format %{ "cmpxchgq $mem_ptr,$newval\t# "
            "If rax == $mem_ptr then store $newval into $mem_ptr\n\t"
            "sete    $res\n\t"
            "movzbl  $res, $res" %}
  opcode(0x0F, 0xB1);
  ins_encode(lock_prefix,
             REX_reg_mem_wide(newval, mem_ptr),
             OpcP, OpcS,
             reg_mem(newval, mem_ptr),
             REX_breg(res), Opcode(0x0F), Opcode(0x94), reg(res), // sete
             REX_reg_breg(res, res), // movzbl
             Opcode(0xF), Opcode(0xB6), reg_reg(res, res));
  ins_pipe( pipe_cmpxchg );
%}

instruct compareAndSwapL(rRegI res,
                         memory mem_ptr,
                         rax_RegL oldval, rRegL newval,
                         rFlagsReg cr)
%{
  predicate(VM_Version::supports_cx8());
  match(Set res (CompareAndSwapL mem_ptr (Binary oldval newval)));
  match(Set res (WeakCompareAndSwapL mem_ptr (Binary oldval newval)));
  effect(KILL cr, KILL oldval);

  format %{ "cmpxchgq $mem_ptr,$newval\t# "
            "If rax == $mem_ptr then store $newval into $mem_ptr\n\t"
            "sete    $res\n\t"
            "movzbl  $res, $res" %}
  opcode(0x0F, 0xB1);
  ins_encode(lock_prefix,
             REX_reg_mem_wide(newval, mem_ptr),
             OpcP, OpcS,
             reg_mem(newval, mem_ptr),
             REX_breg(res), Opcode(0x0F), Opcode(0x94), reg(res), // sete
             REX_reg_breg(res, res), // movzbl
             Opcode(0xF), Opcode(0xB6), reg_reg(res, res));
  ins_pipe( pipe_cmpxchg );
%}

instruct compareAndSwapI(rRegI res,
                         memory mem_ptr,
                         rax_RegI oldval, rRegI newval,
                         rFlagsReg cr)
%{
  match(Set res (CompareAndSwapI mem_ptr (Binary oldval newval)));
  match(Set res (WeakCompareAndSwapI mem_ptr (Binary oldval newval)));
  effect(KILL cr, KILL oldval);

  format %{ "cmpxchgl $mem_ptr,$newval\t# "
            "If rax == $mem_ptr then store $newval into $mem_ptr\n\t"
            "sete    $res\n\t"
            "movzbl  $res, $res" %}
  opcode(0x0F, 0xB1);
  ins_encode(lock_prefix,
             REX_reg_mem(newval, mem_ptr),
             OpcP, OpcS,
             reg_mem(newval, mem_ptr),
             REX_breg(res), Opcode(0x0F), Opcode(0x94), reg(res), // sete
             REX_reg_breg(res, res), // movzbl
             Opcode(0xF), Opcode(0xB6), reg_reg(res, res));
  ins_pipe( pipe_cmpxchg );
%}

instruct compareAndSwapB(rRegI res,
                         memory mem_ptr,
                         rax_RegI oldval, rRegI newval,
                         rFlagsReg cr)
%{
  match(Set res (CompareAndSwapB mem_ptr (Binary oldval newval)));
  match(Set res (WeakCompareAndSwapB mem_ptr (Binary oldval newval)));
  effect(KILL cr, KILL oldval);

  format %{ "cmpxchgb $mem_ptr,$newval\t# "
            "If rax == $mem_ptr then store $newval into $mem_ptr\n\t"
            "sete    $res\n\t"
            "movzbl  $res, $res" %}
  opcode(0x0F, 0xB0);
  ins_encode(lock_prefix,
             REX_breg_mem(newval, mem_ptr),
             OpcP, OpcS,
             reg_mem(newval, mem_ptr),
             REX_breg(res), Opcode(0x0F), Opcode(0x94), reg(res), // sete
             REX_reg_breg(res, res), // movzbl
             Opcode(0xF), Opcode(0xB6), reg_reg(res, res));
  ins_pipe( pipe_cmpxchg );
%}

instruct compareAndSwapS(rRegI res,
                         memory mem_ptr,
                         rax_RegI oldval, rRegI newval,
                         rFlagsReg cr)
%{
  match(Set res (CompareAndSwapS mem_ptr (Binary oldval newval)));
  match(Set res (WeakCompareAndSwapS mem_ptr (Binary oldval newval)));
  effect(KILL cr, KILL oldval);

  format %{ "cmpxchgw $mem_ptr,$newval\t# "
            "If rax == $mem_ptr then store $newval into $mem_ptr\n\t"
            "sete    $res\n\t"
            "movzbl  $res, $res" %}
  opcode(0x0F, 0xB1);
  ins_encode(lock_prefix,
             SizePrefix,
             REX_reg_mem(newval, mem_ptr),
             OpcP, OpcS,
             reg_mem(newval, mem_ptr),
             REX_breg(res), Opcode(0x0F), Opcode(0x94), reg(res), // sete
             REX_reg_breg(res, res), // movzbl
             Opcode(0xF), Opcode(0xB6), reg_reg(res, res));
  ins_pipe( pipe_cmpxchg );
%}

instruct compareAndSwapN(rRegI res,
                          memory mem_ptr,
                          rax_RegN oldval, rRegN newval,
                          rFlagsReg cr) %{
  match(Set res (CompareAndSwapN mem_ptr (Binary oldval newval)));
  match(Set res (WeakCompareAndSwapN mem_ptr (Binary oldval newval)));
  effect(KILL cr, KILL oldval);

  format %{ "cmpxchgl $mem_ptr,$newval\t# "
            "If rax == $mem_ptr then store $newval into $mem_ptr\n\t"
            "sete    $res\n\t"
            "movzbl  $res, $res" %}
  opcode(0x0F, 0xB1);
  ins_encode(lock_prefix,
             REX_reg_mem(newval, mem_ptr),
             OpcP, OpcS,
             reg_mem(newval, mem_ptr),
             REX_breg(res), Opcode(0x0F), Opcode(0x94), reg(res), // sete
             REX_reg_breg(res, res), // movzbl
             Opcode(0xF), Opcode(0xB6), reg_reg(res, res));
  ins_pipe( pipe_cmpxchg );
%}

instruct compareAndExchangeB(
                         memory mem_ptr,
                         rax_RegI oldval, rRegI newval,
                         rFlagsReg cr)
%{
  match(Set oldval (CompareAndExchangeB mem_ptr (Binary oldval newval)));
  effect(KILL cr);

  format %{ "cmpxchgb $mem_ptr,$newval\t# "
            "If rax == $mem_ptr then store $newval into $mem_ptr\n\t"  %}
  opcode(0x0F, 0xB0);
  ins_encode(lock_prefix,
             REX_breg_mem(newval, mem_ptr),
             OpcP, OpcS,
             reg_mem(newval, mem_ptr) // lock cmpxchg
             );
  ins_pipe( pipe_cmpxchg );
%}

instruct compareAndExchangeS(
                         memory mem_ptr,
                         rax_RegI oldval, rRegI newval,
                         rFlagsReg cr)
%{
  match(Set oldval (CompareAndExchangeS mem_ptr (Binary oldval newval)));
  effect(KILL cr);

  format %{ "cmpxchgw $mem_ptr,$newval\t# "
            "If rax == $mem_ptr then store $newval into $mem_ptr\n\t"  %}
  opcode(0x0F, 0xB1);
  ins_encode(lock_prefix,
             SizePrefix,
             REX_reg_mem(newval, mem_ptr),
             OpcP, OpcS,
             reg_mem(newval, mem_ptr) // lock cmpxchg
             );
  ins_pipe( pipe_cmpxchg );
%}

instruct compareAndExchangeI(
                         memory mem_ptr,
                         rax_RegI oldval, rRegI newval,
                         rFlagsReg cr)
%{
  match(Set oldval (CompareAndExchangeI mem_ptr (Binary oldval newval)));
  effect(KILL cr);

  format %{ "cmpxchgl $mem_ptr,$newval\t# "
            "If rax == $mem_ptr then store $newval into $mem_ptr\n\t"  %}
  opcode(0x0F, 0xB1);
  ins_encode(lock_prefix,
             REX_reg_mem(newval, mem_ptr),
             OpcP, OpcS,
             reg_mem(newval, mem_ptr) // lock cmpxchg
             );
  ins_pipe( pipe_cmpxchg );
%}

instruct compareAndExchangeL(
                         memory mem_ptr,
                         rax_RegL oldval, rRegL newval,
                         rFlagsReg cr)
%{
  predicate(VM_Version::supports_cx8());
  match(Set oldval (CompareAndExchangeL mem_ptr (Binary oldval newval)));
  effect(KILL cr);

  format %{ "cmpxchgq $mem_ptr,$newval\t# "
            "If rax == $mem_ptr then store $newval into $mem_ptr\n\t"  %}
  opcode(0x0F, 0xB1);
  ins_encode(lock_prefix,
             REX_reg_mem_wide(newval, mem_ptr),
             OpcP, OpcS,
             reg_mem(newval, mem_ptr)  // lock cmpxchg
            );
  ins_pipe( pipe_cmpxchg );
%}

instruct compareAndExchangeN(
                          memory mem_ptr,
                          rax_RegN oldval, rRegN newval,
                          rFlagsReg cr) %{
  match(Set oldval (CompareAndExchangeN mem_ptr (Binary oldval newval)));
  effect(KILL cr);

  format %{ "cmpxchgl $mem_ptr,$newval\t# "
            "If rax == $mem_ptr then store $newval into $mem_ptr\n\t" %}
  opcode(0x0F, 0xB1);
  ins_encode(lock_prefix,
             REX_reg_mem(newval, mem_ptr),
             OpcP, OpcS,
             reg_mem(newval, mem_ptr)  // lock cmpxchg
          );
  ins_pipe( pipe_cmpxchg );
%}

instruct compareAndExchangeP(
                         memory mem_ptr,
                         rax_RegP oldval, rRegP newval,
                         rFlagsReg cr)
%{
  predicate(VM_Version::supports_cx8() && n->as_LoadStore()->barrier_data() == 0);
  match(Set oldval (CompareAndExchangeP mem_ptr (Binary oldval newval)));
  effect(KILL cr);

  format %{ "cmpxchgq $mem_ptr,$newval\t# "
            "If rax == $mem_ptr then store $newval into $mem_ptr\n\t" %}
  opcode(0x0F, 0xB1);
  ins_encode(lock_prefix,
             REX_reg_mem_wide(newval, mem_ptr),
             OpcP, OpcS,
             reg_mem(newval, mem_ptr)  // lock cmpxchg
          );
  ins_pipe( pipe_cmpxchg );
%}

instruct xaddB_no_res( memory mem, Universe dummy, immI add, rFlagsReg cr) %{
  predicate(n->as_LoadStore()->result_not_used());
  match(Set dummy (GetAndAddB mem add));
  effect(KILL cr);
  format %{ "ADDB  [$mem],$add" %}
  ins_encode %{
    __ lock();
    __ addb($mem$$Address, $add$$constant);
  %}
  ins_pipe( pipe_cmpxchg );
%}

instruct xaddB( memory mem, rRegI newval, rFlagsReg cr) %{
  match(Set newval (GetAndAddB mem newval));
  effect(KILL cr);
  format %{ "XADDB  [$mem],$newval" %}
  ins_encode %{
    __ lock();
    __ xaddb($mem$$Address, $newval$$Register);
  %}
  ins_pipe( pipe_cmpxchg );
%}

instruct xaddS_no_res( memory mem, Universe dummy, immI add, rFlagsReg cr) %{
  predicate(n->as_LoadStore()->result_not_used());
  match(Set dummy (GetAndAddS mem add));
  effect(KILL cr);
  format %{ "ADDW  [$mem],$add" %}
  ins_encode %{
    __ lock();
    __ addw($mem$$Address, $add$$constant);
  %}
  ins_pipe( pipe_cmpxchg );
%}

instruct xaddS( memory mem, rRegI newval, rFlagsReg cr) %{
  match(Set newval (GetAndAddS mem newval));
  effect(KILL cr);
  format %{ "XADDW  [$mem],$newval" %}
  ins_encode %{
    __ lock();
    __ xaddw($mem$$Address, $newval$$Register);
  %}
  ins_pipe( pipe_cmpxchg );
%}

instruct xaddI_no_res( memory mem, Universe dummy, immI add, rFlagsReg cr) %{
  predicate(n->as_LoadStore()->result_not_used());
  match(Set dummy (GetAndAddI mem add));
  effect(KILL cr);
  format %{ "ADDL  [$mem],$add" %}
  ins_encode %{
    __ lock();
    __ addl($mem$$Address, $add$$constant);
  %}
  ins_pipe( pipe_cmpxchg );
%}

instruct xaddI( memory mem, rRegI newval, rFlagsReg cr) %{
  match(Set newval (GetAndAddI mem newval));
  effect(KILL cr);
  format %{ "XADDL  [$mem],$newval" %}
  ins_encode %{
    __ lock();
    __ xaddl($mem$$Address, $newval$$Register);
  %}
  ins_pipe( pipe_cmpxchg );
%}

instruct xaddL_no_res( memory mem, Universe dummy, immL32 add, rFlagsReg cr) %{
  predicate(n->as_LoadStore()->result_not_used());
  match(Set dummy (GetAndAddL mem add));
  effect(KILL cr);
  format %{ "ADDQ  [$mem],$add" %}
  ins_encode %{
    __ lock();
    __ addq($mem$$Address, $add$$constant);
  %}
  ins_pipe( pipe_cmpxchg );
%}

instruct xaddL( memory mem, rRegL newval, rFlagsReg cr) %{
  match(Set newval (GetAndAddL mem newval));
  effect(KILL cr);
  format %{ "XADDQ  [$mem],$newval" %}
  ins_encode %{
    __ lock();
    __ xaddq($mem$$Address, $newval$$Register);
  %}
  ins_pipe( pipe_cmpxchg );
%}

instruct xchgB( memory mem, rRegI newval) %{
  match(Set newval (GetAndSetB mem newval));
  format %{ "XCHGB  $newval,[$mem]" %}
  ins_encode %{
    __ xchgb($newval$$Register, $mem$$Address);
  %}
  ins_pipe( pipe_cmpxchg );
%}

instruct xchgS( memory mem, rRegI newval) %{
  match(Set newval (GetAndSetS mem newval));
  format %{ "XCHGW  $newval,[$mem]" %}
  ins_encode %{
    __ xchgw($newval$$Register, $mem$$Address);
  %}
  ins_pipe( pipe_cmpxchg );
%}

instruct xchgI( memory mem, rRegI newval) %{
  match(Set newval (GetAndSetI mem newval));
  format %{ "XCHGL  $newval,[$mem]" %}
  ins_encode %{
    __ xchgl($newval$$Register, $mem$$Address);
  %}
  ins_pipe( pipe_cmpxchg );
%}

instruct xchgL( memory mem, rRegL newval) %{
  match(Set newval (GetAndSetL mem newval));
  format %{ "XCHGL  $newval,[$mem]" %}
  ins_encode %{
    __ xchgq($newval$$Register, $mem$$Address);
  %}
  ins_pipe( pipe_cmpxchg );
%}

instruct xchgP( memory mem, rRegP newval) %{
  match(Set newval (GetAndSetP mem newval));
  predicate(n->as_LoadStore()->barrier_data() == 0);
  format %{ "XCHGQ  $newval,[$mem]" %}
  ins_encode %{
    __ xchgq($newval$$Register, $mem$$Address);
  %}
  ins_pipe( pipe_cmpxchg );
%}

instruct xchgN( memory mem, rRegN newval) %{
  match(Set newval (GetAndSetN mem newval));
  format %{ "XCHGL  $newval,$mem]" %}
  ins_encode %{
    __ xchgl($newval$$Register, $mem$$Address);
  %}
  ins_pipe( pipe_cmpxchg );
%}

//----------Abs Instructions-------------------------------------------

// Integer Absolute Instructions
instruct absI_rReg(rRegI dst, rRegI src, rRegI tmp, rFlagsReg cr)
%{
  match(Set dst (AbsI src));
  effect(TEMP dst, TEMP tmp, KILL cr);
  format %{ "movl $tmp, $src\n\t"
            "sarl $tmp, 31\n\t"
            "movl $dst, $src\n\t"
            "xorl $dst, $tmp\n\t"
            "subl $dst, $tmp\n"
          %}
  ins_encode %{
    __ movl($tmp$$Register, $src$$Register);
    __ sarl($tmp$$Register, 31);
    __ movl($dst$$Register, $src$$Register);
    __ xorl($dst$$Register, $tmp$$Register);
    __ subl($dst$$Register, $tmp$$Register);
  %}

  ins_pipe(ialu_reg_reg);
%}

// Long Absolute Instructions
instruct absL_rReg(rRegL dst, rRegL src, rRegL tmp, rFlagsReg cr)
%{
  match(Set dst (AbsL src));
  effect(TEMP dst, TEMP tmp, KILL cr);
  format %{ "movq $tmp, $src\n\t"
            "sarq $tmp, 63\n\t"
            "movq $dst, $src\n\t"
            "xorq $dst, $tmp\n\t"
            "subq $dst, $tmp\n"
          %}
  ins_encode %{
    __ movq($tmp$$Register, $src$$Register);
    __ sarq($tmp$$Register, 63);
    __ movq($dst$$Register, $src$$Register);
    __ xorq($dst$$Register, $tmp$$Register);
    __ subq($dst$$Register, $tmp$$Register);
  %}

  ins_pipe(ialu_reg_reg);
%}

//----------Subtraction Instructions-------------------------------------------

// Integer Subtraction Instructions
instruct subI_rReg(rRegI dst, rRegI src, rFlagsReg cr)
%{
  match(Set dst (SubI dst src));
  effect(KILL cr);

  format %{ "subl    $dst, $src\t# int" %}
  opcode(0x2B);
  ins_encode(REX_reg_reg(dst, src), OpcP, reg_reg(dst, src));
  ins_pipe(ialu_reg_reg);
%}

instruct subI_rReg_imm(rRegI dst, immI src, rFlagsReg cr)
%{
  match(Set dst (SubI dst src));
  effect(KILL cr);

  format %{ "subl    $dst, $src\t# int" %}
  opcode(0x81, 0x05);  /* Opcode 81 /5 */
  ins_encode(OpcSErm(dst, src), Con8or32(src));
  ins_pipe(ialu_reg);
%}

instruct subI_rReg_mem(rRegI dst, memory src, rFlagsReg cr)
%{
  match(Set dst (SubI dst (LoadI src)));
  effect(KILL cr);

  ins_cost(125);
  format %{ "subl    $dst, $src\t# int" %}
  opcode(0x2B);
  ins_encode(REX_reg_mem(dst, src), OpcP, reg_mem(dst, src));
  ins_pipe(ialu_reg_mem);
%}

instruct subI_mem_rReg(memory dst, rRegI src, rFlagsReg cr)
%{
  match(Set dst (StoreI dst (SubI (LoadI dst) src)));
  effect(KILL cr);

  ins_cost(150);
  format %{ "subl    $dst, $src\t# int" %}
  opcode(0x29); /* Opcode 29 /r */
  ins_encode(REX_reg_mem(src, dst), OpcP, reg_mem(src, dst));
  ins_pipe(ialu_mem_reg);
%}

instruct subI_mem_imm(memory dst, immI src, rFlagsReg cr)
%{
  match(Set dst (StoreI dst (SubI (LoadI dst) src)));
  effect(KILL cr);

  ins_cost(125); // XXX
  format %{ "subl    $dst, $src\t# int" %}
  opcode(0x81); /* Opcode 81 /5 id */
  ins_encode(REX_mem(dst), OpcSE(src), RM_opc_mem(0x05, dst), Con8or32(src));
  ins_pipe(ialu_mem_imm);
%}

instruct subL_rReg(rRegL dst, rRegL src, rFlagsReg cr)
%{
  match(Set dst (SubL dst src));
  effect(KILL cr);

  format %{ "subq    $dst, $src\t# long" %}
  opcode(0x2B);
  ins_encode(REX_reg_reg_wide(dst, src), OpcP, reg_reg(dst, src));
  ins_pipe(ialu_reg_reg);
%}

instruct subL_rReg_imm(rRegI dst, immL32 src, rFlagsReg cr)
%{
  match(Set dst (SubL dst src));
  effect(KILL cr);

  format %{ "subq    $dst, $src\t# long" %}
  opcode(0x81, 0x05);  /* Opcode 81 /5 */
  ins_encode(OpcSErm_wide(dst, src), Con8or32(src));
  ins_pipe(ialu_reg);
%}

instruct subL_rReg_mem(rRegL dst, memory src, rFlagsReg cr)
%{
  match(Set dst (SubL dst (LoadL src)));
  effect(KILL cr);

  ins_cost(125);
  format %{ "subq    $dst, $src\t# long" %}
  opcode(0x2B);
  ins_encode(REX_reg_mem_wide(dst, src), OpcP, reg_mem(dst, src));
  ins_pipe(ialu_reg_mem);
%}

instruct subL_mem_rReg(memory dst, rRegL src, rFlagsReg cr)
%{
  match(Set dst (StoreL dst (SubL (LoadL dst) src)));
  effect(KILL cr);

  ins_cost(150);
  format %{ "subq    $dst, $src\t# long" %}
  opcode(0x29); /* Opcode 29 /r */
  ins_encode(REX_reg_mem_wide(src, dst), OpcP, reg_mem(src, dst));
  ins_pipe(ialu_mem_reg);
%}

instruct subL_mem_imm(memory dst, immL32 src, rFlagsReg cr)
%{
  match(Set dst (StoreL dst (SubL (LoadL dst) src)));
  effect(KILL cr);

  ins_cost(125); // XXX
  format %{ "subq    $dst, $src\t# long" %}
  opcode(0x81); /* Opcode 81 /5 id */
  ins_encode(REX_mem_wide(dst),
             OpcSE(src), RM_opc_mem(0x05, dst), Con8or32(src));
  ins_pipe(ialu_mem_imm);
%}

// Subtract from a pointer
// XXX hmpf???
instruct subP_rReg(rRegP dst, rRegI src, immI0 zero, rFlagsReg cr)
%{
  match(Set dst (AddP dst (SubI zero src)));
  effect(KILL cr);

  format %{ "subq    $dst, $src\t# ptr - int" %}
  opcode(0x2B);
  ins_encode(REX_reg_reg_wide(dst, src), OpcP, reg_reg(dst, src));
  ins_pipe(ialu_reg_reg);
%}

instruct negI_rReg(rRegI dst, immI0 zero, rFlagsReg cr)
%{
  match(Set dst (SubI zero dst));
  effect(KILL cr);

  format %{ "negl    $dst\t# int" %}
  opcode(0xF7, 0x03);  // Opcode F7 /3
  ins_encode(REX_reg(dst), OpcP, reg_opc(dst));
  ins_pipe(ialu_reg);
%}

instruct negI_mem(memory dst, immI0 zero, rFlagsReg cr)
%{
  match(Set dst (StoreI dst (SubI zero (LoadI dst))));
  effect(KILL cr);

  format %{ "negl    $dst\t# int" %}
  opcode(0xF7, 0x03);  // Opcode F7 /3
  ins_encode(REX_mem(dst), OpcP, RM_opc_mem(secondary, dst));
  ins_pipe(ialu_reg);
%}

instruct negL_rReg(rRegL dst, immL0 zero, rFlagsReg cr)
%{
  match(Set dst (SubL zero dst));
  effect(KILL cr);

  format %{ "negq    $dst\t# long" %}
  opcode(0xF7, 0x03);  // Opcode F7 /3
  ins_encode(REX_reg_wide(dst), OpcP, reg_opc(dst));
  ins_pipe(ialu_reg);
%}

instruct negL_mem(memory dst, immL0 zero, rFlagsReg cr)
%{
  match(Set dst (StoreL dst (SubL zero (LoadL dst))));
  effect(KILL cr);

  format %{ "negq    $dst\t# long" %}
  opcode(0xF7, 0x03);  // Opcode F7 /3
  ins_encode(REX_mem_wide(dst), OpcP, RM_opc_mem(secondary, dst));
  ins_pipe(ialu_reg);
%}

//----------Multiplication/Division Instructions-------------------------------
// Integer Multiplication Instructions
// Multiply Register

instruct mulI_rReg(rRegI dst, rRegI src, rFlagsReg cr)
%{
  match(Set dst (MulI dst src));
  effect(KILL cr);

  ins_cost(300);
  format %{ "imull   $dst, $src\t# int" %}
  opcode(0x0F, 0xAF);
  ins_encode(REX_reg_reg(dst, src), OpcP, OpcS, reg_reg(dst, src));
  ins_pipe(ialu_reg_reg_alu0);
%}

instruct mulI_rReg_imm(rRegI dst, rRegI src, immI imm, rFlagsReg cr)
%{
  match(Set dst (MulI src imm));
  effect(KILL cr);

  ins_cost(300);
  format %{ "imull   $dst, $src, $imm\t# int" %}
  opcode(0x69); /* 69 /r id */
  ins_encode(REX_reg_reg(dst, src),
             OpcSE(imm), reg_reg(dst, src), Con8or32(imm));
  ins_pipe(ialu_reg_reg_alu0);
%}

instruct mulI_mem(rRegI dst, memory src, rFlagsReg cr)
%{
  match(Set dst (MulI dst (LoadI src)));
  effect(KILL cr);

  ins_cost(350);
  format %{ "imull   $dst, $src\t# int" %}
  opcode(0x0F, 0xAF);
  ins_encode(REX_reg_mem(dst, src), OpcP, OpcS, reg_mem(dst, src));
  ins_pipe(ialu_reg_mem_alu0);
%}

instruct mulI_mem_imm(rRegI dst, memory src, immI imm, rFlagsReg cr)
%{
  match(Set dst (MulI (LoadI src) imm));
  effect(KILL cr);

  ins_cost(300);
  format %{ "imull   $dst, $src, $imm\t# int" %}
  opcode(0x69); /* 69 /r id */
  ins_encode(REX_reg_mem(dst, src),
             OpcSE(imm), reg_mem(dst, src), Con8or32(imm));
  ins_pipe(ialu_reg_mem_alu0);
%}

instruct mulAddS2I_rReg(rRegI dst, rRegI src1, rRegI src2, rRegI src3, rFlagsReg cr)
%{
  match(Set dst (MulAddS2I (Binary dst src1) (Binary src2 src3)));
  effect(KILL cr, KILL src2);

  expand %{ mulI_rReg(dst, src1, cr);
           mulI_rReg(src2, src3, cr);
           addI_rReg(dst, src2, cr); %}
%}

instruct mulL_rReg(rRegL dst, rRegL src, rFlagsReg cr)
%{
  match(Set dst (MulL dst src));
  effect(KILL cr);

  ins_cost(300);
  format %{ "imulq   $dst, $src\t# long" %}
  opcode(0x0F, 0xAF);
  ins_encode(REX_reg_reg_wide(dst, src), OpcP, OpcS, reg_reg(dst, src));
  ins_pipe(ialu_reg_reg_alu0);
%}

instruct mulL_rReg_imm(rRegL dst, rRegL src, immL32 imm, rFlagsReg cr)
%{
  match(Set dst (MulL src imm));
  effect(KILL cr);

  ins_cost(300);
  format %{ "imulq   $dst, $src, $imm\t# long" %}
  opcode(0x69); /* 69 /r id */
  ins_encode(REX_reg_reg_wide(dst, src),
             OpcSE(imm), reg_reg(dst, src), Con8or32(imm));
  ins_pipe(ialu_reg_reg_alu0);
%}

instruct mulL_mem(rRegL dst, memory src, rFlagsReg cr)
%{
  match(Set dst (MulL dst (LoadL src)));
  effect(KILL cr);

  ins_cost(350);
  format %{ "imulq   $dst, $src\t# long" %}
  opcode(0x0F, 0xAF);
  ins_encode(REX_reg_mem_wide(dst, src), OpcP, OpcS, reg_mem(dst, src));
  ins_pipe(ialu_reg_mem_alu0);
%}

instruct mulL_mem_imm(rRegL dst, memory src, immL32 imm, rFlagsReg cr)
%{
  match(Set dst (MulL (LoadL src) imm));
  effect(KILL cr);

  ins_cost(300);
  format %{ "imulq   $dst, $src, $imm\t# long" %}
  opcode(0x69); /* 69 /r id */
  ins_encode(REX_reg_mem_wide(dst, src),
             OpcSE(imm), reg_mem(dst, src), Con8or32(imm));
  ins_pipe(ialu_reg_mem_alu0);
%}

instruct mulHiL_rReg(rdx_RegL dst, no_rax_RegL src, rax_RegL rax, rFlagsReg cr)
%{
  match(Set dst (MulHiL src rax));
  effect(USE_KILL rax, KILL cr);

  ins_cost(300);
  format %{ "imulq   RDX:RAX, RAX, $src\t# mulhi" %}
  opcode(0xF7, 0x5); /* Opcode F7 /5 */
  ins_encode(REX_reg_wide(src), OpcP, reg_opc(src));
  ins_pipe(ialu_reg_reg_alu0);
%}

instruct divI_rReg(rax_RegI rax, rdx_RegI rdx, no_rax_rdx_RegI div,
                   rFlagsReg cr)
%{
  match(Set rax (DivI rax div));
  effect(KILL rdx, KILL cr);

  ins_cost(30*100+10*100); // XXX
  format %{ "cmpl    rax, 0x80000000\t# idiv\n\t"
            "jne,s   normal\n\t"
            "xorl    rdx, rdx\n\t"
            "cmpl    $div, -1\n\t"
            "je,s    done\n"
    "normal: cdql\n\t"
            "idivl   $div\n"
    "done:"        %}
  opcode(0xF7, 0x7);  /* Opcode F7 /7 */
  ins_encode(cdql_enc(div), REX_reg(div), OpcP, reg_opc(div));
  ins_pipe(ialu_reg_reg_alu0);
%}

instruct divL_rReg(rax_RegL rax, rdx_RegL rdx, no_rax_rdx_RegL div,
                   rFlagsReg cr)
%{
  match(Set rax (DivL rax div));
  effect(KILL rdx, KILL cr);

  ins_cost(30*100+10*100); // XXX
  format %{ "movq    rdx, 0x8000000000000000\t# ldiv\n\t"
            "cmpq    rax, rdx\n\t"
            "jne,s   normal\n\t"
            "xorl    rdx, rdx\n\t"
            "cmpq    $div, -1\n\t"
            "je,s    done\n"
    "normal: cdqq\n\t"
            "idivq   $div\n"
    "done:"        %}
  opcode(0xF7, 0x7);  /* Opcode F7 /7 */
  ins_encode(cdqq_enc(div), REX_reg_wide(div), OpcP, reg_opc(div));
  ins_pipe(ialu_reg_reg_alu0);
%}

// Integer DIVMOD with Register, both quotient and mod results
instruct divModI_rReg_divmod(rax_RegI rax, rdx_RegI rdx, no_rax_rdx_RegI div,
                             rFlagsReg cr)
%{
  match(DivModI rax div);
  effect(KILL cr);

  ins_cost(30*100+10*100); // XXX
  format %{ "cmpl    rax, 0x80000000\t# idiv\n\t"
            "jne,s   normal\n\t"
            "xorl    rdx, rdx\n\t"
            "cmpl    $div, -1\n\t"
            "je,s    done\n"
    "normal: cdql\n\t"
            "idivl   $div\n"
    "done:"        %}
  opcode(0xF7, 0x7);  /* Opcode F7 /7 */
  ins_encode(cdql_enc(div), REX_reg(div), OpcP, reg_opc(div));
  ins_pipe(pipe_slow);
%}

// Long DIVMOD with Register, both quotient and mod results
instruct divModL_rReg_divmod(rax_RegL rax, rdx_RegL rdx, no_rax_rdx_RegL div,
                             rFlagsReg cr)
%{
  match(DivModL rax div);
  effect(KILL cr);

  ins_cost(30*100+10*100); // XXX
  format %{ "movq    rdx, 0x8000000000000000\t# ldiv\n\t"
            "cmpq    rax, rdx\n\t"
            "jne,s   normal\n\t"
            "xorl    rdx, rdx\n\t"
            "cmpq    $div, -1\n\t"
            "je,s    done\n"
    "normal: cdqq\n\t"
            "idivq   $div\n"
    "done:"        %}
  opcode(0xF7, 0x7);  /* Opcode F7 /7 */
  ins_encode(cdqq_enc(div), REX_reg_wide(div), OpcP, reg_opc(div));
  ins_pipe(pipe_slow);
%}

//----------- DivL-By-Constant-Expansions--------------------------------------
// DivI cases are handled by the compiler

// Magic constant, reciprocal of 10
instruct loadConL_0x6666666666666667(rRegL dst)
%{
  effect(DEF dst);

  format %{ "movq    $dst, #0x666666666666667\t# Used in div-by-10" %}
  ins_encode(load_immL(dst, 0x6666666666666667));
  ins_pipe(ialu_reg);
%}

instruct mul_hi(rdx_RegL dst, no_rax_RegL src, rax_RegL rax, rFlagsReg cr)
%{
  effect(DEF dst, USE src, USE_KILL rax, KILL cr);

  format %{ "imulq   rdx:rax, rax, $src\t# Used in div-by-10" %}
  opcode(0xF7, 0x5); /* Opcode F7 /5 */
  ins_encode(REX_reg_wide(src), OpcP, reg_opc(src));
  ins_pipe(ialu_reg_reg_alu0);
%}

instruct sarL_rReg_63(rRegL dst, rFlagsReg cr)
%{
  effect(USE_DEF dst, KILL cr);

  format %{ "sarq    $dst, #63\t# Used in div-by-10" %}
  opcode(0xC1, 0x7); /* C1 /7 ib */
  ins_encode(reg_opc_imm_wide(dst, 0x3F));
  ins_pipe(ialu_reg);
%}

instruct sarL_rReg_2(rRegL dst, rFlagsReg cr)
%{
  effect(USE_DEF dst, KILL cr);

  format %{ "sarq    $dst, #2\t# Used in div-by-10" %}
  opcode(0xC1, 0x7); /* C1 /7 ib */
  ins_encode(reg_opc_imm_wide(dst, 0x2));
  ins_pipe(ialu_reg);
%}

instruct divL_10(rdx_RegL dst, no_rax_RegL src, immL10 div)
%{
  match(Set dst (DivL src div));

  ins_cost((5+8)*100);
  expand %{
    rax_RegL rax;                     // Killed temp
    rFlagsReg cr;                     // Killed
    loadConL_0x6666666666666667(rax); // movq  rax, 0x6666666666666667
    mul_hi(dst, src, rax, cr);        // mulq  rdx:rax <= rax * $src
    sarL_rReg_63(src, cr);            // sarq  src, 63
    sarL_rReg_2(dst, cr);             // sarq  rdx, 2
    subL_rReg(dst, src, cr);          // subl  rdx, src
  %}
%}

//-----------------------------------------------------------------------------

instruct modI_rReg(rdx_RegI rdx, rax_RegI rax, no_rax_rdx_RegI div,
                   rFlagsReg cr)
%{
  match(Set rdx (ModI rax div));
  effect(KILL rax, KILL cr);

  ins_cost(300); // XXX
  format %{ "cmpl    rax, 0x80000000\t# irem\n\t"
            "jne,s   normal\n\t"
            "xorl    rdx, rdx\n\t"
            "cmpl    $div, -1\n\t"
            "je,s    done\n"
    "normal: cdql\n\t"
            "idivl   $div\n"
    "done:"        %}
  opcode(0xF7, 0x7);  /* Opcode F7 /7 */
  ins_encode(cdql_enc(div), REX_reg(div), OpcP, reg_opc(div));
  ins_pipe(ialu_reg_reg_alu0);
%}

instruct modL_rReg(rdx_RegL rdx, rax_RegL rax, no_rax_rdx_RegL div,
                   rFlagsReg cr)
%{
  match(Set rdx (ModL rax div));
  effect(KILL rax, KILL cr);

  ins_cost(300); // XXX
  format %{ "movq    rdx, 0x8000000000000000\t# lrem\n\t"
            "cmpq    rax, rdx\n\t"
            "jne,s   normal\n\t"
            "xorl    rdx, rdx\n\t"
            "cmpq    $div, -1\n\t"
            "je,s    done\n"
    "normal: cdqq\n\t"
            "idivq   $div\n"
    "done:"        %}
  opcode(0xF7, 0x7);  /* Opcode F7 /7 */
  ins_encode(cdqq_enc(div), REX_reg_wide(div), OpcP, reg_opc(div));
  ins_pipe(ialu_reg_reg_alu0);
%}

// Integer Shift Instructions
// Shift Left by one
instruct salI_rReg_1(rRegI dst, immI1 shift, rFlagsReg cr)
%{
  match(Set dst (LShiftI dst shift));
  effect(KILL cr);

  format %{ "sall    $dst, $shift" %}
  opcode(0xD1, 0x4); /* D1 /4 */
  ins_encode(REX_reg(dst), OpcP, reg_opc(dst));
  ins_pipe(ialu_reg);
%}

// Shift Left by one
instruct salI_mem_1(memory dst, immI1 shift, rFlagsReg cr)
%{
  match(Set dst (StoreI dst (LShiftI (LoadI dst) shift)));
  effect(KILL cr);

  format %{ "sall    $dst, $shift\t" %}
  opcode(0xD1, 0x4); /* D1 /4 */
  ins_encode(REX_mem(dst), OpcP, RM_opc_mem(secondary, dst));
  ins_pipe(ialu_mem_imm);
%}

// Shift Left by 8-bit immediate
instruct salI_rReg_imm(rRegI dst, immI8 shift, rFlagsReg cr)
%{
  match(Set dst (LShiftI dst shift));
  effect(KILL cr);

  format %{ "sall    $dst, $shift" %}
  opcode(0xC1, 0x4); /* C1 /4 ib */
  ins_encode(reg_opc_imm(dst, shift));
  ins_pipe(ialu_reg);
%}

// Shift Left by 8-bit immediate
instruct salI_mem_imm(memory dst, immI8 shift, rFlagsReg cr)
%{
  match(Set dst (StoreI dst (LShiftI (LoadI dst) shift)));
  effect(KILL cr);

  format %{ "sall    $dst, $shift" %}
  opcode(0xC1, 0x4); /* C1 /4 ib */
  ins_encode(REX_mem(dst), OpcP, RM_opc_mem(secondary, dst), Con8or32(shift));
  ins_pipe(ialu_mem_imm);
%}

// Shift Left by variable
instruct salI_rReg_CL(rRegI dst, rcx_RegI shift, rFlagsReg cr)
%{
  match(Set dst (LShiftI dst shift));
  effect(KILL cr);

  format %{ "sall    $dst, $shift" %}
  opcode(0xD3, 0x4); /* D3 /4 */
  ins_encode(REX_reg(dst), OpcP, reg_opc(dst));
  ins_pipe(ialu_reg_reg);
%}

// Shift Left by variable
instruct salI_mem_CL(memory dst, rcx_RegI shift, rFlagsReg cr)
%{
  match(Set dst (StoreI dst (LShiftI (LoadI dst) shift)));
  effect(KILL cr);

  format %{ "sall    $dst, $shift" %}
  opcode(0xD3, 0x4); /* D3 /4 */
  ins_encode(REX_mem(dst), OpcP, RM_opc_mem(secondary, dst));
  ins_pipe(ialu_mem_reg);
%}

// Arithmetic shift right by one
instruct sarI_rReg_1(rRegI dst, immI1 shift, rFlagsReg cr)
%{
  match(Set dst (RShiftI dst shift));
  effect(KILL cr);

  format %{ "sarl    $dst, $shift" %}
  opcode(0xD1, 0x7); /* D1 /7 */
  ins_encode(REX_reg(dst), OpcP, reg_opc(dst));
  ins_pipe(ialu_reg);
%}

// Arithmetic shift right by one
instruct sarI_mem_1(memory dst, immI1 shift, rFlagsReg cr)
%{
  match(Set dst (StoreI dst (RShiftI (LoadI dst) shift)));
  effect(KILL cr);

  format %{ "sarl    $dst, $shift" %}
  opcode(0xD1, 0x7); /* D1 /7 */
  ins_encode(REX_mem(dst), OpcP, RM_opc_mem(secondary, dst));
  ins_pipe(ialu_mem_imm);
%}

// Arithmetic Shift Right by 8-bit immediate
instruct sarI_rReg_imm(rRegI dst, immI8 shift, rFlagsReg cr)
%{
  match(Set dst (RShiftI dst shift));
  effect(KILL cr);

  format %{ "sarl    $dst, $shift" %}
  opcode(0xC1, 0x7); /* C1 /7 ib */
  ins_encode(reg_opc_imm(dst, shift));
  ins_pipe(ialu_mem_imm);
%}

// Arithmetic Shift Right by 8-bit immediate
instruct sarI_mem_imm(memory dst, immI8 shift, rFlagsReg cr)
%{
  match(Set dst (StoreI dst (RShiftI (LoadI dst) shift)));
  effect(KILL cr);

  format %{ "sarl    $dst, $shift" %}
  opcode(0xC1, 0x7); /* C1 /7 ib */
  ins_encode(REX_mem(dst), OpcP, RM_opc_mem(secondary, dst), Con8or32(shift));
  ins_pipe(ialu_mem_imm);
%}

// Arithmetic Shift Right by variable
instruct sarI_rReg_CL(rRegI dst, rcx_RegI shift, rFlagsReg cr)
%{
  match(Set dst (RShiftI dst shift));
  effect(KILL cr);

  format %{ "sarl    $dst, $shift" %}
  opcode(0xD3, 0x7); /* D3 /7 */
  ins_encode(REX_reg(dst), OpcP, reg_opc(dst));
  ins_pipe(ialu_reg_reg);
%}

// Arithmetic Shift Right by variable
instruct sarI_mem_CL(memory dst, rcx_RegI shift, rFlagsReg cr)
%{
  match(Set dst (StoreI dst (RShiftI (LoadI dst) shift)));
  effect(KILL cr);

  format %{ "sarl    $dst, $shift" %}
  opcode(0xD3, 0x7); /* D3 /7 */
  ins_encode(REX_mem(dst), OpcP, RM_opc_mem(secondary, dst));
  ins_pipe(ialu_mem_reg);
%}

// Logical shift right by one
instruct shrI_rReg_1(rRegI dst, immI1 shift, rFlagsReg cr)
%{
  match(Set dst (URShiftI dst shift));
  effect(KILL cr);

  format %{ "shrl    $dst, $shift" %}
  opcode(0xD1, 0x5); /* D1 /5 */
  ins_encode(REX_reg(dst), OpcP, reg_opc(dst));
  ins_pipe(ialu_reg);
%}

// Logical shift right by one
instruct shrI_mem_1(memory dst, immI1 shift, rFlagsReg cr)
%{
  match(Set dst (StoreI dst (URShiftI (LoadI dst) shift)));
  effect(KILL cr);

  format %{ "shrl    $dst, $shift" %}
  opcode(0xD1, 0x5); /* D1 /5 */
  ins_encode(REX_mem(dst), OpcP, RM_opc_mem(secondary, dst));
  ins_pipe(ialu_mem_imm);
%}

// Logical Shift Right by 8-bit immediate
instruct shrI_rReg_imm(rRegI dst, immI8 shift, rFlagsReg cr)
%{
  match(Set dst (URShiftI dst shift));
  effect(KILL cr);

  format %{ "shrl    $dst, $shift" %}
  opcode(0xC1, 0x5); /* C1 /5 ib */
  ins_encode(reg_opc_imm(dst, shift));
  ins_pipe(ialu_reg);
%}

// Logical Shift Right by 8-bit immediate
instruct shrI_mem_imm(memory dst, immI8 shift, rFlagsReg cr)
%{
  match(Set dst (StoreI dst (URShiftI (LoadI dst) shift)));
  effect(KILL cr);

  format %{ "shrl    $dst, $shift" %}
  opcode(0xC1, 0x5); /* C1 /5 ib */
  ins_encode(REX_mem(dst), OpcP, RM_opc_mem(secondary, dst), Con8or32(shift));
  ins_pipe(ialu_mem_imm);
%}

// Logical Shift Right by variable
instruct shrI_rReg_CL(rRegI dst, rcx_RegI shift, rFlagsReg cr)
%{
  match(Set dst (URShiftI dst shift));
  effect(KILL cr);

  format %{ "shrl    $dst, $shift" %}
  opcode(0xD3, 0x5); /* D3 /5 */
  ins_encode(REX_reg(dst), OpcP, reg_opc(dst));
  ins_pipe(ialu_reg_reg);
%}

// Logical Shift Right by variable
instruct shrI_mem_CL(memory dst, rcx_RegI shift, rFlagsReg cr)
%{
  match(Set dst (StoreI dst (URShiftI (LoadI dst) shift)));
  effect(KILL cr);

  format %{ "shrl    $dst, $shift" %}
  opcode(0xD3, 0x5); /* D3 /5 */
  ins_encode(REX_mem(dst), OpcP, RM_opc_mem(secondary, dst));
  ins_pipe(ialu_mem_reg);
%}

// Long Shift Instructions
// Shift Left by one
instruct salL_rReg_1(rRegL dst, immI1 shift, rFlagsReg cr)
%{
  match(Set dst (LShiftL dst shift));
  effect(KILL cr);

  format %{ "salq    $dst, $shift" %}
  opcode(0xD1, 0x4); /* D1 /4 */
  ins_encode(REX_reg_wide(dst), OpcP, reg_opc(dst));
  ins_pipe(ialu_reg);
%}

// Shift Left by one
instruct salL_mem_1(memory dst, immI1 shift, rFlagsReg cr)
%{
  match(Set dst (StoreL dst (LShiftL (LoadL dst) shift)));
  effect(KILL cr);

  format %{ "salq    $dst, $shift" %}
  opcode(0xD1, 0x4); /* D1 /4 */
  ins_encode(REX_mem_wide(dst), OpcP, RM_opc_mem(secondary, dst));
  ins_pipe(ialu_mem_imm);
%}

// Shift Left by 8-bit immediate
instruct salL_rReg_imm(rRegL dst, immI8 shift, rFlagsReg cr)
%{
  match(Set dst (LShiftL dst shift));
  effect(KILL cr);

  format %{ "salq    $dst, $shift" %}
  opcode(0xC1, 0x4); /* C1 /4 ib */
  ins_encode(reg_opc_imm_wide(dst, shift));
  ins_pipe(ialu_reg);
%}

// Shift Left by 8-bit immediate
instruct salL_mem_imm(memory dst, immI8 shift, rFlagsReg cr)
%{
  match(Set dst (StoreL dst (LShiftL (LoadL dst) shift)));
  effect(KILL cr);

  format %{ "salq    $dst, $shift" %}
  opcode(0xC1, 0x4); /* C1 /4 ib */
  ins_encode(REX_mem_wide(dst), OpcP,
             RM_opc_mem(secondary, dst), Con8or32(shift));
  ins_pipe(ialu_mem_imm);
%}

// Shift Left by variable
instruct salL_rReg_CL(rRegL dst, rcx_RegI shift, rFlagsReg cr)
%{
  match(Set dst (LShiftL dst shift));
  effect(KILL cr);

  format %{ "salq    $dst, $shift" %}
  opcode(0xD3, 0x4); /* D3 /4 */
  ins_encode(REX_reg_wide(dst), OpcP, reg_opc(dst));
  ins_pipe(ialu_reg_reg);
%}

// Shift Left by variable
instruct salL_mem_CL(memory dst, rcx_RegI shift, rFlagsReg cr)
%{
  match(Set dst (StoreL dst (LShiftL (LoadL dst) shift)));
  effect(KILL cr);

  format %{ "salq    $dst, $shift" %}
  opcode(0xD3, 0x4); /* D3 /4 */
  ins_encode(REX_mem_wide(dst), OpcP, RM_opc_mem(secondary, dst));
  ins_pipe(ialu_mem_reg);
%}

// Arithmetic shift right by one
instruct sarL_rReg_1(rRegL dst, immI1 shift, rFlagsReg cr)
%{
  match(Set dst (RShiftL dst shift));
  effect(KILL cr);

  format %{ "sarq    $dst, $shift" %}
  opcode(0xD1, 0x7); /* D1 /7 */
  ins_encode(REX_reg_wide(dst), OpcP, reg_opc(dst));
  ins_pipe(ialu_reg);
%}

// Arithmetic shift right by one
instruct sarL_mem_1(memory dst, immI1 shift, rFlagsReg cr)
%{
  match(Set dst (StoreL dst (RShiftL (LoadL dst) shift)));
  effect(KILL cr);

  format %{ "sarq    $dst, $shift" %}
  opcode(0xD1, 0x7); /* D1 /7 */
  ins_encode(REX_mem_wide(dst), OpcP, RM_opc_mem(secondary, dst));
  ins_pipe(ialu_mem_imm);
%}

// Arithmetic Shift Right by 8-bit immediate
instruct sarL_rReg_imm(rRegL dst, immI8 shift, rFlagsReg cr)
%{
  match(Set dst (RShiftL dst shift));
  effect(KILL cr);

  format %{ "sarq    $dst, $shift" %}
  opcode(0xC1, 0x7); /* C1 /7 ib */
  ins_encode(reg_opc_imm_wide(dst, shift));
  ins_pipe(ialu_mem_imm);
%}

// Arithmetic Shift Right by 8-bit immediate
instruct sarL_mem_imm(memory dst, immI8 shift, rFlagsReg cr)
%{
  match(Set dst (StoreL dst (RShiftL (LoadL dst) shift)));
  effect(KILL cr);

  format %{ "sarq    $dst, $shift" %}
  opcode(0xC1, 0x7); /* C1 /7 ib */
  ins_encode(REX_mem_wide(dst), OpcP,
             RM_opc_mem(secondary, dst), Con8or32(shift));
  ins_pipe(ialu_mem_imm);
%}

// Arithmetic Shift Right by variable
instruct sarL_rReg_CL(rRegL dst, rcx_RegI shift, rFlagsReg cr)
%{
  match(Set dst (RShiftL dst shift));
  effect(KILL cr);

  format %{ "sarq    $dst, $shift" %}
  opcode(0xD3, 0x7); /* D3 /7 */
  ins_encode(REX_reg_wide(dst), OpcP, reg_opc(dst));
  ins_pipe(ialu_reg_reg);
%}

// Arithmetic Shift Right by variable
instruct sarL_mem_CL(memory dst, rcx_RegI shift, rFlagsReg cr)
%{
  match(Set dst (StoreL dst (RShiftL (LoadL dst) shift)));
  effect(KILL cr);

  format %{ "sarq    $dst, $shift" %}
  opcode(0xD3, 0x7); /* D3 /7 */
  ins_encode(REX_mem_wide(dst), OpcP, RM_opc_mem(secondary, dst));
  ins_pipe(ialu_mem_reg);
%}

// Logical shift right by one
instruct shrL_rReg_1(rRegL dst, immI1 shift, rFlagsReg cr)
%{
  match(Set dst (URShiftL dst shift));
  effect(KILL cr);

  format %{ "shrq    $dst, $shift" %}
  opcode(0xD1, 0x5); /* D1 /5 */
  ins_encode(REX_reg_wide(dst), OpcP, reg_opc(dst ));
  ins_pipe(ialu_reg);
%}

// Logical shift right by one
instruct shrL_mem_1(memory dst, immI1 shift, rFlagsReg cr)
%{
  match(Set dst (StoreL dst (URShiftL (LoadL dst) shift)));
  effect(KILL cr);

  format %{ "shrq    $dst, $shift" %}
  opcode(0xD1, 0x5); /* D1 /5 */
  ins_encode(REX_mem_wide(dst), OpcP, RM_opc_mem(secondary, dst));
  ins_pipe(ialu_mem_imm);
%}

// Logical Shift Right by 8-bit immediate
instruct shrL_rReg_imm(rRegL dst, immI8 shift, rFlagsReg cr)
%{
  match(Set dst (URShiftL dst shift));
  effect(KILL cr);

  format %{ "shrq    $dst, $shift" %}
  opcode(0xC1, 0x5); /* C1 /5 ib */
  ins_encode(reg_opc_imm_wide(dst, shift));
  ins_pipe(ialu_reg);
%}


// Logical Shift Right by 8-bit immediate
instruct shrL_mem_imm(memory dst, immI8 shift, rFlagsReg cr)
%{
  match(Set dst (StoreL dst (URShiftL (LoadL dst) shift)));
  effect(KILL cr);

  format %{ "shrq    $dst, $shift" %}
  opcode(0xC1, 0x5); /* C1 /5 ib */
  ins_encode(REX_mem_wide(dst), OpcP,
             RM_opc_mem(secondary, dst), Con8or32(shift));
  ins_pipe(ialu_mem_imm);
%}

// Logical Shift Right by variable
instruct shrL_rReg_CL(rRegL dst, rcx_RegI shift, rFlagsReg cr)
%{
  match(Set dst (URShiftL dst shift));
  effect(KILL cr);

  format %{ "shrq    $dst, $shift" %}
  opcode(0xD3, 0x5); /* D3 /5 */
  ins_encode(REX_reg_wide(dst), OpcP, reg_opc(dst));
  ins_pipe(ialu_reg_reg);
%}

// Logical Shift Right by variable
instruct shrL_mem_CL(memory dst, rcx_RegI shift, rFlagsReg cr)
%{
  match(Set dst (StoreL dst (URShiftL (LoadL dst) shift)));
  effect(KILL cr);

  format %{ "shrq    $dst, $shift" %}
  opcode(0xD3, 0x5); /* D3 /5 */
  ins_encode(REX_mem_wide(dst), OpcP, RM_opc_mem(secondary, dst));
  ins_pipe(ialu_mem_reg);
%}

// Logical Shift Right by 24, followed by Arithmetic Shift Left by 24.
// This idiom is used by the compiler for the i2b bytecode.
instruct i2b(rRegI dst, rRegI src, immI_24 twentyfour)
%{
  match(Set dst (RShiftI (LShiftI src twentyfour) twentyfour));

  format %{ "movsbl  $dst, $src\t# i2b" %}
  opcode(0x0F, 0xBE);
  ins_encode(REX_reg_breg(dst, src), OpcP, OpcS, reg_reg(dst, src));
  ins_pipe(ialu_reg_reg);
%}

// Logical Shift Right by 16, followed by Arithmetic Shift Left by 16.
// This idiom is used by the compiler the i2s bytecode.
instruct i2s(rRegI dst, rRegI src, immI_16 sixteen)
%{
  match(Set dst (RShiftI (LShiftI src sixteen) sixteen));

  format %{ "movswl  $dst, $src\t# i2s" %}
  opcode(0x0F, 0xBF);
  ins_encode(REX_reg_reg(dst, src), OpcP, OpcS, reg_reg(dst, src));
  ins_pipe(ialu_reg_reg);
%}

// ROL/ROR instructions

// ROL expand
instruct rolI_rReg_imm1(rRegI dst, rFlagsReg cr) %{
  effect(KILL cr, USE_DEF dst);

  format %{ "roll    $dst" %}
  opcode(0xD1, 0x0); /* Opcode  D1 /0 */
  ins_encode(REX_reg(dst), OpcP, reg_opc(dst));
  ins_pipe(ialu_reg);
%}

instruct rolI_rReg_imm8(rRegI dst, immI8 shift, rFlagsReg cr) %{
  effect(USE_DEF dst, USE shift, KILL cr);

  format %{ "roll    $dst, $shift" %}
  opcode(0xC1, 0x0); /* Opcode C1 /0 ib */
  ins_encode( reg_opc_imm(dst, shift) );
  ins_pipe(ialu_reg);
%}

instruct rolI_rReg_CL(no_rcx_RegI dst, rcx_RegI shift, rFlagsReg cr)
%{
  effect(USE_DEF dst, USE shift, KILL cr);

  format %{ "roll    $dst, $shift" %}
  opcode(0xD3, 0x0); /* Opcode D3 /0 */
  ins_encode(REX_reg(dst), OpcP, reg_opc(dst));
  ins_pipe(ialu_reg_reg);
%}
// end of ROL expand

// Rotate Left by one
instruct rolI_rReg_i1(rRegI dst, immI1 lshift, immI_M1 rshift, rFlagsReg cr)
%{
  match(Set dst (OrI (LShiftI dst lshift) (URShiftI dst rshift)));

  expand %{
    rolI_rReg_imm1(dst, cr);
  %}
%}

// Rotate Left by 8-bit immediate
instruct rolI_rReg_i8(rRegI dst, immI8 lshift, immI8 rshift, rFlagsReg cr)
%{
  predicate(0 == ((n->in(1)->in(2)->get_int() + n->in(2)->in(2)->get_int()) & 0x1f));
  match(Set dst (OrI (LShiftI dst lshift) (URShiftI dst rshift)));

  expand %{
    rolI_rReg_imm8(dst, lshift, cr);
  %}
%}

// Rotate Left by variable
instruct rolI_rReg_Var_C0(no_rcx_RegI dst, rcx_RegI shift, immI0 zero, rFlagsReg cr)
%{
  match(Set dst (OrI (LShiftI dst shift) (URShiftI dst (SubI zero shift))));

  expand %{
    rolI_rReg_CL(dst, shift, cr);
  %}
%}

// Rotate Left by variable
instruct rolI_rReg_Var_C32(no_rcx_RegI dst, rcx_RegI shift, immI_32 c32, rFlagsReg cr)
%{
  match(Set dst (OrI (LShiftI dst shift) (URShiftI dst (SubI c32 shift))));

  expand %{
    rolI_rReg_CL(dst, shift, cr);
  %}
%}

// ROR expand
instruct rorI_rReg_imm1(rRegI dst, rFlagsReg cr)
%{
  effect(USE_DEF dst, KILL cr);

  format %{ "rorl    $dst" %}
  opcode(0xD1, 0x1); /* D1 /1 */
  ins_encode(REX_reg(dst), OpcP, reg_opc(dst));
  ins_pipe(ialu_reg);
%}

instruct rorI_rReg_imm8(rRegI dst, immI8 shift, rFlagsReg cr)
%{
  effect(USE_DEF dst, USE shift, KILL cr);

  format %{ "rorl    $dst, $shift" %}
  opcode(0xC1, 0x1); /* C1 /1 ib */
  ins_encode(reg_opc_imm(dst, shift));
  ins_pipe(ialu_reg);
%}

instruct rorI_rReg_CL(no_rcx_RegI dst, rcx_RegI shift, rFlagsReg cr)
%{
  effect(USE_DEF dst, USE shift, KILL cr);

  format %{ "rorl    $dst, $shift" %}
  opcode(0xD3, 0x1); /* D3 /1 */
  ins_encode(REX_reg(dst), OpcP, reg_opc(dst));
  ins_pipe(ialu_reg_reg);
%}
// end of ROR expand

// Rotate Right by one
instruct rorI_rReg_i1(rRegI dst, immI1 rshift, immI_M1 lshift, rFlagsReg cr)
%{
  match(Set dst (OrI (URShiftI dst rshift) (LShiftI dst lshift)));

  expand %{
    rorI_rReg_imm1(dst, cr);
  %}
%}

// Rotate Right by 8-bit immediate
instruct rorI_rReg_i8(rRegI dst, immI8 rshift, immI8 lshift, rFlagsReg cr)
%{
  predicate(0 == ((n->in(1)->in(2)->get_int() + n->in(2)->in(2)->get_int()) & 0x1f));
  match(Set dst (OrI (URShiftI dst rshift) (LShiftI dst lshift)));

  expand %{
    rorI_rReg_imm8(dst, rshift, cr);
  %}
%}

// Rotate Right by variable
instruct rorI_rReg_Var_C0(no_rcx_RegI dst, rcx_RegI shift, immI0 zero, rFlagsReg cr)
%{
  match(Set dst (OrI (URShiftI dst shift) (LShiftI dst (SubI zero shift))));

  expand %{
    rorI_rReg_CL(dst, shift, cr);
  %}
%}

// Rotate Right by variable
instruct rorI_rReg_Var_C32(no_rcx_RegI dst, rcx_RegI shift, immI_32 c32, rFlagsReg cr)
%{
  match(Set dst (OrI (URShiftI dst shift) (LShiftI dst (SubI c32 shift))));

  expand %{
    rorI_rReg_CL(dst, shift, cr);
  %}
%}

// for long rotate
// ROL expand
instruct rolL_rReg_imm1(rRegL dst, rFlagsReg cr) %{
  effect(USE_DEF dst, KILL cr);

  format %{ "rolq    $dst" %}
  opcode(0xD1, 0x0); /* Opcode  D1 /0 */
  ins_encode(REX_reg_wide(dst), OpcP, reg_opc(dst));
  ins_pipe(ialu_reg);
%}

instruct rolL_rReg_imm8(rRegL dst, immI8 shift, rFlagsReg cr) %{
  effect(USE_DEF dst, USE shift, KILL cr);

  format %{ "rolq    $dst, $shift" %}
  opcode(0xC1, 0x0); /* Opcode C1 /0 ib */
  ins_encode( reg_opc_imm_wide(dst, shift) );
  ins_pipe(ialu_reg);
%}

instruct rolL_rReg_CL(no_rcx_RegL dst, rcx_RegI shift, rFlagsReg cr)
%{
  effect(USE_DEF dst, USE shift, KILL cr);

  format %{ "rolq    $dst, $shift" %}
  opcode(0xD3, 0x0); /* Opcode D3 /0 */
  ins_encode(REX_reg_wide(dst), OpcP, reg_opc(dst));
  ins_pipe(ialu_reg_reg);
%}
// end of ROL expand

// Rotate Left by one
instruct rolL_rReg_i1(rRegL dst, immI1 lshift, immI_M1 rshift, rFlagsReg cr)
%{
  match(Set dst (OrL (LShiftL dst lshift) (URShiftL dst rshift)));

  expand %{
    rolL_rReg_imm1(dst, cr);
  %}
%}

// Rotate Left by 8-bit immediate
instruct rolL_rReg_i8(rRegL dst, immI8 lshift, immI8 rshift, rFlagsReg cr)
%{
  predicate(0 == ((n->in(1)->in(2)->get_int() + n->in(2)->in(2)->get_int()) & 0x3f));
  match(Set dst (OrL (LShiftL dst lshift) (URShiftL dst rshift)));

  expand %{
    rolL_rReg_imm8(dst, lshift, cr);
  %}
%}

// Rotate Left by variable
instruct rolL_rReg_Var_C0(no_rcx_RegL dst, rcx_RegI shift, immI0 zero, rFlagsReg cr)
%{
  match(Set dst (OrL (LShiftL dst shift) (URShiftL dst (SubI zero shift))));

  expand %{
    rolL_rReg_CL(dst, shift, cr);
  %}
%}

// Rotate Left by variable
instruct rolL_rReg_Var_C64(no_rcx_RegL dst, rcx_RegI shift, immI_64 c64, rFlagsReg cr)
%{
  match(Set dst (OrL (LShiftL dst shift) (URShiftL dst (SubI c64 shift))));

  expand %{
    rolL_rReg_CL(dst, shift, cr);
  %}
%}

// ROR expand
instruct rorL_rReg_imm1(rRegL dst, rFlagsReg cr)
%{
  effect(USE_DEF dst, KILL cr);

  format %{ "rorq    $dst" %}
  opcode(0xD1, 0x1); /* D1 /1 */
  ins_encode(REX_reg_wide(dst), OpcP, reg_opc(dst));
  ins_pipe(ialu_reg);
%}

instruct rorL_rReg_imm8(rRegL dst, immI8 shift, rFlagsReg cr)
%{
  effect(USE_DEF dst, USE shift, KILL cr);

  format %{ "rorq    $dst, $shift" %}
  opcode(0xC1, 0x1); /* C1 /1 ib */
  ins_encode(reg_opc_imm_wide(dst, shift));
  ins_pipe(ialu_reg);
%}

instruct rorL_rReg_CL(no_rcx_RegL dst, rcx_RegI shift, rFlagsReg cr)
%{
  effect(USE_DEF dst, USE shift, KILL cr);

  format %{ "rorq    $dst, $shift" %}
  opcode(0xD3, 0x1); /* D3 /1 */
  ins_encode(REX_reg_wide(dst), OpcP, reg_opc(dst));
  ins_pipe(ialu_reg_reg);
%}
// end of ROR expand

// Rotate Right by one
instruct rorL_rReg_i1(rRegL dst, immI1 rshift, immI_M1 lshift, rFlagsReg cr)
%{
  match(Set dst (OrL (URShiftL dst rshift) (LShiftL dst lshift)));

  expand %{
    rorL_rReg_imm1(dst, cr);
  %}
%}

// Rotate Right by 8-bit immediate
instruct rorL_rReg_i8(rRegL dst, immI8 rshift, immI8 lshift, rFlagsReg cr)
%{
  predicate(0 == ((n->in(1)->in(2)->get_int() + n->in(2)->in(2)->get_int()) & 0x3f));
  match(Set dst (OrL (URShiftL dst rshift) (LShiftL dst lshift)));

  expand %{
    rorL_rReg_imm8(dst, rshift, cr);
  %}
%}

// Rotate Right by variable
instruct rorL_rReg_Var_C0(no_rcx_RegL dst, rcx_RegI shift, immI0 zero, rFlagsReg cr)
%{
  match(Set dst (OrL (URShiftL dst shift) (LShiftL dst (SubI zero shift))));

  expand %{
    rorL_rReg_CL(dst, shift, cr);
  %}
%}

// Rotate Right by variable
instruct rorL_rReg_Var_C64(no_rcx_RegL dst, rcx_RegI shift, immI_64 c64, rFlagsReg cr)
%{
  match(Set dst (OrL (URShiftL dst shift) (LShiftL dst (SubI c64 shift))));

  expand %{
    rorL_rReg_CL(dst, shift, cr);
  %}
%}

// Logical Instructions

// Integer Logical Instructions

// And Instructions
// And Register with Register
instruct andI_rReg(rRegI dst, rRegI src, rFlagsReg cr)
%{
  match(Set dst (AndI dst src));
  effect(KILL cr);

  format %{ "andl    $dst, $src\t# int" %}
  opcode(0x23);
  ins_encode(REX_reg_reg(dst, src), OpcP, reg_reg(dst, src));
  ins_pipe(ialu_reg_reg);
%}

// And Register with Immediate 255
instruct andI_rReg_imm255(rRegI dst, immI_255 src)
%{
  match(Set dst (AndI dst src));

  format %{ "movzbl  $dst, $dst\t# int & 0xFF" %}
  opcode(0x0F, 0xB6);
  ins_encode(REX_reg_breg(dst, dst), OpcP, OpcS, reg_reg(dst, dst));
  ins_pipe(ialu_reg);
%}

// And Register with Immediate 255 and promote to long
instruct andI2L_rReg_imm255(rRegL dst, rRegI src, immI_255 mask)
%{
  match(Set dst (ConvI2L (AndI src mask)));

  format %{ "movzbl  $dst, $src\t# int & 0xFF -> long" %}
  opcode(0x0F, 0xB6);
  ins_encode(REX_reg_breg(dst, src), OpcP, OpcS, reg_reg(dst, src));
  ins_pipe(ialu_reg);
%}

// And Register with Immediate 65535
instruct andI_rReg_imm65535(rRegI dst, immI_65535 src)
%{
  match(Set dst (AndI dst src));

  format %{ "movzwl  $dst, $dst\t# int & 0xFFFF" %}
  opcode(0x0F, 0xB7);
  ins_encode(REX_reg_reg(dst, dst), OpcP, OpcS, reg_reg(dst, dst));
  ins_pipe(ialu_reg);
%}

// And Register with Immediate 65535 and promote to long
instruct andI2L_rReg_imm65535(rRegL dst, rRegI src, immI_65535 mask)
%{
  match(Set dst (ConvI2L (AndI src mask)));

  format %{ "movzwl  $dst, $src\t# int & 0xFFFF -> long" %}
  opcode(0x0F, 0xB7);
  ins_encode(REX_reg_reg(dst, src), OpcP, OpcS, reg_reg(dst, src));
  ins_pipe(ialu_reg);
%}

// And Register with Immediate
instruct andI_rReg_imm(rRegI dst, immI src, rFlagsReg cr)
%{
  match(Set dst (AndI dst src));
  effect(KILL cr);

  format %{ "andl    $dst, $src\t# int" %}
  opcode(0x81, 0x04); /* Opcode 81 /4 */
  ins_encode(OpcSErm(dst, src), Con8or32(src));
  ins_pipe(ialu_reg);
%}

// And Register with Memory
instruct andI_rReg_mem(rRegI dst, memory src, rFlagsReg cr)
%{
  match(Set dst (AndI dst (LoadI src)));
  effect(KILL cr);

  ins_cost(125);
  format %{ "andl    $dst, $src\t# int" %}
  opcode(0x23);
  ins_encode(REX_reg_mem(dst, src), OpcP, reg_mem(dst, src));
  ins_pipe(ialu_reg_mem);
%}

// And Memory with Register
instruct andB_mem_rReg(memory dst, rRegI src, rFlagsReg cr)
%{
  match(Set dst (StoreB dst (AndI (LoadB dst) src)));
  effect(KILL cr);

  ins_cost(150);
  format %{ "andb    $dst, $src\t# byte" %}
  opcode(0x20);
  ins_encode(REX_breg_mem(src, dst), OpcP, reg_mem(src, dst));
  ins_pipe(ialu_mem_reg);
%}

instruct andI_mem_rReg(memory dst, rRegI src, rFlagsReg cr)
%{
  match(Set dst (StoreI dst (AndI (LoadI dst) src)));
  effect(KILL cr);

  ins_cost(150);
  format %{ "andl    $dst, $src\t# int" %}
  opcode(0x21); /* Opcode 21 /r */
  ins_encode(REX_reg_mem(src, dst), OpcP, reg_mem(src, dst));
  ins_pipe(ialu_mem_reg);
%}

// And Memory with Immediate
instruct andI_mem_imm(memory dst, immI src, rFlagsReg cr)
%{
  match(Set dst (StoreI dst (AndI (LoadI dst) src)));
  effect(KILL cr);

  ins_cost(125);
  format %{ "andl    $dst, $src\t# int" %}
  opcode(0x81, 0x4); /* Opcode 81 /4 id */
  ins_encode(REX_mem(dst), OpcSE(src),
             RM_opc_mem(secondary, dst), Con8or32(src));
  ins_pipe(ialu_mem_imm);
%}

// BMI1 instructions
instruct andnI_rReg_rReg_mem(rRegI dst, rRegI src1, memory src2, immI_M1 minus_1, rFlagsReg cr) %{
  match(Set dst (AndI (XorI src1 minus_1) (LoadI src2)));
  predicate(UseBMI1Instructions);
  effect(KILL cr);

  ins_cost(125);
  format %{ "andnl  $dst, $src1, $src2" %}

  ins_encode %{
    __ andnl($dst$$Register, $src1$$Register, $src2$$Address);
  %}
  ins_pipe(ialu_reg_mem);
%}

instruct andnI_rReg_rReg_rReg(rRegI dst, rRegI src1, rRegI src2, immI_M1 minus_1, rFlagsReg cr) %{
  match(Set dst (AndI (XorI src1 minus_1) src2));
  predicate(UseBMI1Instructions);
  effect(KILL cr);

  format %{ "andnl  $dst, $src1, $src2" %}

  ins_encode %{
    __ andnl($dst$$Register, $src1$$Register, $src2$$Register);
  %}
  ins_pipe(ialu_reg);
%}

instruct blsiI_rReg_rReg(rRegI dst, rRegI src, immI0 imm_zero, rFlagsReg cr) %{
  match(Set dst (AndI (SubI imm_zero src) src));
  predicate(UseBMI1Instructions);
  effect(KILL cr);

  format %{ "blsil  $dst, $src" %}

  ins_encode %{
    __ blsil($dst$$Register, $src$$Register);
  %}
  ins_pipe(ialu_reg);
%}

instruct blsiI_rReg_mem(rRegI dst, memory src, immI0 imm_zero, rFlagsReg cr) %{
  match(Set dst (AndI (SubI imm_zero (LoadI src) ) (LoadI src) ));
  predicate(UseBMI1Instructions);
  effect(KILL cr);

  ins_cost(125);
  format %{ "blsil  $dst, $src" %}

  ins_encode %{
    __ blsil($dst$$Register, $src$$Address);
  %}
  ins_pipe(ialu_reg_mem);
%}

instruct blsmskI_rReg_mem(rRegI dst, memory src, immI_M1 minus_1, rFlagsReg cr)
%{
  match(Set dst (XorI (AddI (LoadI src) minus_1) (LoadI src) ) );
  predicate(UseBMI1Instructions);
  effect(KILL cr);

  ins_cost(125);
  format %{ "blsmskl $dst, $src" %}

  ins_encode %{
    __ blsmskl($dst$$Register, $src$$Address);
  %}
  ins_pipe(ialu_reg_mem);
%}

instruct blsmskI_rReg_rReg(rRegI dst, rRegI src, immI_M1 minus_1, rFlagsReg cr)
%{
  match(Set dst (XorI (AddI src minus_1) src));
  predicate(UseBMI1Instructions);
  effect(KILL cr);

  format %{ "blsmskl $dst, $src" %}

  ins_encode %{
    __ blsmskl($dst$$Register, $src$$Register);
  %}

  ins_pipe(ialu_reg);
%}

instruct blsrI_rReg_rReg(rRegI dst, rRegI src, immI_M1 minus_1, rFlagsReg cr)
%{
  match(Set dst (AndI (AddI src minus_1) src) );
  predicate(UseBMI1Instructions);
  effect(KILL cr);

  format %{ "blsrl  $dst, $src" %}

  ins_encode %{
    __ blsrl($dst$$Register, $src$$Register);
  %}

  ins_pipe(ialu_reg_mem);
%}

instruct blsrI_rReg_mem(rRegI dst, memory src, immI_M1 minus_1, rFlagsReg cr)
%{
  match(Set dst (AndI (AddI (LoadI src) minus_1) (LoadI src) ) );
  predicate(UseBMI1Instructions);
  effect(KILL cr);

  ins_cost(125);
  format %{ "blsrl  $dst, $src" %}

  ins_encode %{
    __ blsrl($dst$$Register, $src$$Address);
  %}

  ins_pipe(ialu_reg);
%}

// Or Instructions
// Or Register with Register
instruct orI_rReg(rRegI dst, rRegI src, rFlagsReg cr)
%{
  match(Set dst (OrI dst src));
  effect(KILL cr);

  format %{ "orl     $dst, $src\t# int" %}
  opcode(0x0B);
  ins_encode(REX_reg_reg(dst, src), OpcP, reg_reg(dst, src));
  ins_pipe(ialu_reg_reg);
%}

// Or Register with Immediate
instruct orI_rReg_imm(rRegI dst, immI src, rFlagsReg cr)
%{
  match(Set dst (OrI dst src));
  effect(KILL cr);

  format %{ "orl     $dst, $src\t# int" %}
  opcode(0x81, 0x01); /* Opcode 81 /1 id */
  ins_encode(OpcSErm(dst, src), Con8or32(src));
  ins_pipe(ialu_reg);
%}

// Or Register with Memory
instruct orI_rReg_mem(rRegI dst, memory src, rFlagsReg cr)
%{
  match(Set dst (OrI dst (LoadI src)));
  effect(KILL cr);

  ins_cost(125);
  format %{ "orl     $dst, $src\t# int" %}
  opcode(0x0B);
  ins_encode(REX_reg_mem(dst, src), OpcP, reg_mem(dst, src));
  ins_pipe(ialu_reg_mem);
%}

// Or Memory with Register
instruct orB_mem_rReg(memory dst, rRegI src, rFlagsReg cr)
%{
  match(Set dst (StoreB dst (OrI (LoadB dst) src)));
  effect(KILL cr);

  ins_cost(150);
  format %{ "orb    $dst, $src\t# byte" %}
  opcode(0x08);
  ins_encode(REX_breg_mem(src, dst), OpcP, reg_mem(src, dst));
  ins_pipe(ialu_mem_reg);
%}

instruct orI_mem_rReg(memory dst, rRegI src, rFlagsReg cr)
%{
  match(Set dst (StoreI dst (OrI (LoadI dst) src)));
  effect(KILL cr);

  ins_cost(150);
  format %{ "orl     $dst, $src\t# int" %}
  opcode(0x09); /* Opcode 09 /r */
  ins_encode(REX_reg_mem(src, dst), OpcP, reg_mem(src, dst));
  ins_pipe(ialu_mem_reg);
%}

// Or Memory with Immediate
instruct orI_mem_imm(memory dst, immI src, rFlagsReg cr)
%{
  match(Set dst (StoreI dst (OrI (LoadI dst) src)));
  effect(KILL cr);

  ins_cost(125);
  format %{ "orl     $dst, $src\t# int" %}
  opcode(0x81, 0x1); /* Opcode 81 /1 id */
  ins_encode(REX_mem(dst), OpcSE(src),
             RM_opc_mem(secondary, dst), Con8or32(src));
  ins_pipe(ialu_mem_imm);
%}

// Xor Instructions
// Xor Register with Register
instruct xorI_rReg(rRegI dst, rRegI src, rFlagsReg cr)
%{
  match(Set dst (XorI dst src));
  effect(KILL cr);

  format %{ "xorl    $dst, $src\t# int" %}
  opcode(0x33);
  ins_encode(REX_reg_reg(dst, src), OpcP, reg_reg(dst, src));
  ins_pipe(ialu_reg_reg);
%}

// Xor Register with Immediate -1
instruct xorI_rReg_im1(rRegI dst, immI_M1 imm) %{
  match(Set dst (XorI dst imm));

  format %{ "not    $dst" %}
  ins_encode %{
     __ notl($dst$$Register);
  %}
  ins_pipe(ialu_reg);
%}

// Xor Register with Immediate
instruct xorI_rReg_imm(rRegI dst, immI src, rFlagsReg cr)
%{
  match(Set dst (XorI dst src));
  effect(KILL cr);

  format %{ "xorl    $dst, $src\t# int" %}
  opcode(0x81, 0x06); /* Opcode 81 /6 id */
  ins_encode(OpcSErm(dst, src), Con8or32(src));
  ins_pipe(ialu_reg);
%}

// Xor Register with Memory
instruct xorI_rReg_mem(rRegI dst, memory src, rFlagsReg cr)
%{
  match(Set dst (XorI dst (LoadI src)));
  effect(KILL cr);

  ins_cost(125);
  format %{ "xorl    $dst, $src\t# int" %}
  opcode(0x33);
  ins_encode(REX_reg_mem(dst, src), OpcP, reg_mem(dst, src));
  ins_pipe(ialu_reg_mem);
%}

// Xor Memory with Register
instruct xorB_mem_rReg(memory dst, rRegI src, rFlagsReg cr)
%{
  match(Set dst (StoreB dst (XorI (LoadB dst) src)));
  effect(KILL cr);

  ins_cost(150);
  format %{ "xorb    $dst, $src\t# byte" %}
  opcode(0x30);
  ins_encode(REX_breg_mem(src, dst), OpcP, reg_mem(src, dst));
  ins_pipe(ialu_mem_reg);
%}

instruct xorI_mem_rReg(memory dst, rRegI src, rFlagsReg cr)
%{
  match(Set dst (StoreI dst (XorI (LoadI dst) src)));
  effect(KILL cr);

  ins_cost(150);
  format %{ "xorl    $dst, $src\t# int" %}
  opcode(0x31); /* Opcode 31 /r */
  ins_encode(REX_reg_mem(src, dst), OpcP, reg_mem(src, dst));
  ins_pipe(ialu_mem_reg);
%}

// Xor Memory with Immediate
instruct xorI_mem_imm(memory dst, immI src, rFlagsReg cr)
%{
  match(Set dst (StoreI dst (XorI (LoadI dst) src)));
  effect(KILL cr);

  ins_cost(125);
  format %{ "xorl    $dst, $src\t# int" %}
  opcode(0x81, 0x6); /* Opcode 81 /6 id */
  ins_encode(REX_mem(dst), OpcSE(src),
             RM_opc_mem(secondary, dst), Con8or32(src));
  ins_pipe(ialu_mem_imm);
%}


// Long Logical Instructions

// And Instructions
// And Register with Register
instruct andL_rReg(rRegL dst, rRegL src, rFlagsReg cr)
%{
  match(Set dst (AndL dst src));
  effect(KILL cr);

  format %{ "andq    $dst, $src\t# long" %}
  opcode(0x23);
  ins_encode(REX_reg_reg_wide(dst, src), OpcP, reg_reg(dst, src));
  ins_pipe(ialu_reg_reg);
%}

// And Register with Immediate 255
instruct andL_rReg_imm255(rRegL dst, immL_255 src)
%{
  match(Set dst (AndL dst src));

  format %{ "movzbq  $dst, $dst\t# long & 0xFF" %}
  opcode(0x0F, 0xB6);
  ins_encode(REX_reg_reg_wide(dst, dst), OpcP, OpcS, reg_reg(dst, dst));
  ins_pipe(ialu_reg);
%}

// And Register with Immediate 65535
instruct andL_rReg_imm65535(rRegL dst, immL_65535 src)
%{
  match(Set dst (AndL dst src));

  format %{ "movzwq  $dst, $dst\t# long & 0xFFFF" %}
  opcode(0x0F, 0xB7);
  ins_encode(REX_reg_reg_wide(dst, dst), OpcP, OpcS, reg_reg(dst, dst));
  ins_pipe(ialu_reg);
%}

// And Register with Immediate
instruct andL_rReg_imm(rRegL dst, immL32 src, rFlagsReg cr)
%{
  match(Set dst (AndL dst src));
  effect(KILL cr);

  format %{ "andq    $dst, $src\t# long" %}
  opcode(0x81, 0x04); /* Opcode 81 /4 */
  ins_encode(OpcSErm_wide(dst, src), Con8or32(src));
  ins_pipe(ialu_reg);
%}

// And Register with Memory
instruct andL_rReg_mem(rRegL dst, memory src, rFlagsReg cr)
%{
  match(Set dst (AndL dst (LoadL src)));
  effect(KILL cr);

  ins_cost(125);
  format %{ "andq    $dst, $src\t# long" %}
  opcode(0x23);
  ins_encode(REX_reg_mem_wide(dst, src), OpcP, reg_mem(dst, src));
  ins_pipe(ialu_reg_mem);
%}

// And Memory with Register
instruct andL_mem_rReg(memory dst, rRegL src, rFlagsReg cr)
%{
  match(Set dst (StoreL dst (AndL (LoadL dst) src)));
  effect(KILL cr);

  ins_cost(150);
  format %{ "andq    $dst, $src\t# long" %}
  opcode(0x21); /* Opcode 21 /r */
  ins_encode(REX_reg_mem_wide(src, dst), OpcP, reg_mem(src, dst));
  ins_pipe(ialu_mem_reg);
%}

// And Memory with Immediate
instruct andL_mem_imm(memory dst, immL32 src, rFlagsReg cr)
%{
  match(Set dst (StoreL dst (AndL (LoadL dst) src)));
  effect(KILL cr);

  ins_cost(125);
  format %{ "andq    $dst, $src\t# long" %}
  opcode(0x81, 0x4); /* Opcode 81 /4 id */
  ins_encode(REX_mem_wide(dst), OpcSE(src),
             RM_opc_mem(secondary, dst), Con8or32(src));
  ins_pipe(ialu_mem_imm);
%}

instruct btrL_mem_imm(memory dst, immL_NotPow2 con, rFlagsReg cr)
%{
  // con should be a pure 64-bit immediate given that not(con) is a power of 2
  // because AND/OR works well enough for 8/32-bit values.
  predicate(log2_long(~n->in(3)->in(2)->get_long()) > 30);

  match(Set dst (StoreL dst (AndL (LoadL dst) con)));
  effect(KILL cr);

  ins_cost(125);
  format %{ "btrq    $dst, log2(not($con))\t# long" %}
  ins_encode %{
    __ btrq($dst$$Address, log2_long(~$con$$constant));
  %}
  ins_pipe(ialu_mem_imm);
%}

// BMI1 instructions
instruct andnL_rReg_rReg_mem(rRegL dst, rRegL src1, memory src2, immL_M1 minus_1, rFlagsReg cr) %{
  match(Set dst (AndL (XorL src1 minus_1) (LoadL src2)));
  predicate(UseBMI1Instructions);
  effect(KILL cr);

  ins_cost(125);
  format %{ "andnq  $dst, $src1, $src2" %}

  ins_encode %{
    __ andnq($dst$$Register, $src1$$Register, $src2$$Address);
  %}
  ins_pipe(ialu_reg_mem);
%}

instruct andnL_rReg_rReg_rReg(rRegL dst, rRegL src1, rRegL src2, immL_M1 minus_1, rFlagsReg cr) %{
  match(Set dst (AndL (XorL src1 minus_1) src2));
  predicate(UseBMI1Instructions);
  effect(KILL cr);

  format %{ "andnq  $dst, $src1, $src2" %}

  ins_encode %{
  __ andnq($dst$$Register, $src1$$Register, $src2$$Register);
  %}
  ins_pipe(ialu_reg_mem);
%}

instruct blsiL_rReg_rReg(rRegL dst, rRegL src, immL0 imm_zero, rFlagsReg cr) %{
  match(Set dst (AndL (SubL imm_zero src) src));
  predicate(UseBMI1Instructions);
  effect(KILL cr);

  format %{ "blsiq  $dst, $src" %}

  ins_encode %{
    __ blsiq($dst$$Register, $src$$Register);
  %}
  ins_pipe(ialu_reg);
%}

instruct blsiL_rReg_mem(rRegL dst, memory src, immL0 imm_zero, rFlagsReg cr) %{
  match(Set dst (AndL (SubL imm_zero (LoadL src) ) (LoadL src) ));
  predicate(UseBMI1Instructions);
  effect(KILL cr);

  ins_cost(125);
  format %{ "blsiq  $dst, $src" %}

  ins_encode %{
    __ blsiq($dst$$Register, $src$$Address);
  %}
  ins_pipe(ialu_reg_mem);
%}

instruct blsmskL_rReg_mem(rRegL dst, memory src, immL_M1 minus_1, rFlagsReg cr)
%{
  match(Set dst (XorL (AddL (LoadL src) minus_1) (LoadL src) ) );
  predicate(UseBMI1Instructions);
  effect(KILL cr);

  ins_cost(125);
  format %{ "blsmskq $dst, $src" %}

  ins_encode %{
    __ blsmskq($dst$$Register, $src$$Address);
  %}
  ins_pipe(ialu_reg_mem);
%}

instruct blsmskL_rReg_rReg(rRegL dst, rRegL src, immL_M1 minus_1, rFlagsReg cr)
%{
  match(Set dst (XorL (AddL src minus_1) src));
  predicate(UseBMI1Instructions);
  effect(KILL cr);

  format %{ "blsmskq $dst, $src" %}

  ins_encode %{
    __ blsmskq($dst$$Register, $src$$Register);
  %}

  ins_pipe(ialu_reg);
%}

instruct blsrL_rReg_rReg(rRegL dst, rRegL src, immL_M1 minus_1, rFlagsReg cr)
%{
  match(Set dst (AndL (AddL src minus_1) src) );
  predicate(UseBMI1Instructions);
  effect(KILL cr);

  format %{ "blsrq  $dst, $src" %}

  ins_encode %{
    __ blsrq($dst$$Register, $src$$Register);
  %}

  ins_pipe(ialu_reg);
%}

instruct blsrL_rReg_mem(rRegL dst, memory src, immL_M1 minus_1, rFlagsReg cr)
%{
  match(Set dst (AndL (AddL (LoadL src) minus_1) (LoadL src)) );
  predicate(UseBMI1Instructions);
  effect(KILL cr);

  ins_cost(125);
  format %{ "blsrq  $dst, $src" %}

  ins_encode %{
    __ blsrq($dst$$Register, $src$$Address);
  %}

  ins_pipe(ialu_reg);
%}

// Or Instructions
// Or Register with Register
instruct orL_rReg(rRegL dst, rRegL src, rFlagsReg cr)
%{
  match(Set dst (OrL dst src));
  effect(KILL cr);

  format %{ "orq     $dst, $src\t# long" %}
  opcode(0x0B);
  ins_encode(REX_reg_reg_wide(dst, src), OpcP, reg_reg(dst, src));
  ins_pipe(ialu_reg_reg);
%}

// Use any_RegP to match R15 (TLS register) without spilling.
instruct orL_rReg_castP2X(rRegL dst, any_RegP src, rFlagsReg cr) %{
  match(Set dst (OrL dst (CastP2X src)));
  effect(KILL cr);

  format %{ "orq     $dst, $src\t# long" %}
  opcode(0x0B);
  ins_encode(REX_reg_reg_wide(dst, src), OpcP, reg_reg(dst, src));
  ins_pipe(ialu_reg_reg);
%}


// Or Register with Immediate
instruct orL_rReg_imm(rRegL dst, immL32 src, rFlagsReg cr)
%{
  match(Set dst (OrL dst src));
  effect(KILL cr);

  format %{ "orq     $dst, $src\t# long" %}
  opcode(0x81, 0x01); /* Opcode 81 /1 id */
  ins_encode(OpcSErm_wide(dst, src), Con8or32(src));
  ins_pipe(ialu_reg);
%}

// Or Register with Memory
instruct orL_rReg_mem(rRegL dst, memory src, rFlagsReg cr)
%{
  match(Set dst (OrL dst (LoadL src)));
  effect(KILL cr);

  ins_cost(125);
  format %{ "orq     $dst, $src\t# long" %}
  opcode(0x0B);
  ins_encode(REX_reg_mem_wide(dst, src), OpcP, reg_mem(dst, src));
  ins_pipe(ialu_reg_mem);
%}

// Or Memory with Register
instruct orL_mem_rReg(memory dst, rRegL src, rFlagsReg cr)
%{
  match(Set dst (StoreL dst (OrL (LoadL dst) src)));
  effect(KILL cr);

  ins_cost(150);
  format %{ "orq     $dst, $src\t# long" %}
  opcode(0x09); /* Opcode 09 /r */
  ins_encode(REX_reg_mem_wide(src, dst), OpcP, reg_mem(src, dst));
  ins_pipe(ialu_mem_reg);
%}

// Or Memory with Immediate
instruct orL_mem_imm(memory dst, immL32 src, rFlagsReg cr)
%{
  match(Set dst (StoreL dst (OrL (LoadL dst) src)));
  effect(KILL cr);

  ins_cost(125);
  format %{ "orq     $dst, $src\t# long" %}
  opcode(0x81, 0x1); /* Opcode 81 /1 id */
  ins_encode(REX_mem_wide(dst), OpcSE(src),
             RM_opc_mem(secondary, dst), Con8or32(src));
  ins_pipe(ialu_mem_imm);
%}

instruct btsL_mem_imm(memory dst, immL_Pow2 con, rFlagsReg cr)
%{
  // con should be a pure 64-bit power of 2 immediate
  // because AND/OR works well enough for 8/32-bit values.
  predicate(log2_long(n->in(3)->in(2)->get_long()) > 31);

  match(Set dst (StoreL dst (OrL (LoadL dst) con)));
  effect(KILL cr);

  ins_cost(125);
  format %{ "btsq    $dst, log2($con)\t# long" %}
  ins_encode %{
    __ btsq($dst$$Address, log2_long($con$$constant));
  %}
  ins_pipe(ialu_mem_imm);
%}

// Xor Instructions
// Xor Register with Register
instruct xorL_rReg(rRegL dst, rRegL src, rFlagsReg cr)
%{
  match(Set dst (XorL dst src));
  effect(KILL cr);

  format %{ "xorq    $dst, $src\t# long" %}
  opcode(0x33);
  ins_encode(REX_reg_reg_wide(dst, src), OpcP, reg_reg(dst, src));
  ins_pipe(ialu_reg_reg);
%}

// Xor Register with Immediate -1
instruct xorL_rReg_im1(rRegL dst, immL_M1 imm) %{
  match(Set dst (XorL dst imm));

  format %{ "notq   $dst" %}
  ins_encode %{
     __ notq($dst$$Register);
  %}
  ins_pipe(ialu_reg);
%}

// Xor Register with Immediate
instruct xorL_rReg_imm(rRegL dst, immL32 src, rFlagsReg cr)
%{
  match(Set dst (XorL dst src));
  effect(KILL cr);

  format %{ "xorq    $dst, $src\t# long" %}
  opcode(0x81, 0x06); /* Opcode 81 /6 id */
  ins_encode(OpcSErm_wide(dst, src), Con8or32(src));
  ins_pipe(ialu_reg);
%}

// Xor Register with Memory
instruct xorL_rReg_mem(rRegL dst, memory src, rFlagsReg cr)
%{
  match(Set dst (XorL dst (LoadL src)));
  effect(KILL cr);

  ins_cost(125);
  format %{ "xorq    $dst, $src\t# long" %}
  opcode(0x33);
  ins_encode(REX_reg_mem_wide(dst, src), OpcP, reg_mem(dst, src));
  ins_pipe(ialu_reg_mem);
%}

// Xor Memory with Register
instruct xorL_mem_rReg(memory dst, rRegL src, rFlagsReg cr)
%{
  match(Set dst (StoreL dst (XorL (LoadL dst) src)));
  effect(KILL cr);

  ins_cost(150);
  format %{ "xorq    $dst, $src\t# long" %}
  opcode(0x31); /* Opcode 31 /r */
  ins_encode(REX_reg_mem_wide(src, dst), OpcP, reg_mem(src, dst));
  ins_pipe(ialu_mem_reg);
%}

// Xor Memory with Immediate
instruct xorL_mem_imm(memory dst, immL32 src, rFlagsReg cr)
%{
  match(Set dst (StoreL dst (XorL (LoadL dst) src)));
  effect(KILL cr);

  ins_cost(125);
  format %{ "xorq    $dst, $src\t# long" %}
  opcode(0x81, 0x6); /* Opcode 81 /6 id */
  ins_encode(REX_mem_wide(dst), OpcSE(src),
             RM_opc_mem(secondary, dst), Con8or32(src));
  ins_pipe(ialu_mem_imm);
%}

// Convert Int to Boolean
instruct convI2B(rRegI dst, rRegI src, rFlagsReg cr)
%{
  match(Set dst (Conv2B src));
  effect(KILL cr);

  format %{ "testl   $src, $src\t# ci2b\n\t"
            "setnz   $dst\n\t"
            "movzbl  $dst, $dst" %}
  ins_encode(REX_reg_reg(src, src), opc_reg_reg(0x85, src, src), // testl
             setNZ_reg(dst),
             REX_reg_breg(dst, dst), // movzbl
             Opcode(0x0F), Opcode(0xB6), reg_reg(dst, dst));
  ins_pipe(pipe_slow); // XXX
%}

// Convert Pointer to Boolean
instruct convP2B(rRegI dst, rRegP src, rFlagsReg cr)
%{
  match(Set dst (Conv2B src));
  effect(KILL cr);

  format %{ "testq   $src, $src\t# cp2b\n\t"
            "setnz   $dst\n\t"
            "movzbl  $dst, $dst" %}
  ins_encode(REX_reg_reg_wide(src, src), opc_reg_reg(0x85, src, src), // testq
             setNZ_reg(dst),
             REX_reg_breg(dst, dst), // movzbl
             Opcode(0x0F), Opcode(0xB6), reg_reg(dst, dst));
  ins_pipe(pipe_slow); // XXX
%}

instruct cmpLTMask(rRegI dst, rRegI p, rRegI q, rFlagsReg cr)
%{
  match(Set dst (CmpLTMask p q));
  effect(KILL cr);

  ins_cost(400);
  format %{ "cmpl    $p, $q\t# cmpLTMask\n\t"
            "setlt   $dst\n\t"
            "movzbl  $dst, $dst\n\t"
            "negl    $dst" %}
  ins_encode(REX_reg_reg(p, q), opc_reg_reg(0x3B, p, q), // cmpl
             setLT_reg(dst),
             REX_reg_breg(dst, dst), // movzbl
             Opcode(0x0F), Opcode(0xB6), reg_reg(dst, dst),
             neg_reg(dst));
  ins_pipe(pipe_slow);
%}

instruct cmpLTMask0(rRegI dst, immI0 zero, rFlagsReg cr)
%{
  match(Set dst (CmpLTMask dst zero));
  effect(KILL cr);

  ins_cost(100);
  format %{ "sarl    $dst, #31\t# cmpLTMask0" %}
  ins_encode %{
  __ sarl($dst$$Register, 31);
  %}
  ins_pipe(ialu_reg);
%}

/* Better to save a register than avoid a branch */
instruct cadd_cmpLTMask(rRegI p, rRegI q, rRegI y, rFlagsReg cr)
%{
  match(Set p (AddI (AndI (CmpLTMask p q) y) (SubI p q)));
  effect(KILL cr);
  ins_cost(300);
  format %{ "subl    $p,$q\t# cadd_cmpLTMask\n\t"
            "jge     done\n\t"
            "addl    $p,$y\n"
            "done:   " %}
  ins_encode %{
    Register Rp = $p$$Register;
    Register Rq = $q$$Register;
    Register Ry = $y$$Register;
    Label done;
    __ subl(Rp, Rq);
    __ jccb(Assembler::greaterEqual, done);
    __ addl(Rp, Ry);
    __ bind(done);
  %}
  ins_pipe(pipe_cmplt);
%}

/* Better to save a register than avoid a branch */
instruct and_cmpLTMask(rRegI p, rRegI q, rRegI y, rFlagsReg cr)
%{
  match(Set y (AndI (CmpLTMask p q) y));
  effect(KILL cr);

  ins_cost(300);

  format %{ "cmpl    $p, $q\t# and_cmpLTMask\n\t"
            "jlt     done\n\t"
            "xorl    $y, $y\n"
            "done:   " %}
  ins_encode %{
    Register Rp = $p$$Register;
    Register Rq = $q$$Register;
    Register Ry = $y$$Register;
    Label done;
    __ cmpl(Rp, Rq);
    __ jccb(Assembler::less, done);
    __ xorl(Ry, Ry);
    __ bind(done);
  %}
  ins_pipe(pipe_cmplt);
%}


//---------- FP Instructions------------------------------------------------

instruct cmpF_cc_reg(rFlagsRegU cr, regF src1, regF src2)
%{
  match(Set cr (CmpF src1 src2));

  ins_cost(145);
  format %{ "ucomiss $src1, $src2\n\t"
            "jnp,s   exit\n\t"
            "pushfq\t# saw NaN, set CF\n\t"
            "andq    [rsp], #0xffffff2b\n\t"
            "popfq\n"
    "exit:" %}
  ins_encode %{
    __ ucomiss($src1$$XMMRegister, $src2$$XMMRegister);
    emit_cmpfp_fixup(_masm);
  %}
  ins_pipe(pipe_slow);
%}

instruct cmpF_cc_reg_CF(rFlagsRegUCF cr, regF src1, regF src2) %{
  match(Set cr (CmpF src1 src2));

  ins_cost(100);
  format %{ "ucomiss $src1, $src2" %}
  ins_encode %{
    __ ucomiss($src1$$XMMRegister, $src2$$XMMRegister);
  %}
  ins_pipe(pipe_slow);
%}

instruct cmpF_cc_mem(rFlagsRegU cr, regF src1, memory src2)
%{
  match(Set cr (CmpF src1 (LoadF src2)));

  ins_cost(145);
  format %{ "ucomiss $src1, $src2\n\t"
            "jnp,s   exit\n\t"
            "pushfq\t# saw NaN, set CF\n\t"
            "andq    [rsp], #0xffffff2b\n\t"
            "popfq\n"
    "exit:" %}
  ins_encode %{
    __ ucomiss($src1$$XMMRegister, $src2$$Address);
    emit_cmpfp_fixup(_masm);
  %}
  ins_pipe(pipe_slow);
%}

instruct cmpF_cc_memCF(rFlagsRegUCF cr, regF src1, memory src2) %{
  match(Set cr (CmpF src1 (LoadF src2)));

  ins_cost(100);
  format %{ "ucomiss $src1, $src2" %}
  ins_encode %{
    __ ucomiss($src1$$XMMRegister, $src2$$Address);
  %}
  ins_pipe(pipe_slow);
%}

instruct cmpF_cc_imm(rFlagsRegU cr, regF src, immF con) %{
  match(Set cr (CmpF src con));

  ins_cost(145);
  format %{ "ucomiss $src, [$constantaddress]\t# load from constant table: float=$con\n\t"
            "jnp,s   exit\n\t"
            "pushfq\t# saw NaN, set CF\n\t"
            "andq    [rsp], #0xffffff2b\n\t"
            "popfq\n"
    "exit:" %}
  ins_encode %{
    __ ucomiss($src$$XMMRegister, $constantaddress($con));
    emit_cmpfp_fixup(_masm);
  %}
  ins_pipe(pipe_slow);
%}

instruct cmpF_cc_immCF(rFlagsRegUCF cr, regF src, immF con) %{
  match(Set cr (CmpF src con));
  ins_cost(100);
  format %{ "ucomiss $src, [$constantaddress]\t# load from constant table: float=$con" %}
  ins_encode %{
    __ ucomiss($src$$XMMRegister, $constantaddress($con));
  %}
  ins_pipe(pipe_slow);
%}

instruct cmpD_cc_reg(rFlagsRegU cr, regD src1, regD src2)
%{
  match(Set cr (CmpD src1 src2));

  ins_cost(145);
  format %{ "ucomisd $src1, $src2\n\t"
            "jnp,s   exit\n\t"
            "pushfq\t# saw NaN, set CF\n\t"
            "andq    [rsp], #0xffffff2b\n\t"
            "popfq\n"
    "exit:" %}
  ins_encode %{
    __ ucomisd($src1$$XMMRegister, $src2$$XMMRegister);
    emit_cmpfp_fixup(_masm);
  %}
  ins_pipe(pipe_slow);
%}

instruct cmpD_cc_reg_CF(rFlagsRegUCF cr, regD src1, regD src2) %{
  match(Set cr (CmpD src1 src2));

  ins_cost(100);
  format %{ "ucomisd $src1, $src2 test" %}
  ins_encode %{
    __ ucomisd($src1$$XMMRegister, $src2$$XMMRegister);
  %}
  ins_pipe(pipe_slow);
%}

instruct cmpD_cc_mem(rFlagsRegU cr, regD src1, memory src2)
%{
  match(Set cr (CmpD src1 (LoadD src2)));

  ins_cost(145);
  format %{ "ucomisd $src1, $src2\n\t"
            "jnp,s   exit\n\t"
            "pushfq\t# saw NaN, set CF\n\t"
            "andq    [rsp], #0xffffff2b\n\t"
            "popfq\n"
    "exit:" %}
  ins_encode %{
    __ ucomisd($src1$$XMMRegister, $src2$$Address);
    emit_cmpfp_fixup(_masm);
  %}
  ins_pipe(pipe_slow);
%}

instruct cmpD_cc_memCF(rFlagsRegUCF cr, regD src1, memory src2) %{
  match(Set cr (CmpD src1 (LoadD src2)));

  ins_cost(100);
  format %{ "ucomisd $src1, $src2" %}
  ins_encode %{
    __ ucomisd($src1$$XMMRegister, $src2$$Address);
  %}
  ins_pipe(pipe_slow);
%}

instruct cmpD_cc_imm(rFlagsRegU cr, regD src, immD con) %{
  match(Set cr (CmpD src con));

  ins_cost(145);
  format %{ "ucomisd $src, [$constantaddress]\t# load from constant table: double=$con\n\t"
            "jnp,s   exit\n\t"
            "pushfq\t# saw NaN, set CF\n\t"
            "andq    [rsp], #0xffffff2b\n\t"
            "popfq\n"
    "exit:" %}
  ins_encode %{
    __ ucomisd($src$$XMMRegister, $constantaddress($con));
    emit_cmpfp_fixup(_masm);
  %}
  ins_pipe(pipe_slow);
%}

instruct cmpD_cc_immCF(rFlagsRegUCF cr, regD src, immD con) %{
  match(Set cr (CmpD src con));
  ins_cost(100);
  format %{ "ucomisd $src, [$constantaddress]\t# load from constant table: double=$con" %}
  ins_encode %{
    __ ucomisd($src$$XMMRegister, $constantaddress($con));
  %}
  ins_pipe(pipe_slow);
%}

// Compare into -1,0,1
instruct cmpF_reg(rRegI dst, regF src1, regF src2, rFlagsReg cr)
%{
  match(Set dst (CmpF3 src1 src2));
  effect(KILL cr);

  ins_cost(275);
  format %{ "ucomiss $src1, $src2\n\t"
            "movl    $dst, #-1\n\t"
            "jp,s    done\n\t"
            "jb,s    done\n\t"
            "setne   $dst\n\t"
            "movzbl  $dst, $dst\n"
    "done:" %}
  ins_encode %{
    __ ucomiss($src1$$XMMRegister, $src2$$XMMRegister);
    emit_cmpfp3(_masm, $dst$$Register);
  %}
  ins_pipe(pipe_slow);
%}

// Compare into -1,0,1
instruct cmpF_mem(rRegI dst, regF src1, memory src2, rFlagsReg cr)
%{
  match(Set dst (CmpF3 src1 (LoadF src2)));
  effect(KILL cr);

  ins_cost(275);
  format %{ "ucomiss $src1, $src2\n\t"
            "movl    $dst, #-1\n\t"
            "jp,s    done\n\t"
            "jb,s    done\n\t"
            "setne   $dst\n\t"
            "movzbl  $dst, $dst\n"
    "done:" %}
  ins_encode %{
    __ ucomiss($src1$$XMMRegister, $src2$$Address);
    emit_cmpfp3(_masm, $dst$$Register);
  %}
  ins_pipe(pipe_slow);
%}

// Compare into -1,0,1
instruct cmpF_imm(rRegI dst, regF src, immF con, rFlagsReg cr) %{
  match(Set dst (CmpF3 src con));
  effect(KILL cr);

  ins_cost(275);
  format %{ "ucomiss $src, [$constantaddress]\t# load from constant table: float=$con\n\t"
            "movl    $dst, #-1\n\t"
            "jp,s    done\n\t"
            "jb,s    done\n\t"
            "setne   $dst\n\t"
            "movzbl  $dst, $dst\n"
    "done:" %}
  ins_encode %{
    __ ucomiss($src$$XMMRegister, $constantaddress($con));
    emit_cmpfp3(_masm, $dst$$Register);
  %}
  ins_pipe(pipe_slow);
%}

// Compare into -1,0,1
instruct cmpD_reg(rRegI dst, regD src1, regD src2, rFlagsReg cr)
%{
  match(Set dst (CmpD3 src1 src2));
  effect(KILL cr);

  ins_cost(275);
  format %{ "ucomisd $src1, $src2\n\t"
            "movl    $dst, #-1\n\t"
            "jp,s    done\n\t"
            "jb,s    done\n\t"
            "setne   $dst\n\t"
            "movzbl  $dst, $dst\n"
    "done:" %}
  ins_encode %{
    __ ucomisd($src1$$XMMRegister, $src2$$XMMRegister);
    emit_cmpfp3(_masm, $dst$$Register);
  %}
  ins_pipe(pipe_slow);
%}

// Compare into -1,0,1
instruct cmpD_mem(rRegI dst, regD src1, memory src2, rFlagsReg cr)
%{
  match(Set dst (CmpD3 src1 (LoadD src2)));
  effect(KILL cr);

  ins_cost(275);
  format %{ "ucomisd $src1, $src2\n\t"
            "movl    $dst, #-1\n\t"
            "jp,s    done\n\t"
            "jb,s    done\n\t"
            "setne   $dst\n\t"
            "movzbl  $dst, $dst\n"
    "done:" %}
  ins_encode %{
    __ ucomisd($src1$$XMMRegister, $src2$$Address);
    emit_cmpfp3(_masm, $dst$$Register);
  %}
  ins_pipe(pipe_slow);
%}

// Compare into -1,0,1
instruct cmpD_imm(rRegI dst, regD src, immD con, rFlagsReg cr) %{
  match(Set dst (CmpD3 src con));
  effect(KILL cr);

  ins_cost(275);
  format %{ "ucomisd $src, [$constantaddress]\t# load from constant table: double=$con\n\t"
            "movl    $dst, #-1\n\t"
            "jp,s    done\n\t"
            "jb,s    done\n\t"
            "setne   $dst\n\t"
            "movzbl  $dst, $dst\n"
    "done:" %}
  ins_encode %{
    __ ucomisd($src$$XMMRegister, $constantaddress($con));
    emit_cmpfp3(_masm, $dst$$Register);
  %}
  ins_pipe(pipe_slow);
%}

//----------Arithmetic Conversion Instructions---------------------------------

instruct convF2D_reg_reg(regD dst, regF src)
%{
  match(Set dst (ConvF2D src));

  format %{ "cvtss2sd $dst, $src" %}
  ins_encode %{
    __ cvtss2sd ($dst$$XMMRegister, $src$$XMMRegister);
  %}
  ins_pipe(pipe_slow); // XXX
%}

instruct convF2D_reg_mem(regD dst, memory src)
%{
  match(Set dst (ConvF2D (LoadF src)));

  format %{ "cvtss2sd $dst, $src" %}
  ins_encode %{
    __ cvtss2sd ($dst$$XMMRegister, $src$$Address);
  %}
  ins_pipe(pipe_slow); // XXX
%}

instruct convD2F_reg_reg(regF dst, regD src)
%{
  match(Set dst (ConvD2F src));

  format %{ "cvtsd2ss $dst, $src" %}
  ins_encode %{
    __ cvtsd2ss ($dst$$XMMRegister, $src$$XMMRegister);
  %}
  ins_pipe(pipe_slow); // XXX
%}

instruct convD2F_reg_mem(regF dst, memory src)
%{
  match(Set dst (ConvD2F (LoadD src)));

  format %{ "cvtsd2ss $dst, $src" %}
  ins_encode %{
    __ cvtsd2ss ($dst$$XMMRegister, $src$$Address);
  %}
  ins_pipe(pipe_slow); // XXX
%}

// XXX do mem variants
instruct convF2I_reg_reg(rRegI dst, regF src, rFlagsReg cr)
%{
  match(Set dst (ConvF2I src));
  effect(KILL cr);
  format %{ "convert_f2i $dst,$src" %}
  ins_encode %{
    __ convert_f2i($dst$$Register, $src$$XMMRegister);
  %}
  ins_pipe(pipe_slow);
%}

instruct convF2L_reg_reg(rRegL dst, regF src, rFlagsReg cr)
%{
  match(Set dst (ConvF2L src));
  effect(KILL cr);
  format %{ "convert_f2l $dst,$src"%}
  ins_encode %{
    __ convert_f2l($dst$$Register, $src$$XMMRegister);
  %}
  ins_pipe(pipe_slow);
%}

instruct convD2I_reg_reg(rRegI dst, regD src, rFlagsReg cr)
%{
  match(Set dst (ConvD2I src));
  effect(KILL cr);
  format %{ "convert_d2i $dst,$src"%}
  ins_encode %{
    __ convert_d2i($dst$$Register, $src$$XMMRegister);
  %}
  ins_pipe(pipe_slow);
%}

instruct convD2L_reg_reg(rRegL dst, regD src, rFlagsReg cr)
%{
  match(Set dst (ConvD2L src));
  effect(KILL cr);
  format %{ "convert_d2l $dst,$src"%}
  ins_encode %{
    __ convert_d2l($dst$$Register, $src$$XMMRegister);
  %}
  ins_pipe(pipe_slow);
%}

instruct convI2F_reg_reg(regF dst, rRegI src)
%{
  predicate(!UseXmmI2F);
  match(Set dst (ConvI2F src));

  format %{ "cvtsi2ssl $dst, $src\t# i2f" %}
  ins_encode %{
    __ cvtsi2ssl ($dst$$XMMRegister, $src$$Register);
  %}
  ins_pipe(pipe_slow); // XXX
%}

instruct convI2F_reg_mem(regF dst, memory src)
%{
  match(Set dst (ConvI2F (LoadI src)));

  format %{ "cvtsi2ssl $dst, $src\t# i2f" %}
  ins_encode %{
    __ cvtsi2ssl ($dst$$XMMRegister, $src$$Address);
  %}
  ins_pipe(pipe_slow); // XXX
%}

instruct convI2D_reg_reg(regD dst, rRegI src)
%{
  predicate(!UseXmmI2D);
  match(Set dst (ConvI2D src));

  format %{ "cvtsi2sdl $dst, $src\t# i2d" %}
  ins_encode %{
    __ cvtsi2sdl ($dst$$XMMRegister, $src$$Register);
  %}
  ins_pipe(pipe_slow); // XXX
%}

instruct convI2D_reg_mem(regD dst, memory src)
%{
  match(Set dst (ConvI2D (LoadI src)));

  format %{ "cvtsi2sdl $dst, $src\t# i2d" %}
  ins_encode %{
    __ cvtsi2sdl ($dst$$XMMRegister, $src$$Address);
  %}
  ins_pipe(pipe_slow); // XXX
%}

instruct convXI2F_reg(regF dst, rRegI src)
%{
  predicate(UseXmmI2F);
  match(Set dst (ConvI2F src));

  format %{ "movdl $dst, $src\n\t"
            "cvtdq2psl $dst, $dst\t# i2f" %}
  ins_encode %{
    __ movdl($dst$$XMMRegister, $src$$Register);
    __ cvtdq2ps($dst$$XMMRegister, $dst$$XMMRegister);
  %}
  ins_pipe(pipe_slow); // XXX
%}

instruct convXI2D_reg(regD dst, rRegI src)
%{
  predicate(UseXmmI2D);
  match(Set dst (ConvI2D src));

  format %{ "movdl $dst, $src\n\t"
            "cvtdq2pdl $dst, $dst\t# i2d" %}
  ins_encode %{
    __ movdl($dst$$XMMRegister, $src$$Register);
    __ cvtdq2pd($dst$$XMMRegister, $dst$$XMMRegister);
  %}
  ins_pipe(pipe_slow); // XXX
%}

instruct convL2F_reg_reg(regF dst, rRegL src)
%{
  match(Set dst (ConvL2F src));

  format %{ "cvtsi2ssq $dst, $src\t# l2f" %}
  ins_encode %{
    __ cvtsi2ssq ($dst$$XMMRegister, $src$$Register);
  %}
  ins_pipe(pipe_slow); // XXX
%}

instruct convL2F_reg_mem(regF dst, memory src)
%{
  match(Set dst (ConvL2F (LoadL src)));

  format %{ "cvtsi2ssq $dst, $src\t# l2f" %}
  ins_encode %{
    __ cvtsi2ssq ($dst$$XMMRegister, $src$$Address);
  %}
  ins_pipe(pipe_slow); // XXX
%}

instruct convL2D_reg_reg(regD dst, rRegL src)
%{
  match(Set dst (ConvL2D src));

  format %{ "cvtsi2sdq $dst, $src\t# l2d" %}
  ins_encode %{
    __ cvtsi2sdq ($dst$$XMMRegister, $src$$Register);
  %}
  ins_pipe(pipe_slow); // XXX
%}

instruct convL2D_reg_mem(regD dst, memory src)
%{
  match(Set dst (ConvL2D (LoadL src)));

  format %{ "cvtsi2sdq $dst, $src\t# l2d" %}
  ins_encode %{
    __ cvtsi2sdq ($dst$$XMMRegister, $src$$Address);
  %}
  ins_pipe(pipe_slow); // XXX
%}

instruct convI2L_reg_reg(rRegL dst, rRegI src)
%{
  match(Set dst (ConvI2L src));

  ins_cost(125);
  format %{ "movslq  $dst, $src\t# i2l" %}
  ins_encode %{
    __ movslq($dst$$Register, $src$$Register);
  %}
  ins_pipe(ialu_reg_reg);
%}

// instruct convI2L_reg_reg_foo(rRegL dst, rRegI src)
// %{
//   match(Set dst (ConvI2L src));
// //   predicate(_kids[0]->_leaf->as_Type()->type()->is_int()->_lo >= 0 &&
// //             _kids[0]->_leaf->as_Type()->type()->is_int()->_hi >= 0);
//   predicate(((const TypeNode*) n)->type()->is_long()->_hi ==
//             (unsigned int) ((const TypeNode*) n)->type()->is_long()->_hi &&
//             ((const TypeNode*) n)->type()->is_long()->_lo ==
//             (unsigned int) ((const TypeNode*) n)->type()->is_long()->_lo);

//   format %{ "movl    $dst, $src\t# unsigned i2l" %}
//   ins_encode(enc_copy(dst, src));
// //   opcode(0x63); // needs REX.W
// //   ins_encode(REX_reg_reg_wide(dst, src), OpcP, reg_reg(dst,src));
//   ins_pipe(ialu_reg_reg);
// %}

// Zero-extend convert int to long
instruct convI2L_reg_reg_zex(rRegL dst, rRegI src, immL_32bits mask)
%{
  match(Set dst (AndL (ConvI2L src) mask));

  format %{ "movl    $dst, $src\t# i2l zero-extend\n\t" %}
  ins_encode %{
    if ($dst$$reg != $src$$reg) {
      __ movl($dst$$Register, $src$$Register);
    }
  %}
  ins_pipe(ialu_reg_reg);
%}

// Zero-extend convert int to long
instruct convI2L_reg_mem_zex(rRegL dst, memory src, immL_32bits mask)
%{
  match(Set dst (AndL (ConvI2L (LoadI src)) mask));

  format %{ "movl    $dst, $src\t# i2l zero-extend\n\t" %}
  ins_encode %{
    __ movl($dst$$Register, $src$$Address);
  %}
  ins_pipe(ialu_reg_mem);
%}

instruct zerox_long_reg_reg(rRegL dst, rRegL src, immL_32bits mask)
%{
  match(Set dst (AndL src mask));

  format %{ "movl    $dst, $src\t# zero-extend long" %}
  ins_encode %{
    __ movl($dst$$Register, $src$$Register);
  %}
  ins_pipe(ialu_reg_reg);
%}

instruct convL2I_reg_reg(rRegI dst, rRegL src)
%{
  match(Set dst (ConvL2I src));

  format %{ "movl    $dst, $src\t# l2i" %}
  ins_encode %{
    __ movl($dst$$Register, $src$$Register);
  %}
  ins_pipe(ialu_reg_reg);
%}


instruct MoveF2I_stack_reg(rRegI dst, stackSlotF src) %{
  match(Set dst (MoveF2I src));
  effect(DEF dst, USE src);

  ins_cost(125);
  format %{ "movl    $dst, $src\t# MoveF2I_stack_reg" %}
  ins_encode %{
    __ movl($dst$$Register, Address(rsp, $src$$disp));
  %}
  ins_pipe(ialu_reg_mem);
%}

instruct MoveI2F_stack_reg(regF dst, stackSlotI src) %{
  match(Set dst (MoveI2F src));
  effect(DEF dst, USE src);

  ins_cost(125);
  format %{ "movss   $dst, $src\t# MoveI2F_stack_reg" %}
  ins_encode %{
    __ movflt($dst$$XMMRegister, Address(rsp, $src$$disp));
  %}
  ins_pipe(pipe_slow);
%}

instruct MoveD2L_stack_reg(rRegL dst, stackSlotD src) %{
  match(Set dst (MoveD2L src));
  effect(DEF dst, USE src);

  ins_cost(125);
  format %{ "movq    $dst, $src\t# MoveD2L_stack_reg" %}
  ins_encode %{
    __ movq($dst$$Register, Address(rsp, $src$$disp));
  %}
  ins_pipe(ialu_reg_mem);
%}

instruct MoveL2D_stack_reg_partial(regD dst, stackSlotL src) %{
  predicate(!UseXmmLoadAndClearUpper);
  match(Set dst (MoveL2D src));
  effect(DEF dst, USE src);

  ins_cost(125);
  format %{ "movlpd  $dst, $src\t# MoveL2D_stack_reg" %}
  ins_encode %{
    __ movdbl($dst$$XMMRegister, Address(rsp, $src$$disp));
  %}
  ins_pipe(pipe_slow);
%}

instruct MoveL2D_stack_reg(regD dst, stackSlotL src) %{
  predicate(UseXmmLoadAndClearUpper);
  match(Set dst (MoveL2D src));
  effect(DEF dst, USE src);

  ins_cost(125);
  format %{ "movsd   $dst, $src\t# MoveL2D_stack_reg" %}
  ins_encode %{
    __ movdbl($dst$$XMMRegister, Address(rsp, $src$$disp));
  %}
  ins_pipe(pipe_slow);
%}


instruct MoveF2I_reg_stack(stackSlotI dst, regF src) %{
  match(Set dst (MoveF2I src));
  effect(DEF dst, USE src);

  ins_cost(95); // XXX
  format %{ "movss   $dst, $src\t# MoveF2I_reg_stack" %}
  ins_encode %{
    __ movflt(Address(rsp, $dst$$disp), $src$$XMMRegister);
  %}
  ins_pipe(pipe_slow);
%}

instruct MoveI2F_reg_stack(stackSlotF dst, rRegI src) %{
  match(Set dst (MoveI2F src));
  effect(DEF dst, USE src);

  ins_cost(100);
  format %{ "movl    $dst, $src\t# MoveI2F_reg_stack" %}
  ins_encode %{
    __ movl(Address(rsp, $dst$$disp), $src$$Register);
  %}
  ins_pipe( ialu_mem_reg );
%}

instruct MoveD2L_reg_stack(stackSlotL dst, regD src) %{
  match(Set dst (MoveD2L src));
  effect(DEF dst, USE src);

  ins_cost(95); // XXX
  format %{ "movsd   $dst, $src\t# MoveL2D_reg_stack" %}
  ins_encode %{
    __ movdbl(Address(rsp, $dst$$disp), $src$$XMMRegister);
  %}
  ins_pipe(pipe_slow);
%}

instruct MoveL2D_reg_stack(stackSlotD dst, rRegL src) %{
  match(Set dst (MoveL2D src));
  effect(DEF dst, USE src);

  ins_cost(100);
  format %{ "movq    $dst, $src\t# MoveL2D_reg_stack" %}
  ins_encode %{
    __ movq(Address(rsp, $dst$$disp), $src$$Register);
  %}
  ins_pipe(ialu_mem_reg);
%}

instruct MoveF2I_reg_reg(rRegI dst, regF src) %{
  match(Set dst (MoveF2I src));
  effect(DEF dst, USE src);
  ins_cost(85);
  format %{ "movd    $dst,$src\t# MoveF2I" %}
  ins_encode %{
    __ movdl($dst$$Register, $src$$XMMRegister);
  %}
  ins_pipe( pipe_slow );
%}

instruct MoveD2L_reg_reg(rRegL dst, regD src) %{
  match(Set dst (MoveD2L src));
  effect(DEF dst, USE src);
  ins_cost(85);
  format %{ "movd    $dst,$src\t# MoveD2L" %}
  ins_encode %{
    __ movdq($dst$$Register, $src$$XMMRegister);
  %}
  ins_pipe( pipe_slow );
%}

instruct MoveI2F_reg_reg(regF dst, rRegI src) %{
  match(Set dst (MoveI2F src));
  effect(DEF dst, USE src);
  ins_cost(100);
  format %{ "movd    $dst,$src\t# MoveI2F" %}
  ins_encode %{
    __ movdl($dst$$XMMRegister, $src$$Register);
  %}
  ins_pipe( pipe_slow );
%}

instruct MoveL2D_reg_reg(regD dst, rRegL src) %{
  match(Set dst (MoveL2D src));
  effect(DEF dst, USE src);
  ins_cost(100);
  format %{ "movd    $dst,$src\t# MoveL2D" %}
  ins_encode %{
     __ movdq($dst$$XMMRegister, $src$$Register);
  %}
  ins_pipe( pipe_slow );
%}


// =======================================================================
// fast clearing of an array
instruct rep_stos(rcx_RegL cnt, rdi_RegP base, regD tmp, rax_RegI zero,
                  Universe dummy, rFlagsReg cr)
%{
  predicate(!((ClearArrayNode*)n)->is_large());
  match(Set dummy (ClearArray cnt base));
  effect(USE_KILL cnt, USE_KILL base, TEMP tmp, KILL zero, KILL cr);

  format %{ $$template
    $$emit$$"xorq    rax, rax\t# ClearArray:\n\t"
    $$emit$$"cmp     InitArrayShortSize,rcx\n\t"
    $$emit$$"jg      LARGE\n\t"
    $$emit$$"dec     rcx\n\t"
    $$emit$$"js      DONE\t# Zero length\n\t"
    $$emit$$"mov     rax,(rdi,rcx,8)\t# LOOP\n\t"
    $$emit$$"dec     rcx\n\t"
    $$emit$$"jge     LOOP\n\t"
    $$emit$$"jmp     DONE\n\t"
    $$emit$$"# LARGE:\n\t"
    if (UseFastStosb) {
       $$emit$$"shlq    rcx,3\t# Convert doublewords to bytes\n\t"
       $$emit$$"rep     stosb\t# Store rax to *rdi++ while rcx--\n\t"
    } else if (UseXMMForObjInit) {
       $$emit$$"mov     rdi,rax\n\t"
       $$emit$$"vpxor   ymm0,ymm0,ymm0\n\t"
       $$emit$$"jmpq    L_zero_64_bytes\n\t"
       $$emit$$"# L_loop:\t# 64-byte LOOP\n\t"
       $$emit$$"vmovdqu ymm0,(rax)\n\t"
       $$emit$$"vmovdqu ymm0,0x20(rax)\n\t"
       $$emit$$"add     0x40,rax\n\t"
       $$emit$$"# L_zero_64_bytes:\n\t"
       $$emit$$"sub     0x8,rcx\n\t"
       $$emit$$"jge     L_loop\n\t"
       $$emit$$"add     0x4,rcx\n\t"
       $$emit$$"jl      L_tail\n\t"
       $$emit$$"vmovdqu ymm0,(rax)\n\t"
       $$emit$$"add     0x20,rax\n\t"
       $$emit$$"sub     0x4,rcx\n\t"
       $$emit$$"# L_tail:\t# Clearing tail bytes\n\t"
       $$emit$$"add     0x4,rcx\n\t"
       $$emit$$"jle     L_end\n\t"
       $$emit$$"dec     rcx\n\t"
       $$emit$$"# L_sloop:\t# 8-byte short loop\n\t"
       $$emit$$"vmovq   xmm0,(rax)\n\t"
       $$emit$$"add     0x8,rax\n\t"
       $$emit$$"dec     rcx\n\t"
       $$emit$$"jge     L_sloop\n\t"
       $$emit$$"# L_end:\n\t"
    } else {
       $$emit$$"rep     stosq\t# Store rax to *rdi++ while rcx--\n\t"
    }
    $$emit$$"# DONE"
  %}
  ins_encode %{
    __ clear_mem($base$$Register, $cnt$$Register, $zero$$Register,
                 $tmp$$XMMRegister, false);
  %}
  ins_pipe(pipe_slow);
%}

instruct rep_stos_large(rcx_RegL cnt, rdi_RegP base, regD tmp, rax_RegI zero,
                        Universe dummy, rFlagsReg cr)
%{
  predicate(((ClearArrayNode*)n)->is_large());
  match(Set dummy (ClearArray cnt base));
  effect(USE_KILL cnt, USE_KILL base, TEMP tmp, KILL zero, KILL cr);

  format %{ $$template
    if (UseFastStosb) {
       $$emit$$"xorq    rax, rax\t# ClearArray:\n\t"
       $$emit$$"shlq    rcx,3\t# Convert doublewords to bytes\n\t"
       $$emit$$"rep     stosb\t# Store rax to *rdi++ while rcx--"
    } else if (UseXMMForObjInit) {
       $$emit$$"mov     rdi,rax\t# ClearArray:\n\t"
       $$emit$$"vpxor   ymm0,ymm0,ymm0\n\t"
       $$emit$$"jmpq    L_zero_64_bytes\n\t"
       $$emit$$"# L_loop:\t# 64-byte LOOP\n\t"
       $$emit$$"vmovdqu ymm0,(rax)\n\t"
       $$emit$$"vmovdqu ymm0,0x20(rax)\n\t"
       $$emit$$"add     0x40,rax\n\t"
       $$emit$$"# L_zero_64_bytes:\n\t"
       $$emit$$"sub     0x8,rcx\n\t"
       $$emit$$"jge     L_loop\n\t"
       $$emit$$"add     0x4,rcx\n\t"
       $$emit$$"jl      L_tail\n\t"
       $$emit$$"vmovdqu ymm0,(rax)\n\t"
       $$emit$$"add     0x20,rax\n\t"
       $$emit$$"sub     0x4,rcx\n\t"
       $$emit$$"# L_tail:\t# Clearing tail bytes\n\t"
       $$emit$$"add     0x4,rcx\n\t"
       $$emit$$"jle     L_end\n\t"
       $$emit$$"dec     rcx\n\t"
       $$emit$$"# L_sloop:\t# 8-byte short loop\n\t"
       $$emit$$"vmovq   xmm0,(rax)\n\t"
       $$emit$$"add     0x8,rax\n\t"
       $$emit$$"dec     rcx\n\t"
       $$emit$$"jge     L_sloop\n\t"
       $$emit$$"# L_end:\n\t"
    } else {
       $$emit$$"xorq    rax, rax\t# ClearArray:\n\t"
       $$emit$$"rep     stosq\t# Store rax to *rdi++ while rcx--"
    }
  %}
  ins_encode %{
    __ clear_mem($base$$Register, $cnt$$Register, $zero$$Register,
                 $tmp$$XMMRegister, true);
  %}
  ins_pipe(pipe_slow);
%}

instruct string_compareL(rdi_RegP str1, rcx_RegI cnt1, rsi_RegP str2, rdx_RegI cnt2,
                         rax_RegI result, legRegD tmp1, rFlagsReg cr)
%{
  predicate(((StrCompNode*)n)->encoding() == StrIntrinsicNode::LL);
  match(Set result (StrComp (Binary str1 cnt1) (Binary str2 cnt2)));
  effect(TEMP tmp1, USE_KILL str1, USE_KILL str2, USE_KILL cnt1, USE_KILL cnt2, KILL cr);

  format %{ "String Compare byte[] $str1,$cnt1,$str2,$cnt2 -> $result   // KILL $tmp1" %}
  ins_encode %{
    __ string_compare($str1$$Register, $str2$$Register,
                      $cnt1$$Register, $cnt2$$Register, $result$$Register,
                      $tmp1$$XMMRegister, StrIntrinsicNode::LL);
  %}
  ins_pipe( pipe_slow );
%}

instruct string_compareU(rdi_RegP str1, rcx_RegI cnt1, rsi_RegP str2, rdx_RegI cnt2,
                         rax_RegI result, legRegD tmp1, rFlagsReg cr)
%{
  predicate(((StrCompNode*)n)->encoding() == StrIntrinsicNode::UU);
  match(Set result (StrComp (Binary str1 cnt1) (Binary str2 cnt2)));
  effect(TEMP tmp1, USE_KILL str1, USE_KILL str2, USE_KILL cnt1, USE_KILL cnt2, KILL cr);

  format %{ "String Compare char[] $str1,$cnt1,$str2,$cnt2 -> $result   // KILL $tmp1" %}
  ins_encode %{
    __ string_compare($str1$$Register, $str2$$Register,
                      $cnt1$$Register, $cnt2$$Register, $result$$Register,
                      $tmp1$$XMMRegister, StrIntrinsicNode::UU);
  %}
  ins_pipe( pipe_slow );
%}

instruct string_compareLU(rdi_RegP str1, rcx_RegI cnt1, rsi_RegP str2, rdx_RegI cnt2,
                          rax_RegI result, legRegD tmp1, rFlagsReg cr)
%{
  predicate(((StrCompNode*)n)->encoding() == StrIntrinsicNode::LU);
  match(Set result (StrComp (Binary str1 cnt1) (Binary str2 cnt2)));
  effect(TEMP tmp1, USE_KILL str1, USE_KILL str2, USE_KILL cnt1, USE_KILL cnt2, KILL cr);

  format %{ "String Compare byte[] $str1,$cnt1,$str2,$cnt2 -> $result   // KILL $tmp1" %}
  ins_encode %{
    __ string_compare($str1$$Register, $str2$$Register,
                      $cnt1$$Register, $cnt2$$Register, $result$$Register,
                      $tmp1$$XMMRegister, StrIntrinsicNode::LU);
  %}
  ins_pipe( pipe_slow );
%}

instruct string_compareUL(rsi_RegP str1, rdx_RegI cnt1, rdi_RegP str2, rcx_RegI cnt2,
                          rax_RegI result, legRegD tmp1, rFlagsReg cr)
%{
  predicate(((StrCompNode*)n)->encoding() == StrIntrinsicNode::UL);
  match(Set result (StrComp (Binary str1 cnt1) (Binary str2 cnt2)));
  effect(TEMP tmp1, USE_KILL str1, USE_KILL str2, USE_KILL cnt1, USE_KILL cnt2, KILL cr);

  format %{ "String Compare byte[] $str1,$cnt1,$str2,$cnt2 -> $result   // KILL $tmp1" %}
  ins_encode %{
    __ string_compare($str2$$Register, $str1$$Register,
                      $cnt2$$Register, $cnt1$$Register, $result$$Register,
                      $tmp1$$XMMRegister, StrIntrinsicNode::UL);
  %}
  ins_pipe( pipe_slow );
%}

// fast search of substring with known size.
instruct string_indexof_conL(rdi_RegP str1, rdx_RegI cnt1, rsi_RegP str2, immI int_cnt2,
                             rbx_RegI result, legRegD tmp_vec, rax_RegI cnt2, rcx_RegI tmp, rFlagsReg cr)
%{
  predicate(UseSSE42Intrinsics && (((StrIndexOfNode*)n)->encoding() == StrIntrinsicNode::LL));
  match(Set result (StrIndexOf (Binary str1 cnt1) (Binary str2 int_cnt2)));
  effect(TEMP tmp_vec, USE_KILL str1, USE_KILL str2, USE_KILL cnt1, KILL cnt2, KILL tmp, KILL cr);

  format %{ "String IndexOf byte[] $str1,$cnt1,$str2,$int_cnt2 -> $result   // KILL $tmp_vec, $cnt1, $cnt2, $tmp" %}
  ins_encode %{
    int icnt2 = (int)$int_cnt2$$constant;
    if (icnt2 >= 16) {
      // IndexOf for constant substrings with size >= 16 elements
      // which don't need to be loaded through stack.
      __ string_indexofC8($str1$$Register, $str2$$Register,
                          $cnt1$$Register, $cnt2$$Register,
                          icnt2, $result$$Register,
                          $tmp_vec$$XMMRegister, $tmp$$Register, StrIntrinsicNode::LL);
    } else {
      // Small strings are loaded through stack if they cross page boundary.
      __ string_indexof($str1$$Register, $str2$$Register,
                        $cnt1$$Register, $cnt2$$Register,
                        icnt2, $result$$Register,
                        $tmp_vec$$XMMRegister, $tmp$$Register, StrIntrinsicNode::LL);

    }
  %}
  ins_pipe( pipe_slow );
%}

// fast search of substring with known size.
instruct string_indexof_conU(rdi_RegP str1, rdx_RegI cnt1, rsi_RegP str2, immI int_cnt2,
                             rbx_RegI result, legRegD tmp_vec, rax_RegI cnt2, rcx_RegI tmp, rFlagsReg cr)
%{
  predicate(UseSSE42Intrinsics && (((StrIndexOfNode*)n)->encoding() == StrIntrinsicNode::UU));
  match(Set result (StrIndexOf (Binary str1 cnt1) (Binary str2 int_cnt2)));
  effect(TEMP tmp_vec, USE_KILL str1, USE_KILL str2, USE_KILL cnt1, KILL cnt2, KILL tmp, KILL cr);

  format %{ "String IndexOf char[] $str1,$cnt1,$str2,$int_cnt2 -> $result   // KILL $tmp_vec, $cnt1, $cnt2, $tmp" %}
  ins_encode %{
    int icnt2 = (int)$int_cnt2$$constant;
    if (icnt2 >= 8) {
      // IndexOf for constant substrings with size >= 8 elements
      // which don't need to be loaded through stack.
      __ string_indexofC8($str1$$Register, $str2$$Register,
                          $cnt1$$Register, $cnt2$$Register,
                          icnt2, $result$$Register,
                          $tmp_vec$$XMMRegister, $tmp$$Register, StrIntrinsicNode::UU);
    } else {
      // Small strings are loaded through stack if they cross page boundary.
      __ string_indexof($str1$$Register, $str2$$Register,
                        $cnt1$$Register, $cnt2$$Register,
                        icnt2, $result$$Register,
                        $tmp_vec$$XMMRegister, $tmp$$Register, StrIntrinsicNode::UU);
    }
  %}
  ins_pipe( pipe_slow );
%}

// fast search of substring with known size.
instruct string_indexof_conUL(rdi_RegP str1, rdx_RegI cnt1, rsi_RegP str2, immI int_cnt2,
                              rbx_RegI result, legRegD tmp_vec, rax_RegI cnt2, rcx_RegI tmp, rFlagsReg cr)
%{
  predicate(UseSSE42Intrinsics && (((StrIndexOfNode*)n)->encoding() == StrIntrinsicNode::UL));
  match(Set result (StrIndexOf (Binary str1 cnt1) (Binary str2 int_cnt2)));
  effect(TEMP tmp_vec, USE_KILL str1, USE_KILL str2, USE_KILL cnt1, KILL cnt2, KILL tmp, KILL cr);

  format %{ "String IndexOf char[] $str1,$cnt1,$str2,$int_cnt2 -> $result   // KILL $tmp_vec, $cnt1, $cnt2, $tmp" %}
  ins_encode %{
    int icnt2 = (int)$int_cnt2$$constant;
    if (icnt2 >= 8) {
      // IndexOf for constant substrings with size >= 8 elements
      // which don't need to be loaded through stack.
      __ string_indexofC8($str1$$Register, $str2$$Register,
                          $cnt1$$Register, $cnt2$$Register,
                          icnt2, $result$$Register,
                          $tmp_vec$$XMMRegister, $tmp$$Register, StrIntrinsicNode::UL);
    } else {
      // Small strings are loaded through stack if they cross page boundary.
      __ string_indexof($str1$$Register, $str2$$Register,
                        $cnt1$$Register, $cnt2$$Register,
                        icnt2, $result$$Register,
                        $tmp_vec$$XMMRegister, $tmp$$Register, StrIntrinsicNode::UL);
    }
  %}
  ins_pipe( pipe_slow );
%}

instruct string_indexofL(rdi_RegP str1, rdx_RegI cnt1, rsi_RegP str2, rax_RegI cnt2,
                         rbx_RegI result, legRegD tmp_vec, rcx_RegI tmp, rFlagsReg cr)
%{
  predicate(UseSSE42Intrinsics && (((StrIndexOfNode*)n)->encoding() == StrIntrinsicNode::LL));
  match(Set result (StrIndexOf (Binary str1 cnt1) (Binary str2 cnt2)));
  effect(TEMP tmp_vec, USE_KILL str1, USE_KILL str2, USE_KILL cnt1, USE_KILL cnt2, KILL tmp, KILL cr);

  format %{ "String IndexOf byte[] $str1,$cnt1,$str2,$cnt2 -> $result   // KILL all" %}
  ins_encode %{
    __ string_indexof($str1$$Register, $str2$$Register,
                      $cnt1$$Register, $cnt2$$Register,
                      (-1), $result$$Register,
                      $tmp_vec$$XMMRegister, $tmp$$Register, StrIntrinsicNode::LL);
  %}
  ins_pipe( pipe_slow );
%}

instruct string_indexofU(rdi_RegP str1, rdx_RegI cnt1, rsi_RegP str2, rax_RegI cnt2,
                         rbx_RegI result, legRegD tmp_vec, rcx_RegI tmp, rFlagsReg cr)
%{
  predicate(UseSSE42Intrinsics && (((StrIndexOfNode*)n)->encoding() == StrIntrinsicNode::UU));
  match(Set result (StrIndexOf (Binary str1 cnt1) (Binary str2 cnt2)));
  effect(TEMP tmp_vec, USE_KILL str1, USE_KILL str2, USE_KILL cnt1, USE_KILL cnt2, KILL tmp, KILL cr);

  format %{ "String IndexOf char[] $str1,$cnt1,$str2,$cnt2 -> $result   // KILL all" %}
  ins_encode %{
    __ string_indexof($str1$$Register, $str2$$Register,
                      $cnt1$$Register, $cnt2$$Register,
                      (-1), $result$$Register,
                      $tmp_vec$$XMMRegister, $tmp$$Register, StrIntrinsicNode::UU);
  %}
  ins_pipe( pipe_slow );
%}

instruct string_indexofUL(rdi_RegP str1, rdx_RegI cnt1, rsi_RegP str2, rax_RegI cnt2,
                          rbx_RegI result, legRegD tmp_vec, rcx_RegI tmp, rFlagsReg cr)
%{
  predicate(UseSSE42Intrinsics && (((StrIndexOfNode*)n)->encoding() == StrIntrinsicNode::UL));
  match(Set result (StrIndexOf (Binary str1 cnt1) (Binary str2 cnt2)));
  effect(TEMP tmp_vec, USE_KILL str1, USE_KILL str2, USE_KILL cnt1, USE_KILL cnt2, KILL tmp, KILL cr);

  format %{ "String IndexOf char[] $str1,$cnt1,$str2,$cnt2 -> $result   // KILL all" %}
  ins_encode %{
    __ string_indexof($str1$$Register, $str2$$Register,
                      $cnt1$$Register, $cnt2$$Register,
                      (-1), $result$$Register,
                      $tmp_vec$$XMMRegister, $tmp$$Register, StrIntrinsicNode::UL);
  %}
  ins_pipe( pipe_slow );
%}

instruct string_indexofU_char(rdi_RegP str1, rdx_RegI cnt1, rax_RegI ch,
                              rbx_RegI result, legRegD tmp_vec1, legRegD tmp_vec2, legRegD tmp_vec3, rcx_RegI tmp, rFlagsReg cr)
%{
  predicate(UseSSE42Intrinsics);
  match(Set result (StrIndexOfChar (Binary str1 cnt1) ch));
  effect(TEMP tmp_vec1, TEMP tmp_vec2, TEMP tmp_vec3, USE_KILL str1, USE_KILL cnt1, USE_KILL ch, TEMP tmp, KILL cr);
  format %{ "String IndexOf char[] $str1,$cnt1,$ch -> $result   // KILL all" %}
  ins_encode %{
    __ string_indexof_char($str1$$Register, $cnt1$$Register, $ch$$Register, $result$$Register,
                           $tmp_vec1$$XMMRegister, $tmp_vec2$$XMMRegister, $tmp_vec3$$XMMRegister, $tmp$$Register);
  %}
  ins_pipe( pipe_slow );
%}

// fast string equals
instruct string_equals(rdi_RegP str1, rsi_RegP str2, rcx_RegI cnt, rax_RegI result,
                       legRegD tmp1, legRegD tmp2, rbx_RegI tmp3, rFlagsReg cr)
%{
  match(Set result (StrEquals (Binary str1 str2) cnt));
  effect(TEMP tmp1, TEMP tmp2, USE_KILL str1, USE_KILL str2, USE_KILL cnt, KILL tmp3, KILL cr);

  format %{ "String Equals $str1,$str2,$cnt -> $result    // KILL $tmp1, $tmp2, $tmp3" %}
  ins_encode %{
    __ arrays_equals(false, $str1$$Register, $str2$$Register,
                     $cnt$$Register, $result$$Register, $tmp3$$Register,
                     $tmp1$$XMMRegister, $tmp2$$XMMRegister, false /* char */);
  %}
  ins_pipe( pipe_slow );
%}

// fast array equals
instruct array_equalsB(rdi_RegP ary1, rsi_RegP ary2, rax_RegI result,
                       legRegD tmp1, legRegD tmp2, rcx_RegI tmp3, rbx_RegI tmp4, rFlagsReg cr)
%{
  predicate(((AryEqNode*)n)->encoding() == StrIntrinsicNode::LL);
  match(Set result (AryEq ary1 ary2));
  effect(TEMP tmp1, TEMP tmp2, USE_KILL ary1, USE_KILL ary2, KILL tmp3, KILL tmp4, KILL cr);

  format %{ "Array Equals byte[] $ary1,$ary2 -> $result   // KILL $tmp1, $tmp2, $tmp3, $tmp4" %}
  ins_encode %{
    __ arrays_equals(true, $ary1$$Register, $ary2$$Register,
                     $tmp3$$Register, $result$$Register, $tmp4$$Register,
                     $tmp1$$XMMRegister, $tmp2$$XMMRegister, false /* char */);
  %}
  ins_pipe( pipe_slow );
%}

instruct array_equalsC(rdi_RegP ary1, rsi_RegP ary2, rax_RegI result,
                       legRegD tmp1, legRegD tmp2, rcx_RegI tmp3, rbx_RegI tmp4, rFlagsReg cr)
%{
  predicate(((AryEqNode*)n)->encoding() == StrIntrinsicNode::UU);
  match(Set result (AryEq ary1 ary2));
  effect(TEMP tmp1, TEMP tmp2, USE_KILL ary1, USE_KILL ary2, KILL tmp3, KILL tmp4, KILL cr);

  format %{ "Array Equals char[] $ary1,$ary2 -> $result   // KILL $tmp1, $tmp2, $tmp3, $tmp4" %}
  ins_encode %{
    __ arrays_equals(true, $ary1$$Register, $ary2$$Register,
                     $tmp3$$Register, $result$$Register, $tmp4$$Register,
                     $tmp1$$XMMRegister, $tmp2$$XMMRegister, true /* char */);
  %}
  ins_pipe( pipe_slow );
%}

instruct has_negatives(rsi_RegP ary1, rcx_RegI len, rax_RegI result,
                       legRegD tmp1, legRegD tmp2, rbx_RegI tmp3, rFlagsReg cr)
%{
  match(Set result (HasNegatives ary1 len));
  effect(TEMP tmp1, TEMP tmp2, USE_KILL ary1, USE_KILL len, KILL tmp3, KILL cr);

  format %{ "has negatives byte[] $ary1,$len -> $result   // KILL $tmp1, $tmp2, $tmp3" %}
  ins_encode %{
    __ has_negatives($ary1$$Register, $len$$Register,
                     $result$$Register, $tmp3$$Register,
                     $tmp1$$XMMRegister, $tmp2$$XMMRegister);
  %}
  ins_pipe( pipe_slow );
%}

// fast char[] to byte[] compression
instruct string_compress(rsi_RegP src, rdi_RegP dst, rdx_RegI len, legRegD tmp1, legRegD tmp2, legRegD tmp3, legRegD tmp4,
                         rcx_RegI tmp5, rax_RegI result, rFlagsReg cr) %{
  match(Set result (StrCompressedCopy src (Binary dst len)));
  effect(TEMP tmp1, TEMP tmp2, TEMP tmp3, TEMP tmp4, USE_KILL src, USE_KILL dst, USE_KILL len, KILL tmp5, KILL cr);

  format %{ "String Compress $src,$dst -> $result    // KILL RAX, RCX, RDX" %}
  ins_encode %{
    __ char_array_compress($src$$Register, $dst$$Register, $len$$Register,
                           $tmp1$$XMMRegister, $tmp2$$XMMRegister, $tmp3$$XMMRegister,
                           $tmp4$$XMMRegister, $tmp5$$Register, $result$$Register);
  %}
  ins_pipe( pipe_slow );
%}

// fast byte[] to char[] inflation
instruct string_inflate(Universe dummy, rsi_RegP src, rdi_RegP dst, rdx_RegI len,
                        legRegD tmp1, rcx_RegI tmp2, rFlagsReg cr) %{
  match(Set dummy (StrInflatedCopy src (Binary dst len)));
  effect(TEMP tmp1, TEMP tmp2, USE_KILL src, USE_KILL dst, USE_KILL len, KILL cr);

  format %{ "String Inflate $src,$dst    // KILL $tmp1, $tmp2" %}
  ins_encode %{
    __ byte_array_inflate($src$$Register, $dst$$Register, $len$$Register,
                          $tmp1$$XMMRegister, $tmp2$$Register);
  %}
  ins_pipe( pipe_slow );
%}

// encode char[] to byte[] in ISO_8859_1
instruct encode_iso_array(rsi_RegP src, rdi_RegP dst, rdx_RegI len,
                          legRegD tmp1, legRegD tmp2, legRegD tmp3, legRegD tmp4,
                          rcx_RegI tmp5, rax_RegI result, rFlagsReg cr) %{
  match(Set result (EncodeISOArray src (Binary dst len)));
  effect(TEMP tmp1, TEMP tmp2, TEMP tmp3, TEMP tmp4, USE_KILL src, USE_KILL dst, USE_KILL len, KILL tmp5, KILL cr);

  format %{ "Encode array $src,$dst,$len -> $result    // KILL RCX, RDX, $tmp1, $tmp2, $tmp3, $tmp4, RSI, RDI " %}
  ins_encode %{
    __ encode_iso_array($src$$Register, $dst$$Register, $len$$Register,
                        $tmp1$$XMMRegister, $tmp2$$XMMRegister, $tmp3$$XMMRegister,
                        $tmp4$$XMMRegister, $tmp5$$Register, $result$$Register);
  %}
  ins_pipe( pipe_slow );
%}

//----------Overflow Math Instructions-----------------------------------------

instruct overflowAddI_rReg(rFlagsReg cr, rax_RegI op1, rRegI op2)
%{
  match(Set cr (OverflowAddI op1 op2));
  effect(DEF cr, USE_KILL op1, USE op2);

  format %{ "addl    $op1, $op2\t# overflow check int" %}

  ins_encode %{
    __ addl($op1$$Register, $op2$$Register);
  %}
  ins_pipe(ialu_reg_reg);
%}

instruct overflowAddI_rReg_imm(rFlagsReg cr, rax_RegI op1, immI op2)
%{
  match(Set cr (OverflowAddI op1 op2));
  effect(DEF cr, USE_KILL op1, USE op2);

  format %{ "addl    $op1, $op2\t# overflow check int" %}

  ins_encode %{
    __ addl($op1$$Register, $op2$$constant);
  %}
  ins_pipe(ialu_reg_reg);
%}

instruct overflowAddL_rReg(rFlagsReg cr, rax_RegL op1, rRegL op2)
%{
  match(Set cr (OverflowAddL op1 op2));
  effect(DEF cr, USE_KILL op1, USE op2);

  format %{ "addq    $op1, $op2\t# overflow check long" %}
  ins_encode %{
    __ addq($op1$$Register, $op2$$Register);
  %}
  ins_pipe(ialu_reg_reg);
%}

instruct overflowAddL_rReg_imm(rFlagsReg cr, rax_RegL op1, immL32 op2)
%{
  match(Set cr (OverflowAddL op1 op2));
  effect(DEF cr, USE_KILL op1, USE op2);

  format %{ "addq    $op1, $op2\t# overflow check long" %}
  ins_encode %{
    __ addq($op1$$Register, $op2$$constant);
  %}
  ins_pipe(ialu_reg_reg);
%}

instruct overflowSubI_rReg(rFlagsReg cr, rRegI op1, rRegI op2)
%{
  match(Set cr (OverflowSubI op1 op2));

  format %{ "cmpl    $op1, $op2\t# overflow check int" %}
  ins_encode %{
    __ cmpl($op1$$Register, $op2$$Register);
  %}
  ins_pipe(ialu_reg_reg);
%}

instruct overflowSubI_rReg_imm(rFlagsReg cr, rRegI op1, immI op2)
%{
  match(Set cr (OverflowSubI op1 op2));

  format %{ "cmpl    $op1, $op2\t# overflow check int" %}
  ins_encode %{
    __ cmpl($op1$$Register, $op2$$constant);
  %}
  ins_pipe(ialu_reg_reg);
%}

instruct overflowSubL_rReg(rFlagsReg cr, rRegL op1, rRegL op2)
%{
  match(Set cr (OverflowSubL op1 op2));

  format %{ "cmpq    $op1, $op2\t# overflow check long" %}
  ins_encode %{
    __ cmpq($op1$$Register, $op2$$Register);
  %}
  ins_pipe(ialu_reg_reg);
%}

instruct overflowSubL_rReg_imm(rFlagsReg cr, rRegL op1, immL32 op2)
%{
  match(Set cr (OverflowSubL op1 op2));

  format %{ "cmpq    $op1, $op2\t# overflow check long" %}
  ins_encode %{
    __ cmpq($op1$$Register, $op2$$constant);
  %}
  ins_pipe(ialu_reg_reg);
%}

instruct overflowNegI_rReg(rFlagsReg cr, immI0 zero, rax_RegI op2)
%{
  match(Set cr (OverflowSubI zero op2));
  effect(DEF cr, USE_KILL op2);

  format %{ "negl    $op2\t# overflow check int" %}
  ins_encode %{
    __ negl($op2$$Register);
  %}
  ins_pipe(ialu_reg_reg);
%}

instruct overflowNegL_rReg(rFlagsReg cr, immL0 zero, rax_RegL op2)
%{
  match(Set cr (OverflowSubL zero op2));
  effect(DEF cr, USE_KILL op2);

  format %{ "negq    $op2\t# overflow check long" %}
  ins_encode %{
    __ negq($op2$$Register);
  %}
  ins_pipe(ialu_reg_reg);
%}

instruct overflowMulI_rReg(rFlagsReg cr, rax_RegI op1, rRegI op2)
%{
  match(Set cr (OverflowMulI op1 op2));
  effect(DEF cr, USE_KILL op1, USE op2);

  format %{ "imull    $op1, $op2\t# overflow check int" %}
  ins_encode %{
    __ imull($op1$$Register, $op2$$Register);
  %}
  ins_pipe(ialu_reg_reg_alu0);
%}

instruct overflowMulI_rReg_imm(rFlagsReg cr, rRegI op1, immI op2, rRegI tmp)
%{
  match(Set cr (OverflowMulI op1 op2));
  effect(DEF cr, TEMP tmp, USE op1, USE op2);

  format %{ "imull    $tmp, $op1, $op2\t# overflow check int" %}
  ins_encode %{
    __ imull($tmp$$Register, $op1$$Register, $op2$$constant);
  %}
  ins_pipe(ialu_reg_reg_alu0);
%}

instruct overflowMulL_rReg(rFlagsReg cr, rax_RegL op1, rRegL op2)
%{
  match(Set cr (OverflowMulL op1 op2));
  effect(DEF cr, USE_KILL op1, USE op2);

  format %{ "imulq    $op1, $op2\t# overflow check long" %}
  ins_encode %{
    __ imulq($op1$$Register, $op2$$Register);
  %}
  ins_pipe(ialu_reg_reg_alu0);
%}

instruct overflowMulL_rReg_imm(rFlagsReg cr, rRegL op1, immL32 op2, rRegL tmp)
%{
  match(Set cr (OverflowMulL op1 op2));
  effect(DEF cr, TEMP tmp, USE op1, USE op2);

  format %{ "imulq    $tmp, $op1, $op2\t# overflow check long" %}
  ins_encode %{
    __ imulq($tmp$$Register, $op1$$Register, $op2$$constant);
  %}
  ins_pipe(ialu_reg_reg_alu0);
%}


//----------Control Flow Instructions------------------------------------------
// Signed compare Instructions

// XXX more variants!!
instruct compI_rReg(rFlagsReg cr, rRegI op1, rRegI op2)
%{
  match(Set cr (CmpI op1 op2));
  effect(DEF cr, USE op1, USE op2);

  format %{ "cmpl    $op1, $op2" %}
  opcode(0x3B);  /* Opcode 3B /r */
  ins_encode(REX_reg_reg(op1, op2), OpcP, reg_reg(op1, op2));
  ins_pipe(ialu_cr_reg_reg);
%}

instruct compI_rReg_imm(rFlagsReg cr, rRegI op1, immI op2)
%{
  match(Set cr (CmpI op1 op2));

  format %{ "cmpl    $op1, $op2" %}
  opcode(0x81, 0x07); /* Opcode 81 /7 */
  ins_encode(OpcSErm(op1, op2), Con8or32(op2));
  ins_pipe(ialu_cr_reg_imm);
%}

instruct compI_rReg_mem(rFlagsReg cr, rRegI op1, memory op2)
%{
  match(Set cr (CmpI op1 (LoadI op2)));

  ins_cost(500); // XXX
  format %{ "cmpl    $op1, $op2" %}
  opcode(0x3B); /* Opcode 3B /r */
  ins_encode(REX_reg_mem(op1, op2), OpcP, reg_mem(op1, op2));
  ins_pipe(ialu_cr_reg_mem);
%}

instruct testI_reg(rFlagsReg cr, rRegI src, immI0 zero)
%{
  match(Set cr (CmpI src zero));

  format %{ "testl   $src, $src" %}
  opcode(0x85);
  ins_encode(REX_reg_reg(src, src), OpcP, reg_reg(src, src));
  ins_pipe(ialu_cr_reg_imm);
%}

instruct testI_reg_imm(rFlagsReg cr, rRegI src, immI con, immI0 zero)
%{
  match(Set cr (CmpI (AndI src con) zero));

  format %{ "testl   $src, $con" %}
  opcode(0xF7, 0x00);
  ins_encode(REX_reg(src), OpcP, reg_opc(src), Con32(con));
  ins_pipe(ialu_cr_reg_imm);
%}

instruct testI_reg_mem(rFlagsReg cr, rRegI src, memory mem, immI0 zero)
%{
  match(Set cr (CmpI (AndI src (LoadI mem)) zero));

  format %{ "testl   $src, $mem" %}
  opcode(0x85);
  ins_encode(REX_reg_mem(src, mem), OpcP, reg_mem(src, mem));
  ins_pipe(ialu_cr_reg_mem);
%}

// Unsigned compare Instructions; really, same as signed except they
// produce an rFlagsRegU instead of rFlagsReg.
instruct compU_rReg(rFlagsRegU cr, rRegI op1, rRegI op2)
%{
  match(Set cr (CmpU op1 op2));

  format %{ "cmpl    $op1, $op2\t# unsigned" %}
  opcode(0x3B); /* Opcode 3B /r */
  ins_encode(REX_reg_reg(op1, op2), OpcP, reg_reg(op1, op2));
  ins_pipe(ialu_cr_reg_reg);
%}

instruct compU_rReg_imm(rFlagsRegU cr, rRegI op1, immI op2)
%{
  match(Set cr (CmpU op1 op2));

  format %{ "cmpl    $op1, $op2\t# unsigned" %}
  opcode(0x81,0x07); /* Opcode 81 /7 */
  ins_encode(OpcSErm(op1, op2), Con8or32(op2));
  ins_pipe(ialu_cr_reg_imm);
%}

instruct compU_rReg_mem(rFlagsRegU cr, rRegI op1, memory op2)
%{
  match(Set cr (CmpU op1 (LoadI op2)));

  ins_cost(500); // XXX
  format %{ "cmpl    $op1, $op2\t# unsigned" %}
  opcode(0x3B); /* Opcode 3B /r */
  ins_encode(REX_reg_mem(op1, op2), OpcP, reg_mem(op1, op2));
  ins_pipe(ialu_cr_reg_mem);
%}

// // // Cisc-spilled version of cmpU_rReg
// //instruct compU_mem_rReg(rFlagsRegU cr, memory op1, rRegI op2)
// //%{
// //  match(Set cr (CmpU (LoadI op1) op2));
// //
// //  format %{ "CMPu   $op1,$op2" %}
// //  ins_cost(500);
// //  opcode(0x39);  /* Opcode 39 /r */
// //  ins_encode( OpcP, reg_mem( op1, op2) );
// //%}

instruct testU_reg(rFlagsRegU cr, rRegI src, immI0 zero)
%{
  match(Set cr (CmpU src zero));

  format %{ "testl   $src, $src\t# unsigned" %}
  opcode(0x85);
  ins_encode(REX_reg_reg(src, src), OpcP, reg_reg(src, src));
  ins_pipe(ialu_cr_reg_imm);
%}

instruct compP_rReg(rFlagsRegU cr, rRegP op1, rRegP op2)
%{
  match(Set cr (CmpP op1 op2));

  format %{ "cmpq    $op1, $op2\t# ptr" %}
  opcode(0x3B); /* Opcode 3B /r */
  ins_encode(REX_reg_reg_wide(op1, op2), OpcP, reg_reg(op1, op2));
  ins_pipe(ialu_cr_reg_reg);
%}

instruct compP_rReg_mem(rFlagsRegU cr, rRegP op1, memory op2)
%{
  match(Set cr (CmpP op1 (LoadP op2)));
  predicate(n->in(2)->as_Load()->barrier_data() == 0);

  ins_cost(500); // XXX
  format %{ "cmpq    $op1, $op2\t# ptr" %}
  opcode(0x3B); /* Opcode 3B /r */
  ins_encode(REX_reg_mem_wide(op1, op2), OpcP, reg_mem(op1, op2));
  ins_pipe(ialu_cr_reg_mem);
%}

// // // Cisc-spilled version of cmpP_rReg
// //instruct compP_mem_rReg(rFlagsRegU cr, memory op1, rRegP op2)
// //%{
// //  match(Set cr (CmpP (LoadP op1) op2));
// //
// //  format %{ "CMPu   $op1,$op2" %}
// //  ins_cost(500);
// //  opcode(0x39);  /* Opcode 39 /r */
// //  ins_encode( OpcP, reg_mem( op1, op2) );
// //%}

// XXX this is generalized by compP_rReg_mem???
// Compare raw pointer (used in out-of-heap check).
// Only works because non-oop pointers must be raw pointers
// and raw pointers have no anti-dependencies.
instruct compP_mem_rReg(rFlagsRegU cr, rRegP op1, memory op2)
%{
  predicate(n->in(2)->in(2)->bottom_type()->reloc() == relocInfo::none &&
            n->in(2)->as_Load()->barrier_data() == 0);
  match(Set cr (CmpP op1 (LoadP op2)));

  format %{ "cmpq    $op1, $op2\t# raw ptr" %}
  opcode(0x3B); /* Opcode 3B /r */
  ins_encode(REX_reg_mem_wide(op1, op2), OpcP, reg_mem(op1, op2));
  ins_pipe(ialu_cr_reg_mem);
%}

// This will generate a signed flags result. This should be OK since
// any compare to a zero should be eq/neq.
instruct testP_reg(rFlagsReg cr, rRegP src, immP0 zero)
%{
  match(Set cr (CmpP src zero));

  format %{ "testq   $src, $src\t# ptr" %}
  opcode(0x85);
  ins_encode(REX_reg_reg_wide(src, src), OpcP, reg_reg(src, src));
  ins_pipe(ialu_cr_reg_imm);
%}

// This will generate a signed flags result. This should be OK since
// any compare to a zero should be eq/neq.
instruct testP_mem(rFlagsReg cr, memory op, immP0 zero)
%{
  predicate((!UseCompressedOops || (CompressedOops::base() != NULL)) &&
            n->in(1)->as_Load()->barrier_data() == 0);
  match(Set cr (CmpP (LoadP op) zero));

  ins_cost(500); // XXX
  format %{ "testq   $op, 0xffffffffffffffff\t# ptr" %}
  opcode(0xF7); /* Opcode F7 /0 */
  ins_encode(REX_mem_wide(op),
             OpcP, RM_opc_mem(0x00, op), Con_d32(0xFFFFFFFF));
  ins_pipe(ialu_cr_reg_imm);
%}

instruct testP_mem_reg0(rFlagsReg cr, memory mem, immP0 zero)
%{
  predicate(UseCompressedOops && (CompressedOops::base() == NULL) &&
            (CompressedKlassPointers::base() == NULL) &&
            n->in(1)->as_Load()->barrier_data() == 0);
  match(Set cr (CmpP (LoadP mem) zero));

  format %{ "cmpq    R12, $mem\t# ptr (R12_heapbase==0)" %}
  ins_encode %{
    __ cmpq(r12, $mem$$Address);
  %}
  ins_pipe(ialu_cr_reg_mem);
%}

instruct compN_rReg(rFlagsRegU cr, rRegN op1, rRegN op2)
%{
  match(Set cr (CmpN op1 op2));

  format %{ "cmpl    $op1, $op2\t# compressed ptr" %}
  ins_encode %{ __ cmpl($op1$$Register, $op2$$Register); %}
  ins_pipe(ialu_cr_reg_reg);
%}

instruct compN_rReg_mem(rFlagsRegU cr, rRegN src, memory mem)
%{
  match(Set cr (CmpN src (LoadN mem)));

  format %{ "cmpl    $src, $mem\t# compressed ptr" %}
  ins_encode %{
    __ cmpl($src$$Register, $mem$$Address);
  %}
  ins_pipe(ialu_cr_reg_mem);
%}

instruct compN_rReg_imm(rFlagsRegU cr, rRegN op1, immN op2) %{
  match(Set cr (CmpN op1 op2));

  format %{ "cmpl    $op1, $op2\t# compressed ptr" %}
  ins_encode %{
    __ cmp_narrow_oop($op1$$Register, (jobject)$op2$$constant);
  %}
  ins_pipe(ialu_cr_reg_imm);
%}

instruct compN_mem_imm(rFlagsRegU cr, memory mem, immN src)
%{
  match(Set cr (CmpN src (LoadN mem)));

  format %{ "cmpl    $mem, $src\t# compressed ptr" %}
  ins_encode %{
    __ cmp_narrow_oop($mem$$Address, (jobject)$src$$constant);
  %}
  ins_pipe(ialu_cr_reg_mem);
%}

instruct compN_rReg_imm_klass(rFlagsRegU cr, rRegN op1, immNKlass op2) %{
  match(Set cr (CmpN op1 op2));

  format %{ "cmpl    $op1, $op2\t# compressed klass ptr" %}
  ins_encode %{
    __ cmp_narrow_klass($op1$$Register, (Klass*)$op2$$constant);
  %}
  ins_pipe(ialu_cr_reg_imm);
%}

instruct compN_mem_imm_klass(rFlagsRegU cr, memory mem, immNKlass src)
%{
  match(Set cr (CmpN src (LoadNKlass mem)));

  format %{ "cmpl    $mem, $src\t# compressed klass ptr" %}
  ins_encode %{
    __ cmp_narrow_klass($mem$$Address, (Klass*)$src$$constant);
  %}
  ins_pipe(ialu_cr_reg_mem);
%}

instruct testN_reg(rFlagsReg cr, rRegN src, immN0 zero) %{
  match(Set cr (CmpN src zero));

  format %{ "testl   $src, $src\t# compressed ptr" %}
  ins_encode %{ __ testl($src$$Register, $src$$Register); %}
  ins_pipe(ialu_cr_reg_imm);
%}

instruct testN_mem(rFlagsReg cr, memory mem, immN0 zero)
%{
  predicate(CompressedOops::base() != NULL);
  match(Set cr (CmpN (LoadN mem) zero));

  ins_cost(500); // XXX
  format %{ "testl   $mem, 0xffffffff\t# compressed ptr" %}
  ins_encode %{
    __ cmpl($mem$$Address, (int)0xFFFFFFFF);
  %}
  ins_pipe(ialu_cr_reg_mem);
%}

instruct testN_mem_reg0(rFlagsReg cr, memory mem, immN0 zero)
%{
  predicate(CompressedOops::base() == NULL && (CompressedKlassPointers::base() == NULL));
  match(Set cr (CmpN (LoadN mem) zero));

  format %{ "cmpl    R12, $mem\t# compressed ptr (R12_heapbase==0)" %}
  ins_encode %{
    __ cmpl(r12, $mem$$Address);
  %}
  ins_pipe(ialu_cr_reg_mem);
%}

// Yanked all unsigned pointer compare operations.
// Pointer compares are done with CmpP which is already unsigned.

instruct compL_rReg(rFlagsReg cr, rRegL op1, rRegL op2)
%{
  match(Set cr (CmpL op1 op2));

  format %{ "cmpq    $op1, $op2" %}
  opcode(0x3B);  /* Opcode 3B /r */
  ins_encode(REX_reg_reg_wide(op1, op2), OpcP, reg_reg(op1, op2));
  ins_pipe(ialu_cr_reg_reg);
%}

instruct compL_rReg_imm(rFlagsReg cr, rRegL op1, immL32 op2)
%{
  match(Set cr (CmpL op1 op2));

  format %{ "cmpq    $op1, $op2" %}
  opcode(0x81, 0x07); /* Opcode 81 /7 */
  ins_encode(OpcSErm_wide(op1, op2), Con8or32(op2));
  ins_pipe(ialu_cr_reg_imm);
%}

instruct compL_rReg_mem(rFlagsReg cr, rRegL op1, memory op2)
%{
  match(Set cr (CmpL op1 (LoadL op2)));

  format %{ "cmpq    $op1, $op2" %}
  opcode(0x3B); /* Opcode 3B /r */
  ins_encode(REX_reg_mem_wide(op1, op2), OpcP, reg_mem(op1, op2));
  ins_pipe(ialu_cr_reg_mem);
%}

instruct testL_reg(rFlagsReg cr, rRegL src, immL0 zero)
%{
  match(Set cr (CmpL src zero));

  format %{ "testq   $src, $src" %}
  opcode(0x85);
  ins_encode(REX_reg_reg_wide(src, src), OpcP, reg_reg(src, src));
  ins_pipe(ialu_cr_reg_imm);
%}

instruct testL_reg_imm(rFlagsReg cr, rRegL src, immL32 con, immL0 zero)
%{
  match(Set cr (CmpL (AndL src con) zero));

  format %{ "testq   $src, $con\t# long" %}
  opcode(0xF7, 0x00);
  ins_encode(REX_reg_wide(src), OpcP, reg_opc(src), Con32(con));
  ins_pipe(ialu_cr_reg_imm);
%}

instruct testL_reg_mem(rFlagsReg cr, rRegL src, memory mem, immL0 zero)
%{
  match(Set cr (CmpL (AndL src (LoadL mem)) zero));

  format %{ "testq   $src, $mem" %}
  opcode(0x85);
  ins_encode(REX_reg_mem_wide(src, mem), OpcP, reg_mem(src, mem));
  ins_pipe(ialu_cr_reg_mem);
%}

instruct testL_reg_mem2(rFlagsReg cr, rRegP src, memory mem, immL0 zero)
%{
  match(Set cr (CmpL (AndL (CastP2X src) (LoadL mem)) zero));

  format %{ "testq   $src, $mem" %}
  opcode(0x85);
  ins_encode(REX_reg_mem_wide(src, mem), OpcP, reg_mem(src, mem));
  ins_pipe(ialu_cr_reg_mem);
%}

// Manifest a CmpL result in an integer register.  Very painful.
// This is the test to avoid.
instruct cmpL3_reg_reg(rRegI dst, rRegL src1, rRegL src2, rFlagsReg flags)
%{
  match(Set dst (CmpL3 src1 src2));
  effect(KILL flags);

  ins_cost(275); // XXX
  format %{ "cmpq    $src1, $src2\t# CmpL3\n\t"
            "movl    $dst, -1\n\t"
            "jl,s    done\n\t"
            "setne   $dst\n\t"
            "movzbl  $dst, $dst\n\t"
    "done:" %}
  ins_encode(cmpl3_flag(src1, src2, dst));
  ins_pipe(pipe_slow);
%}

// Unsigned long compare Instructions; really, same as signed long except they
// produce an rFlagsRegU instead of rFlagsReg.
instruct compUL_rReg(rFlagsRegU cr, rRegL op1, rRegL op2)
%{
  match(Set cr (CmpUL op1 op2));

  format %{ "cmpq    $op1, $op2\t# unsigned" %}
  opcode(0x3B);  /* Opcode 3B /r */
  ins_encode(REX_reg_reg_wide(op1, op2), OpcP, reg_reg(op1, op2));
  ins_pipe(ialu_cr_reg_reg);
%}

instruct compUL_rReg_imm(rFlagsRegU cr, rRegL op1, immL32 op2)
%{
  match(Set cr (CmpUL op1 op2));

  format %{ "cmpq    $op1, $op2\t# unsigned" %}
  opcode(0x81, 0x07); /* Opcode 81 /7 */
  ins_encode(OpcSErm_wide(op1, op2), Con8or32(op2));
  ins_pipe(ialu_cr_reg_imm);
%}

instruct compUL_rReg_mem(rFlagsRegU cr, rRegL op1, memory op2)
%{
  match(Set cr (CmpUL op1 (LoadL op2)));

  format %{ "cmpq    $op1, $op2\t# unsigned" %}
  opcode(0x3B); /* Opcode 3B /r */
  ins_encode(REX_reg_mem_wide(op1, op2), OpcP, reg_mem(op1, op2));
  ins_pipe(ialu_cr_reg_mem);
%}

instruct testUL_reg(rFlagsRegU cr, rRegL src, immL0 zero)
%{
  match(Set cr (CmpUL src zero));

  format %{ "testq   $src, $src\t# unsigned" %}
  opcode(0x85);
  ins_encode(REX_reg_reg_wide(src, src), OpcP, reg_reg(src, src));
  ins_pipe(ialu_cr_reg_imm);
%}

instruct compB_mem_imm(rFlagsReg cr, memory mem, immI8 imm)
%{
  match(Set cr (CmpI (LoadB mem) imm));

  ins_cost(125);
  format %{ "cmpb    $mem, $imm" %}
  ins_encode %{ __ cmpb($mem$$Address, $imm$$constant); %}
  ins_pipe(ialu_cr_reg_mem);
%}

instruct testUB_mem_imm(rFlagsReg cr, memory mem, immU8 imm, immI0 zero)
%{
  match(Set cr (CmpI (AndI (LoadUB mem) imm) zero));

  ins_cost(125);
  format %{ "testb   $mem, $imm\t# ubyte" %}
  ins_encode %{ __ testb($mem$$Address, $imm$$constant); %}
  ins_pipe(ialu_cr_reg_mem);
%}

instruct testB_mem_imm(rFlagsReg cr, memory mem, immI8 imm, immI0 zero)
%{
  match(Set cr (CmpI (AndI (LoadB mem) imm) zero));

  ins_cost(125);
  format %{ "testb   $mem, $imm\t# byte" %}
  ins_encode %{ __ testb($mem$$Address, $imm$$constant); %}
  ins_pipe(ialu_cr_reg_mem);
%}

//----------Max and Min--------------------------------------------------------
// Min Instructions

instruct cmovI_reg_g(rRegI dst, rRegI src, rFlagsReg cr)
%{
  effect(USE_DEF dst, USE src, USE cr);

  format %{ "cmovlgt $dst, $src\t# min" %}
  opcode(0x0F, 0x4F);
  ins_encode(REX_reg_reg(dst, src), OpcP, OpcS, reg_reg(dst, src));
  ins_pipe(pipe_cmov_reg);
%}


instruct minI_rReg(rRegI dst, rRegI src)
%{
  match(Set dst (MinI dst src));

  ins_cost(200);
  expand %{
    rFlagsReg cr;
    compI_rReg(cr, dst, src);
    cmovI_reg_g(dst, src, cr);
  %}
%}

instruct cmovI_reg_l(rRegI dst, rRegI src, rFlagsReg cr)
%{
  effect(USE_DEF dst, USE src, USE cr);

  format %{ "cmovllt $dst, $src\t# max" %}
  opcode(0x0F, 0x4C);
  ins_encode(REX_reg_reg(dst, src), OpcP, OpcS, reg_reg(dst, src));
  ins_pipe(pipe_cmov_reg);
%}


instruct maxI_rReg(rRegI dst, rRegI src)
%{
  match(Set dst (MaxI dst src));

  ins_cost(200);
  expand %{
    rFlagsReg cr;
    compI_rReg(cr, dst, src);
    cmovI_reg_l(dst, src, cr);
  %}
%}

// ============================================================================
// Branch Instructions

// Jump Direct - Label defines a relative address from JMP+1
instruct jmpDir(label labl)
%{
  match(Goto);
  effect(USE labl);

  ins_cost(300);
  format %{ "jmp     $labl" %}
  size(5);
  ins_encode %{
    Label* L = $labl$$label;
    __ jmp(*L, false); // Always long jump
  %}
  ins_pipe(pipe_jmp);
%}

// Jump Direct Conditional - Label defines a relative address from Jcc+1
instruct jmpCon(cmpOp cop, rFlagsReg cr, label labl)
%{
  match(If cop cr);
  effect(USE labl);

  ins_cost(300);
  format %{ "j$cop     $labl" %}
  size(6);
  ins_encode %{
    Label* L = $labl$$label;
    __ jcc((Assembler::Condition)($cop$$cmpcode), *L, false); // Always long jump
  %}
  ins_pipe(pipe_jcc);
%}

// Jump Direct Conditional - Label defines a relative address from Jcc+1
instruct jmpLoopEnd(cmpOp cop, rFlagsReg cr, label labl)
%{
  predicate(!n->has_vector_mask_set());
  match(CountedLoopEnd cop cr);
  effect(USE labl);

  ins_cost(300);
  format %{ "j$cop     $labl\t# loop end" %}
  size(6);
  ins_encode %{
    Label* L = $labl$$label;
    __ jcc((Assembler::Condition)($cop$$cmpcode), *L, false); // Always long jump
  %}
  ins_pipe(pipe_jcc);
%}

// Jump Direct Conditional - Label defines a relative address from Jcc+1
instruct jmpLoopEndU(cmpOpU cop, rFlagsRegU cmp, label labl) %{
  predicate(!n->has_vector_mask_set());
  match(CountedLoopEnd cop cmp);
  effect(USE labl);

  ins_cost(300);
  format %{ "j$cop,u   $labl\t# loop end" %}
  size(6);
  ins_encode %{
    Label* L = $labl$$label;
    __ jcc((Assembler::Condition)($cop$$cmpcode), *L, false); // Always long jump
  %}
  ins_pipe(pipe_jcc);
%}

instruct jmpLoopEndUCF(cmpOpUCF cop, rFlagsRegUCF cmp, label labl) %{
  predicate(!n->has_vector_mask_set());
  match(CountedLoopEnd cop cmp);
  effect(USE labl);

  ins_cost(200);
  format %{ "j$cop,u   $labl\t# loop end" %}
  size(6);
  ins_encode %{
    Label* L = $labl$$label;
    __ jcc((Assembler::Condition)($cop$$cmpcode), *L, false); // Always long jump
  %}
  ins_pipe(pipe_jcc);
%}

// mask version
// Jump Direct Conditional - Label defines a relative address from Jcc+1
instruct jmpLoopEnd_and_restoreMask(cmpOp cop, rFlagsReg cr, label labl)
%{
  predicate(n->has_vector_mask_set());
  match(CountedLoopEnd cop cr);
  effect(USE labl);

  ins_cost(400);
  format %{ "j$cop     $labl\t# loop end\n\t"
            "restorevectmask \t# vector mask restore for loops" %}
  size(10);
  ins_encode %{
    Label* L = $labl$$label;
    __ jcc((Assembler::Condition)($cop$$cmpcode), *L, false); // Always long jump
    __ restorevectmask();
  %}
  ins_pipe(pipe_jcc);
%}

// Jump Direct Conditional - Label defines a relative address from Jcc+1
instruct jmpLoopEndU_and_restoreMask(cmpOpU cop, rFlagsRegU cmp, label labl) %{
  predicate(n->has_vector_mask_set());
  match(CountedLoopEnd cop cmp);
  effect(USE labl);

  ins_cost(400);
  format %{ "j$cop,u   $labl\t# loop end\n\t"
            "restorevectmask \t# vector mask restore for loops" %}
  size(10);
  ins_encode %{
    Label* L = $labl$$label;
    __ jcc((Assembler::Condition)($cop$$cmpcode), *L, false); // Always long jump
    __ restorevectmask();
  %}
  ins_pipe(pipe_jcc);
%}

instruct jmpLoopEndUCF_and_restoreMask(cmpOpUCF cop, rFlagsRegUCF cmp, label labl) %{
  predicate(n->has_vector_mask_set());
  match(CountedLoopEnd cop cmp);
  effect(USE labl);

  ins_cost(300);
  format %{ "j$cop,u   $labl\t# loop end\n\t"
            "restorevectmask \t# vector mask restore for loops" %}
  size(10);
  ins_encode %{
    Label* L = $labl$$label;
    __ jcc((Assembler::Condition)($cop$$cmpcode), *L, false); // Always long jump
    __ restorevectmask();
  %}
  ins_pipe(pipe_jcc);
%}

// Jump Direct Conditional - using unsigned comparison
instruct jmpConU(cmpOpU cop, rFlagsRegU cmp, label labl) %{
  match(If cop cmp);
  effect(USE labl);

  ins_cost(300);
  format %{ "j$cop,u   $labl" %}
  size(6);
  ins_encode %{
    Label* L = $labl$$label;
    __ jcc((Assembler::Condition)($cop$$cmpcode), *L, false); // Always long jump
  %}
  ins_pipe(pipe_jcc);
%}

instruct jmpConUCF(cmpOpUCF cop, rFlagsRegUCF cmp, label labl) %{
  match(If cop cmp);
  effect(USE labl);

  ins_cost(200);
  format %{ "j$cop,u   $labl" %}
  size(6);
  ins_encode %{
    Label* L = $labl$$label;
    __ jcc((Assembler::Condition)($cop$$cmpcode), *L, false); // Always long jump
  %}
  ins_pipe(pipe_jcc);
%}

instruct jmpConUCF2(cmpOpUCF2 cop, rFlagsRegUCF cmp, label labl) %{
  match(If cop cmp);
  effect(USE labl);

  ins_cost(200);
  format %{ $$template
    if ($cop$$cmpcode == Assembler::notEqual) {
      $$emit$$"jp,u    $labl\n\t"
      $$emit$$"j$cop,u   $labl"
    } else {
      $$emit$$"jp,u    done\n\t"
      $$emit$$"j$cop,u   $labl\n\t"
      $$emit$$"done:"
    }
  %}
  ins_encode %{
    Label* l = $labl$$label;
    if ($cop$$cmpcode == Assembler::notEqual) {
      __ jcc(Assembler::parity, *l, false);
      __ jcc(Assembler::notEqual, *l, false);
    } else if ($cop$$cmpcode == Assembler::equal) {
      Label done;
      __ jccb(Assembler::parity, done);
      __ jcc(Assembler::equal, *l, false);
      __ bind(done);
    } else {
       ShouldNotReachHere();
    }
  %}
  ins_pipe(pipe_jcc);
%}

// ============================================================================
// The 2nd slow-half of a subtype check.  Scan the subklass's 2ndary
// superklass array for an instance of the superklass.  Set a hidden
// internal cache on a hit (cache is checked with exposed code in
// gen_subtype_check()).  Return NZ for a miss or zero for a hit.  The
// encoding ALSO sets flags.

instruct partialSubtypeCheck(rdi_RegP result,
                             rsi_RegP sub, rax_RegP super, rcx_RegI rcx,
                             rFlagsReg cr)
%{
  match(Set result (PartialSubtypeCheck sub super));
  effect(KILL rcx, KILL cr);

  ins_cost(1100);  // slightly larger than the next version
  format %{ "movq    rdi, [$sub + in_bytes(Klass::secondary_supers_offset())]\n\t"
            "movl    rcx, [rdi + Array<Klass*>::length_offset_in_bytes()]\t# length to scan\n\t"
            "addq    rdi, Array<Klass*>::base_offset_in_bytes()\t# Skip to start of data; set NZ in case count is zero\n\t"
            "repne   scasq\t# Scan *rdi++ for a match with rax while rcx--\n\t"
            "jne,s   miss\t\t# Missed: rdi not-zero\n\t"
            "movq    [$sub + in_bytes(Klass::secondary_super_cache_offset())], $super\t# Hit: update cache\n\t"
            "xorq    $result, $result\t\t Hit: rdi zero\n\t"
    "miss:\t" %}

  opcode(0x1); // Force a XOR of RDI
  ins_encode(enc_PartialSubtypeCheck());
  ins_pipe(pipe_slow);
%}

instruct partialSubtypeCheck_vs_Zero(rFlagsReg cr,
                                     rsi_RegP sub, rax_RegP super, rcx_RegI rcx,
                                     immP0 zero,
                                     rdi_RegP result)
%{
  match(Set cr (CmpP (PartialSubtypeCheck sub super) zero));
  effect(KILL rcx, KILL result);

  ins_cost(1000);
  format %{ "movq    rdi, [$sub + in_bytes(Klass::secondary_supers_offset())]\n\t"
            "movl    rcx, [rdi + Array<Klass*>::length_offset_in_bytes()]\t# length to scan\n\t"
            "addq    rdi, Array<Klass*>::base_offset_in_bytes()\t# Skip to start of data; set NZ in case count is zero\n\t"
            "repne   scasq\t# Scan *rdi++ for a match with rax while cx-- != 0\n\t"
            "jne,s   miss\t\t# Missed: flags nz\n\t"
            "movq    [$sub + in_bytes(Klass::secondary_super_cache_offset())], $super\t# Hit: update cache\n\t"
    "miss:\t" %}

  opcode(0x0); // No need to XOR RDI
  ins_encode(enc_PartialSubtypeCheck());
  ins_pipe(pipe_slow);
%}

// ============================================================================
// Branch Instructions -- short offset versions
//
// These instructions are used to replace jumps of a long offset (the default
// match) with jumps of a shorter offset.  These instructions are all tagged
// with the ins_short_branch attribute, which causes the ADLC to suppress the
// match rules in general matching.  Instead, the ADLC generates a conversion
// method in the MachNode which can be used to do in-place replacement of the
// long variant with the shorter variant.  The compiler will determine if a
// branch can be taken by the is_short_branch_offset() predicate in the machine
// specific code section of the file.

// Jump Direct - Label defines a relative address from JMP+1
instruct jmpDir_short(label labl) %{
  match(Goto);
  effect(USE labl);

  ins_cost(300);
  format %{ "jmp,s   $labl" %}
  size(2);
  ins_encode %{
    Label* L = $labl$$label;
    __ jmpb(*L);
  %}
  ins_pipe(pipe_jmp);
  ins_short_branch(1);
%}

// Jump Direct Conditional - Label defines a relative address from Jcc+1
instruct jmpCon_short(cmpOp cop, rFlagsReg cr, label labl) %{
  match(If cop cr);
  effect(USE labl);

  ins_cost(300);
  format %{ "j$cop,s   $labl" %}
  size(2);
  ins_encode %{
    Label* L = $labl$$label;
    __ jccb((Assembler::Condition)($cop$$cmpcode), *L);
  %}
  ins_pipe(pipe_jcc);
  ins_short_branch(1);
%}

// Jump Direct Conditional - Label defines a relative address from Jcc+1
instruct jmpLoopEnd_short(cmpOp cop, rFlagsReg cr, label labl) %{
  match(CountedLoopEnd cop cr);
  effect(USE labl);

  ins_cost(300);
  format %{ "j$cop,s   $labl\t# loop end" %}
  size(2);
  ins_encode %{
    Label* L = $labl$$label;
    __ jccb((Assembler::Condition)($cop$$cmpcode), *L);
  %}
  ins_pipe(pipe_jcc);
  ins_short_branch(1);
%}

// Jump Direct Conditional - Label defines a relative address from Jcc+1
instruct jmpLoopEndU_short(cmpOpU cop, rFlagsRegU cmp, label labl) %{
  match(CountedLoopEnd cop cmp);
  effect(USE labl);

  ins_cost(300);
  format %{ "j$cop,us  $labl\t# loop end" %}
  size(2);
  ins_encode %{
    Label* L = $labl$$label;
    __ jccb((Assembler::Condition)($cop$$cmpcode), *L);
  %}
  ins_pipe(pipe_jcc);
  ins_short_branch(1);
%}

instruct jmpLoopEndUCF_short(cmpOpUCF cop, rFlagsRegUCF cmp, label labl) %{
  match(CountedLoopEnd cop cmp);
  effect(USE labl);

  ins_cost(300);
  format %{ "j$cop,us  $labl\t# loop end" %}
  size(2);
  ins_encode %{
    Label* L = $labl$$label;
    __ jccb((Assembler::Condition)($cop$$cmpcode), *L);
  %}
  ins_pipe(pipe_jcc);
  ins_short_branch(1);
%}

// Jump Direct Conditional - using unsigned comparison
instruct jmpConU_short(cmpOpU cop, rFlagsRegU cmp, label labl) %{
  match(If cop cmp);
  effect(USE labl);

  ins_cost(300);
  format %{ "j$cop,us  $labl" %}
  size(2);
  ins_encode %{
    Label* L = $labl$$label;
    __ jccb((Assembler::Condition)($cop$$cmpcode), *L);
  %}
  ins_pipe(pipe_jcc);
  ins_short_branch(1);
%}

instruct jmpConUCF_short(cmpOpUCF cop, rFlagsRegUCF cmp, label labl) %{
  match(If cop cmp);
  effect(USE labl);

  ins_cost(300);
  format %{ "j$cop,us  $labl" %}
  size(2);
  ins_encode %{
    Label* L = $labl$$label;
    __ jccb((Assembler::Condition)($cop$$cmpcode), *L);
  %}
  ins_pipe(pipe_jcc);
  ins_short_branch(1);
%}

instruct jmpConUCF2_short(cmpOpUCF2 cop, rFlagsRegUCF cmp, label labl) %{
  match(If cop cmp);
  effect(USE labl);

  ins_cost(300);
  format %{ $$template
    if ($cop$$cmpcode == Assembler::notEqual) {
      $$emit$$"jp,u,s  $labl\n\t"
      $$emit$$"j$cop,u,s  $labl"
    } else {
      $$emit$$"jp,u,s  done\n\t"
      $$emit$$"j$cop,u,s  $labl\n\t"
      $$emit$$"done:"
    }
  %}
  size(4);
  ins_encode %{
    Label* l = $labl$$label;
    if ($cop$$cmpcode == Assembler::notEqual) {
      __ jccb(Assembler::parity, *l);
      __ jccb(Assembler::notEqual, *l);
    } else if ($cop$$cmpcode == Assembler::equal) {
      Label done;
      __ jccb(Assembler::parity, done);
      __ jccb(Assembler::equal, *l);
      __ bind(done);
    } else {
       ShouldNotReachHere();
    }
  %}
  ins_pipe(pipe_jcc);
  ins_short_branch(1);
%}

// ============================================================================
// inlined locking and unlocking

instruct cmpFastLockRTM(rFlagsReg cr, rRegP object, rbx_RegP box, rax_RegI tmp, rdx_RegI scr, rRegI cx1, rRegI cx2) %{
  predicate(Compile::current()->use_rtm());
  match(Set cr (FastLock object box));
  effect(TEMP tmp, TEMP scr, TEMP cx1, TEMP cx2, USE_KILL box);
  ins_cost(300);
  format %{ "fastlock $object,$box\t! kills $box,$tmp,$scr,$cx1,$cx2" %}
  ins_encode %{
    __ fast_lock($object$$Register, $box$$Register, $tmp$$Register,
                 $scr$$Register, $cx1$$Register, $cx2$$Register,
                 _counters, _rtm_counters, _stack_rtm_counters,
                 ((Method*)(ra_->C->method()->constant_encoding()))->method_data(),
                 true, ra_->C->profile_rtm());
  %}
  ins_pipe(pipe_slow);
%}

instruct cmpFastLock(rFlagsReg cr, rRegP object, rbx_RegP box, rax_RegI tmp, rRegP scr) %{
  predicate(!Compile::current()->use_rtm());
  match(Set cr (FastLock object box));
  effect(TEMP tmp, TEMP scr, USE_KILL box);
  ins_cost(300);
  format %{ "fastlock $object,$box\t! kills $box,$tmp,$scr" %}
  ins_encode %{
    __ fast_lock($object$$Register, $box$$Register, $tmp$$Register,
                 $scr$$Register, noreg, noreg, _counters, NULL, NULL, NULL, false, false);
  %}
  ins_pipe(pipe_slow);
%}

instruct cmpFastUnlock(rFlagsReg cr, rRegP object, rax_RegP box, rRegP tmp) %{
  match(Set cr (FastUnlock object box));
  effect(TEMP tmp, USE_KILL box);
  ins_cost(300);
  format %{ "fastunlock $object,$box\t! kills $box,$tmp" %}
  ins_encode %{
    __ fast_unlock($object$$Register, $box$$Register, $tmp$$Register, ra_->C->use_rtm());
  %}
  ins_pipe(pipe_slow);
%}


// ============================================================================
// Safepoint Instructions
instruct safePoint_poll(rFlagsReg cr)
%{
  predicate(!Assembler::is_polling_page_far() && SafepointMechanism::uses_global_page_poll());
  match(SafePoint);
  effect(KILL cr);

  format %{ "testl   rax, [rip + #offset_to_poll_page]\t"
            "# Safepoint: poll for GC" %}
  ins_cost(125);
  ins_encode %{
    AddressLiteral addr(os::get_polling_page(), relocInfo::poll_type);
    __ testl(rax, addr);
  %}
  ins_pipe(ialu_reg_mem);
%}

instruct safePoint_poll_far(rFlagsReg cr, rRegP poll)
%{
  predicate(Assembler::is_polling_page_far() && SafepointMechanism::uses_global_page_poll());
  match(SafePoint poll);
  effect(KILL cr, USE poll);

  format %{ "testl   rax, [$poll]\t"
            "# Safepoint: poll for GC" %}
  ins_cost(125);
  ins_encode %{
    __ relocate(relocInfo::poll_type);
    __ testl(rax, Address($poll$$Register, 0));
  %}
  ins_pipe(ialu_reg_mem);
%}

instruct safePoint_poll_tls(rFlagsReg cr, rRegP poll)
%{
  predicate(SafepointMechanism::uses_thread_local_poll());
  match(SafePoint poll);
  effect(KILL cr, USE poll);

  format %{ "testl   rax, [$poll]\t"
            "# Safepoint: poll for GC" %}
  ins_cost(125);
  size(4); /* setting an explicit size will cause debug builds to assert if size is incorrect */
  ins_encode %{
    __ relocate(relocInfo::poll_type);
    address pre_pc = __ pc();
    __ testl(rax, Address($poll$$Register, 0));
    assert(nativeInstruction_at(pre_pc)->is_safepoint_poll(), "must emit test %%eax [reg]");
  %}
  ins_pipe(ialu_reg_mem);
%}

// ============================================================================
// Procedure Call/Return Instructions
// Call Java Static Instruction
// Note: If this code changes, the corresponding ret_addr_offset() and
//       compute_padding() functions will have to be adjusted.
instruct CallStaticJavaDirect(method meth) %{
  match(CallStaticJava);
  effect(USE meth);

  ins_cost(300);
  format %{ "call,static " %}
  opcode(0xE8); /* E8 cd */
  ins_encode(clear_avx, Java_Static_Call(meth), call_epilog);
  ins_pipe(pipe_slow);
  ins_alignment(4);
%}

// Call Java Dynamic Instruction
// Note: If this code changes, the corresponding ret_addr_offset() and
//       compute_padding() functions will have to be adjusted.
instruct CallDynamicJavaDirect(method meth)
%{
  match(CallDynamicJava);
  effect(USE meth);

  ins_cost(300);
  format %{ "movq    rax, #Universe::non_oop_word()\n\t"
            "call,dynamic " %}
  ins_encode(clear_avx, Java_Dynamic_Call(meth), call_epilog);
  ins_pipe(pipe_slow);
  ins_alignment(4);
%}

// Call Runtime Instruction
instruct CallRuntimeDirect(method meth)
%{
  match(CallRuntime);
  effect(USE meth);

  ins_cost(300);
  format %{ "call,runtime " %}
  ins_encode(clear_avx, Java_To_Runtime(meth));
  ins_pipe(pipe_slow);
%}

// Call runtime without safepoint
instruct CallLeafDirect(method meth)
%{
  match(CallLeaf);
  effect(USE meth);

  ins_cost(300);
  format %{ "call_leaf,runtime " %}
  ins_encode(clear_avx, Java_To_Runtime(meth));
  ins_pipe(pipe_slow);
%}

// Call runtime without safepoint and with vector arguments
instruct CallLeafDirectVector(method meth)
%{
  match(CallLeafVector);
  effect(USE meth);

  ins_cost(300);
  format %{ "call_leaf,vector " %}
  ins_encode(Java_To_Runtime(meth));
  ins_pipe(pipe_slow);
%}

// Call runtime without safepoint
instruct CallLeafNoFPDirect(method meth)
%{
  match(CallLeafNoFP);
  effect(USE meth);

  ins_cost(300);
  format %{ "call_leaf_nofp,runtime " %}
  ins_encode(Java_To_Runtime(meth));
  ins_pipe(pipe_slow);
%}

// Return Instruction
// Remove the return address & jump to it.
// Notice: We always emit a nop after a ret to make sure there is room
// for safepoint patching
instruct Ret()
%{
  match(Return);

  format %{ "ret" %}
  opcode(0xC3);
  ins_encode(OpcP);
  ins_pipe(pipe_jmp);
%}

// Tail Call; Jump from runtime stub to Java code.
// Also known as an 'interprocedural jump'.
// Target of jump will eventually return to caller.
// TailJump below removes the return address.
instruct TailCalljmpInd(no_rbp_RegP jump_target, rbx_RegP method_oop)
%{
  match(TailCall jump_target method_oop);

  ins_cost(300);
  format %{ "jmp     $jump_target\t# rbx holds method oop" %}
  opcode(0xFF, 0x4); /* Opcode FF /4 */
  ins_encode(REX_reg(jump_target), OpcP, reg_opc(jump_target));
  ins_pipe(pipe_jmp);
%}

// Tail Jump; remove the return address; jump to target.
// TailCall above leaves the return address around.
instruct tailjmpInd(no_rbp_RegP jump_target, rax_RegP ex_oop)
%{
  match(TailJump jump_target ex_oop);

  ins_cost(300);
  format %{ "popq    rdx\t# pop return address\n\t"
            "jmp     $jump_target" %}
  opcode(0xFF, 0x4); /* Opcode FF /4 */
  ins_encode(Opcode(0x5a), // popq rdx
             REX_reg(jump_target), OpcP, reg_opc(jump_target));
  ins_pipe(pipe_jmp);
%}

// Create exception oop: created by stack-crawling runtime code.
// Created exception is now available to this handler, and is setup
// just prior to jumping to this handler.  No code emitted.
instruct CreateException(rax_RegP ex_oop)
%{
  match(Set ex_oop (CreateEx));

  size(0);
  // use the following format syntax
  format %{ "# exception oop is in rax; no code emitted" %}
  ins_encode();
  ins_pipe(empty);
%}

// Rethrow exception:
// The exception oop will come in the first argument position.
// Then JUMP (not call) to the rethrow stub code.
instruct RethrowException()
%{
  match(Rethrow);

  // use the following format syntax
  format %{ "jmp     rethrow_stub" %}
  ins_encode(enc_rethrow);
  ins_pipe(pipe_jmp);
%}

// ============================================================================
// This name is KNOWN by the ADLC and cannot be changed.
// The ADLC forces a 'TypeRawPtr::BOTTOM' output type
// for this guy.
instruct tlsLoadP(r15_RegP dst) %{
  match(Set dst (ThreadLocal));
  effect(DEF dst);

  size(0);
  format %{ "# TLS is in R15" %}
  ins_encode( /*empty encoding*/ );
  ins_pipe(ialu_reg_reg);
%}


//----------PEEPHOLE RULES-----------------------------------------------------
// These must follow all instruction definitions as they use the names
// defined in the instructions definitions.
//
// peepmatch ( root_instr_name [preceding_instruction]* );
//
// peepconstraint %{
// (instruction_number.operand_name relational_op instruction_number.operand_name
//  [, ...] );
// // instruction numbers are zero-based using left to right order in peepmatch
//
// peepreplace ( instr_name  ( [instruction_number.operand_name]* ) );
// // provide an instruction_number.operand_name for each operand that appears
// // in the replacement instruction's match rule
//
// ---------VM FLAGS---------------------------------------------------------
//
// All peephole optimizations can be turned off using -XX:-OptoPeephole
//
// Each peephole rule is given an identifying number starting with zero and
// increasing by one in the order seen by the parser.  An individual peephole
// can be enabled, and all others disabled, by using -XX:OptoPeepholeAt=#
// on the command-line.
//
// ---------CURRENT LIMITATIONS----------------------------------------------
//
// Only match adjacent instructions in same basic block
// Only equality constraints
// Only constraints between operands, not (0.dest_reg == RAX_enc)
// Only one replacement instruction
//
// ---------EXAMPLE----------------------------------------------------------
//
// // pertinent parts of existing instructions in architecture description
// instruct movI(rRegI dst, rRegI src)
// %{
//   match(Set dst (CopyI src));
// %}
//
// instruct incI_rReg(rRegI dst, immI1 src, rFlagsReg cr)
// %{
//   match(Set dst (AddI dst src));
//   effect(KILL cr);
// %}
//
// // Change (inc mov) to lea
// peephole %{
//   // increment preceeded by register-register move
//   peepmatch ( incI_rReg movI );
//   // require that the destination register of the increment
//   // match the destination register of the move
//   peepconstraint ( 0.dst == 1.dst );
//   // construct a replacement instruction that sets
//   // the destination to ( move's source register + one )
//   peepreplace ( leaI_rReg_immI( 0.dst 1.src 0.src ) );
// %}
//

// Implementation no longer uses movX instructions since
// machine-independent system no longer uses CopyX nodes.
//
// peephole
// %{
//   peepmatch (incI_rReg movI);
//   peepconstraint (0.dst == 1.dst);
//   peepreplace (leaI_rReg_immI(0.dst 1.src 0.src));
// %}

// peephole
// %{
//   peepmatch (decI_rReg movI);
//   peepconstraint (0.dst == 1.dst);
//   peepreplace (leaI_rReg_immI(0.dst 1.src 0.src));
// %}

// peephole
// %{
//   peepmatch (addI_rReg_imm movI);
//   peepconstraint (0.dst == 1.dst);
//   peepreplace (leaI_rReg_immI(0.dst 1.src 0.src));
// %}

// peephole
// %{
//   peepmatch (incL_rReg movL);
//   peepconstraint (0.dst == 1.dst);
//   peepreplace (leaL_rReg_immL(0.dst 1.src 0.src));
// %}

// peephole
// %{
//   peepmatch (decL_rReg movL);
//   peepconstraint (0.dst == 1.dst);
//   peepreplace (leaL_rReg_immL(0.dst 1.src 0.src));
// %}

// peephole
// %{
//   peepmatch (addL_rReg_imm movL);
//   peepconstraint (0.dst == 1.dst);
//   peepreplace (leaL_rReg_immL(0.dst 1.src 0.src));
// %}

// peephole
// %{
//   peepmatch (addP_rReg_imm movP);
//   peepconstraint (0.dst == 1.dst);
//   peepreplace (leaP_rReg_imm(0.dst 1.src 0.src));
// %}

// // Change load of spilled value to only a spill
// instruct storeI(memory mem, rRegI src)
// %{
//   match(Set mem (StoreI mem src));
// %}
//
// instruct loadI(rRegI dst, memory mem)
// %{
//   match(Set dst (LoadI mem));
// %}
//

peephole
%{
  peepmatch (loadI storeI);
  peepconstraint (1.src == 0.dst, 1.mem == 0.mem);
  peepreplace (storeI(1.mem 1.mem 1.src));
%}

peephole
%{
  peepmatch (loadL storeL);
  peepconstraint (1.src == 0.dst, 1.mem == 0.mem);
  peepreplace (storeL(1.mem 1.mem 1.src));
%}

//----------SMARTSPILL RULES---------------------------------------------------
// These must follow all instruction definitions as they use the names
// defined in the instructions definitions.<|MERGE_RESOLUTION|>--- conflicted
+++ resolved
@@ -2886,7 +2886,7 @@
       RAX_H_num     // Op_RegL
     };
     // Excluded flags and vector registers.
-    assert(ARRAY_SIZE(hi) == _last_machine_leaf - 7, "missing type");
+    assert(ARRAY_SIZE(hi) == _last_machine_leaf - 6, "missing type");
     return OptoRegPair(hi[ideal_reg], lo[ideal_reg]);
   %}
 %}
@@ -3736,117 +3736,6 @@
    interface(REG_INTER);
 %}
 
-<<<<<<< HEAD
-// Generic vector operands.
-operand vecG() %{
-  constraint(ALLOC_IN_RC(vectorg_reg));
-  match(VecX);
-  match(VecY);
-  match(VecZ);
-  match(VecS);
-  match(VecD);
-
-  format %{ %}
-  interface(REG_INTER);
-%}
-
-operand legVecG() %{
-  constraint(ALLOC_IN_RC(vectorg_reg));
-  match(VecX);
-  match(VecY);
-  match(VecZ);
-  match(VecS);
-  match(VecD);
-
-  format %{ %}
-  interface(REG_INTER);
-%}
-
-
-// Vectors
-operand vecS() %{
-  constraint(ALLOC_IN_RC(vectors_reg_vlbwdq));
-  match(VecS);
-
-  format %{ %}
-  interface(REG_INTER);
-%}
-
-// Vectors
-operand legVecS() %{
-  constraint(ALLOC_IN_RC(vectors_reg_legacy));
-  match(VecS);
-
-  format %{ %}
-  interface(REG_INTER);
-%}
-
-operand vecD() %{
-  constraint(ALLOC_IN_RC(vectord_reg_vlbwdq));
-  match(VecD);
-
-  format %{ %}
-  interface(REG_INTER);
-%}
-
-operand legVecD() %{
-  constraint(ALLOC_IN_RC(vectord_reg_legacy));
-  match(VecD);
-
-  format %{ %}
-  interface(REG_INTER);
-%}
-
-operand vecX() %{
-  constraint(ALLOC_IN_RC(vectorx_reg_vlbwdq));
-  match(VecX);
-
-  format %{ %}
-  interface(REG_INTER);
-%}
-
-operand legVecX() %{
-  constraint(ALLOC_IN_RC(vectorx_reg_legacy));
-  match(VecX);
-
-  format %{ %}
-  interface(REG_INTER);
-%}
-
-operand vecY() %{
-  constraint(ALLOC_IN_RC(vectory_reg_vlbwdq));
-  match(VecY);
-
-  format %{ %}
-  interface(REG_INTER);
-%}
-
-operand legVecY() %{
-  constraint(ALLOC_IN_RC(vectory_reg_legacy));
-  match(VecY);
-
-  format %{ %}
-  interface(REG_INTER);
-%}
-
-operand vecZ() %{
-  constraint(ALLOC_IN_RC(vectorz_reg));
-  match(VecZ);
-
-  format %{ %}
-  interface(REG_INTER);
-%}
-
-operand legVecZ() %{
-  constraint(ALLOC_IN_RC(vectorz_reg_legacy));
-  match(VecZ);
-
-  format %{ %}
-  interface(REG_INTER);
-%}
-
-=======
->>>>>>> 7649b7af
 //----------Memory Operands----------------------------------------------------
 // Direct Memory Operand
 // operand direct(immP addr)
