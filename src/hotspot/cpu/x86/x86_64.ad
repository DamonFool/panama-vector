--- conflicted
+++ resolved
@@ -12422,7 +12422,6 @@
   ins_pipe(pipe_slow);
 %}
 
-<<<<<<< HEAD
 // Call runtime without safepoint and with vector arguments
 instruct CallLeafDirectVector(method meth)
 %{
@@ -12432,7 +12431,9 @@
   ins_cost(300);
   format %{ "call_leaf,vector " %}
   ins_encode(Java_To_Runtime(meth));
-=======
+  ins_pipe(pipe_slow);
+%}
+
 //
 instruct CallNativeDirect(method meth)
 %{
@@ -12442,7 +12443,6 @@
   ins_cost(300);
   format %{ "call_native " %}
   ins_encode(clear_avx, Java_To_Runtime(meth));
->>>>>>> 41dbc139
   ins_pipe(pipe_slow);
 %}
 
