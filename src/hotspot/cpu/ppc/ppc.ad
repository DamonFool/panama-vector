--- conflicted
+++ resolved
@@ -2155,7 +2155,6 @@
   return false; // not supported
 }
 
-<<<<<<< HEAD
 // Vector calling convention not yet implemented.
 const bool Matcher::supports_vector_calling_convention(void) {
   return false;
@@ -2168,10 +2167,10 @@
 OptoRegPair Matcher::vector_return_value(uint ideal_reg) {
   Unimplemented();
   return OptoRegPair(0, 0);
-=======
+}
+
 bool Matcher::supports_vector_variable_rotates(void) {
   return false; // not supported
->>>>>>> 07851474
 }
 
 const int Matcher::float_pressure(int default_pressure_threshold) {
