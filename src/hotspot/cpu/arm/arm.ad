--- conflicted
+++ resolved
@@ -997,7 +997,6 @@
   return VM_Version::has_simd();
 }
 
-<<<<<<< HEAD
 // Vector calling convention not yet implemented.
 const bool Matcher::supports_vector_calling_convention(void) {
   return false;
@@ -1010,10 +1009,10 @@
 OptoRegPair Matcher::vector_return_value(uint ideal_reg) {
   Unimplemented();
   return OptoRegPair(0, 0);
-=======
+}
+
 bool Matcher::supports_vector_variable_rotates(void) {
   return false; // not supported
->>>>>>> 07851474
 }
 
 const int Matcher::float_pressure(int default_pressure_threshold) {
