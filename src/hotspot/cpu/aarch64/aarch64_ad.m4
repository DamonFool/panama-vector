<<<<<<< HEAD
dnl Copyright (c) 2019, 2020, Red Hat Inc. All rights reserved.
=======
dnl Copyright (c) 2014, 2020, Red Hat Inc. All rights reserved.
>>>>>>> 12879e91
dnl DO NOT ALTER OR REMOVE COPYRIGHT NOTICES OR THIS FILE HEADER.
dnl
dnl This code is free software; you can redistribute it and/or modify it
dnl under the terms of the GNU General Public License version 2 only, as
dnl published by the Free Software Foundation.
dnl
dnl This code is distributed in the hope that it will be useful, but WITHOUT
dnl ANY WARRANTY; without even the implied warranty of MERCHANTABILITY or
dnl FITNESS FOR A PARTICULAR PURPOSE.  See the GNU General Public License
dnl version 2 for more details (a copy is included in the LICENSE file that
dnl accompanied this code).
dnl
dnl You should have received a copy of the GNU General Public License version
dnl 2 along with this work; if not, write to the Free Software Foundation,
dnl Inc., 51 Franklin St, Fifth Floor, Boston, MA 02110-1301 USA.
dnl
dnl Please contact Oracle, 500 Oracle Parkway, Redwood Shores, CA 94065 USA
dnl or visit www.oracle.com if you need additional information or have any
dnl questions.
dnl
dnl
dnl Process this file with m4 aarch64_ad.m4 to generate instructions used in
dnl aarch64.ad:
dnl 1. the arithmetic
dnl 2. shift patterns
dnl
<<<<<<< HEAD
// BEGIN This section of the file is automatically generated. Do not edit --------------
// This section is generated from aarch64_ad.m4
=======
>>>>>>> 12879e91
dnl
define(`ORL2I', `ifelse($1,I,orL2I)')
dnl
define(`BASE_SHIFT_INSN',
`// This pattern is automatically generated from aarch64_ad.m4
// DO NOT EDIT ANYTHING IN THIS SECTION OF THE FILE
instruct $2$1_reg_$4_reg(iReg$1NoSp dst,
                         iReg$1`'ORL2I($1) src1, iReg$1`'ORL2I($1) src2,
                         immI src3, rFlagsReg cr) %{
  match(Set dst ($2$1 src1 ($4$1 src2 src3)));

  ins_cost(1.9 * INSN_COST);
  format %{ "$3  $dst, $src1, $src2, $5 $src3" %}

  ins_encode %{
    __ $3(as_Register($dst$$reg),
              as_Register($src1$$reg),
              as_Register($src2$$reg),
              Assembler::$5,
              $src3$$constant & ifelse($1,I,0x1f,0x3f));
  %}

  ins_pipe(ialu_reg_reg_shift);
%}
')dnl
define(`BASE_INVERTED_INSN',
`// This pattern is automatically generated from aarch64_ad.m4
// DO NOT EDIT ANYTHING IN THIS SECTION OF THE FILE
instruct $2$1_reg_not_reg(iReg$1NoSp dst,
                         iReg$1`'ORL2I($1) src1, iReg$1`'ORL2I($1) src2, imm$1_M1 m1,
                         rFlagsReg cr) %{
dnl This ifelse is because hotspot reassociates (xor (xor ..)..)
dnl into this canonical form.
  ifelse($2,Xor,
    match(Set dst (Xor$1 m1 (Xor$1 src2 src1)));,
    match(Set dst ($2$1 src1 (Xor$1 src2 m1)));)
  ins_cost(INSN_COST);
  format %{ "$3  $dst, $src1, $src2" %}

  ins_encode %{
    __ $3(as_Register($dst$$reg),
              as_Register($src1$$reg),
              as_Register($src2$$reg),
              Assembler::LSL, 0);
  %}

  ins_pipe(ialu_reg_reg);
%}
')dnl
define(`INVERTED_SHIFT_INSN',
`// This pattern is automatically generated from aarch64_ad.m4
// DO NOT EDIT ANYTHING IN THIS SECTION OF THE FILE
instruct $2$1_reg_$4_not_reg(iReg$1NoSp dst,
                         iReg$1`'ORL2I($1) src1, iReg$1`'ORL2I($1) src2,
                         immI src3, imm$1_M1 src4, rFlagsReg cr) %{
dnl This ifelse is because hotspot reassociates (xor (xor ..)..)
dnl into this canonical form.
  ifelse($2,Xor,
    match(Set dst ($2$1 src4 (Xor$1($4$1 src2 src3) src1)));,
    match(Set dst ($2$1 src1 (Xor$1($4$1 src2 src3) src4)));)
  ins_cost(1.9 * INSN_COST);
  format %{ "$3  $dst, $src1, $src2, $5 $src3" %}

  ins_encode %{
    __ $3(as_Register($dst$$reg),
              as_Register($src1$$reg),
              as_Register($src2$$reg),
              Assembler::$5,
              $src3$$constant & ifelse($1,I,0x1f,0x3f));
  %}

  ins_pipe(ialu_reg_reg_shift);
%}
')dnl
define(`NOT_INSN',
`// This pattern is automatically generated from aarch64_ad.m4
// DO NOT EDIT ANYTHING IN THIS SECTION OF THE FILE
instruct reg$1_not_reg(iReg$1NoSp dst,
                         iReg$1`'ORL2I($1) src1, imm$1_M1 m1,
                         rFlagsReg cr) %{
  match(Set dst (Xor$1 src1 m1));
  ins_cost(INSN_COST);
  format %{ "$2  $dst, $src1, zr" %}

  ins_encode %{
    __ $2(as_Register($dst$$reg),
              as_Register($src1$$reg),
              zr,
              Assembler::LSL, 0);
  %}

  ins_pipe(ialu_reg);
%}
')dnl
dnl
define(`BOTH_SHIFT_INSNS',
`BASE_SHIFT_INSN(I, $1, ifelse($2,andr,andw,$2w), $3, $4)
BASE_SHIFT_INSN(L, $1, $2, $3, $4)')dnl
dnl
define(`BOTH_INVERTED_INSNS',
`BASE_INVERTED_INSN(I, $1, $2w, $3, $4)
BASE_INVERTED_INSN(L, $1, $2, $3, $4)')dnl
dnl
define(`BOTH_INVERTED_SHIFT_INSNS',
`INVERTED_SHIFT_INSN(I, $1, $2w, $3, $4, ~0, int)
INVERTED_SHIFT_INSN(L, $1, $2, $3, $4, ~0l, jlong)')dnl
dnl
define(`ALL_SHIFT_KINDS',
`BOTH_SHIFT_INSNS($1, $2, URShift, LSR)
BOTH_SHIFT_INSNS($1, $2, RShift, ASR)
BOTH_SHIFT_INSNS($1, $2, LShift, LSL)')dnl
dnl
define(`ALL_INVERTED_SHIFT_KINDS',
`BOTH_INVERTED_SHIFT_INSNS($1, $2, URShift, LSR)
BOTH_INVERTED_SHIFT_INSNS($1, $2, RShift, ASR)
BOTH_INVERTED_SHIFT_INSNS($1, $2, LShift, LSL)')dnl
dnl
NOT_INSN(L, eon)
NOT_INSN(I, eonw)
BOTH_INVERTED_INSNS(And, bic)
BOTH_INVERTED_INSNS(Or, orn)
BOTH_INVERTED_INSNS(Xor, eon)
ALL_INVERTED_SHIFT_KINDS(And, bic)
ALL_INVERTED_SHIFT_KINDS(Xor, eon)
ALL_INVERTED_SHIFT_KINDS(Or, orn)
ALL_SHIFT_KINDS(And, andr)
ALL_SHIFT_KINDS(Xor, eor)
ALL_SHIFT_KINDS(Or, orr)
ALL_SHIFT_KINDS(Add, add)
ALL_SHIFT_KINDS(Sub, sub)
dnl
dnl EXTEND mode, rshift_op, src, lshift_count, rshift_count
define(`EXTEND', `($2$1 (LShift$1 $3 $4) $5)') dnl
define(`BFM_INSN',`// This pattern is automatically generated from aarch64_ad.m4
// DO NOT EDIT ANYTHING IN THIS SECTION OF THE FILE

// Shift Left followed by Shift Right.
// This idiom is used by the compiler for the i2b bytecode etc.
instruct $4$1(iReg$1NoSp dst, iReg$1`'ORL2I($1) src, immI lshift_count, immI rshift_count)
%{
  match(Set dst EXTEND($1, $3, src, lshift_count, rshift_count));
  ins_cost(INSN_COST * 2);
  format %{ "$4  $dst, $src, $rshift_count - $lshift_count, #$2 - $lshift_count" %}
  ins_encode %{
    int lshift = $lshift_count$$constant & $2;
    int rshift = $rshift_count$$constant & $2;
    int s = $2 - lshift;
    int r = (rshift - lshift) & $2;
    __ $4(as_Register($dst$$reg),
            as_Register($src$$reg),
            r, s);
  %}

  ins_pipe(ialu_reg_shift);
%}
')
BFM_INSN(L, 63, RShift, sbfm)
BFM_INSN(I, 31, RShift, sbfmw)
BFM_INSN(L, 63, URShift, ubfm)
BFM_INSN(I, 31, URShift, ubfmw)
dnl
// Bitfield extract with shift & mask
define(`BFX_INSN',
`// This pattern is automatically generated from aarch64_ad.m4
// DO NOT EDIT ANYTHING IN THIS SECTION OF THE FILE
instruct $3$1(iReg$1NoSp dst, iReg$1`'ORL2I($1) src, immI rshift, imm$1_bitmask mask)
%{
  match(Set dst (And$1 ($2$1 src rshift) mask));
  // Make sure we are not going to exceed what $3 can do.
  predicate((exact_log2$6(n->in(2)->get_$5() + 1) + (n->in(1)->in(2)->get_int() & $4)) <= ($4 + 1));

  ins_cost(INSN_COST);
  format %{ "$3 $dst, $src, $rshift, $mask" %}
  ins_encode %{
    int rshift = $rshift$$constant & $4;
    intptr_t mask = $mask$$constant;
    int width = exact_log2$6(mask+1);
    __ $3(as_Register($dst$$reg),
            as_Register($src$$reg), rshift, width);
  %}
  ins_pipe(ialu_reg_shift);
%}
')
BFX_INSN(I, URShift, ubfxw, 31, int)
BFX_INSN(L, URShift, ubfx,  63, long, _long)

// This pattern is automatically generated from aarch64_ad.m4
// DO NOT EDIT ANYTHING IN THIS SECTION OF THE FILE

// We can use ubfx when extending an And with a mask when we know mask
// is positive.  We know that because immI_bitmask guarantees it.
instruct ubfxIConvI2L(iRegLNoSp dst, iRegIorL2I src, immI rshift, immI_bitmask mask)
%{
  match(Set dst (ConvI2L (AndI (URShiftI src rshift) mask)));
  // Make sure we are not going to exceed what ubfxw can do.
  predicate((exact_log2(n->in(1)->in(2)->get_int() + 1) + (n->in(1)->in(1)->in(2)->get_int() & 31)) <= (31 + 1));

  ins_cost(INSN_COST * 2);
  format %{ "ubfx $dst, $src, $rshift, $mask" %}
  ins_encode %{
    int rshift = $rshift$$constant & 31;
    intptr_t mask = $mask$$constant;
    int width = exact_log2(mask+1);
    __ ubfx(as_Register($dst$$reg),
            as_Register($src$$reg), rshift, width);
  %}
  ins_pipe(ialu_reg_shift);
%}

define(`UBFIZ_INSN', `// This pattern is automatically generated from aarch64_ad.m4
// DO NOT EDIT ANYTHING IN THIS SECTION OF THE FILE

// We can use ubfiz when masking by a positive number and then left shifting the result.
// We know that the mask is positive because imm$1_bitmask guarantees it.
instruct $3$1$8(iReg$2NoSp dst, iReg$1`'ORL2I($1) src, immI lshift, $7 mask)
%{
  ifelse($8,,
    match(Set dst (LShift$1 (And$1 src mask) lshift));,
    match(Set dst ($8 (LShift$1 (And$1 src mask) lshift)));)
  ifelse($8,,
    predicate(($6(n->in(1)->in(2)->get_$5() + 1) + (n->in(2)->get_int() & $4)) <= ($4 + 1));,
    predicate(($6(n->in(1)->in(1)->in(2)->get_$5() + 1) + (n->in(1)->in(2)->get_int() & $4)) <= 31);)

  ins_cost(INSN_COST);
  format %{ "$3 $dst, $src, $lshift, $mask" %}
  ins_encode %{
    int lshift = $lshift$$constant & $4;
    intptr_t mask = $mask$$constant;
    int width = $6(mask+1);
    __ $3(as_Register($dst$$reg),
          as_Register($src$$reg), lshift, width);
  %}
  ins_pipe(ialu_reg_shift);
<<<<<<< HEAD
%}')dnl
UBFIZ_INSN(I, ubfizw, 31, int)
UBFIZ_INSN(L, ubfiz,  63, long, _long)
=======
%}
')
UBFIZ_INSN(I, I, ubfizw, 31, int,  exact_log2,      immI_bitmask)
UBFIZ_INSN(L, L, ubfiz,  63, long, exact_log2_long, immL_bitmask)
UBFIZ_INSN(I, L, ubfizw, 31, int,  exact_log2,      immI_bitmask,           ConvI2L)
UBFIZ_INSN(L, I, ubfiz,  63, long, exact_log2_long, immL_positive_bitmaskI, ConvL2I)

define(`BFX1_INSN', `// This pattern is automatically generated from aarch64_ad.m4
// DO NOT EDIT ANYTHING IN THIS SECTION OF THE FILE
>>>>>>> 12879e91

// If there is a convert $1 to $2 block between and And$1 and a LShift$2, we can also match ubfiz
instruct ubfiz$1Conv$3$9(iReg$2NoSp dst, iReg$1`'ORL2I($1) src, immI lshift, $8 mask)
%{
  match(Set dst (LShift$2 (Conv$3 (And$1 src mask)) lshift));
  predicate(($4(n->in(1)->in(1)->in(2)->$5() + 1) + (n->in(2)->get_int() & $6)) <= $7);

  ins_cost(INSN_COST);
  format %{ "ubfiz $dst, $src, $lshift, $mask" %}
  ins_encode %{
    int lshift = $lshift$$constant & $6;
    intptr_t mask = $mask$$constant;
    int width = exact_log2(mask+1);
    __ ubfiz(as_Register($dst$$reg),
             as_Register($src$$reg), lshift, width);
  %}
  ins_pipe(ialu_reg_shift);
%}
')dnl
BFX1_INSN(I, L, I2L, exact_log2,      get_int,  63, (63 + 1), immI_bitmask)
BFX1_INSN(L, I, L2I, exact_log2_long, get_long, 31, 31,       immL_positive_bitmaskI, x)
// This pattern is automatically generated from aarch64_ad.m4
// DO NOT EDIT ANYTHING IN THIS SECTION OF THE FILE

// Can skip int2long conversions after AND with small bitmask
instruct ubfizIConvI2LAndI(iRegLNoSp dst, iRegI src, immI_bitmask msk)
%{
  match(Set dst (ConvI2L (AndI src msk)));
  ins_cost(INSN_COST);
  format %{ "ubfiz $dst, $src, 0, exact_log2($msk + 1) " %}
  ins_encode %{
    __ ubfiz(as_Register($dst$$reg), as_Register($src$$reg), 0, exact_log2($msk$$constant + 1));
  %}
  ins_pipe(ialu_reg_shift);
%}


// Rotations dnl
define(`EXTRACT_INSN',`
// This pattern is automatically generated from aarch64_ad.m4
// DO NOT EDIT ANYTHING IN THIS SECTION OF THE FILE
instruct extr$3$1(iReg$1NoSp dst, iReg$1`'ORL2I($1) src1, iReg$1`'ORL2I($1) src2, immI lshift, immI rshift, rFlagsReg cr)
%{
  match(Set dst ($3$1 (LShift$1 src1 lshift) (URShift$1 src2 rshift)));
  predicate(0 == (((n->in(1)->in(2)->get_int() & $2) + (n->in(2)->in(2)->get_int() & $2)) & $2));

  ins_cost(INSN_COST);
  format %{ "extr $dst, $src1, $src2, #$rshift" %}

  ins_encode %{
    __ $4(as_Register($dst$$reg), as_Register($src1$$reg), as_Register($src2$$reg),
            $rshift$$constant & $2);
  %}
  ins_pipe(ialu_reg_reg_extr);
%}
')dnl
EXTRACT_INSN(L, 63, Or, extr)
EXTRACT_INSN(I, 31, Or, extrw)
EXTRACT_INSN(L, 63, Add, extr)
EXTRACT_INSN(I, 31, Add, extrw)
define(`ROL_EXPAND', `// This pattern is automatically generated from aarch64_ad.m4
// DO NOT EDIT ANYTHING IN THIS SECTION OF THE FILE

// $2 expander
instruct $2$1_rReg(iReg$1NoSp dst, iReg$1 src, iRegI shift, rFlagsReg cr)
%{
  effect(DEF dst, USE src, USE shift);

  format %{ "$2    $dst, $src, $shift" %}
  ins_cost(INSN_COST * 3);
  ins_encode %{
    __ subw(rscratch1, zr, as_Register($shift$$reg));
    __ $3(as_Register($dst$$reg), as_Register($src$$reg),
            rscratch1);
    %}
  ins_pipe(ialu_reg_reg_vshift);
%}
')
define(`ROR_EXPAND', `// This pattern is automatically generated from aarch64_ad.m4
// DO NOT EDIT ANYTHING IN THIS SECTION OF THE FILE

// $2 expander
instruct $2$1_rReg(iReg$1NoSp dst, iReg$1 src, iRegI shift, rFlagsReg cr)
%{
  effect(DEF dst, USE src, USE shift);

  format %{ "$2    $dst, $src, $shift" %}
  ins_cost(INSN_COST);
  ins_encode %{
    __ $3(as_Register($dst$$reg), as_Register($src$$reg),
            as_Register($shift$$reg));
    %}
  ins_pipe(ialu_reg_reg_vshift);
%}
')dnl
define(ROL_INSN, `// This pattern is automatically generated from aarch64_ad.m4
// DO NOT EDIT ANYTHING IN THIS SECTION OF THE FILE
instruct $3$1_rReg_Var_C$2(iReg$1NoSp dst, iReg$1 src, iRegI shift, immI$2 c$2, rFlagsReg cr)
%{
  match(Set dst (Or$1 (LShift$1 src shift) (URShift$1 src (SubI c$2 shift))));

  expand %{
    $3$1_rReg(dst, src, shift, cr);
  %}
%}
')dnl
define(ROR_INSN, `// This pattern is automatically generated from aarch64_ad.m4
// DO NOT EDIT ANYTHING IN THIS SECTION OF THE FILE
instruct $3$1_rReg_Var_C$2(iReg$1NoSp dst, iReg$1 src, iRegI shift, immI$2 c$2, rFlagsReg cr)
%{
  match(Set dst (Or$1 (URShift$1 src shift) (LShift$1 src (SubI c$2 shift))));

  expand %{
    $3$1_rReg(dst, src, shift, cr);
  %}
%}
')dnl
ROL_EXPAND(L, rol, rorv)
ROL_EXPAND(I, rol, rorvw)
ROL_INSN(L, _64, rol)
ROL_INSN(L, 0, rol)
ROL_INSN(I, _32, rol)
ROL_INSN(I, 0, rol)
ROR_EXPAND(L, ror, rorv)
ROR_EXPAND(I, ror, rorvw)
ROR_INSN(L, _64, ror)
ROR_INSN(L, 0, ror)
ROR_INSN(I, _32, ror)
ROR_INSN(I, 0, ror)

// Add/subtract (extended)
dnl ADD_SUB_EXTENDED(mode, size, add node, shift node, insn, shift type, wordsize
define(`ADD_SUB_CONV', `
// This pattern is automatically generated from aarch64_ad.m4
// DO NOT EDIT ANYTHING IN THIS SECTION OF THE FILE
instruct $3Ext$1(iReg$2NoSp dst, iReg$2`'ORL2I($2) src1, iReg$1`'ORL2I($1) src2, rFlagsReg cr)
%{
  match(Set dst ($3$2 src1 (ConvI2L src2)));
  ins_cost(INSN_COST);
  format %{ "$4  $dst, $src1, $src2, $5" %}

   ins_encode %{
     __ $4(as_Register($dst$$reg), as_Register($src1$$reg),
            as_Register($src2$$reg), ext::$5);
   %}
  ins_pipe(ialu_reg_reg);
%}')dnl
ADD_SUB_CONV(I,L,Add,add,sxtw)
ADD_SUB_CONV(I,L,Sub,sub,sxtw)
dnl
define(`ADD_SUB_EXTENDED', `
// This pattern is automatically generated from aarch64_ad.m4
// DO NOT EDIT ANYTHING IN THIS SECTION OF THE FILE
instruct $3Ext$1_$6(iReg$1NoSp dst, iReg$1`'ORL2I($1) src1, iReg$1`'ORL2I($1) src2, immI_`'eval($7-$2) lshift, immI_`'eval($7-$2) rshift, rFlagsReg cr)
%{
  match(Set dst ($3$1 src1 EXTEND($1, $4, src2, lshift, rshift)));
  ins_cost(INSN_COST);
  format %{ "$5  $dst, $src1, $src2, $6" %}

   ins_encode %{
     __ $5(as_Register($dst$$reg), as_Register($src1$$reg),
            as_Register($src2$$reg), ext::$6);
   %}
  ins_pipe(ialu_reg_reg);
%}')dnl
ADD_SUB_EXTENDED(I,16,Add,RShift,add,sxth,32)
ADD_SUB_EXTENDED(I,8,Add,RShift,add,sxtb,32)
ADD_SUB_EXTENDED(I,8,Add,URShift,add,uxtb,32)
ADD_SUB_EXTENDED(L,16,Add,RShift,add,sxth,64)
ADD_SUB_EXTENDED(L,32,Add,RShift,add,sxtw,64)
ADD_SUB_EXTENDED(L,8,Add,RShift,add,sxtb,64)
ADD_SUB_EXTENDED(L,8,Add,URShift,add,uxtb,64)
dnl
dnl ADD_SUB_ZERO_EXTEND(mode, size, add node, insn, shift type)
define(`ADD_SUB_ZERO_EXTEND', `// This pattern is automatically generated from aarch64_ad.m4
// DO NOT EDIT ANYTHING IN THIS SECTION OF THE FILE
instruct $3Ext$1_$5_and(iReg$1NoSp dst, iReg$1`'ORL2I($1) src1, iReg$1`'ORL2I($1) src2, imm$1_$2 mask, rFlagsReg cr)
%{
  match(Set dst ($3$1 src1 (And$1 src2 mask)));
  ins_cost(INSN_COST);
  format %{ "$4  $dst, $src1, $src2, $5" %}

   ins_encode %{
     __ $4(as_Register($dst$$reg), as_Register($src1$$reg),
            as_Register($src2$$reg), ext::$5);
   %}
  ins_pipe(ialu_reg_reg);
%}
')
dnl
ADD_SUB_ZERO_EXTEND(I,255,Add,addw,uxtb)
ADD_SUB_ZERO_EXTEND(I,65535,Add,addw,uxth)
ADD_SUB_ZERO_EXTEND(L,255,Add,add,uxtb)
ADD_SUB_ZERO_EXTEND(L,65535,Add,add,uxth)
ADD_SUB_ZERO_EXTEND(L,4294967295,Add,add,uxtw)
dnl
ADD_SUB_ZERO_EXTEND(I,255,Sub,subw,uxtb)
ADD_SUB_ZERO_EXTEND(I,65535,Sub,subw,uxth)
ADD_SUB_ZERO_EXTEND(L,255,Sub,sub,uxtb)
ADD_SUB_ZERO_EXTEND(L,65535,Sub,sub,uxth)
ADD_SUB_ZERO_EXTEND(L,4294967295,Sub,sub,uxtw)
dnl
dnl ADD_SUB_ZERO_EXTEND_SHIFT(mode, size, add node, insn, ext type)
define(`ADD_SUB_EXTENDED_SHIFT', `// This pattern is automatically generated from aarch64_ad.m4
// DO NOT EDIT ANYTHING IN THIS SECTION OF THE FILE
instruct $3Ext$1_$6_shift(iReg$1NoSp dst, iReg$1`'ORL2I($1) src1, iReg$1`'ORL2I($1) src2, immIExt lshift2, immI_`'eval($7-$2) lshift1, immI_`'eval($7-$2) rshift1, rFlagsReg cr)
%{
  match(Set dst ($3$1 src1 (LShift$1 EXTEND($1, $4, src2, lshift1, rshift1) lshift2)));
  ins_cost(1.9 * INSN_COST);
  format %{ "$5  $dst, $src1, $src2, $6 #lshift2" %}

   ins_encode %{
     __ $5(as_Register($dst$$reg), as_Register($src1$$reg),
            as_Register($src2$$reg), ext::$6, ($lshift2$$constant));
   %}
  ins_pipe(ialu_reg_reg_shift);
%}
')
dnl                   $1 $2 $3   $4   $5   $6  $7
ADD_SUB_EXTENDED_SHIFT(L,8,Add,RShift,add,sxtb,64)
ADD_SUB_EXTENDED_SHIFT(L,16,Add,RShift,add,sxth,64)
ADD_SUB_EXTENDED_SHIFT(L,32,Add,RShift,add,sxtw,64)
dnl
ADD_SUB_EXTENDED_SHIFT(L,8,Sub,RShift,sub,sxtb,64)
ADD_SUB_EXTENDED_SHIFT(L,16,Sub,RShift,sub,sxth,64)
ADD_SUB_EXTENDED_SHIFT(L,32,Sub,RShift,sub,sxtw,64)
dnl
ADD_SUB_EXTENDED_SHIFT(I,8,Add,RShift,addw,sxtb,32)
ADD_SUB_EXTENDED_SHIFT(I,16,Add,RShift,addw,sxth,32)
dnl
ADD_SUB_EXTENDED_SHIFT(I,8,Sub,RShift,subw,sxtb,32)
ADD_SUB_EXTENDED_SHIFT(I,16,Sub,RShift,subw,sxth,32)
dnl
dnl ADD_SUB_CONV_SHIFT(mode, add node, insn, ext type)
define(`ADD_SUB_CONV_SHIFT', `// This pattern is automatically generated from aarch64_ad.m4
// DO NOT EDIT ANYTHING IN THIS SECTION OF THE FILE
instruct $2ExtI_shift(iReg$1NoSp dst, iReg$1`'ORL2I($1) src1, iRegIorL2I src2, immIExt lshift, rFlagsReg cr)
%{
  match(Set dst ($2$1 src1 (LShiftL (ConvI2L src2) lshift)));
  ins_cost(1.9 * INSN_COST);
  format %{ "$3  $dst, $src1, $src2, $4 #lshift" %}

   ins_encode %{
     __ $3(as_Register($dst$$reg), as_Register($src1$$reg),
            as_Register($src2$$reg), ext::$4, ($lshift$$constant));
   %}
  ins_pipe(ialu_reg_reg_shift);
%}
')dnl
ADD_SUB_CONV_SHIFT(L,Add,add,sxtw)
ADD_SUB_CONV_SHIFT(L,Sub,sub,sxtw)
dnl
dnl ADD_SUB_ZERO_EXTEND(mode, size, add node, insn, ext type)
define(`ADD_SUB_ZERO_EXTEND_SHIFT', `// This pattern is automatically generated from aarch64_ad.m4
// DO NOT EDIT ANYTHING IN THIS SECTION OF THE FILE
instruct $3Ext$1_$5_and_shift(iReg$1NoSp dst, iReg$1`'ORL2I($1) src1, iReg$1`'ORL2I($1) src2, imm$1_$2 mask, immIExt lshift, rFlagsReg cr)
%{
  match(Set dst ($3$1 src1 (LShift$1 (And$1 src2 mask) lshift)));
  ins_cost(1.9 * INSN_COST);
  format %{ "$4  $dst, $src1, $src2, $5 #lshift" %}

   ins_encode %{
     __ $4(as_Register($dst$$reg), as_Register($src1$$reg),
            as_Register($src2$$reg), ext::$5, ($lshift$$constant));
   %}
  ins_pipe(ialu_reg_reg_shift);
%}
')dnl
dnl                       $1 $2  $3  $4  $5
ADD_SUB_ZERO_EXTEND_SHIFT(L,255,Add,add,uxtb)
ADD_SUB_ZERO_EXTEND_SHIFT(L,65535,Add,add,uxth)
ADD_SUB_ZERO_EXTEND_SHIFT(L,4294967295,Add,add,uxtw)
dnl
ADD_SUB_ZERO_EXTEND_SHIFT(L,255,Sub,sub,uxtb)
ADD_SUB_ZERO_EXTEND_SHIFT(L,65535,Sub,sub,uxth)
ADD_SUB_ZERO_EXTEND_SHIFT(L,4294967295,Sub,sub,uxtw)
dnl
ADD_SUB_ZERO_EXTEND_SHIFT(I,255,Add,addw,uxtb)
ADD_SUB_ZERO_EXTEND_SHIFT(I,65535,Add,addw,uxth)
dnl
ADD_SUB_ZERO_EXTEND_SHIFT(I,255,Sub,subw,uxtb)
ADD_SUB_ZERO_EXTEND_SHIFT(I,65535,Sub,subw,uxth)
dnl
<|MERGE_RESOLUTION|>--- conflicted
+++ resolved
@@ -1,8 +1,4 @@
-<<<<<<< HEAD
 dnl Copyright (c) 2019, 2020, Red Hat Inc. All rights reserved.
-=======
-dnl Copyright (c) 2014, 2020, Red Hat Inc. All rights reserved.
->>>>>>> 12879e91
 dnl DO NOT ALTER OR REMOVE COPYRIGHT NOTICES OR THIS FILE HEADER.
 dnl
 dnl This code is free software; you can redistribute it and/or modify it
@@ -29,11 +25,8 @@
 dnl 1. the arithmetic
 dnl 2. shift patterns
 dnl
-<<<<<<< HEAD
 // BEGIN This section of the file is automatically generated. Do not edit --------------
 // This section is generated from aarch64_ad.m4
-=======
->>>>>>> 12879e91
 dnl
 define(`ORL2I', `ifelse($1,I,orL2I)')
 dnl
@@ -267,11 +260,6 @@
           as_Register($src$$reg), lshift, width);
   %}
   ins_pipe(ialu_reg_shift);
-<<<<<<< HEAD
-%}')dnl
-UBFIZ_INSN(I, ubfizw, 31, int)
-UBFIZ_INSN(L, ubfiz,  63, long, _long)
-=======
 %}
 ')
 UBFIZ_INSN(I, I, ubfizw, 31, int,  exact_log2,      immI_bitmask)
@@ -281,7 +269,6 @@
 
 define(`BFX1_INSN', `// This pattern is automatically generated from aarch64_ad.m4
 // DO NOT EDIT ANYTHING IN THIS SECTION OF THE FILE
->>>>>>> 12879e91
 
 // If there is a convert $1 to $2 block between and And$1 and a LShift$2, we can also match ubfiz
 instruct ubfiz$1Conv$3$9(iReg$2NoSp dst, iReg$1`'ORL2I($1) src, immI lshift, $8 mask)
