import os
import random
import subprocess
import sys

AARCH64_AS = "as"
AARCH64_OBJDUMP = "objdump"
AARCH64_OBJCOPY = "objcopy"

class Operand(object):

     def generate(self):
        return self

class Register(Operand):

    def generate(self):
        self.number = random.randint(0, 30)
        return self

    def astr(self, prefix):
        return prefix + str(self.number)

class FloatRegister(Register):

    def __str__(self):
        return self.astr("v")

    def nextReg(self):
        next = FloatRegister()
        next.number = (self.number + 1) % 32
        return next

class GeneralRegister(Register):

    def __str__(self):
        return self.astr("r")

class GeneralRegisterOrZr(Register):

    def generate(self):
        self.number = random.randint(0, 31)
        return self

    def astr(self, prefix = ""):
        if (self.number == 31):
            return prefix + "zr"
        else:
            return prefix + str(self.number)

    def __str__(self):
        if (self.number == 31):
            return self.astr()
        else:
            return self.astr("r")

class GeneralRegisterOrSp(Register):
    def generate(self):
        self.number = random.randint(0, 31)
        return self

    def astr(self, prefix = ""):
        if (self.number == 31):
            return "sp"
        else:
            return prefix + str(self.number)

    def __str__(self):
        if (self.number == 31):
            return self.astr()
        else:
            return self.astr("r")

class SVEVectorRegister(FloatRegister):
    def __str__(self):
        return self.astr("z")

class SVEPRegister(Register):
    def __str__(self):
        return self.astr("p")

    def generate(self):
        self.number = random.randint(0, 15)
        return self

class SVEGoverningPRegister(Register):
    def __str__(self):
        return self.astr("p")
    def generate(self):
        self.number = random.randint(0, 7)
        return self

class RegVariant(object):
    def __init__(self, low, high):
        self.number = random.randint(low, high)

    def astr(self):
        nameMap = {
             0: ".b",
             1: ".h",
             2: ".s",
             3: ".d",
             4: ".q"
        }
        return nameMap.get(self.number)

    def cstr(self):
        nameMap = {
             0: "__ B",
             1: "__ H",
             2: "__ S",
             3: "__ D",
             4: "__ Q"
        }
        return nameMap.get(self.number)

class FloatZero(Operand):

    def __str__(self):
        return "0.0"

    def astr(self, ignored):
        return "#0.0"

class OperandFactory:

    _modes = {'x' : GeneralRegister,
              'w' : GeneralRegister,
              'b' : FloatRegister,
              'h' : FloatRegister,
              's' : FloatRegister,
              'd' : FloatRegister,
              'z' : FloatZero,
              'p' : SVEPRegister,
              'P' : SVEGoverningPRegister,
              'Z' : SVEVectorRegister}

    @classmethod
    def create(cls, mode):
        return OperandFactory._modes[mode]()

class ShiftKind:

    def generate(self):
        self.kind = ["LSL", "LSR", "ASR"][random.randint(0,2)]
        return self

    def cstr(self):
        return self.kind

class Instruction(object):

    def __init__(self, name):
        self._name = name
        self.isWord = name.endswith("w") | name.endswith("wi")
        self.asmRegPrefix = ["x", "w"][self.isWord]

    def aname(self):
        if (self._name.endswith("wi")):
            return self._name[:len(self._name)-2]
        else:
            if (self._name.endswith("i") | self._name.endswith("w")):
                return self._name[:len(self._name)-1]
            else:
                return self._name

    def emit(self) :
        pass

    def compare(self) :
        pass

    def generate(self) :
        return self

    def cstr(self):
        return '__ %s(' % self.name()

    def astr(self):
        return '%s\t' % self.aname()

    def name(self):
        name = self._name
        if name == "and":
            name = "andr" # Special case: the name "and" can't be used
                          # in HotSpot, even for a member.
        return name

    def multipleForms(self):
         return 0

class InstructionWithModes(Instruction):

    def __init__(self, name, mode):
        Instruction.__init__(self, name)
        self.mode = mode
        self.isFloat = (mode == 'd') | (mode == 's')
        if self.isFloat:
            self.isWord = mode != 'd'
            self.asmRegPrefix = ["d", "s"][self.isWord]
        else:
            self.isWord = mode != 'x'
            self.asmRegPrefix = ["x", "w"][self.isWord]

    def name(self):
        return self._name + (self.mode if self.mode != 'x' else '')

    def aname(self):
        return (self._name+mode if (mode == 'b' or mode == 'h')
            else self._name)

class ThreeRegInstruction(Instruction):

    def generate(self):
        self.reg = [GeneralRegister().generate(), GeneralRegister().generate(),
                    GeneralRegister().generate()]
        return self


    def cstr(self):
        return (super(ThreeRegInstruction, self).cstr()
                + ('%s, %s, %s'
                   % (self.reg[0],
                      self.reg[1], self.reg[2])))

    def astr(self):
        prefix = self.asmRegPrefix
        return (super(ThreeRegInstruction, self).astr()
                + ('%s, %s, %s'
                   % (self.reg[0].astr(prefix),
                      self.reg[1].astr(prefix), self.reg[2].astr(prefix))))

class FourRegInstruction(ThreeRegInstruction):

    def generate(self):
        self.reg = ThreeRegInstruction.generate(self).reg + [GeneralRegister().generate()]
        return self


    def cstr(self):
        return (super(FourRegInstruction, self).cstr()
                + (', %s' % self.reg[3]))

    def astr(self):
        prefix = self.asmRegPrefix
        return (super(FourRegInstruction, self).astr()
                + (', %s' % self.reg[3].astr(prefix)))

class TwoRegInstruction(Instruction):

    def generate(self):
        self.reg = [GeneralRegister().generate(), GeneralRegister().generate()]
        return self

    def cstr(self):
        return (super(TwoRegInstruction, self).cstr()
                + '%s, %s' % (self.reg[0],
                              self.reg[1]))

    def astr(self):
        prefix = self.asmRegPrefix
        return (super(TwoRegInstruction, self).astr()
                + ('%s, %s'
                   % (self.reg[0].astr(prefix),
                      self.reg[1].astr(prefix))))

class TwoRegImmedInstruction(TwoRegInstruction):

    def generate(self):
        super(TwoRegImmedInstruction, self).generate()
        self.immed = random.randint(0, 1<<11 -1)
        return self

    def cstr(self):
        return (super(TwoRegImmedInstruction, self).cstr()
                + ', %su' % self.immed)

    def astr(self):
        return (super(TwoRegImmedInstruction, self).astr()
                + ', #%s' % self.immed)

class OneRegOp(Instruction):

    def generate(self):
        self.reg = GeneralRegister().generate()
        return self

    def cstr(self):
        return (super(OneRegOp, self).cstr()
                + '%s);' % self.reg)

    def astr(self):
        return (super(OneRegOp, self).astr()
                + '%s' % self.reg.astr(self.asmRegPrefix))

class ArithOp(ThreeRegInstruction):

    def generate(self):
        super(ArithOp, self).generate()
        self.kind = ShiftKind().generate()
        self.distance = random.randint(0, (1<<5)-1 if self.isWord else (1<<6)-1)
        return self

    def cstr(self):
        return ('%s, Assembler::%s, %s);'
                % (ThreeRegInstruction.cstr(self),
                   self.kind.cstr(), self.distance))

    def astr(self):
        return ('%s, %s #%s'
                % (ThreeRegInstruction.astr(self),
                   self.kind.cstr(),
                   self.distance))

class AddSubCarryOp(ThreeRegInstruction):

    def cstr(self):
        return ('%s);'
                % (ThreeRegInstruction.cstr(self)))

class AddSubExtendedOp(ThreeRegInstruction):

    uxtb, uxth, uxtw, uxtx, sxtb, sxth, sxtw, sxtx = range(8)
    optNames = ["uxtb", "uxth", "uxtw", "uxtx", "sxtb", "sxth", "sxtw", "sxtx"]

    def generate(self):
        super(AddSubExtendedOp, self).generate()
        self.amount = random.randint(1, 4)
        self.option = random.randint(0, 7)
        return self

    def cstr(self):
        return (super(AddSubExtendedOp, self).cstr()
                + (", ext::" + AddSubExtendedOp.optNames[self.option]
                   + ", " + str(self.amount) + ");"))

    def astr(self):
        return (super(AddSubExtendedOp, self).astr()
                + (", " + AddSubExtendedOp.optNames[self.option]
                   + " #" + str(self.amount)))

class AddSubImmOp(TwoRegImmedInstruction):

    def cstr(self):
         return super(AddSubImmOp, self).cstr() + ");"

class LogicalImmOp(AddSubImmOp):

     # These tables are legal immediate logical operands
     immediates32 \
         = [0x1, 0x3f, 0x1f0, 0x7e0,
            0x1c00, 0x3ff0, 0x8000, 0x1e000,
            0x3e000, 0x78000, 0xe0000, 0x100000,
            0x1fffe0, 0x3fe000, 0x780000, 0x7ffff8,
            0xff8000, 0x1800180, 0x1fffc00, 0x3c003c0,
            0x3ffff00, 0x7c00000, 0x7fffe00, 0xf000f00,
            0xfffe000, 0x18181818, 0x1ffc0000, 0x1ffffffe,
            0x3f003f00, 0x3fffe000, 0x60006000, 0x7f807f80,
            0x7ffffc00, 0x800001ff, 0x803fffff, 0x9f9f9f9f,
            0xc0000fff, 0xc0c0c0c0, 0xe0000000, 0xe003e003,
            0xe3ffffff, 0xf0000fff, 0xf0f0f0f0, 0xf80000ff,
            0xf83ff83f, 0xfc00007f, 0xfc1fffff, 0xfe0001ff,
            0xfe3fffff, 0xff003fff, 0xff800003, 0xff87ff87,
            0xffc00fff, 0xffe0000f, 0xffefffef, 0xfff1fff1,
            0xfff83fff, 0xfffc0fff, 0xfffe0fff, 0xffff3fff,
            0xffffc007, 0xffffe1ff, 0xfffff80f, 0xfffffe07,
            0xffffffbf, 0xfffffffd]

     immediates \
         = [0x1, 0x1f80, 0x3fff0, 0x3ffffc,
            0x3fe0000, 0x1ffc0000, 0xf8000000, 0x3ffffc000,
            0xffffffe00, 0x3ffffff800, 0xffffc00000, 0x3f000000000,
            0x7fffffff800, 0x1fe000001fe0, 0x3ffffff80000, 0xc00000000000,
            0x1ffc000000000, 0x3ffff0003ffff, 0x7ffffffe00000, 0xfffffffffc000,
            0x1ffffffffffc00, 0x3fffffffffff00, 0x7ffffffffffc00, 0xffffffffff8000,
            0x1ffffffff800000, 0x3fffffc03fffffc, 0x7fffc0000000000, 0xff80ff80ff80ff8,
            0x1c00000000000000, 0x1fffffffffff0000, 0x3fffff803fffff80, 0x7fc000007fc00000,
            0x8000000000000000, 0x803fffff803fffff, 0xc000007fc000007f, 0xe00000000000ffff,
            0xe3ffffffffffffff, 0xf007f007f007f007, 0xf80003ffffffffff, 0xfc000003fc000003,
            0xfe000000007fffff, 0xff00000000007fff, 0xff800000000003ff, 0xffc00000000000ff,
            0xffe00000000003ff, 0xfff0000000003fff, 0xfff80000001fffff, 0xfffc0000fffc0000,
            0xfffe003fffffffff, 0xffff3fffffffffff, 0xffffc0000007ffff, 0xffffe01fffffe01f,
            0xfffff800000007ff, 0xfffffc0fffffffff, 0xffffff00003fffff, 0xffffffc0000007ff,
            0xfffffff0000001ff, 0xfffffffc00003fff, 0xffffffff07ffffff, 0xffffffffe003ffff,
            0xfffffffffc01ffff, 0xffffffffffc00003, 0xfffffffffffc000f, 0xffffffffffffe07f]

     def generate(self):
          AddSubImmOp.generate(self)
          self.immed = \
              self.immediates32[random.randint(0, len(self.immediates32)-1)] \
              if self.isWord else \
              self.immediates[random.randint(0, len(self.immediates)-1)]

          return self

     def astr(self):
          return (super(TwoRegImmedInstruction, self).astr()
                  + ', #0x%x' % self.immed)

     def cstr(self):
          return super(AddSubImmOp, self).cstr() + "ll);"

class MultiOp():

    def multipleForms(self):
         return 3

    def forms(self):
         return ["__ pc()", "back", "forth"]

    def aforms(self):
         return [".", "back", "forth"]

class AbsOp(MultiOp, Instruction):

    def cstr(self):
        return super(AbsOp, self).cstr() + "%s);"

    def astr(self):
        return Instruction.astr(self) + "%s"

class RegAndAbsOp(MultiOp, Instruction):

    def multipleForms(self):
        if self.name() == "adrp":
            # We can only test one form of adrp because anything other
            # than "adrp ." requires relocs in the assembler output
            return 1
        return 3

    def generate(self):
        Instruction.generate(self)
        self.reg = GeneralRegister().generate()
        return self

    def cstr(self):
        if self.name() == "adrp":
            return "__ _adrp(" + "%s, %s);" % (self.reg, "%s")
        return (super(RegAndAbsOp, self).cstr()
                + "%s, %s);" % (self.reg, "%s"))

    def astr(self):
        return (super(RegAndAbsOp, self).astr()
                + self.reg.astr(self.asmRegPrefix) + ", %s")

class RegImmAbsOp(RegAndAbsOp):

    def cstr(self):
        return (Instruction.cstr(self)
                + "%s, %s, %s);" % (self.reg, self.immed, "%s"))

    def astr(self):
        return (Instruction.astr(self)
                + ("%s, #%s, %s"
                   % (self.reg.astr(self.asmRegPrefix), self.immed, "%s")))

    def generate(self):
        super(RegImmAbsOp, self).generate()
        self.immed = random.randint(0, 1<<5 -1)
        return self

class MoveWideImmOp(RegImmAbsOp):

    def multipleForms(self):
         return 0

    def cstr(self):
        return (Instruction.cstr(self)
                + "%s, %s, %s);" % (self.reg, self.immed, self.shift))

    def astr(self):
        return (Instruction.astr(self)
                + ("%s, #%s, lsl %s"
                   % (self.reg.astr(self.asmRegPrefix),
                      self.immed, self.shift)))

    def generate(self):
        super(RegImmAbsOp, self).generate()
        self.immed = random.randint(0, 1<<16 -1)
        if self.isWord:
            self.shift = random.randint(0, 1) * 16
        else:
            self.shift = random.randint(0, 3) * 16
        return self

class BitfieldOp(TwoRegInstruction):

    def cstr(self):
        return (Instruction.cstr(self)
                + ("%s, %s, %s, %s);"
                   % (self.reg[0], self.reg[1], self.immr, self.imms)))

    def astr(self):
        return (TwoRegInstruction.astr(self)
                + (", #%s, #%s"
                   % (self.immr, self.imms)))

    def generate(self):
        TwoRegInstruction.generate(self)
        self.immr = random.randint(0, 31)
        self.imms = random.randint(0, 31)
        return self

class ExtractOp(ThreeRegInstruction):

    def generate(self):
        super(ExtractOp, self).generate()
        self.lsb = random.randint(0, (1<<5)-1 if self.isWord else (1<<6)-1)
        return self

    def cstr(self):
        return (ThreeRegInstruction.cstr(self)
                + (", %s);" % self.lsb))

    def astr(self):
        return (ThreeRegInstruction.astr(self)
                + (", #%s" % self.lsb))

class CondBranchOp(MultiOp, Instruction):

    def cstr(self):
        return "__ br(Assembler::" + self.name() + ", %s);"

    def astr(self):
        return "b." + self.name() + "\t%s"

class ImmOp(Instruction):

    def cstr(self):
        return "%s%s);" % (Instruction.cstr(self), self.immed)

    def astr(self):
        return Instruction.astr(self) + "#" + str(self.immed)

    def generate(self):
        self.immed = random.randint(0, 1<<16 -1)
        return self

class Op(Instruction):

    def cstr(self):
        return Instruction.cstr(self) + ");"
    def astr(self):
        return self.aname();

class SystemOp(Instruction):

     def __init__(self, op):
          Instruction.__init__(self, op[0])
          self.barriers = op[1]

     def generate(self):
          Instruction.generate(self)
          self.barrier \
              = self.barriers[random.randint(0, len(self.barriers)-1)]
          return self

     def cstr(self):
          return Instruction.cstr(self) + "Assembler::" + self.barrier + ");"

     def astr(self):
          return Instruction.astr(self) + self.barrier

conditionCodes = ["EQ", "NE", "HS", "CS", "LO", "CC", "MI", "PL", "VS", \
                       "VC", "HI", "LS", "GE", "LT", "GT", "LE", "AL", "NV"]

class ConditionalCompareOp(TwoRegImmedInstruction):

    def generate(self):
        TwoRegImmedInstruction.generate(self)
        self.cond = random.randint(0, 15)
        self.immed = random.randint(0, 15)
        return self

    def cstr(self):
        return (super(ConditionalCompareOp, self).cstr() + ", "
                + "Assembler::" + conditionCodes[self.cond] + ");")

    def astr(self):
        return (super(ConditionalCompareOp, self).astr() +
                 ", " + conditionCodes[self.cond])

class ConditionalCompareImmedOp(Instruction):

    def generate(self):
        self.reg = GeneralRegister().generate()
        self.cond = random.randint(0, 15)
        self.immed2 = random.randint(0, 15)
        self.immed = random.randint(0, 31)
        return self

    def cstr(self):
        return (Instruction.cstr(self) + str(self.reg) + ", "
                + str(self.immed) + ", "
                + str(self.immed2) + ", "
                + "Assembler::" + conditionCodes[self.cond] + ");")

    def astr(self):
        return (Instruction.astr(self)
                + self.reg.astr(self.asmRegPrefix)
                + ", #" + str(self.immed)
                + ", #" + str(self.immed2)
                + ", " + conditionCodes[self.cond])

class TwoRegOp(TwoRegInstruction):

    def cstr(self):
        return TwoRegInstruction.cstr(self) + ");"

class ThreeRegOp(ThreeRegInstruction):

    def cstr(self):
        return ThreeRegInstruction.cstr(self) + ");"

class FourRegMulOp(FourRegInstruction):

    def cstr(self):
        return FourRegInstruction.cstr(self) + ");"

    def astr(self):
        isMaddsub = self.name().startswith("madd") | self.name().startswith("msub")
        midPrefix = self.asmRegPrefix if isMaddsub else "w"
        return (Instruction.astr(self)
                + self.reg[0].astr(self.asmRegPrefix)
                + ", " + self.reg[1].astr(midPrefix)
                + ", " + self.reg[2].astr(midPrefix)
                + ", " + self.reg[3].astr(self.asmRegPrefix))

class ConditionalSelectOp(ThreeRegInstruction):

    def generate(self):
        ThreeRegInstruction.generate(self)
        self.cond = random.randint(0, 15)
        return self

    def cstr(self):
        return (ThreeRegInstruction.cstr(self) + ", "
                + "Assembler::" + conditionCodes[self.cond] + ");")

    def astr(self):
        return (ThreeRegInstruction.astr(self)
                + ", " + conditionCodes[self.cond])

class LoadStoreExclusiveOp(InstructionWithModes):

    def __init__(self, op): # op is a tuple of ["name", "mode", registers]
        InstructionWithModes.__init__(self, op[0], op[1])
        self.num_registers = op[2]

    def astr(self):
        result = self.aname() + '\t'
        regs = list(self.regs)
        index = regs.pop() # The last reg is the index register
        prefix = ('x' if (self.mode == 'x')
                  & ((self.name().startswith("ld"))
                     | (self.name().startswith("stlr"))) # Ewww :-(
                  else 'w')
        result = result + regs.pop(0).astr(prefix) + ", "
        for s in regs:
            result = result + s.astr(self.asmRegPrefix) + ", "
        result = result + "[" + index.astr("x") + "]"
        return result

    def cstr(self):
        result = InstructionWithModes.cstr(self)
        regs = list(self.regs)
        index = regs.pop() # The last reg is the index register
        for s in regs:
            result = result + str(s) + ", "
        result = result + str(index) + ");"
        return result

    def appendUniqueReg(self):
        result = 0
        while result == 0:
            newReg = GeneralRegister().generate()
            result = 1
            for i in self.regs:
                result = result and (i.number != newReg.number)
        self.regs.append(newReg)

    def generate(self):
        self.regs = []
        for i in range(self.num_registers):
            self.appendUniqueReg()
        return self

    def name(self):
        if self.mode == 'x':
            return self._name
        else:
            return self._name + self.mode

    def aname(self):
        if (self.mode == 'b') | (self.mode == 'h'):
            return self._name + self.mode
        else:
            return self._name

class Address(object):

    base_plus_unscaled_offset, pre, post, base_plus_reg, \
        base_plus_scaled_offset, pcrel, post_reg, base_only = range(8)
    kinds = ["base_plus_unscaled_offset", "pre", "post", "base_plus_reg",
             "base_plus_scaled_offset", "pcrel", "post_reg", "base_only"]
    extend_kinds = ["uxtw", "lsl", "sxtw", "sxtx"]

    @classmethod
    def kindToStr(cls, i):
         return cls.kinds[i]

    def generate(self, kind, shift_distance):
        self.kind = kind
        self.base = GeneralRegister().generate()
        self.index = GeneralRegister().generate()
        self.offset = {
            Address.base_plus_unscaled_offset: random.randint(-1<<8, 1<<8-1) | 1,
            Address.pre: random.randint(-1<<8, 1<<8-1),
            Address.post: random.randint(-1<<8, 1<<8-1),
            Address.pcrel: random.randint(0, 2),
            Address.base_plus_reg: 0,
            Address.base_plus_scaled_offset: (random.randint(0, 1<<11-1) | (3 << 9))*8,
            Address.post_reg: 0,
            Address.base_only: 0} [kind]
        self.offset >>= (3 - shift_distance)
        self.extend_kind = Address.extend_kinds[random.randint(0, 3)]
        self.shift_distance = random.randint(0, 1) * shift_distance
        return self

    def __str__(self):
        result = {
            Address.base_plus_unscaled_offset: "Address(%s, %s)" \
                % (str(self.base), self.offset),
            Address.pre: "Address(__ pre(%s, %s))" % (str(self.base), self.offset),
            Address.post: "Address(__ post(%s, %s))" % (str(self.base), self.offset),
            Address.post_reg: "Address(__ post(%s, %s))" % (str(self.base), self.index),
            Address.base_only: "Address(%s)" % (str(self.base)),
            Address.pcrel: "",
            Address.base_plus_reg: "Address(%s, %s, Address::%s(%s))" \
                % (self.base, self.index, self.extend_kind, self.shift_distance),
            Address.base_plus_scaled_offset:
            "Address(%s, %s)" % (self.base, self.offset) } [self.kind]
        if (self.kind == Address.pcrel):
            result = ["__ pc()", "back", "forth"][self.offset]
        return result

    def astr(self, prefix):
        extend_prefix = prefix
        if self.kind == Address.base_plus_reg:
            if self.extend_kind.endswith("w"):
                extend_prefix = "w"
        result = {
            Address.base_plus_unscaled_offset: "[%s, %s]" \
                 % (self.base.astr(prefix), self.offset),
            Address.pre: "[%s, %s]!" % (self.base.astr(prefix), self.offset),
            Address.post: "[%s], %s" % (self.base.astr(prefix), self.offset),
            Address.post_reg: "[%s], %s" % (self.base.astr(prefix), self.index.astr(prefix)),
            Address.base_only: "[%s]" %  (self.base.astr(prefix)),
            Address.pcrel: "",
            Address.base_plus_reg: "[%s, %s, %s #%s]" \
                % (self.base.astr(prefix), self.index.astr(extend_prefix),
                   self.extend_kind, self.shift_distance),
            Address.base_plus_scaled_offset: \
                "[%s, %s]" \
                % (self.base.astr(prefix), self.offset)
            } [self.kind]
        if (self.kind == Address.pcrel):
            result = [".", "back", "forth"][self.offset]
        return result

class LoadStoreOp(InstructionWithModes):

    def __init__(self, args):
        name, self.asmname, self.kind, mode = args
        InstructionWithModes.__init__(self, name, mode)

    def generate(self):

        # This is something of a kludge, but the offset needs to be
        # scaled by the memory datamode somehow.
        shift = 3
        if (self.mode == 'b') | (self.asmname.endswith("b")):
            shift = 0
        elif (self.mode == 'h') | (self.asmname.endswith("h")):
            shift = 1
        elif (self.mode == 'w') | (self.asmname.endswith("w")) \
                | (self.mode == 's') :
            shift = 2

        self.adr = Address().generate(self.kind, shift)

        isFloat = (self.mode == 'd') | (self.mode == 's')

        regMode = FloatRegister if isFloat else GeneralRegister
        self.reg = regMode().generate()
        kindStr = Address.kindToStr(self.kind);
        if (not isFloat) and (kindStr is "pre" or kindStr is "post"):
            (self.reg.number, self.adr.base.number) = random.sample(range(31), 2)
        return self

    def cstr(self):
        if not(self._name.startswith("prfm")):
            return "%s%s, %s);" % (Instruction.cstr(self), str(self.reg), str(self.adr))
        else: # No target register for a prefetch
            return "%s%s);" % (Instruction.cstr(self), str(self.adr))

    def astr(self):
        if not(self._name.startswith("prfm")):
            return "%s\t%s, %s" % (self.aname(), self.reg.astr(self.asmRegPrefix),
                                     self.adr.astr("x"))
        else: # No target register for a prefetch
            return "%s %s" % (self.aname(),
                                     self.adr.astr("x"))

    def aname(self):
         result = self.asmname
         # if self.kind == Address.base_plus_unscaled_offset:
         #      result = result.replace("ld", "ldu", 1)
         #      result = result.replace("st", "stu", 1)
         return result

class LoadStorePairOp(InstructionWithModes):

     numRegs = 2

     def __init__(self, args):
          name, self.asmname, self.kind, mode = args
          InstructionWithModes.__init__(self, name, mode)
          self.offset = random.randint(-1<<4, 1<<4-1) << 4

     def generate(self):
          self.reg = [OperandFactory.create(self.mode).generate()
                      for i in range(self.numRegs)]
          self.base = OperandFactory.create('x').generate()
          kindStr = Address.kindToStr(self.kind);
          if kindStr is "pre" or kindStr is "post":
              if self._name.startswith("ld"):
                  (self.reg[0].number, self.reg[1].number, self.base.number) = random.sample(range(31), 3)
              if self._name.startswith("st"):
                  self.base.number = random.choice(list(set(range(31)) - set([self.reg[0].number, self.reg[1].number])))
          elif self._name.startswith("ld"):
              (self.reg[0].number, self.reg[1].number) = random.sample(range(31), 2)
          return self

     def astr(self):
          address = ["[%s, #%s]", "[%s, #%s]!", "[%s], #%s"][self.kind]
          address = address % (self.base.astr('x'), self.offset)
          result = "%s\t%s, %s, %s" \
              % (self.asmname,
                 self.reg[0].astr(self.asmRegPrefix),
                 self.reg[1].astr(self.asmRegPrefix), address)
          return result

     def cstr(self):
          address = {
               Address.base_plus_unscaled_offset: "Address(%s, %s)" \
                    % (str(self.base), self.offset),
               Address.pre: "Address(__ pre(%s, %s))" % (str(self.base), self.offset),
               Address.post: "Address(__ post(%s, %s))" % (str(self.base), self.offset),
               } [self.kind]
          result = "__ %s(%s, %s, %s);" \
              % (self.name(), self.reg[0], self.reg[1], address)
          return result

class FloatInstruction(Instruction):

    def aname(self):
        if (self._name.endswith("s") | self._name.endswith("d")):
            return self._name[:len(self._name)-1]
        else:
            return self._name

    def __init__(self, args):
        name, self.modes = args
        Instruction.__init__(self, name)

    def generate(self):
        self.reg = [OperandFactory.create(self.modes[i]).generate()
                    for i in range(self.numRegs)]
        return self

    def cstr(self):
        formatStr = "%s%s" + ''.join([", %s" for i in range(1, self.numRegs)] + [");"])
        return (formatStr
                % tuple([Instruction.cstr(self)] +
                        [str(self.reg[i]) for i in range(self.numRegs)])) # Yowza

    def astr(self):
        formatStr = "%s%s" + ''.join([", %s" for i in range(1, self.numRegs)])
        return (formatStr
                % tuple([Instruction.astr(self)] +
                        [(self.reg[i].astr(self.modes[i])) for i in range(self.numRegs)]))

<<<<<<< HEAD
class LdStNEONOp(Instruction):
=======
class SVEVectorOp(Instruction):
    def __init__(self, args):
        name = args[0]
        regTypes = args[1]
        regs = []
        for c in regTypes:
            regs.append(OperandFactory.create(c).generate())
        self.reg = regs
        self.numRegs = len(regs)
        if regTypes[0] != "p" and regTypes[1] == 'P':
           self._isPredicated = True
           self._merge = "/m"
        else:
           self._isPredicated = False
           self._merge =""

        self._bitwiseop = False
        if name[0] == 'f':
            self._width = RegVariant(2, 3)
        elif not self._isPredicated and (name == "and" or name == "eor" or name == "orr"):
            self._width = RegVariant(3, 3)
            self._bitwiseop = True
        else:
            self._width = RegVariant(0, 3)
        if len(args) > 2:
            self._dnm = args[2]
        else:
            self._dnm = None
        Instruction.__init__(self, name)

    def cstr(self):
        formatStr = "%s%s" + ''.join([", %s" for i in range(0, self.numRegs)] + [");"])
        if self._bitwiseop:
            width = []
            formatStr = "%s%s" + ''.join([", %s" for i in range(1, self.numRegs)] + [");"])
        else:
            width = [self._width.cstr()]
        return (formatStr
                % tuple(["__ sve_" + self._name + "("] +
                        [str(self.reg[0])] +
                        width +
                        [str(self.reg[i]) for i in range(1, self.numRegs)]))
    def astr(self):
        formatStr = "%s%s" + ''.join([", %s" for i in range(1, self.numRegs)])
        if self._dnm == 'dn':
            formatStr += ", %s"
            dnReg = [str(self.reg[0]) + self._width.astr()]
        else:
            dnReg = []

        if self._isPredicated:
            restRegs = [str(self.reg[1]) + self._merge] + dnReg + [str(self.reg[i]) + self._width.astr() for i in range(2, self.numRegs)]
        else:
            restRegs = dnReg + [str(self.reg[i]) + self._width.astr() for i in range(1, self.numRegs)]
        return (formatStr
                % tuple([Instruction.astr(self)] +
                        [str(self.reg[0]) + self._width.astr()] +
                        restRegs))
    def generate(self):
        return self

class SVEReductionOp(Instruction):
    def __init__(self, args):
        name = args[0]
        lowRegType = args[1]
        self.reg = []
        Instruction.__init__(self, name)
        self.reg.append(OperandFactory.create('s').generate())
        self.reg.append(OperandFactory.create('P').generate())
        self.reg.append(OperandFactory.create('Z').generate())
        self._width = RegVariant(lowRegType, 3)
    def cstr(self):
        return "__ sve_%s(%s, %s, %s, %s);" % (self.name(),
                                              str(self.reg[0]),
                                              self._width.cstr(),
                                              str(self.reg[1]),
                                              str(self.reg[2]))
    def astr(self):
        if self.name() == "uaddv":
            dstRegName = "d" + str(self.reg[0].number)
        else:
            dstRegName = self._width.astr()[1] + str(self.reg[0].number)
        formatStr = "%s %s, %s, %s"
        if self.name() == "fadda":
            formatStr += ", %s"
            moreReg = [dstRegName]
        else:
            moreReg = []
        return formatStr % tuple([self.name()] +
                                 [dstRegName] +
                                 [str(self.reg[1])] +
                                 moreReg +
                                 [str(self.reg[2]) + self._width.astr()])

class LdStSIMDOp(Instruction):
>>>>>>> 4b3a0b78
    def __init__(self, args):
        self._name, self.regnum, self.arrangement, self.addresskind = args

    def generate(self):
        self.address = Address().generate(self.addresskind, 0)
        self._firstSIMDreg = FloatRegister().generate()
        if (self.addresskind  == Address.post):
            if (self._name in ["ld1r", "ld2r", "ld3r", "ld4r"]):
                elem_size = {"8B" : 1, "16B" : 1, "4H" : 2, "8H" : 2, "2S" : 4, "4S" : 4, "1D" : 8, "2D" : 8} [self.arrangement]
                self.address.offset = self.regnum * elem_size
            else:
                if (self.arrangement in ["8B", "4H", "2S", "1D"]):
                    self.address.offset = self.regnum * 8
                else:
                    self.address.offset = self.regnum * 16
        return self

    def cstr(self):
        buf = super(LdStNEONOp, self).cstr() + str(self._firstSIMDreg)
        current = self._firstSIMDreg
        for cnt in range(1, self.regnum):
            buf = '%s, %s' % (buf, current.nextReg())
            current = current.nextReg()
        return '%s, __ T%s, %s);' % (buf, self.arrangement, str(self.address))

    def astr(self):
        buf = '%s\t{%s.%s' % (self._name, self._firstSIMDreg, self.arrangement)
        current = self._firstSIMDreg
        for cnt in range(1, self.regnum):
            buf = '%s, %s.%s' % (buf, current.nextReg(), self.arrangement)
            current = current.nextReg()
        return  '%s}, %s' % (buf, self.address.astr("x"))

    def aname(self):
         return self._name

class NEONReduceInstruction(Instruction):
    def __init__(self, args):
        self._name, self.insname, self.arrangement = args

    def generate(self):
        current = FloatRegister().generate()
        self.dstSIMDreg = current
        self.srcSIMDreg = current.nextReg()
        return self

    def cstr(self):
        buf = Instruction.cstr(self) + str(self.dstSIMDreg)
        buf = '%s, __ T%s, %s);' % (buf, self.arrangement, self.srcSIMDreg)
        return buf

    def astr(self):
        buf = '%s\t%s' % (self.insname, self.dstSIMDreg.astr(self.arrangement[-1].lower()))
        buf = '%s, %s.%s' % (buf, self.srcSIMDreg, self.arrangement)
        return buf

    def aname(self):
        return self._name

class CommonNEONInstruction(Instruction):
    def __init__(self, args):
        self._name, self.insname, self.arrangement = args

    def generate(self):
        self._firstSIMDreg = FloatRegister().generate()
        return self

    def cstr(self):
        buf = Instruction.cstr(self) + str(self._firstSIMDreg)
        buf = '%s, __ T%s' % (buf, self.arrangement)
        current = self._firstSIMDreg
        for cnt in range(1, self.numRegs):
            buf = '%s, %s' % (buf, current.nextReg())
            current = current.nextReg()
        return '%s);' % (buf)

    def astr(self):
        buf = '%s\t%s.%s' % (self.insname, self._firstSIMDreg, self.arrangement)
        current = self._firstSIMDreg
        for cnt in range(1, self.numRegs):
            buf = '%s, %s.%s' % (buf, current.nextReg(), self.arrangement)
            current = current.nextReg()
        return buf

    def aname(self):
        return self._name

class SHA512SIMDOp(Instruction):

    def generate(self):
        if (self._name == 'sha512su0'):
            self.reg = [FloatRegister().generate(), FloatRegister().generate()]
        else:
            self.reg = [FloatRegister().generate(), FloatRegister().generate(),
                        FloatRegister().generate()]
        return self

    def cstr(self):
        if (self._name == 'sha512su0'):
            return (super(SHA512SIMDOp, self).cstr()
                    + ('%s, __ T2D, %s);' % (self.reg[0], self.reg[1])))
        else:
            return (super(SHA512SIMDOp, self).cstr()
                    + ('%s, __ T2D, %s, %s);' % (self.reg[0], self.reg[1], self.reg[2])))

    def astr(self):
        if (self._name == 'sha512su0'):
            return (super(SHA512SIMDOp, self).astr()
                    + ('\t%s.2D, %s.2D' % (self.reg[0].astr("v"), self.reg[1].astr("v"))))
        elif (self._name == 'sha512su1'):
            return (super(SHA512SIMDOp, self).astr()
                    + ('\t%s.2D, %s.2D, %s.2D' % (self.reg[0].astr("v"),
                       self.reg[1].astr("v"), self.reg[2].astr("v"))))
        else:
            return (super(SHA512SIMDOp, self).astr()
                    + ('\t%s, %s, %s.2D' % (self.reg[0].astr("q"),
                       self.reg[1].astr("q"), self.reg[2].astr("v"))))

class LSEOp(Instruction):
    def __init__(self, args):
        self._name, self.asmname, self.size, self.suffix = args

    def generate(self):
        self._name = "%s%s" % (self._name, self.suffix)
        self.asmname = "%s%s" % (self.asmname, self.suffix)
        self.srcReg = GeneralRegisterOrZr().generate()
        self.tgtReg = GeneralRegisterOrZr().generate()
        self.adrReg = GeneralRegisterOrSp().generate()

        return self

    def cstr(self):
        sizeSpec = {"x" : "Assembler::xword", "w" : "Assembler::word"} [self.size]
        return super(LSEOp, self).cstr() + "%s, %s, %s, %s);" % (sizeSpec, self.srcReg, self.tgtReg, self.adrReg)

    def astr(self):
        return "%s\t%s, %s, [%s]" % (self.asmname, self.srcReg.astr(self.size), self.tgtReg.astr(self.size), self.adrReg.astr("x"))

    def aname(self):
         return self.asmname

class TwoRegFloatOp(FloatInstruction):
    numRegs = 2

class ThreeRegFloatOp(TwoRegFloatOp):
    numRegs = 3

class FourRegFloatOp(TwoRegFloatOp):
    numRegs = 4

class FloatConvertOp(TwoRegFloatOp):

    def __init__(self, args):
        self._cname, self._aname, modes = args
        TwoRegFloatOp.__init__(self, [self._cname, modes])

    def aname(self):
        return self._aname

    def cname(self):
        return self._cname

class TwoRegNEONOp(CommonNEONInstruction):
    numRegs = 2

class ThreeRegNEONOp(TwoRegNEONOp):
    numRegs = 3

class SpecialCases(Instruction):
    def __init__(self, data):
        self._name = data[0]
        self._cstr = data[1]
        self._astr = data[2]

    def cstr(self):
        return self._cstr

    def astr(self):
        return self._astr

def generate(kind, names):
    outfile.write("# " + kind.__name__ + "\n");
    print "\n// " + kind.__name__
    for name in names:
        for i in range(1):
             op = kind(name).generate()
             if op.multipleForms():
                  forms = op.forms()
                  aforms = op.aforms()
                  for i in range(op.multipleForms()):
                       cstr = op.cstr() % forms[i]
                       astr = op.astr() % aforms[i]
                       print "    %-50s //\t%s" % (cstr, astr)
                       outfile.write("\t" + astr + "\n")
             else:
                  print "    %-50s //\t%s" % (op.cstr(), op.astr())
                  outfile.write("\t" + op.astr() + "\n")

outfile = open("aarch64ops.s", "w")

# To minimize the changes of assembler test code
random.seed(0)

print "// BEGIN  Generated code -- do not edit"
print "// Generated by aarch64-asmtest.py"

print "    Label back, forth;"
print "    __ bind(back);"

outfile.write("back:\n")

generate (ArithOp,
          [ "add", "sub", "adds", "subs",
            "addw", "subw", "addsw", "subsw",
            "and", "orr", "eor", "ands",
            "andw", "orrw", "eorw", "andsw",
            "bic", "orn", "eon", "bics",
            "bicw", "ornw", "eonw", "bicsw" ])

generate (AddSubImmOp,
          [ "addw", "addsw", "subw", "subsw",
            "add", "adds", "sub", "subs"])
generate (LogicalImmOp,
          [ "andw", "orrw", "eorw", "andsw",
            "and", "orr", "eor", "ands"])

generate (AbsOp, [ "b", "bl" ])

generate (RegAndAbsOp, ["cbzw", "cbnzw", "cbz", "cbnz", "adr", "adrp"])

generate (RegImmAbsOp, ["tbz", "tbnz"])

generate (MoveWideImmOp, ["movnw", "movzw", "movkw", "movn", "movz", "movk"])

generate (BitfieldOp, ["sbfm", "bfmw", "ubfmw", "sbfm", "bfm", "ubfm"])

generate (ExtractOp, ["extrw", "extr"])

generate (CondBranchOp, ["EQ", "NE", "HS", "CS", "LO", "CC", "MI", "PL", "VS", "VC",
                        "HI", "LS", "GE", "LT", "GT", "LE", "AL", "NV" ])

generate (ImmOp, ["svc", "hvc", "smc", "brk", "hlt", # "dcps1",  "dcps2",  "dcps3"
               ])

generate (Op, ["nop", "eret", "drps", "isb"])

barriers = ["OSHLD", "OSHST", "OSH", "NSHLD", "NSHST", "NSH",
            "ISHLD", "ISHST", "ISH", "LD", "ST", "SY"]

generate (SystemOp, [["dsb", barriers], ["dmb", barriers]])

generate (OneRegOp, ["br", "blr"])

for mode in 'xwhb':
    generate (LoadStoreExclusiveOp, [["stxr", mode, 3], ["stlxr", mode, 3],
                                     ["ldxr", mode, 2], ["ldaxr", mode, 2],
                                     ["stlr", mode, 2], ["ldar", mode, 2]])

for mode in 'xw':
    generate (LoadStoreExclusiveOp, [["ldxp", mode, 3], ["ldaxp", mode, 3],
                                     ["stxp", mode, 4], ["stlxp", mode, 4]])

for kind in range(6):
    sys.stdout.write("\n// " + Address.kindToStr(kind))
    if kind != Address.pcrel:
        generate (LoadStoreOp,
                  [["str", "str", kind, "x"], ["str", "str", kind, "w"],
                   ["str", "strb", kind, "b"], ["str", "strh", kind, "h"],
                   ["ldr", "ldr", kind, "x"], ["ldr", "ldr", kind, "w"],
                   ["ldr", "ldrb", kind, "b"], ["ldr", "ldrh", kind, "h"],
                   ["ldrsb", "ldrsb", kind, "x"], ["ldrsh", "ldrsh", kind, "x"],
                   ["ldrsh", "ldrsh", kind, "w"], ["ldrsw", "ldrsw", kind, "x"],
                   ["ldr", "ldr", kind, "d"], ["ldr", "ldr", kind, "s"],
                   ["str", "str", kind, "d"], ["str", "str", kind, "s"],
                   ])
    else:
        generate (LoadStoreOp,
                  [["ldr", "ldr", kind, "x"], ["ldr", "ldr", kind, "w"]])


for kind in (Address.base_plus_unscaled_offset, Address.pcrel, Address.base_plus_reg, \
                 Address.base_plus_scaled_offset):
    generate (LoadStoreOp,
              [["prfm", "prfm\tPLDL1KEEP,", kind, "x"]])

generate(AddSubCarryOp, ["adcw", "adcsw", "sbcw", "sbcsw", "adc", "adcs", "sbc", "sbcs"])

generate(AddSubExtendedOp, ["addw", "addsw", "sub", "subsw", "add", "adds", "sub", "subs"])

generate(ConditionalCompareOp, ["ccmnw", "ccmpw", "ccmn", "ccmp"])
generate(ConditionalCompareImmedOp, ["ccmnw", "ccmpw", "ccmn", "ccmp"])
generate(ConditionalSelectOp,
         ["cselw", "csincw", "csinvw", "csnegw", "csel", "csinc", "csinv", "csneg"])

generate(TwoRegOp,
         ["rbitw", "rev16w", "revw", "clzw", "clsw", "rbit",
          "rev16", "rev32", "rev", "clz", "cls"])
generate(ThreeRegOp,
         ["udivw", "sdivw", "lslvw", "lsrvw", "asrvw", "rorvw", "udiv", "sdiv",
          "lslv", "lsrv", "asrv", "rorv", "umulh", "smulh"])
generate(FourRegMulOp,
         ["maddw", "msubw", "madd", "msub", "smaddl", "smsubl", "umaddl", "umsubl"])

generate(ThreeRegFloatOp,
         [["fmuls", "sss"], ["fdivs", "sss"], ["fadds", "sss"], ["fsubs", "sss"],
          ["fmuls", "sss"],
          ["fmuld", "ddd"], ["fdivd", "ddd"], ["faddd", "ddd"], ["fsubd", "ddd"],
          ["fmuld", "ddd"]])

generate(FourRegFloatOp,
         [["fmadds", "ssss"], ["fmsubs", "ssss"], ["fnmadds", "ssss"], ["fnmadds", "ssss"],
          ["fmaddd", "dddd"], ["fmsubd", "dddd"], ["fnmaddd", "dddd"], ["fnmaddd", "dddd"],])

generate(TwoRegFloatOp,
         [["fmovs", "ss"], ["fabss", "ss"], ["fnegs", "ss"], ["fsqrts", "ss"],
          ["fcvts", "ds"],
          ["fmovd", "dd"], ["fabsd", "dd"], ["fnegd", "dd"], ["fsqrtd", "dd"],
          ["fcvtd", "sd"],
          ])

generate(FloatConvertOp, [["fcvtzsw", "fcvtzs", "ws"], ["fcvtzs", "fcvtzs", "xs"],
                          ["fcvtzdw", "fcvtzs", "wd"], ["fcvtzd", "fcvtzs", "xd"],
                          ["scvtfws", "scvtf", "sw"], ["scvtfs", "scvtf", "sx"],
                          ["scvtfwd", "scvtf", "dw"], ["scvtfd", "scvtf", "dx"],
                          ["fmovs", "fmov", "ws"], ["fmovd", "fmov", "xd"],
                          ["fmovs", "fmov", "sw"], ["fmovd", "fmov", "dx"]])

generate(TwoRegFloatOp, [["fcmps", "ss"], ["fcmpd", "dd"],
                         ["fcmps", "sz"], ["fcmpd", "dz"]])

for kind in range(3):
     generate(LoadStorePairOp, [["stp", "stp", kind, "w"], ["ldp", "ldp", kind, "w"],
                                ["ldpsw", "ldpsw", kind, "x"],
                                ["stp", "stp", kind, "x"], ["ldp", "ldp", kind, "x"]
                                ])
generate(LoadStorePairOp, [["stnp", "stnp", 0, "w"], ["ldnp", "ldnp", 0, "w"],
                           ["stnp", "stnp", 0, "x"], ["ldnp", "ldnp", 0, "x"]])

generate(LdStNEONOp, [["ld1",  1, "8B",  Address.base_only],
                      ["ld1",  2, "16B", Address.post],
                      ["ld1",  3, "1D",  Address.post_reg],
                      ["ld1",  4, "8H",  Address.post],
                      ["ld1r", 1, "8B",  Address.base_only],
                      ["ld1r", 1, "4S",  Address.post],
                      ["ld1r", 1, "1D",  Address.post_reg],
                      ["ld2",  2, "2D",  Address.base_only],
                      ["ld2",  2, "4H",  Address.post],
                      ["ld2r", 2, "16B", Address.base_only],
                      ["ld2r", 2, "2S",  Address.post],
                      ["ld2r", 2, "2D",  Address.post_reg],
                      ["ld3",  3, "4S",  Address.post_reg],
                      ["ld3",  3, "2S",  Address.base_only],
                      ["ld3r", 3, "8H",  Address.base_only],
                      ["ld3r", 3, "4S",  Address.post],
                      ["ld3r", 3, "1D",  Address.post_reg],
                      ["ld4",  4, "8H",  Address.post],
                      ["ld4",  4, "8B",  Address.post_reg],
                      ["ld4r", 4, "8B",  Address.base_only],
                      ["ld4r", 4, "4H",  Address.post],
                      ["ld4r", 4, "2S",  Address.post_reg],
])

generate(NEONReduceInstruction,
         [["addv", "addv", "8B"], ["addv", "addv", "16B"],
          ["addv", "addv", "4H"], ["addv", "addv", "8H"],
          ["addv", "addv", "4S"],
          ["smaxv", "smaxv", "8B"], ["smaxv", "smaxv", "16B"],
          ["smaxv", "smaxv", "4H"], ["smaxv", "smaxv", "8H"],
          ["smaxv", "smaxv", "4S"], ["fmaxv", "fmaxv", "4S"],
          ["sminv", "sminv", "8B"], ["sminv", "sminv", "16B"],
          ["sminv", "sminv", "4H"], ["sminv", "sminv", "8H"],
          ["sminv", "sminv", "4S"], ["fminv", "fminv", "4S"],
          ])

generate(TwoRegNEONOp,
         [["absr", "abs", "8B"], ["absr", "abs", "16B"],
          ["absr", "abs", "4H"], ["absr", "abs", "8H"],
          ["absr", "abs", "2S"], ["absr", "abs", "4S"],
          ["absr", "abs", "2D"],
          ["fabs", "fabs", "2S"], ["fabs", "fabs", "4S"],
          ["fabs", "fabs", "2D"],
          ["fneg", "fneg", "2S"], ["fneg", "fneg", "4S"],
          ["fneg", "fneg", "2D"],
          ["fsqrt", "fsqrt", "2S"], ["fsqrt", "fsqrt", "4S"],
          ["fsqrt", "fsqrt", "2D"],
          ["notr", "not", "8B"], ["notr", "not", "16B"],
          ])

generate(ThreeRegNEONOp,
         [["andr", "and", "8B"], ["andr", "and", "16B"],
          ["orr", "orr", "8B"], ["orr", "orr", "16B"],
          ["eor", "eor", "8B"], ["eor", "eor", "16B"],
          ["addv", "add", "8B"], ["addv", "add", "16B"],
          ["addv", "add", "4H"], ["addv", "add", "8H"],
          ["addv", "add", "2S"], ["addv", "add", "4S"],
          ["addv", "add", "2D"],
          ["fadd", "fadd", "2S"], ["fadd", "fadd", "4S"],
          ["fadd", "fadd", "2D"],
          ["subv", "sub", "8B"], ["subv", "sub", "16B"],
          ["subv", "sub", "4H"], ["subv", "sub", "8H"],
          ["subv", "sub", "2S"], ["subv", "sub", "4S"],
          ["subv", "sub", "2D"],
          ["fsub", "fsub", "2S"], ["fsub", "fsub", "4S"],
          ["fsub", "fsub", "2D"],
          ["mulv", "mul", "8B"], ["mulv", "mul", "16B"],
          ["mulv", "mul", "4H"], ["mulv", "mul", "8H"],
          ["mulv", "mul", "2S"], ["mulv", "mul", "4S"],
          ["fmul", "fmul", "2S"], ["fmul", "fmul", "4S"],
          ["fmul", "fmul", "2D"],
          ["mlav", "mla", "4H"], ["mlav", "mla", "8H"],
          ["mlav", "mla", "2S"], ["mlav", "mla", "4S"],
          ["fmla", "fmla", "2S"], ["fmla", "fmla", "4S"],
          ["fmla", "fmla", "2D"],
          ["mlsv", "mls", "4H"], ["mlsv", "mls", "8H"],
          ["mlsv", "mls", "2S"], ["mlsv", "mls", "4S"],
          ["fmls", "fmls", "2S"], ["fmls", "fmls", "4S"],
          ["fmls", "fmls", "2D"],
          ["fdiv", "fdiv", "2S"], ["fdiv", "fdiv", "4S"],
          ["fdiv", "fdiv", "2D"],
          ["maxv", "smax", "8B"], ["maxv", "smax", "16B"],
          ["maxv", "smax", "4H"], ["maxv", "smax", "8H"],
          ["maxv", "smax", "2S"], ["maxv", "smax", "4S"],
          ["fmax", "fmax", "2S"], ["fmax", "fmax", "4S"],
          ["fmax", "fmax", "2D"],
          ["minv", "smin", "8B"], ["minv", "smin", "16B"],
          ["minv", "smin", "4H"], ["minv", "smin", "8H"],
          ["minv", "smin", "2S"], ["minv", "smin", "4S"],
          ["fmin", "fmin", "2S"], ["fmin", "fmin", "4S"],
          ["fmin", "fmin", "2D"],
          ["cmeq", "cmeq", "8B"], ["cmeq", "cmeq", "16B"],
          ["cmeq", "cmeq", "4H"], ["cmeq", "cmeq", "8H"],
          ["cmeq", "cmeq", "2S"], ["cmeq", "cmeq", "4S"],
          ["cmeq", "cmeq", "2D"],
          ["fcmeq", "fcmeq", "2S"], ["fcmeq", "fcmeq", "4S"],
          ["fcmeq", "fcmeq", "2D"],
          ["cmgt", "cmgt", "8B"], ["cmgt", "cmgt", "16B"],
          ["cmgt", "cmgt", "4H"], ["cmgt", "cmgt", "8H"],
          ["cmgt", "cmgt", "2S"], ["cmgt", "cmgt", "4S"],
          ["cmgt", "cmgt", "2D"],
          ["fcmgt", "fcmgt", "2S"], ["fcmgt", "fcmgt", "4S"],
          ["fcmgt", "fcmgt", "2D"],
          ["cmge", "cmge", "8B"], ["cmge", "cmge", "16B"],
          ["cmge", "cmge", "4H"], ["cmge", "cmge", "8H"],
          ["cmge", "cmge", "2S"], ["cmge", "cmge", "4S"],
          ["cmge", "cmge", "2D"],
          ["fcmge", "fcmge", "2S"], ["fcmge", "fcmge", "4S"],
          ["fcmge", "fcmge", "2D"],
          ])

generate(SHA512SIMDOp, ["sha512h", "sha512h2", "sha512su0", "sha512su1"])

generate(SpecialCases, [["ccmn",   "__ ccmn(zr, zr, 3u, Assembler::LE);",                "ccmn\txzr, xzr, #3, LE"],
                        ["ccmnw",  "__ ccmnw(zr, zr, 5u, Assembler::EQ);",               "ccmn\twzr, wzr, #5, EQ"],
                        ["ccmp",   "__ ccmp(zr, 1, 4u, Assembler::NE);",                 "ccmp\txzr, 1, #4, NE"],
                        ["ccmpw",  "__ ccmpw(zr, 2, 2, Assembler::GT);",                 "ccmp\twzr, 2, #2, GT"],
                        ["extr",   "__ extr(zr, zr, zr, 0);",                            "extr\txzr, xzr, xzr, 0"],
                        ["stlxp",  "__ stlxp(r0, zr, zr, sp);",                          "stlxp\tw0, xzr, xzr, [sp]"],
                        ["stlxpw", "__ stlxpw(r2, zr, zr, r3);",                         "stlxp\tw2, wzr, wzr, [x3]"],
                        ["stxp",   "__ stxp(r4, zr, zr, r5);",                           "stxp\tw4, xzr, xzr, [x5]"],
                        ["stxpw",  "__ stxpw(r6, zr, zr, sp);",                          "stxp\tw6, wzr, wzr, [sp]"],
                        ["dup",    "__ dup(v0, __ T16B, zr);",                           "dup\tv0.16b, wzr"],
                        ["mov",    "__ mov(v1, __ T1D, 0, zr);",                         "mov\tv1.d[0], xzr"],
                        ["mov",    "__ mov(v1, __ T2S, 1, zr);",                         "mov\tv1.s[1], wzr"],
                        ["mov",    "__ mov(v1, __ T4H, 2, zr);",                         "mov\tv1.h[2], wzr"],
                        ["mov",    "__ mov(v1, __ T8B, 3, zr);",                         "mov\tv1.b[3], wzr"],
                        ["ld1",    "__ ld1(v31, v0, __ T2D, Address(__ post(r1, r0)));", "ld1\t{v31.2d, v0.2d}, [x1], x0"],
                        # SVE instructions
                        ["cpy",    "__ sve_cpy(z0, __ S, p0, v1);",                      "mov\tz0.s, p0/m, s1"],
                        ["inc",    "__ sve_inc(r0, __ S);",                              "incw\tx0"],
                        ["dec",    "__ sve_dec(r1, __ H);",                              "dech\tx1"],
                        ["lsl",    "__ sve_lsl(z0, __ B, z1, 7);",                       "lsl\tz0.b, z1.b, #7"],
                        ["lsl",    "__ sve_lsl(z21, __ H, z1, 15);",                     "lsl\tz21.h, z1.h, #15"],
                        ["lsl",    "__ sve_lsl(z0, __ S, z1, 31);",                      "lsl\tz0.s, z1.s, #31"],
                        ["lsl",    "__ sve_lsl(z0, __ D, z1, 63);",                      "lsl\tz0.d, z1.d, #63"],
                        ["lsr",    "__ sve_lsr(z0, __ B, z1, 7);",                       "lsr\tz0.b, z1.b, #7"],
                        ["asr",    "__ sve_asr(z0, __ H, z11, 15);",                     "asr\tz0.h, z11.h, #15"],
                        ["lsr",    "__ sve_lsr(z30, __ S, z1, 31);",                     "lsr\tz30.s, z1.s, #31"],
                        ["asr",    "__ sve_asr(z0, __ D, z1, 63);",                      "asr\tz0.d, z1.d, #63"],
                        ["addvl",  "__ sve_addvl(sp, r0, 31);",                          "addvl\tsp, x0, #31"],
                        ["addpl",  "__ sve_addpl(r1, sp, -32);",                         "addpl\tx1, sp, -32"],
                        ["cntp",   "__ sve_cntp(r8, __ B, p0, p1);",                     "cntp\tx8, p0, p1.b"],
                        ["dup",    "__ sve_dup(z0, __ B, 127);",                         "dup\tz0.b, 127"],
                        ["dup",    "__ sve_dup(z1, __ H, -128);",                        "dup\tz1.h, -128"],
                        ["dup",    "__ sve_dup(z2, __ S, 32512);",                       "dup\tz2.s, 32512"],
                        ["dup",    "__ sve_dup(z7, __ D, -32768);",                      "dup\tz7.d, -32768"],
                        ["ld1b",   "__ sve_ld1b(z0, __ B, p0, Address(sp));",            "ld1b\t{z0.b}, p0/z, [sp]"],
                        ["ld1h",   "__ sve_ld1h(z10, __ H, p1, Address(sp, -8));",       "ld1h\t{z10.h}, p1/z, [sp, #-8, MUL VL]"],
                        ["ld1w",   "__ sve_ld1w(z20, __ S, p2, Address(r0, 7));",        "ld1w\t{z20.s}, p2/z, [x0, #7, MUL VL]"],
                        ["ld1b",   "__ sve_ld1b(z30, __ B, p3, Address(sp, r8));",       "ld1b\t{z30.b}, p3/z, [sp, x8]"],
                        ["ld1w",   "__ sve_ld1w(z0, __ S, p4, Address(sp, r28));",       "ld1w\t{z0.s}, p4/z, [sp, x28, LSL #2]"],
                        ["ld1d",   "__ sve_ld1d(z11, __ D, p5, Address(r0, r1));",       "ld1d\t{z11.d}, p5/z, [x0, x1, LSL #3]"],
                        ["st1b",   "__ sve_st1b(z22, __ B, p6, Address(sp));",           "st1b\t{z22.b}, p6, [sp]"],
                        ["st1b",   "__ sve_st1b(z31, __ B, p7, Address(sp, -8));",       "st1b\t{z31.b}, p7, [sp, #-8, MUL VL]"],
                        ["st1w",   "__ sve_st1w(z0, __ S, p1, Address(r0, 7));",         "st1w\t{z0.s}, p1, [x0, #7, MUL VL]"],
                        ["st1b",   "__ sve_st1b(z0, __ B, p2, Address(sp, r1));",        "st1b\t{z0.b}, p2, [sp, x1]"],
                        ["st1h",   "__ sve_st1h(z0, __ H, p3, Address(sp, r8));",        "st1h\t{z0.h}, p3, [sp, x8, LSL #1]"],
                        ["st1d",   "__ sve_st1d(z0, __ D, p4, Address(r0, r18));",       "st1d\t{z0.d}, p4, [x0, x18, LSL #3]"],
                        ["ldr",    "__ sve_ldr(z0, Address(sp));",                       "ldr\tz0, [sp]"],
                        ["ldr",    "__ sve_ldr(z31, Address(sp, -256));",                "ldr\tz31, [sp, #-256, MUL VL]"],
                        ["str",    "__ sve_str(z8, Address(r8, 255));",                  "str\tz8, [x8, #255, MUL VL]"],
])

print "\n// FloatImmediateOp"
for float in ("2.0", "2.125", "4.0", "4.25", "8.0", "8.5", "16.0", "17.0", "0.125",
              "0.1328125", "0.25", "0.265625", "0.5", "0.53125", "1.0", "1.0625",
              "-2.0", "-2.125", "-4.0", "-4.25", "-8.0", "-8.5", "-16.0", "-17.0",
              "-0.125", "-0.1328125", "-0.25", "-0.265625", "-0.5", "-0.53125", "-1.0", "-1.0625"):
    astr = "fmov d0, #" + float
    cstr = "__ fmovd(v0, " + float + ");"
    print "    %-50s //\t%s" % (cstr, astr)
    outfile.write("\t" + astr + "\n")

# ARMv8.1A
for size in ("x", "w"):
    for suffix in ("", "a", "al", "l"):
        generate(LSEOp, [["swp", "swp", size, suffix],
                         ["ldadd", "ldadd", size, suffix],
                         ["ldbic", "ldclr", size, suffix],
                         ["ldeor", "ldeor", size, suffix],
                         ["ldorr", "ldset", size, suffix],
                         ["ldsmin", "ldsmin", size, suffix],
                         ["ldsmax", "ldsmax", size, suffix],
                         ["ldumin", "ldumin", size, suffix],
                         ["ldumax", "ldumax", size, suffix]]);

generate(SVEVectorOp, [["add", "ZZZ"],
                       ["sub", "ZZZ"],
                       ["fadd", "ZZZ"],
                       ["fmul", "ZZZ"],
                       ["fsub", "ZZZ"],
                       ["abs", "ZPZ"],
                       ["add", "ZPZ", "dn"],
                       ["asr", "ZPZ", "dn"],
                       ["cnt", "ZPZ"],
                       ["lsl", "ZPZ", "dn"],
                       ["lsr", "ZPZ", "dn"],
                       ["mul", "ZPZ", "dn"],
                       ["neg", "ZPZ"],
                       ["not", "ZPZ"],
                       ["smax", "ZPZ", "dn"],
                       ["smin", "ZPZ", "dn"],
                       ["sub", "ZPZ", "dn"],
                       ["fabs", "ZPZ"],
                       ["fadd", "ZPZ", "dn"],
                       ["fdiv", "ZPZ", "dn"],
                       ["fmax", "ZPZ", "dn"],
                       ["fmin", "ZPZ", "dn"],
                       ["fmul", "ZPZ", "dn"],
                       ["fneg", "ZPZ"],
                       ["frintm", "ZPZ"],
                       ["frintn", "ZPZ"],
                       ["frintp", "ZPZ"],
                       ["fsqrt", "ZPZ"],
                       ["fsub", "ZPZ", "dn"],
                       ["fmla", "ZPZZ"],
                       ["fmls", "ZPZZ"],
                       ["fnmla", "ZPZZ"],
                       ["fnmls", "ZPZZ"],
                       ["mla", "ZPZZ"],
                       ["mls", "ZPZZ"],
                       ["and", "ZZZ"],
                       ["eor", "ZZZ"],
                       ["orr", "ZZZ"],
                      ])

generate(SVEReductionOp, [["andv", 0], ["orv", 0], ["eorv", 0], ["smaxv", 0], ["sminv", 0],
                          ["fminv", 2], ["fmaxv", 2], ["fadda", 2], ["uaddv", 0]])

print "\n    __ bind(forth);"
outfile.write("forth:\n")

outfile.close()

<<<<<<< HEAD
# compile for 8.1 and sha2 because of lse atomics and sha512 crypto extension.
subprocess.check_call([AARCH64_AS, "-march=armv8.1-a+sha2", "aarch64ops.s", "-o", "aarch64ops.o"])
output = subprocess.check_output([AARCH64_OBJDUMP, "-d", "aarch64ops.o"])
=======
import subprocess
import sys

# compile for sve with 8.1 and sha2 because of lse atomics and sha512 crypto extension.
subprocess.check_call([AARCH64_AS, "-march=armv8.1-a+sha2+sve", "aarch64ops.s", "-o", "aarch64ops.o"])
>>>>>>> 4b3a0b78

print
print "/*"
print output
print "*/"

subprocess.check_call([AARCH64_OBJCOPY, "-O", "binary", "-j", ".text", "aarch64ops.o", "aarch64ops.bin"])

infile = open("aarch64ops.bin", "r")
bytes = bytearray(infile.read())

print
print "  static const unsigned int insns[] ="
print "  {"

i = 0
while i < len(bytes):
     print "    0x%02x%02x%02x%02x," % (bytes[i+3], bytes[i+2], bytes[i+1], bytes[i]),
     i += 4
     if i%16 == 0:
          print
print "\n  };"
print "// END  Generated code -- do not edit"

infile.close()

for f in ["aarch64ops.s", "aarch64ops.o", "aarch64ops.bin"]:
    os.remove(f)<|MERGE_RESOLUTION|>--- conflicted
+++ resolved
@@ -891,9 +891,6 @@
                 % tuple([Instruction.astr(self)] +
                         [(self.reg[i].astr(self.modes[i])) for i in range(self.numRegs)]))
 
-<<<<<<< HEAD
-class LdStNEONOp(Instruction):
-=======
 class SVEVectorOp(Instruction):
     def __init__(self, args):
         name = args[0]
@@ -988,8 +985,7 @@
                                  moreReg +
                                  [str(self.reg[2]) + self._width.astr()])
 
-class LdStSIMDOp(Instruction):
->>>>>>> 4b3a0b78
+class LdStNEONOp(Instruction):
     def __init__(self, args):
         self._name, self.regnum, self.arrangement, self.addresskind = args
 
@@ -1563,21 +1559,11 @@
 
 outfile.close()
 
-<<<<<<< HEAD
-# compile for 8.1 and sha2 because of lse atomics and sha512 crypto extension.
-subprocess.check_call([AARCH64_AS, "-march=armv8.1-a+sha2", "aarch64ops.s", "-o", "aarch64ops.o"])
-output = subprocess.check_output([AARCH64_OBJDUMP, "-d", "aarch64ops.o"])
-=======
-import subprocess
-import sys
-
 # compile for sve with 8.1 and sha2 because of lse atomics and sha512 crypto extension.
 subprocess.check_call([AARCH64_AS, "-march=armv8.1-a+sha2+sve", "aarch64ops.s", "-o", "aarch64ops.o"])
->>>>>>> 4b3a0b78
 
 print
 print "/*"
-print output
 print "*/"
 
 subprocess.check_call([AARCH64_OBJCOPY, "-O", "binary", "-j", ".text", "aarch64ops.o", "aarch64ops.bin"])
