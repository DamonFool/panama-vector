--- conflicted
+++ resolved
@@ -355,13 +355,8 @@
                   + ', #0x%x' % self.immed)
 
      def cstr(self):
-<<<<<<< HEAD
-          return super(AddSubImmOp, self).cstr() + "l);"
-
-=======
           return super(AddSubImmOp, self).cstr() + "ll);"
-    
->>>>>>> 12879e91
+
 class MultiOp():
 
     def multipleForms(self):
