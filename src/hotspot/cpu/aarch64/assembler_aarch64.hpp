/*
 * Copyright (c) 1997, 2020, Oracle and/or its affiliates. All rights reserved.
 * Copyright (c) 2014, 2020, Red Hat Inc. All rights reserved.
 * DO NOT ALTER OR REMOVE COPYRIGHT NOTICES OR THIS FILE HEADER.
 *
 * This code is free software; you can redistribute it and/or modify it
 * under the terms of the GNU General Public License version 2 only, as
 * published by the Free Software Foundation.
 *
 * This code is distributed in the hope that it will be useful, but WITHOUT
 * ANY WARRANTY; without even the implied warranty of MERCHANTABILITY or
 * FITNESS FOR A PARTICULAR PURPOSE.  See the GNU General Public License
 * version 2 for more details (a copy is included in the LICENSE file that
 * accompanied this code).
 *
 * You should have received a copy of the GNU General Public License version
 * 2 along with this work; if not, write to the Free Software Foundation,
 * Inc., 51 Franklin St, Fifth Floor, Boston, MA 02110-1301 USA.
 *
 * Please contact Oracle, 500 Oracle Parkway, Redwood Shores, CA 94065 USA
 * or visit www.oracle.com if you need additional information or have any
 * questions.
 *
 */

#ifndef CPU_AARCH64_ASSEMBLER_AARCH64_HPP
#define CPU_AARCH64_ASSEMBLER_AARCH64_HPP

#include "asm/register.hpp"

// definitions of various symbolic names for machine registers

// First intercalls between C and Java which use 8 general registers
// and 8 floating registers

// we also have to copy between x86 and ARM registers but that's a
// secondary complication -- not all code employing C call convention
// executes as x86 code though -- we generate some of it

class Argument {
 public:
  enum {
    n_int_register_parameters_c   = 8,  // r0, r1, ... r7 (c_rarg0, c_rarg1, ...)
    n_float_register_parameters_c = 8,  // v0, v1, ... v7 (c_farg0, c_farg1, ... )

    n_int_register_parameters_j   = 8, // r1, ... r7, r0 (rj_rarg0, j_rarg1, ...
    n_float_register_parameters_j = 8  // v0, v1, ... v7 (j_farg0, j_farg1, ...
  };
};

REGISTER_DECLARATION(Register, c_rarg0, r0);
REGISTER_DECLARATION(Register, c_rarg1, r1);
REGISTER_DECLARATION(Register, c_rarg2, r2);
REGISTER_DECLARATION(Register, c_rarg3, r3);
REGISTER_DECLARATION(Register, c_rarg4, r4);
REGISTER_DECLARATION(Register, c_rarg5, r5);
REGISTER_DECLARATION(Register, c_rarg6, r6);
REGISTER_DECLARATION(Register, c_rarg7, r7);

REGISTER_DECLARATION(FloatRegister, c_farg0, v0);
REGISTER_DECLARATION(FloatRegister, c_farg1, v1);
REGISTER_DECLARATION(FloatRegister, c_farg2, v2);
REGISTER_DECLARATION(FloatRegister, c_farg3, v3);
REGISTER_DECLARATION(FloatRegister, c_farg4, v4);
REGISTER_DECLARATION(FloatRegister, c_farg5, v5);
REGISTER_DECLARATION(FloatRegister, c_farg6, v6);
REGISTER_DECLARATION(FloatRegister, c_farg7, v7);

// Symbolically name the register arguments used by the Java calling convention.
// We have control over the convention for java so we can do what we please.
// What pleases us is to offset the java calling convention so that when
// we call a suitable jni method the arguments are lined up and we don't
// have to do much shuffling. A suitable jni method is non-static and a
// small number of arguments
//
//  |--------------------------------------------------------------------|
//  | c_rarg0  c_rarg1  c_rarg2 c_rarg3 c_rarg4 c_rarg5 c_rarg6 c_rarg7  |
//  |--------------------------------------------------------------------|
//  | r0       r1       r2      r3      r4      r5      r6      r7       |
//  |--------------------------------------------------------------------|
//  | j_rarg7  j_rarg0  j_rarg1 j_rarg2 j_rarg3 j_rarg4 j_rarg5 j_rarg6  |
//  |--------------------------------------------------------------------|


REGISTER_DECLARATION(Register, j_rarg0, c_rarg1);
REGISTER_DECLARATION(Register, j_rarg1, c_rarg2);
REGISTER_DECLARATION(Register, j_rarg2, c_rarg3);
REGISTER_DECLARATION(Register, j_rarg3, c_rarg4);
REGISTER_DECLARATION(Register, j_rarg4, c_rarg5);
REGISTER_DECLARATION(Register, j_rarg5, c_rarg6);
REGISTER_DECLARATION(Register, j_rarg6, c_rarg7);
REGISTER_DECLARATION(Register, j_rarg7, c_rarg0);

// Java floating args are passed as per C

REGISTER_DECLARATION(FloatRegister, j_farg0, v0);
REGISTER_DECLARATION(FloatRegister, j_farg1, v1);
REGISTER_DECLARATION(FloatRegister, j_farg2, v2);
REGISTER_DECLARATION(FloatRegister, j_farg3, v3);
REGISTER_DECLARATION(FloatRegister, j_farg4, v4);
REGISTER_DECLARATION(FloatRegister, j_farg5, v5);
REGISTER_DECLARATION(FloatRegister, j_farg6, v6);
REGISTER_DECLARATION(FloatRegister, j_farg7, v7);

// registers used to hold VM data either temporarily within a method
// or across method calls

// volatile (caller-save) registers

// r8 is used for indirect result location return
// we use it and r9 as scratch registers
REGISTER_DECLARATION(Register, rscratch1, r8);
REGISTER_DECLARATION(Register, rscratch2, r9);

// current method -- must be in a call-clobbered register
REGISTER_DECLARATION(Register, rmethod,   r12);

// non-volatile (callee-save) registers are r16-29
// of which the following are dedicated global state

// link register
REGISTER_DECLARATION(Register, lr,        r30);
// frame pointer
REGISTER_DECLARATION(Register, rfp,       r29);
// current thread
REGISTER_DECLARATION(Register, rthread,   r28);
// base of heap
REGISTER_DECLARATION(Register, rheapbase, r27);
// constant pool cache
REGISTER_DECLARATION(Register, rcpool,    r26);
// monitors allocated on stack
REGISTER_DECLARATION(Register, rmonitors, r25);
// locals on stack
REGISTER_DECLARATION(Register, rlocals,   r24);
// bytecode pointer
REGISTER_DECLARATION(Register, rbcp,      r22);
// Dispatch table base
REGISTER_DECLARATION(Register, rdispatch, r21);
// Java stack pointer
REGISTER_DECLARATION(Register, esp,      r20);

#define assert_cond(ARG1) assert(ARG1, #ARG1)

namespace asm_util {
  uint32_t encode_logical_immediate(bool is32, uint64_t imm);
};

using namespace asm_util;


class Assembler;

class Instruction_aarch64 {
  unsigned insn;
#ifdef ASSERT
  unsigned bits;
#endif
  Assembler *assem;

public:

  Instruction_aarch64(class Assembler *as) {
#ifdef ASSERT
    bits = 0;
#endif
    insn = 0;
    assem = as;
  }

  inline ~Instruction_aarch64();

  unsigned &get_insn() { return insn; }
#ifdef ASSERT
  unsigned &get_bits() { return bits; }
#endif

  static inline int32_t extend(unsigned val, int hi = 31, int lo = 0) {
    union {
      unsigned u;
      int n;
    };

    u = val << (31 - hi);
    n = n >> (31 - hi + lo);
    return n;
  }

  static inline uint32_t extract(uint32_t val, int msb, int lsb) {
    int nbits = msb - lsb + 1;
    assert_cond(msb >= lsb);
    uint32_t mask = (1U << nbits) - 1;
    uint32_t result = val >> lsb;
    result &= mask;
    return result;
  }

  static inline int32_t sextract(uint32_t val, int msb, int lsb) {
    uint32_t uval = extract(val, msb, lsb);
    return extend(uval, msb - lsb);
  }

  static void patch(address a, int msb, int lsb, unsigned long val) {
    int nbits = msb - lsb + 1;
    guarantee(val < (1U << nbits), "Field too big for insn");
    assert_cond(msb >= lsb);
    unsigned mask = (1U << nbits) - 1;
    val <<= lsb;
    mask <<= lsb;
    unsigned target = *(unsigned *)a;
    target &= ~mask;
    target |= val;
    *(unsigned *)a = target;
  }

  static void spatch(address a, int msb, int lsb, long val) {
    int nbits = msb - lsb + 1;
    long chk = val >> (nbits - 1);
    guarantee (chk == -1 || chk == 0, "Field too big for insn");
    unsigned uval = val;
    unsigned mask = (1U << nbits) - 1;
    uval &= mask;
    uval <<= lsb;
    mask <<= lsb;
    unsigned target = *(unsigned *)a;
    target &= ~mask;
    target |= uval;
    *(unsigned *)a = target;
  }

  void f(unsigned val, int msb, int lsb) {
    int nbits = msb - lsb + 1;
    guarantee(val < (1U << nbits), "Field too big for insn");
    assert_cond(msb >= lsb);
    unsigned mask = (1U << nbits) - 1;
    val <<= lsb;
    mask <<= lsb;
    insn |= val;
    assert_cond((bits & mask) == 0);
#ifdef ASSERT
    bits |= mask;
#endif
  }

  void f(unsigned val, int bit) {
    f(val, bit, bit);
  }

  void sf(long val, int msb, int lsb) {
    int nbits = msb - lsb + 1;
    long chk = val >> (nbits - 1);
    guarantee (chk == -1 || chk == 0, "Field too big for insn");
    unsigned uval = val;
    unsigned mask = (1U << nbits) - 1;
    uval &= mask;
    f(uval, lsb + nbits - 1, lsb);
  }

  void rf(Register r, int lsb) {
    f(r->encoding_nocheck(), lsb + 4, lsb);
  }

  // reg|ZR
  void zrf(Register r, int lsb) {
    f(r->encoding_nocheck() - (r == zr), lsb + 4, lsb);
  }

  // reg|SP
  void srf(Register r, int lsb) {
    f(r == sp ? 31 : r->encoding_nocheck(), lsb + 4, lsb);
  }

  void rf(FloatRegister r, int lsb) {
    f(r->encoding_nocheck(), lsb + 4, lsb);
  }

  unsigned get(int msb = 31, int lsb = 0) {
    int nbits = msb - lsb + 1;
    unsigned mask = ((1U << nbits) - 1) << lsb;
    assert_cond((bits & mask) == mask);
    return (insn & mask) >> lsb;
  }

  void fixed(unsigned value, unsigned mask) {
    assert_cond ((mask & bits) == 0);
#ifdef ASSERT
    bits |= mask;
#endif
    insn |= value;
  }
};

#define starti Instruction_aarch64 do_not_use(this); set_current(&do_not_use)

class PrePost {
  int _offset;
  Register _r;
public:
  PrePost(Register reg, int o) : _offset(o), _r(reg) { }
  int offset() { return _offset; }
  Register reg() { return _r; }
};

class Pre : public PrePost {
public:
  Pre(Register reg, int o) : PrePost(reg, o) { }
};
class Post : public PrePost {
  Register _idx;
  bool _is_postreg;
public:
  Post(Register reg, int o) : PrePost(reg, o) { _idx = NULL; _is_postreg = false; }
  Post(Register reg, Register idx) : PrePost(reg, 0) { _idx = idx; _is_postreg = true; }
  Register idx_reg() { return _idx; }
  bool is_postreg() {return _is_postreg; }
};

namespace ext
{
  enum operation { uxtb, uxth, uxtw, uxtx, sxtb, sxth, sxtw, sxtx };
};

// Addressing modes
class Address {
 public:

  enum mode { no_mode, base_plus_offset, pre, post, post_reg, pcrel,
              base_plus_offset_reg, literal };

  // Shift and extend for base reg + reg offset addressing
  class extend {
    int _option, _shift;
    ext::operation _op;
  public:
    extend() { }
    extend(int s, int o, ext::operation op) : _option(o), _shift(s), _op(op) { }
    int option() const{ return _option; }
    int shift() const { return _shift; }
    ext::operation op() const { return _op; }
  };
  class uxtw : public extend {
  public:
    uxtw(int shift = -1): extend(shift, 0b010, ext::uxtw) { }
  };
  class lsl : public extend {
  public:
    lsl(int shift = -1): extend(shift, 0b011, ext::uxtx) { }
  };
  class sxtw : public extend {
  public:
    sxtw(int shift = -1): extend(shift, 0b110, ext::sxtw) { }
  };
  class sxtx : public extend {
  public:
    sxtx(int shift = -1): extend(shift, 0b111, ext::sxtx) { }
  };

 private:
  Register _base;
  Register _index;
  long _offset;
  enum mode _mode;
  extend _ext;

  RelocationHolder _rspec;

  // Typically we use AddressLiterals we want to use their rval
  // However in some situations we want the lval (effect address) of
  // the item.  We provide a special factory for making those lvals.
  bool _is_lval;

  // If the target is far we'll need to load the ea of this to a
  // register to reach it. Otherwise if near we can do PC-relative
  // addressing.
  address          _target;

 public:
  Address()
    : _mode(no_mode) { }
  Address(Register r)
    : _base(r), _index(noreg), _offset(0), _mode(base_plus_offset), _target(0) { }
  Address(Register r, int o)
    : _base(r), _index(noreg), _offset(o), _mode(base_plus_offset), _target(0) { }
  Address(Register r, long o)
    : _base(r), _index(noreg), _offset(o), _mode(base_plus_offset), _target(0) { }
  Address(Register r, unsigned long o)
    : _base(r), _index(noreg), _offset(o), _mode(base_plus_offset), _target(0) { }
#ifdef ASSERT
  Address(Register r, ByteSize disp)
    : _base(r), _index(noreg), _offset(in_bytes(disp)), _mode(base_plus_offset), _target(0) { }
#endif
  Address(Register r, Register r1, extend ext = lsl())
    : _base(r), _index(r1), _offset(0), _mode(base_plus_offset_reg),
      _ext(ext), _target(0) { }
  Address(Pre p)
    : _base(p.reg()), _offset(p.offset()), _mode(pre) { }
  Address(Post p)
    : _base(p.reg()),  _index(p.idx_reg()), _offset(p.offset()),
      _mode(p.is_postreg() ? post_reg : post), _target(0) { }
  Address(address target, RelocationHolder const& rspec)
    : _mode(literal),
      _rspec(rspec),
      _is_lval(false),
      _target(target)  { }
  Address(address target, relocInfo::relocType rtype = relocInfo::external_word_type);
  Address(Register base, RegisterOrConstant index, extend ext = lsl())
    : _base (base),
      _offset(0), _ext(ext), _target(0) {
    if (index.is_register()) {
      _mode = base_plus_offset_reg;
      _index = index.as_register();
    } else {
      guarantee(ext.option() == ext::uxtx, "should be");
      assert(index.is_constant(), "should be");
      _mode = base_plus_offset;
      _offset = index.as_constant() << ext.shift();
    }
  }

  Register base() const {
    guarantee((_mode == base_plus_offset | _mode == base_plus_offset_reg
               | _mode == post | _mode == post_reg),
              "wrong mode");
    return _base;
  }
  long offset() const {
    return _offset;
  }
  Register index() const {
    return _index;
  }
  mode getMode() const {
    return _mode;
  }
  bool uses(Register reg) const { return _base == reg || _index == reg; }
  address target() const { return _target; }
  const RelocationHolder& rspec() const { return _rspec; }

  void encode(Instruction_aarch64 *i) const {
    i->f(0b111, 29, 27);
    i->srf(_base, 5);

    switch(_mode) {
    case base_plus_offset:
      {
        unsigned size = i->get(31, 30);
        if (i->get(26, 26) && i->get(23, 23)) {
          // SIMD Q Type - Size = 128 bits
          assert(size == 0, "bad size");
          size = 0b100;
        }
        unsigned mask = (1 << size) - 1;
        if (_offset < 0 || _offset & mask)
          {
            i->f(0b00, 25, 24);
            i->f(0, 21), i->f(0b00, 11, 10);
            i->sf(_offset, 20, 12);
          } else {
            i->f(0b01, 25, 24);
            i->f(_offset >> size, 21, 10);
          }
      }
      break;

    case base_plus_offset_reg:
      {
        i->f(0b00, 25, 24);
        i->f(1, 21);
        i->rf(_index, 16);
        i->f(_ext.option(), 15, 13);
        unsigned size = i->get(31, 30);
        if (i->get(26, 26) && i->get(23, 23)) {
          // SIMD Q Type - Size = 128 bits
          assert(size == 0, "bad size");
          size = 0b100;
        }
        if (size == 0) // It's a byte
          i->f(_ext.shift() >= 0, 12);
        else {
          if (_ext.shift() > 0)
            assert(_ext.shift() == (int)size, "bad shift");
          i->f(_ext.shift() > 0, 12);
        }
        i->f(0b10, 11, 10);
      }
      break;

    case pre:
      i->f(0b00, 25, 24);
      i->f(0, 21), i->f(0b11, 11, 10);
      i->sf(_offset, 20, 12);
      break;

    case post:
      i->f(0b00, 25, 24);
      i->f(0, 21), i->f(0b01, 11, 10);
      i->sf(_offset, 20, 12);
      break;

    default:
      ShouldNotReachHere();
    }
  }

  void encode_pair(Instruction_aarch64 *i) const {
    switch(_mode) {
    case base_plus_offset:
      i->f(0b010, 25, 23);
      break;
    case pre:
      i->f(0b011, 25, 23);
      break;
    case post:
      i->f(0b001, 25, 23);
      break;
    default:
      ShouldNotReachHere();
    }

    unsigned size; // Operand shift in 32-bit words

    if (i->get(26, 26)) { // float
      switch(i->get(31, 30)) {
      case 0b10:
        size = 2; break;
      case 0b01:
        size = 1; break;
      case 0b00:
        size = 0; break;
      default:
        ShouldNotReachHere();
        size = 0;  // unreachable
      }
    } else {
      size = i->get(31, 31);
    }

    size = 4 << size;
    guarantee(_offset % size == 0, "bad offset");
    i->sf(_offset / size, 21, 15);
    i->srf(_base, 5);
  }

  void encode_nontemporal_pair(Instruction_aarch64 *i) const {
    // Only base + offset is allowed
    i->f(0b000, 25, 23);
    unsigned size = i->get(31, 31);
    size = 4 << size;
    guarantee(_offset % size == 0, "bad offset");
    i->sf(_offset / size, 21, 15);
    i->srf(_base, 5);
    guarantee(_mode == Address::base_plus_offset,
              "Bad addressing mode for non-temporal op");
  }

  void lea(MacroAssembler *, Register) const;

  static bool offset_ok_for_immed(long offset, int shift) {
    unsigned mask = (1 << shift) - 1;
    if (offset < 0 || offset & mask) {
      return (uabs(offset) < (1 << (20 - 12))); // Unscaled offset
    } else {
      return ((offset >> shift) < (1 << (21 - 10 + 1))); // Scaled, unsigned offset
    }
  }
};

// Convience classes
class RuntimeAddress: public Address {

  public:

  RuntimeAddress(address target) : Address(target, relocInfo::runtime_call_type) {}

};

class OopAddress: public Address {

  public:

  OopAddress(address target) : Address(target, relocInfo::oop_type){}

};

class ExternalAddress: public Address {
 private:
  static relocInfo::relocType reloc_for_target(address target) {
    // Sometimes ExternalAddress is used for values which aren't
    // exactly addresses, like the card table base.
    // external_word_type can't be used for values in the first page
    // so just skip the reloc in that case.
    return external_word_Relocation::can_be_relocated(target) ? relocInfo::external_word_type : relocInfo::none;
  }

 public:

  ExternalAddress(address target) : Address(target, reloc_for_target(target)) {}

};

class InternalAddress: public Address {

  public:

  InternalAddress(address target) : Address(target, relocInfo::internal_word_type) {}
};

const int FPUStateSizeInWords = FloatRegisterImpl::number_of_registers *
                                FloatRegisterImpl::save_slots_per_register;

typedef enum {
  PLDL1KEEP = 0b00000, PLDL1STRM, PLDL2KEEP, PLDL2STRM, PLDL3KEEP, PLDL3STRM,
  PSTL1KEEP = 0b10000, PSTL1STRM, PSTL2KEEP, PSTL2STRM, PSTL3KEEP, PSTL3STRM,
  PLIL1KEEP = 0b01000, PLIL1STRM, PLIL2KEEP, PLIL2STRM, PLIL3KEEP, PLIL3STRM
} prfop;

class Assembler : public AbstractAssembler {

#ifndef PRODUCT
  static const unsigned long asm_bp;

  void emit_long(jint x) {
    if ((unsigned long)pc() == asm_bp)
      asm volatile ("nop");
    AbstractAssembler::emit_int32(x);
  }
#else
  void emit_long(jint x) {
    AbstractAssembler::emit_int32(x);
  }
#endif

public:

  enum { instruction_size = 4 };

  //---<  calculate length of instruction  >---
  // We just use the values set above.
  // instruction must start at passed address
  static unsigned int instr_len(unsigned char *instr) { return instruction_size; }

  //---<  longest instructions  >---
  static unsigned int instr_maxlen() { return instruction_size; }

  Address adjust(Register base, int offset, bool preIncrement) {
    if (preIncrement)
      return Address(Pre(base, offset));
    else
      return Address(Post(base, offset));
  }

  Address pre(Register base, int offset) {
    return adjust(base, offset, true);
  }

  Address post(Register base, int offset) {
    return adjust(base, offset, false);
  }

  Address post(Register base, Register idx) {
    return Address(Post(base, idx));
  }

  Instruction_aarch64* current;

  void set_current(Instruction_aarch64* i) { current = i; }

  void f(unsigned val, int msb, int lsb) {
    current->f(val, msb, lsb);
  }
  void f(unsigned val, int msb) {
    current->f(val, msb, msb);
  }
  void sf(long val, int msb, int lsb) {
    current->sf(val, msb, lsb);
  }
  void rf(Register reg, int lsb) {
    current->rf(reg, lsb);
  }
  void srf(Register reg, int lsb) {
    current->srf(reg, lsb);
  }
  void zrf(Register reg, int lsb) {
    current->zrf(reg, lsb);
  }
  void rf(FloatRegister reg, int lsb) {
    current->rf(reg, lsb);
  }
  void fixed(unsigned value, unsigned mask) {
    current->fixed(value, mask);
  }

  void emit() {
    emit_long(current->get_insn());
    assert_cond(current->get_bits() == 0xffffffff);
    current = NULL;
  }

  typedef void (Assembler::* uncond_branch_insn)(address dest);
  typedef void (Assembler::* compare_and_branch_insn)(Register Rt, address dest);
  typedef void (Assembler::* test_and_branch_insn)(Register Rt, int bitpos, address dest);
  typedef void (Assembler::* prefetch_insn)(address target, prfop);

  void wrap_label(Label &L, uncond_branch_insn insn);
  void wrap_label(Register r, Label &L, compare_and_branch_insn insn);
  void wrap_label(Register r, int bitpos, Label &L, test_and_branch_insn insn);
  void wrap_label(Label &L, prfop, prefetch_insn insn);

  // PC-rel. addressing

  void adr(Register Rd, address dest);
  void _adrp(Register Rd, address dest);

  void adr(Register Rd, const Address &dest);
  void _adrp(Register Rd, const Address &dest);

  void adr(Register Rd, Label &L) {
    wrap_label(Rd, L, &Assembler::Assembler::adr);
  }
  void _adrp(Register Rd, Label &L) {
    wrap_label(Rd, L, &Assembler::_adrp);
  }

  void adrp(Register Rd, const Address &dest, unsigned long &offset);

#undef INSN

  void add_sub_immediate(Register Rd, Register Rn, unsigned uimm, int op,
                         int negated_op);

  // Add/subtract (immediate)
#define INSN(NAME, decode, negated)                                     \
  void NAME(Register Rd, Register Rn, unsigned imm, unsigned shift) {   \
    starti;                                                             \
    f(decode, 31, 29), f(0b10001, 28, 24), f(shift, 23, 22), f(imm, 21, 10); \
    zrf(Rd, 0), srf(Rn, 5);                                             \
  }                                                                     \
                                                                        \
  void NAME(Register Rd, Register Rn, unsigned imm) {                   \
    starti;                                                             \
    add_sub_immediate(Rd, Rn, imm, decode, negated);                    \
  }

  INSN(addsw, 0b001, 0b011);
  INSN(subsw, 0b011, 0b001);
  INSN(adds,  0b101, 0b111);
  INSN(subs,  0b111, 0b101);

#undef INSN

#define INSN(NAME, decode, negated)                     \
  void NAME(Register Rd, Register Rn, unsigned imm) {   \
    starti;                                             \
    add_sub_immediate(Rd, Rn, imm, decode, negated);    \
  }

  INSN(addw, 0b000, 0b010);
  INSN(subw, 0b010, 0b000);
  INSN(add,  0b100, 0b110);
  INSN(sub,  0b110, 0b100);

#undef INSN

 // Logical (immediate)
#define INSN(NAME, decode, is32)                                \
  void NAME(Register Rd, Register Rn, uint64_t imm) {           \
    starti;                                                     \
    uint32_t val = encode_logical_immediate(is32, imm);         \
    f(decode, 31, 29), f(0b100100, 28, 23), f(val, 22, 10);     \
    srf(Rd, 0), zrf(Rn, 5);                                     \
  }

  INSN(andw, 0b000, true);
  INSN(orrw, 0b001, true);
  INSN(eorw, 0b010, true);
  INSN(andr,  0b100, false);
  INSN(orr,  0b101, false);
  INSN(eor,  0b110, false);

#undef INSN

#define INSN(NAME, decode, is32)                                \
  void NAME(Register Rd, Register Rn, uint64_t imm) {           \
    starti;                                                     \
    uint32_t val = encode_logical_immediate(is32, imm);         \
    f(decode, 31, 29), f(0b100100, 28, 23), f(val, 22, 10);     \
    zrf(Rd, 0), zrf(Rn, 5);                                     \
  }

  INSN(ands, 0b111, false);
  INSN(andsw, 0b011, true);

#undef INSN

  // Move wide (immediate)
#define INSN(NAME, opcode)                                              \
  void NAME(Register Rd, unsigned imm, unsigned shift = 0) {            \
    assert_cond((shift/16)*16 == shift);                                \
    starti;                                                             \
    f(opcode, 31, 29), f(0b100101, 28, 23), f(shift/16, 22, 21),        \
      f(imm, 20, 5);                                                    \
    rf(Rd, 0);                                                          \
  }

  INSN(movnw, 0b000);
  INSN(movzw, 0b010);
  INSN(movkw, 0b011);
  INSN(movn, 0b100);
  INSN(movz, 0b110);
  INSN(movk, 0b111);

#undef INSN

  // Bitfield
#define INSN(NAME, opcode, size)                                        \
  void NAME(Register Rd, Register Rn, unsigned immr, unsigned imms) {   \
    starti;                                                             \
    guarantee(size == 1 || (immr < 32 && imms < 32), "incorrect immr/imms");\
    f(opcode, 31, 22), f(immr, 21, 16), f(imms, 15, 10);                \
    zrf(Rn, 5), rf(Rd, 0);                                              \
  }

  INSN(sbfmw, 0b0001001100, 0);
  INSN(bfmw,  0b0011001100, 0);
  INSN(ubfmw, 0b0101001100, 0);
  INSN(sbfm,  0b1001001101, 1);
  INSN(bfm,   0b1011001101, 1);
  INSN(ubfm,  0b1101001101, 1);

#undef INSN

  // Extract
#define INSN(NAME, opcode, size)                                        \
  void NAME(Register Rd, Register Rn, Register Rm, unsigned imms) {     \
    starti;                                                             \
    guarantee(size == 1 || imms < 32, "incorrect imms");                \
    f(opcode, 31, 21), f(imms, 15, 10);                                 \
    zrf(Rm, 16), zrf(Rn, 5), zrf(Rd, 0);                                \
  }

  INSN(extrw, 0b00010011100, 0);
  INSN(extr,  0b10010011110, 1);

#undef INSN

  // The maximum range of a branch is fixed for the AArch64
  // architecture.  In debug mode we shrink it in order to test
  // trampolines, but not so small that branches in the interpreter
  // are out of range.
  static const unsigned long branch_range = NOT_DEBUG(128 * M) DEBUG_ONLY(2 * M);

  static bool reachable_from_branch_at(address branch, address target) {
    return uabs(target - branch) < branch_range;
  }

  // Unconditional branch (immediate)
#define INSN(NAME, opcode)                                              \
  void NAME(address dest) {                                             \
    starti;                                                             \
    long offset = (dest - pc()) >> 2;                                   \
    DEBUG_ONLY(assert(reachable_from_branch_at(pc(), dest), "debug only")); \
    f(opcode, 31), f(0b00101, 30, 26), sf(offset, 25, 0);               \
  }                                                                     \
  void NAME(Label &L) {                                                 \
    wrap_label(L, &Assembler::NAME);                                    \
  }                                                                     \
  void NAME(const Address &dest);

  INSN(b, 0);
  INSN(bl, 1);

#undef INSN

  // Compare & branch (immediate)
#define INSN(NAME, opcode)                              \
  void NAME(Register Rt, address dest) {                \
    long offset = (dest - pc()) >> 2;                   \
    starti;                                             \
    f(opcode, 31, 24), sf(offset, 23, 5), rf(Rt, 0);    \
  }                                                     \
  void NAME(Register Rt, Label &L) {                    \
    wrap_label(Rt, L, &Assembler::NAME);                \
  }

  INSN(cbzw,  0b00110100);
  INSN(cbnzw, 0b00110101);
  INSN(cbz,   0b10110100);
  INSN(cbnz,  0b10110101);

#undef INSN

  // Test & branch (immediate)
#define INSN(NAME, opcode)                                              \
  void NAME(Register Rt, int bitpos, address dest) {                    \
    long offset = (dest - pc()) >> 2;                                   \
    int b5 = bitpos >> 5;                                               \
    bitpos &= 0x1f;                                                     \
    starti;                                                             \
    f(b5, 31), f(opcode, 30, 24), f(bitpos, 23, 19), sf(offset, 18, 5); \
    rf(Rt, 0);                                                          \
  }                                                                     \
  void NAME(Register Rt, int bitpos, Label &L) {                        \
    wrap_label(Rt, bitpos, L, &Assembler::NAME);                        \
  }

  INSN(tbz,  0b0110110);
  INSN(tbnz, 0b0110111);

#undef INSN

  // Conditional branch (immediate)
  enum Condition
    {EQ, NE, HS, CS=HS, LO, CC=LO, MI, PL, VS, VC, HI, LS, GE, LT, GT, LE, AL, NV};

  void br(Condition  cond, address dest) {
    long offset = (dest - pc()) >> 2;
    starti;
    f(0b0101010, 31, 25), f(0, 24), sf(offset, 23, 5), f(0, 4), f(cond, 3, 0);
  }

#define INSN(NAME, cond)                        \
  void NAME(address dest) {                     \
    br(cond, dest);                             \
  }

  INSN(beq, EQ);
  INSN(bne, NE);
  INSN(bhs, HS);
  INSN(bcs, CS);
  INSN(blo, LO);
  INSN(bcc, CC);
  INSN(bmi, MI);
  INSN(bpl, PL);
  INSN(bvs, VS);
  INSN(bvc, VC);
  INSN(bhi, HI);
  INSN(bls, LS);
  INSN(bge, GE);
  INSN(blt, LT);
  INSN(bgt, GT);
  INSN(ble, LE);
  INSN(bal, AL);
  INSN(bnv, NV);

  void br(Condition cc, Label &L);

#undef INSN

  // Exception generation
  void generate_exception(int opc, int op2, int LL, unsigned imm) {
    starti;
    f(0b11010100, 31, 24);
    f(opc, 23, 21), f(imm, 20, 5), f(op2, 4, 2), f(LL, 1, 0);
  }

#define INSN(NAME, opc, op2, LL)                \
  void NAME(unsigned imm) {                     \
    generate_exception(opc, op2, LL, imm);      \
  }

  INSN(svc, 0b000, 0, 0b01);
  INSN(hvc, 0b000, 0, 0b10);
  INSN(smc, 0b000, 0, 0b11);
  INSN(brk, 0b001, 0, 0b00);
  INSN(hlt, 0b010, 0, 0b00);
  INSN(dpcs1, 0b101, 0, 0b01);
  INSN(dpcs2, 0b101, 0, 0b10);
  INSN(dpcs3, 0b101, 0, 0b11);

#undef INSN

  // System
  void system(int op0, int op1, int CRn, int CRm, int op2,
              Register rt = dummy_reg)
  {
    starti;
    f(0b11010101000, 31, 21);
    f(op0, 20, 19);
    f(op1, 18, 16);
    f(CRn, 15, 12);
    f(CRm, 11, 8);
    f(op2, 7, 5);
    rf(rt, 0);
  }

  void hint(int imm) {
    system(0b00, 0b011, 0b0010, 0b0000, imm);
  }

  void nop() {
    hint(0);
  }

  void yield() {
    hint(1);
  }

  void wfe() {
    hint(2);
  }

  void wfi() {
    hint(3);
  }

  void sev() {
    hint(4);
  }

  void sevl() {
    hint(5);
  }

  // we only provide mrs and msr for the special purpose system
  // registers where op1 (instr[20:19]) == 11 and, (currently) only
  // use it for FPSR n.b msr has L (instr[21]) == 0 mrs has L == 1

  void msr(int op1, int CRn, int CRm, int op2, Register rt) {
    starti;
    f(0b1101010100011, 31, 19);
    f(op1, 18, 16);
    f(CRn, 15, 12);
    f(CRm, 11, 8);
    f(op2, 7, 5);
    // writing zr is ok
    zrf(rt, 0);
  }

  void mrs(int op1, int CRn, int CRm, int op2, Register rt) {
    starti;
    f(0b1101010100111, 31, 19);
    f(op1, 18, 16);
    f(CRn, 15, 12);
    f(CRm, 11, 8);
    f(op2, 7, 5);
    // reading to zr is a mistake
    rf(rt, 0);
  }

  enum barrier {OSHLD = 0b0001, OSHST, OSH, NSHLD=0b0101, NSHST, NSH,
                ISHLD = 0b1001, ISHST, ISH, LD=0b1101, ST, SY};

  void dsb(barrier imm) {
    system(0b00, 0b011, 0b00011, imm, 0b100);
  }

  void dmb(barrier imm) {
    system(0b00, 0b011, 0b00011, imm, 0b101);
  }

  void isb() {
    system(0b00, 0b011, 0b00011, SY, 0b110);
  }

  void sys(int op1, int CRn, int CRm, int op2,
           Register rt = (Register)0b11111) {
    system(0b01, op1, CRn, CRm, op2, rt);
  }

  // Only implement operations accessible from EL0 or higher, i.e.,
  //            op1    CRn    CRm    op2
  // IC IVAU     3      7      5      1
  // DC CVAC     3      7      10     1
  // DC CVAP     3      7      12     1
  // DC CVAU     3      7      11     1
  // DC CIVAC    3      7      14     1
  // DC ZVA      3      7      4      1
  // So only deal with the CRm field.
  enum icache_maintenance {IVAU = 0b0101};
  enum dcache_maintenance {CVAC = 0b1010, CVAP = 0b1100, CVAU = 0b1011, CIVAC = 0b1110, ZVA = 0b100};

  void dc(dcache_maintenance cm, Register Rt) {
    sys(0b011, 0b0111, cm, 0b001, Rt);
  }

  void ic(icache_maintenance cm, Register Rt) {
    sys(0b011, 0b0111, cm, 0b001, Rt);
  }

  // A more convenient access to dmb for our purposes
  enum Membar_mask_bits {
    // We can use ISH for a barrier because the ARM ARM says "This
    // architecture assumes that all Processing Elements that use the
    // same operating system or hypervisor are in the same Inner
    // Shareable shareability domain."
    StoreStore = ISHST,
    LoadStore  = ISHLD,
    LoadLoad   = ISHLD,
    StoreLoad  = ISH,
    AnyAny     = ISH
  };

  void membar(Membar_mask_bits order_constraint) {
    dmb(Assembler::barrier(order_constraint));
  }

  // Unconditional branch (register)
  void branch_reg(Register R, int opc) {
    starti;
    f(0b1101011, 31, 25);
    f(opc, 24, 21);
    f(0b11111000000, 20, 10);
    rf(R, 5);
    f(0b00000, 4, 0);
  }

#define INSN(NAME, opc)                         \
  void NAME(Register R) {                       \
    branch_reg(R, opc);                         \
  }

  INSN(br, 0b0000);
  INSN(blr, 0b0001);
  INSN(ret, 0b0010);

  void ret(void *p); // This forces a compile-time error for ret(0)

#undef INSN

#define INSN(NAME, opc)                         \
  void NAME() {                 \
    branch_reg(dummy_reg, opc);         \
  }

  INSN(eret, 0b0100);
  INSN(drps, 0b0101);

#undef INSN

  // Load/store exclusive
  enum operand_size { byte, halfword, word, xword };

  void load_store_exclusive(Register Rs, Register Rt1, Register Rt2,
    Register Rn, enum operand_size sz, int op, bool ordered) {
    starti;
    f(sz, 31, 30), f(0b001000, 29, 24), f(op, 23, 21);
    rf(Rs, 16), f(ordered, 15), zrf(Rt2, 10), srf(Rn, 5), zrf(Rt1, 0);
  }

  void load_exclusive(Register dst, Register addr,
                      enum operand_size sz, bool ordered) {
    load_store_exclusive(dummy_reg, dst, dummy_reg, addr,
                         sz, 0b010, ordered);
  }

  void store_exclusive(Register status, Register new_val, Register addr,
                       enum operand_size sz, bool ordered) {
    load_store_exclusive(status, new_val, dummy_reg, addr,
                         sz, 0b000, ordered);
  }

#define INSN4(NAME, sz, op, o0) /* Four registers */                    \
  void NAME(Register Rs, Register Rt1, Register Rt2, Register Rn) {     \
    guarantee(Rs != Rn && Rs != Rt1 && Rs != Rt2, "unpredictable instruction"); \
    load_store_exclusive(Rs, Rt1, Rt2, Rn, sz, op, o0);                 \
  }

#define INSN3(NAME, sz, op, o0) /* Three registers */                   \
  void NAME(Register Rs, Register Rt, Register Rn) {                    \
    guarantee(Rs != Rn && Rs != Rt, "unpredictable instruction");       \
    load_store_exclusive(Rs, Rt, dummy_reg, Rn, sz, op, o0); \
  }

#define INSN2(NAME, sz, op, o0) /* Two registers */                     \
  void NAME(Register Rt, Register Rn) {                                 \
    load_store_exclusive(dummy_reg, Rt, dummy_reg, \
                         Rn, sz, op, o0);                               \
  }

#define INSN_FOO(NAME, sz, op, o0) /* Three registers, encoded differently */ \
  void NAME(Register Rt1, Register Rt2, Register Rn) {                  \
    guarantee(Rt1 != Rt2, "unpredictable instruction");                 \
    load_store_exclusive(dummy_reg, Rt1, Rt2, Rn, sz, op, o0);          \
  }

  // bytes
  INSN3(stxrb, byte, 0b000, 0);
  INSN3(stlxrb, byte, 0b000, 1);
  INSN2(ldxrb, byte, 0b010, 0);
  INSN2(ldaxrb, byte, 0b010, 1);
  INSN2(stlrb, byte, 0b100, 1);
  INSN2(ldarb, byte, 0b110, 1);

  // halfwords
  INSN3(stxrh, halfword, 0b000, 0);
  INSN3(stlxrh, halfword, 0b000, 1);
  INSN2(ldxrh, halfword, 0b010, 0);
  INSN2(ldaxrh, halfword, 0b010, 1);
  INSN2(stlrh, halfword, 0b100, 1);
  INSN2(ldarh, halfword, 0b110, 1);

  // words
  INSN3(stxrw, word, 0b000, 0);
  INSN3(stlxrw, word, 0b000, 1);
  INSN4(stxpw, word, 0b001, 0);
  INSN4(stlxpw, word, 0b001, 1);
  INSN2(ldxrw, word, 0b010, 0);
  INSN2(ldaxrw, word, 0b010, 1);
  INSN_FOO(ldxpw, word, 0b011, 0);
  INSN_FOO(ldaxpw, word, 0b011, 1);
  INSN2(stlrw, word, 0b100, 1);
  INSN2(ldarw, word, 0b110, 1);

  // xwords
  INSN3(stxr, xword, 0b000, 0);
  INSN3(stlxr, xword, 0b000, 1);
  INSN4(stxp, xword, 0b001, 0);
  INSN4(stlxp, xword, 0b001, 1);
  INSN2(ldxr, xword, 0b010, 0);
  INSN2(ldaxr, xword, 0b010, 1);
  INSN_FOO(ldxp, xword, 0b011, 0);
  INSN_FOO(ldaxp, xword, 0b011, 1);
  INSN2(stlr, xword, 0b100, 1);
  INSN2(ldar, xword, 0b110, 1);

#undef INSN2
#undef INSN3
#undef INSN4
#undef INSN_FOO

  // 8.1 Compare and swap extensions
  void lse_cas(Register Rs, Register Rt, Register Rn,
                        enum operand_size sz, bool a, bool r, bool not_pair) {
    starti;
    if (! not_pair) { // Pair
      assert(sz == word || sz == xword, "invalid size");
      /* The size bit is in bit 30, not 31 */
      sz = (operand_size)(sz == word ? 0b00:0b01);
    }
    f(sz, 31, 30), f(0b001000, 29, 24), f(not_pair ? 1 : 0, 23), f(a, 22), f(1, 21);
    zrf(Rs, 16), f(r, 15), f(0b11111, 14, 10), srf(Rn, 5), zrf(Rt, 0);
  }

  // CAS
#define INSN(NAME, a, r)                                                \
  void NAME(operand_size sz, Register Rs, Register Rt, Register Rn) {   \
    assert(Rs != Rn && Rs != Rt, "unpredictable instruction");          \
    lse_cas(Rs, Rt, Rn, sz, a, r, true);                                \
  }
  INSN(cas,    false, false)
  INSN(casa,   true,  false)
  INSN(casl,   false, true)
  INSN(casal,  true,  true)
#undef INSN

  // CASP
#define INSN(NAME, a, r)                                                \
  void NAME(operand_size sz, Register Rs, Register Rs1,                 \
            Register Rt, Register Rt1, Register Rn) {                   \
    assert((Rs->encoding() & 1) == 0 && (Rt->encoding() & 1) == 0 &&    \
           Rs->successor() == Rs1 && Rt->successor() == Rt1 &&          \
           Rs != Rn && Rs1 != Rn && Rs != Rt, "invalid registers");     \
    lse_cas(Rs, Rt, Rn, sz, a, r, false);                               \
  }
  INSN(casp,    false, false)
  INSN(caspa,   true,  false)
  INSN(caspl,   false, true)
  INSN(caspal,  true,  true)
#undef INSN

  // 8.1 Atomic operations
  void lse_atomic(Register Rs, Register Rt, Register Rn,
                  enum operand_size sz, int op1, int op2, bool a, bool r) {
    starti;
    f(sz, 31, 30), f(0b111000, 29, 24), f(a, 23), f(r, 22), f(1, 21);
    zrf(Rs, 16), f(op1, 15), f(op2, 14, 12), f(0, 11, 10), srf(Rn, 5), zrf(Rt, 0);
  }

#define INSN(NAME, NAME_A, NAME_L, NAME_AL, op1, op2)                   \
  void NAME(operand_size sz, Register Rs, Register Rt, Register Rn) {   \
    lse_atomic(Rs, Rt, Rn, sz, op1, op2, false, false);                 \
  }                                                                     \
  void NAME_A(operand_size sz, Register Rs, Register Rt, Register Rn) { \
    lse_atomic(Rs, Rt, Rn, sz, op1, op2, true, false);                  \
  }                                                                     \
  void NAME_L(operand_size sz, Register Rs, Register Rt, Register Rn) { \
    lse_atomic(Rs, Rt, Rn, sz, op1, op2, false, true);                  \
  }                                                                     \
  void NAME_AL(operand_size sz, Register Rs, Register Rt, Register Rn) {\
    lse_atomic(Rs, Rt, Rn, sz, op1, op2, true, true);                   \
  }
  INSN(ldadd,  ldadda,  ldaddl,  ldaddal,  0, 0b000);
  INSN(ldbic,  ldbica,  ldbicl,  ldbical,  0, 0b001);
  INSN(ldeor,  ldeora,  ldeorl,  ldeoral,  0, 0b010);
  INSN(ldorr,  ldorra,  ldorrl,  ldorral,  0, 0b011);
  INSN(ldsmax, ldsmaxa, ldsmaxl, ldsmaxal, 0, 0b100);
  INSN(ldsmin, ldsmina, ldsminl, ldsminal, 0, 0b101);
  INSN(ldumax, ldumaxa, ldumaxl, ldumaxal, 0, 0b110);
  INSN(ldumin, ldumina, lduminl, lduminal, 0, 0b111);
  INSN(swp,    swpa,    swpl,    swpal,    1, 0b000);
#undef INSN

  // Load register (literal)
#define INSN(NAME, opc, V)                                              \
  void NAME(Register Rt, address dest) {                                \
    long offset = (dest - pc()) >> 2;                                   \
    starti;                                                             \
    f(opc, 31, 30), f(0b011, 29, 27), f(V, 26), f(0b00, 25, 24),        \
      sf(offset, 23, 5);                                                \
    rf(Rt, 0);                                                          \
  }                                                                     \
  void NAME(Register Rt, address dest, relocInfo::relocType rtype) {    \
    InstructionMark im(this);                                           \
    guarantee(rtype == relocInfo::internal_word_type,                   \
              "only internal_word_type relocs make sense here");        \
    code_section()->relocate(inst_mark(), InternalAddress(dest).rspec()); \
    NAME(Rt, dest);                                                     \
  }                                                                     \
  void NAME(Register Rt, Label &L) {                                    \
    wrap_label(Rt, L, &Assembler::NAME);                                \
  }

  INSN(ldrw, 0b00, 0);
  INSN(ldr, 0b01, 0);
  INSN(ldrsw, 0b10, 0);

#undef INSN

#define INSN(NAME, opc, V)                                              \
  void NAME(FloatRegister Rt, address dest) {                           \
    long offset = (dest - pc()) >> 2;                                   \
    starti;                                                             \
    f(opc, 31, 30), f(0b011, 29, 27), f(V, 26), f(0b00, 25, 24),        \
      sf(offset, 23, 5);                                                \
    rf((Register)Rt, 0);                                                \
  }

  INSN(ldrs, 0b00, 1);
  INSN(ldrd, 0b01, 1);
  INSN(ldrq, 0b10, 1);

#undef INSN

#define INSN(NAME, size, opc)                                           \
  void NAME(FloatRegister Rt, Register Rn) {                            \
    starti;                                                             \
    f(size, 31, 30), f(0b111100, 29, 24), f(opc, 23, 22), f(0, 21);     \
    f(0, 20, 12), f(0b01, 11, 10);                                      \
    rf(Rn, 5), rf((Register)Rt, 0);                                     \
  }

  INSN(ldrs, 0b10, 0b01);
  INSN(ldrd, 0b11, 0b01);
  INSN(ldrq, 0b00, 0b11);

#undef INSN


#define INSN(NAME, opc, V)                                              \
  void NAME(address dest, prfop op = PLDL1KEEP) {                       \
    long offset = (dest - pc()) >> 2;                                   \
    starti;                                                             \
    f(opc, 31, 30), f(0b011, 29, 27), f(V, 26), f(0b00, 25, 24),        \
      sf(offset, 23, 5);                                                \
    f(op, 4, 0);                                                        \
  }                                                                     \
  void NAME(Label &L, prfop op = PLDL1KEEP) {                           \
    wrap_label(L, op, &Assembler::NAME);                                \
  }

  INSN(prfm, 0b11, 0);

#undef INSN

  // Load/store
  void ld_st1(int opc, int p1, int V, int L,
              Register Rt1, Register Rt2, Address adr, bool no_allocate) {
    starti;
    f(opc, 31, 30), f(p1, 29, 27), f(V, 26), f(L, 22);
    zrf(Rt2, 10), zrf(Rt1, 0);
    if (no_allocate) {
      adr.encode_nontemporal_pair(current);
    } else {
      adr.encode_pair(current);
    }
  }

  // Load/store register pair (offset)
#define INSN(NAME, size, p1, V, L, no_allocate)         \
  void NAME(Register Rt1, Register Rt2, Address adr) {  \
    ld_st1(size, p1, V, L, Rt1, Rt2, adr, no_allocate); \
   }

  INSN(stpw, 0b00, 0b101, 0, 0, false);
  INSN(ldpw, 0b00, 0b101, 0, 1, false);
  INSN(ldpsw, 0b01, 0b101, 0, 1, false);
  INSN(stp, 0b10, 0b101, 0, 0, false);
  INSN(ldp, 0b10, 0b101, 0, 1, false);

  // Load/store no-allocate pair (offset)
  INSN(stnpw, 0b00, 0b101, 0, 0, true);
  INSN(ldnpw, 0b00, 0b101, 0, 1, true);
  INSN(stnp, 0b10, 0b101, 0, 0, true);
  INSN(ldnp, 0b10, 0b101, 0, 1, true);

#undef INSN

#define INSN(NAME, size, p1, V, L, no_allocate)                         \
  void NAME(FloatRegister Rt1, FloatRegister Rt2, Address adr) {        \
    ld_st1(size, p1, V, L, (Register)Rt1, (Register)Rt2, adr, no_allocate); \
   }

  INSN(stps, 0b00, 0b101, 1, 0, false);
  INSN(ldps, 0b00, 0b101, 1, 1, false);
  INSN(stpd, 0b01, 0b101, 1, 0, false);
  INSN(ldpd, 0b01, 0b101, 1, 1, false);
  INSN(stpq, 0b10, 0b101, 1, 0, false);
  INSN(ldpq, 0b10, 0b101, 1, 1, false);

#undef INSN

  // Load/store register (all modes)
  void ld_st2(Register Rt, const Address &adr, int size, int op, int V = 0) {
    starti;

    f(V, 26); // general reg?
    zrf(Rt, 0);

    // Encoding for literal loads is done here (rather than pushed
    // down into Address::encode) because the encoding of this
    // instruction is too different from all of the other forms to
    // make it worth sharing.
    if (adr.getMode() == Address::literal) {
      assert(size == 0b10 || size == 0b11, "bad operand size in ldr");
      assert(op == 0b01, "literal form can only be used with loads");
      f(size & 0b01, 31, 30), f(0b011, 29, 27), f(0b00, 25, 24);
      long offset = (adr.target() - pc()) >> 2;
      sf(offset, 23, 5);
      code_section()->relocate(pc(), adr.rspec());
      return;
    }

    f(size, 31, 30);
    f(op, 23, 22); // str
    adr.encode(current);
  }

#define INSN(NAME, size, op)                            \
  void NAME(Register Rt, const Address &adr) {          \
    ld_st2(Rt, adr, size, op);                          \
  }                                                     \

  INSN(str, 0b11, 0b00);
  INSN(strw, 0b10, 0b00);
  INSN(strb, 0b00, 0b00);
  INSN(strh, 0b01, 0b00);

  INSN(ldr, 0b11, 0b01);
  INSN(ldrw, 0b10, 0b01);
  INSN(ldrb, 0b00, 0b01);
  INSN(ldrh, 0b01, 0b01);

  INSN(ldrsb, 0b00, 0b10);
  INSN(ldrsbw, 0b00, 0b11);
  INSN(ldrsh, 0b01, 0b10);
  INSN(ldrshw, 0b01, 0b11);
  INSN(ldrsw, 0b10, 0b10);

#undef INSN

#define INSN(NAME, size, op)                                    \
  void NAME(const Address &adr, prfop pfop = PLDL1KEEP) {       \
    ld_st2((Register)pfop, adr, size, op);                      \
  }

  INSN(prfm, 0b11, 0b10); // FIXME: PRFM should not be used with
                          // writeback modes, but the assembler
                          // doesn't enfore that.

#undef INSN

#define INSN(NAME, size, op)                            \
  void NAME(FloatRegister Rt, const Address &adr) {     \
    ld_st2((Register)Rt, adr, size, op, 1);             \
  }

  INSN(strd, 0b11, 0b00);
  INSN(strs, 0b10, 0b00);
  INSN(ldrd, 0b11, 0b01);
  INSN(ldrs, 0b10, 0b01);
  INSN(strq, 0b00, 0b10);
  INSN(ldrq, 0x00, 0b11);

#undef INSN

/* SIMD extensions
 *
 * We just use FloatRegister in the following. They are exactly the same
 * as SIMD registers.
 */
public:

  enum SIMD_Arrangement {
    T8B, T16B, T4H, T8H, T2S, T4S, T1D, T2D, T1Q
  };

  enum SIMD_RegVariant {
    B, H, S, D, Q
  };

  enum shift_kind { LSL, LSR, ASR, ROR };

  void op_shifted_reg(unsigned decode,
                      enum shift_kind kind, unsigned shift,
                      unsigned size, unsigned op) {
    f(size, 31);
    f(op, 30, 29);
    f(decode, 28, 24);
    f(shift, 15, 10);
    f(kind, 23, 22);
  }

  // Logical (shifted register)
#define INSN(NAME, size, op, N)                                 \
  void NAME(Register Rd, Register Rn, Register Rm,              \
            enum shift_kind kind = LSL, unsigned shift = 0) {   \
    starti;                                                     \
    guarantee(size == 1 || shift < 32, "incorrect shift");      \
    f(N, 21);                                                   \
    zrf(Rm, 16), zrf(Rn, 5), zrf(Rd, 0);                        \
    op_shifted_reg(0b01010, kind, shift, size, op);             \
  }

  INSN(andr, 1, 0b00, 0);
  INSN(orr, 1, 0b01, 0);
  INSN(eor, 1, 0b10, 0);
  INSN(ands, 1, 0b11, 0);
  INSN(andw, 0, 0b00, 0);
  INSN(orrw, 0, 0b01, 0);
  INSN(eorw, 0, 0b10, 0);
  INSN(andsw, 0, 0b11, 0);

#undef INSN

#define INSN(NAME, size, op, N)                                         \
  void NAME(Register Rd, Register Rn, Register Rm,                      \
            enum shift_kind kind = LSL, unsigned shift = 0) {           \
    starti;                                                             \
    f(N, 21);                                                           \
    zrf(Rm, 16), zrf(Rn, 5), zrf(Rd, 0);                                \
    op_shifted_reg(0b01010, kind, shift, size, op);                     \
  }                                                                     \
                                                                        \
  /* These instructions have no immediate form. Provide an overload so  \
     that if anyone does try to use an immediate operand -- this has    \
     happened! -- we'll get a compile-time error. */                    \
  void NAME(Register Rd, Register Rn, unsigned imm,                     \
            enum shift_kind kind = LSL, unsigned shift = 0) {           \
    assert(false, " can't be used with immediate operand");             \
  }

  INSN(bic, 1, 0b00, 1);
  INSN(orn, 1, 0b01, 1);
  INSN(eon, 1, 0b10, 1);
  INSN(bics, 1, 0b11, 1);
  INSN(bicw, 0, 0b00, 1);
  INSN(ornw, 0, 0b01, 1);
  INSN(eonw, 0, 0b10, 1);
  INSN(bicsw, 0, 0b11, 1);

#undef INSN

  // Aliases for short forms of orn
void mvn(Register Rd, Register Rm,
            enum shift_kind kind = LSL, unsigned shift = 0) {
  orn(Rd, zr, Rm, kind, shift);
}

void mvnw(Register Rd, Register Rm,
            enum shift_kind kind = LSL, unsigned shift = 0) {
  ornw(Rd, zr, Rm, kind, shift);
}

  // Add/subtract (shifted register)
#define INSN(NAME, size, op)                            \
  void NAME(Register Rd, Register Rn, Register Rm,      \
            enum shift_kind kind, unsigned shift = 0) { \
    starti;                                             \
    f(0, 21);                                           \
    assert_cond(kind != ROR);                           \
    guarantee(size == 1 || shift < 32, "incorrect shift");\
    zrf(Rd, 0), zrf(Rn, 5), zrf(Rm, 16);                \
    op_shifted_reg(0b01011, kind, shift, size, op);     \
  }

  INSN(add, 1, 0b000);
  INSN(sub, 1, 0b10);
  INSN(addw, 0, 0b000);
  INSN(subw, 0, 0b10);

  INSN(adds, 1, 0b001);
  INSN(subs, 1, 0b11);
  INSN(addsw, 0, 0b001);
  INSN(subsw, 0, 0b11);

#undef INSN

  // Add/subtract (extended register)
#define INSN(NAME, op)                                                  \
  void NAME(Register Rd, Register Rn, Register Rm,                      \
           ext::operation option, int amount = 0) {                     \
    starti;                                                             \
    zrf(Rm, 16), srf(Rn, 5), srf(Rd, 0);                                \
    add_sub_extended_reg(op, 0b01011, Rd, Rn, Rm, 0b00, option, amount); \
  }

  void add_sub_extended_reg(unsigned op, unsigned decode,
    Register Rd, Register Rn, Register Rm,
    unsigned opt, ext::operation option, unsigned imm) {
    guarantee(imm <= 4, "shift amount must be <= 4");
    f(op, 31, 29), f(decode, 28, 24), f(opt, 23, 22), f(1, 21);
    f(option, 15, 13), f(imm, 12, 10);
  }

  INSN(addw, 0b000);
  INSN(subw, 0b010);
  INSN(add, 0b100);
  INSN(sub, 0b110);

#undef INSN

#define INSN(NAME, op)                                                  \
  void NAME(Register Rd, Register Rn, Register Rm,                      \
           ext::operation option, int amount = 0) {                     \
    starti;                                                             \
    zrf(Rm, 16), srf(Rn, 5), zrf(Rd, 0);                                \
    add_sub_extended_reg(op, 0b01011, Rd, Rn, Rm, 0b00, option, amount); \
  }

  INSN(addsw, 0b001);
  INSN(subsw, 0b011);
  INSN(adds, 0b101);
  INSN(subs, 0b111);

#undef INSN

  // Aliases for short forms of add and sub
#define INSN(NAME)                                      \
  void NAME(Register Rd, Register Rn, Register Rm) {    \
    if (Rd == sp || Rn == sp)                           \
      NAME(Rd, Rn, Rm, ext::uxtx);                      \
    else                                                \
      NAME(Rd, Rn, Rm, LSL);                            \
  }

  INSN(addw);
  INSN(subw);
  INSN(add);
  INSN(sub);

  INSN(addsw);
  INSN(subsw);
  INSN(adds);
  INSN(subs);

#undef INSN

  // Add/subtract (with carry)
  void add_sub_carry(unsigned op, Register Rd, Register Rn, Register Rm) {
    starti;
    f(op, 31, 29);
    f(0b11010000, 28, 21);
    f(0b000000, 15, 10);
    zrf(Rm, 16), zrf(Rn, 5), zrf(Rd, 0);
  }

  #define INSN(NAME, op)                                \
    void NAME(Register Rd, Register Rn, Register Rm) {  \
      add_sub_carry(op, Rd, Rn, Rm);                    \
    }

  INSN(adcw, 0b000);
  INSN(adcsw, 0b001);
  INSN(sbcw, 0b010);
  INSN(sbcsw, 0b011);
  INSN(adc, 0b100);
  INSN(adcs, 0b101);
  INSN(sbc,0b110);
  INSN(sbcs, 0b111);

#undef INSN

  // Conditional compare (both kinds)
  void conditional_compare(unsigned op, int o1, int o2, int o3,
                           Register Rn, unsigned imm5, unsigned nzcv,
                           unsigned cond) {
    starti;
    f(op, 31, 29);
    f(0b11010010, 28, 21);
    f(cond, 15, 12);
    f(o1, 11);
    f(o2, 10);
    f(o3, 4);
    f(nzcv, 3, 0);
    f(imm5, 20, 16), zrf(Rn, 5);
  }

#define INSN(NAME, op)                                                  \
  void NAME(Register Rn, Register Rm, int imm, Condition cond) {        \
    int regNumber = (Rm == zr ? 31 : (uintptr_t)Rm);                    \
    conditional_compare(op, 0, 0, 0, Rn, regNumber, imm, cond);         \
  }                                                                     \
                                                                        \
  void NAME(Register Rn, int imm5, int imm, Condition cond) {           \
    conditional_compare(op, 1, 0, 0, Rn, imm5, imm, cond);              \
  }

  INSN(ccmnw, 0b001);
  INSN(ccmpw, 0b011);
  INSN(ccmn, 0b101);
  INSN(ccmp, 0b111);

#undef INSN

  // Conditional select
  void conditional_select(unsigned op, unsigned op2,
                          Register Rd, Register Rn, Register Rm,
                          unsigned cond) {
    starti;
    f(op, 31, 29);
    f(0b11010100, 28, 21);
    f(cond, 15, 12);
    f(op2, 11, 10);
    zrf(Rm, 16), zrf(Rn, 5), rf(Rd, 0);
  }

#define INSN(NAME, op, op2)                                             \
  void NAME(Register Rd, Register Rn, Register Rm, Condition cond) { \
    conditional_select(op, op2, Rd, Rn, Rm, cond);                      \
  }

  INSN(cselw, 0b000, 0b00);
  INSN(csincw, 0b000, 0b01);
  INSN(csinvw, 0b010, 0b00);
  INSN(csnegw, 0b010, 0b01);
  INSN(csel, 0b100, 0b00);
  INSN(csinc, 0b100, 0b01);
  INSN(csinv, 0b110, 0b00);
  INSN(csneg, 0b110, 0b01);

#undef INSN

  // Data processing
  void data_processing(unsigned op29, unsigned opcode,
                       Register Rd, Register Rn) {
    f(op29, 31, 29), f(0b11010110, 28, 21);
    f(opcode, 15, 10);
    rf(Rn, 5), rf(Rd, 0);
  }

  // (1 source)
#define INSN(NAME, op29, opcode2, opcode)       \
  void NAME(Register Rd, Register Rn) {         \
    starti;                                     \
    f(opcode2, 20, 16);                         \
    data_processing(op29, opcode, Rd, Rn);      \
  }

  INSN(rbitw,  0b010, 0b00000, 0b00000);
  INSN(rev16w, 0b010, 0b00000, 0b00001);
  INSN(revw,   0b010, 0b00000, 0b00010);
  INSN(clzw,   0b010, 0b00000, 0b00100);
  INSN(clsw,   0b010, 0b00000, 0b00101);

  INSN(rbit,   0b110, 0b00000, 0b00000);
  INSN(rev16,  0b110, 0b00000, 0b00001);
  INSN(rev32,  0b110, 0b00000, 0b00010);
  INSN(rev,    0b110, 0b00000, 0b00011);
  INSN(clz,    0b110, 0b00000, 0b00100);
  INSN(cls,    0b110, 0b00000, 0b00101);

#undef INSN

  // (2 sources)
#define INSN(NAME, op29, opcode)                        \
  void NAME(Register Rd, Register Rn, Register Rm) {    \
    starti;                                             \
    rf(Rm, 16);                                         \
    data_processing(op29, opcode, Rd, Rn);              \
  }

  INSN(udivw, 0b000, 0b000010);
  INSN(sdivw, 0b000, 0b000011);
  INSN(lslvw, 0b000, 0b001000);
  INSN(lsrvw, 0b000, 0b001001);
  INSN(asrvw, 0b000, 0b001010);
  INSN(rorvw, 0b000, 0b001011);

  INSN(udiv, 0b100, 0b000010);
  INSN(sdiv, 0b100, 0b000011);
  INSN(lslv, 0b100, 0b001000);
  INSN(lsrv, 0b100, 0b001001);
  INSN(asrv, 0b100, 0b001010);
  INSN(rorv, 0b100, 0b001011);

#undef INSN

  // (3 sources)
  void data_processing(unsigned op54, unsigned op31, unsigned o0,
                       Register Rd, Register Rn, Register Rm,
                       Register Ra) {
    starti;
    f(op54, 31, 29), f(0b11011, 28, 24);
    f(op31, 23, 21), f(o0, 15);
    zrf(Rm, 16), zrf(Ra, 10), zrf(Rn, 5), zrf(Rd, 0);
  }

#define INSN(NAME, op54, op31, o0)                                      \
  void NAME(Register Rd, Register Rn, Register Rm, Register Ra) {       \
    data_processing(op54, op31, o0, Rd, Rn, Rm, Ra);                    \
  }

  INSN(maddw, 0b000, 0b000, 0);
  INSN(msubw, 0b000, 0b000, 1);
  INSN(madd, 0b100, 0b000, 0);
  INSN(msub, 0b100, 0b000, 1);
  INSN(smaddl, 0b100, 0b001, 0);
  INSN(smsubl, 0b100, 0b001, 1);
  INSN(umaddl, 0b100, 0b101, 0);
  INSN(umsubl, 0b100, 0b101, 1);

#undef INSN

#define INSN(NAME, op54, op31, o0)                      \
  void NAME(Register Rd, Register Rn, Register Rm) {    \
    data_processing(op54, op31, o0, Rd, Rn, Rm, (Register)31);  \
  }

  INSN(smulh, 0b100, 0b010, 0);
  INSN(umulh, 0b100, 0b110, 0);

#undef INSN

  // Floating-point data-processing (1 source)
  void data_processing(unsigned op31, unsigned type, unsigned opcode,
                       FloatRegister Vd, FloatRegister Vn) {
    starti;
    f(op31, 31, 29);
    f(0b11110, 28, 24);
    f(type, 23, 22), f(1, 21), f(opcode, 20, 15), f(0b10000, 14, 10);
    rf(Vn, 5), rf(Vd, 0);
  }

#define INSN(NAME, op31, type, opcode)                  \
  void NAME(FloatRegister Vd, FloatRegister Vn) {       \
    data_processing(op31, type, opcode, Vd, Vn);        \
  }

private:
  INSN(i_fmovs, 0b000, 0b00, 0b000000);
public:
  INSN(fabss, 0b000, 0b00, 0b000001);
  INSN(fnegs, 0b000, 0b00, 0b000010);
  INSN(fsqrts, 0b000, 0b00, 0b000011);
  INSN(fcvts, 0b000, 0b00, 0b000101);   // Single-precision to double-precision

private:
  INSN(i_fmovd, 0b000, 0b01, 0b000000);
public:
  INSN(fabsd, 0b000, 0b01, 0b000001);
  INSN(fnegd, 0b000, 0b01, 0b000010);
  INSN(fsqrtd, 0b000, 0b01, 0b000011);
  INSN(fcvtd, 0b000, 0b01, 0b000100);   // Double-precision to single-precision

  void fmovd(FloatRegister Vd, FloatRegister Vn) {
    assert(Vd != Vn, "should be");
    i_fmovd(Vd, Vn);
  }

  void fmovs(FloatRegister Vd, FloatRegister Vn) {
    assert(Vd != Vn, "should be");
    i_fmovs(Vd, Vn);
  }

private:
  void _fcvt_narrow_extend(FloatRegister Vd, SIMD_Arrangement Ta,
                           FloatRegister Vn, SIMD_Arrangement Tb, bool do_extend) {
    assert((do_extend && (Tb >> 1) + 1 == (Ta >> 1))
           || (!do_extend && (Ta >> 1) + 1 == (Tb >> 1)), "Incompatible arrangement");
    starti;
    int op30 = (do_extend ? Tb : Ta) & 1;
    int op22 = ((do_extend ? Ta : Tb) >> 1) & 1;
    f(0, 31), f(op30, 30), f(0b0011100, 29, 23), f(op22, 22);
    f(0b100001011, 21, 13), f(do_extend ? 1 : 0, 12), f(0b10, 11, 10);
    rf(Vn, 5), rf(Vd, 0);
  }

public:
  void fcvtl(FloatRegister Vd, SIMD_Arrangement Ta, FloatRegister Vn,  SIMD_Arrangement Tb) {
    assert(Tb == T4H || Tb == T8H|| Tb == T2S || Tb == T4S, "invalid arrangement");
    _fcvt_narrow_extend(Vd, Ta, Vn, Tb, true);
  }

  void fcvtn(FloatRegister Vd, SIMD_Arrangement Ta, FloatRegister Vn,  SIMD_Arrangement Tb) {
    assert(Ta == T4H || Ta == T8H|| Ta == T2S || Ta == T4S, "invalid arrangement");
    _fcvt_narrow_extend(Vd, Ta, Vn, Tb, false);
  }

#undef INSN

  // Floating-point data-processing (2 source)
  void data_processing(unsigned op31, unsigned type, unsigned opcode,
                       FloatRegister Vd, FloatRegister Vn, FloatRegister Vm) {
    starti;
    f(op31, 31, 29);
    f(0b11110, 28, 24);
    f(type, 23, 22), f(1, 21), f(opcode, 15, 12), f(0b10, 11, 10);
    rf(Vm, 16), rf(Vn, 5), rf(Vd, 0);
  }

#define INSN(NAME, op31, type, opcode)                  \
  void NAME(FloatRegister Vd, FloatRegister Vn, FloatRegister Vm) {     \
    data_processing(op31, type, opcode, Vd, Vn, Vm);    \
  }

  INSN(fmuls, 0b000, 0b00, 0b0000);
  INSN(fdivs, 0b000, 0b00, 0b0001);
  INSN(fadds, 0b000, 0b00, 0b0010);
  INSN(fsubs, 0b000, 0b00, 0b0011);
  INSN(fmaxs, 0b000, 0b00, 0b0100);
  INSN(fmins, 0b000, 0b00, 0b0101);
  INSN(fnmuls, 0b000, 0b00, 0b1000);

  INSN(fmuld, 0b000, 0b01, 0b0000);
  INSN(fdivd, 0b000, 0b01, 0b0001);
  INSN(faddd, 0b000, 0b01, 0b0010);
  INSN(fsubd, 0b000, 0b01, 0b0011);
  INSN(fmaxd, 0b000, 0b01, 0b0100);
  INSN(fmind, 0b000, 0b01, 0b0101);
  INSN(fnmuld, 0b000, 0b01, 0b1000);

#undef INSN

   // Floating-point data-processing (3 source)
  void data_processing(unsigned op31, unsigned type, unsigned o1, unsigned o0,
                       FloatRegister Vd, FloatRegister Vn, FloatRegister Vm,
                       FloatRegister Va) {
    starti;
    f(op31, 31, 29);
    f(0b11111, 28, 24);
    f(type, 23, 22), f(o1, 21), f(o0, 15);
    rf(Vm, 16), rf(Va, 10), rf(Vn, 5), rf(Vd, 0);
  }

#define INSN(NAME, op31, type, o1, o0)                                  \
  void NAME(FloatRegister Vd, FloatRegister Vn, FloatRegister Vm,       \
            FloatRegister Va) {                                         \
    data_processing(op31, type, o1, o0, Vd, Vn, Vm, Va);                \
  }

  INSN(fmadds, 0b000, 0b00, 0, 0);
  INSN(fmsubs, 0b000, 0b00, 0, 1);
  INSN(fnmadds, 0b000, 0b00, 1, 0);
  INSN(fnmsubs, 0b000, 0b00, 1, 1);

  INSN(fmaddd, 0b000, 0b01, 0, 0);
  INSN(fmsubd, 0b000, 0b01, 0, 1);
  INSN(fnmaddd, 0b000, 0b01, 1, 0);
  INSN(fnmsub, 0b000, 0b01, 1, 1);

#undef INSN

   // Floating-point conditional select
  void fp_conditional_select(unsigned op31, unsigned type,
                             unsigned op1, unsigned op2,
                             Condition cond, FloatRegister Vd,
                             FloatRegister Vn, FloatRegister Vm) {
    starti;
    f(op31, 31, 29);
    f(0b11110, 28, 24);
    f(type, 23, 22);
    f(op1, 21, 21);
    f(op2, 11, 10);
    f(cond, 15, 12);
    rf(Vm, 16), rf(Vn, 5), rf(Vd, 0);
  }

#define INSN(NAME, op31, type, op1, op2)                                \
  void NAME(FloatRegister Vd, FloatRegister Vn,                         \
            FloatRegister Vm, Condition cond) {                         \
    fp_conditional_select(op31, type, op1, op2, cond, Vd, Vn, Vm);      \
  }

  INSN(fcsels, 0b000, 0b00, 0b1, 0b11);
  INSN(fcseld, 0b000, 0b01, 0b1, 0b11);

#undef INSN

   // Floating-point<->integer conversions
  void float_int_convert(unsigned op31, unsigned type,
                         unsigned rmode, unsigned opcode,
                         Register Rd, Register Rn) {
    starti;
    f(op31, 31, 29);
    f(0b11110, 28, 24);
    f(type, 23, 22), f(1, 21), f(rmode, 20, 19);
    f(opcode, 18, 16), f(0b000000, 15, 10);
    zrf(Rn, 5), zrf(Rd, 0);
  }

#define INSN(NAME, op31, type, rmode, opcode)                           \
  void NAME(Register Rd, FloatRegister Vn) {                            \
    float_int_convert(op31, type, rmode, opcode, Rd, (Register)Vn);     \
  }

  INSN(fcvtzsw, 0b000, 0b00, 0b11, 0b000);
  INSN(fcvtzs,  0b100, 0b00, 0b11, 0b000);
  INSN(fcvtzdw, 0b000, 0b01, 0b11, 0b000);
  INSN(fcvtzd,  0b100, 0b01, 0b11, 0b000);

  INSN(fmovs, 0b000, 0b00, 0b00, 0b110);
  INSN(fmovd, 0b100, 0b01, 0b00, 0b110);

  // INSN(fmovhid, 0b100, 0b10, 0b01, 0b110);

#undef INSN

#define INSN(NAME, op31, type, rmode, opcode)                           \
  void NAME(FloatRegister Vd, Register Rn) {                            \
    float_int_convert(op31, type, rmode, opcode, (Register)Vd, Rn);     \
  }

  INSN(fmovs, 0b000, 0b00, 0b00, 0b111);
  INSN(fmovd, 0b100, 0b01, 0b00, 0b111);

  INSN(scvtfws, 0b000, 0b00, 0b00, 0b010);
  INSN(scvtfs,  0b100, 0b00, 0b00, 0b010);
  INSN(scvtfwd, 0b000, 0b01, 0b00, 0b010);
  INSN(scvtfd,  0b100, 0b01, 0b00, 0b010);

  // INSN(fmovhid, 0b100, 0b10, 0b01, 0b111);

#undef INSN

  enum sign_kind { SIGNED, UNSIGNED };

private:
  void _xcvtf_scalar_integer(sign_kind sign, unsigned sz,
                             FloatRegister Rd, FloatRegister Rn) {
    starti;
    f(0b01, 31, 30), f(sign == SIGNED ? 0 : 1, 29);
    f(0b111100, 27, 23), f((sz >> 1) & 1, 22), f(0b100001110110, 21, 10);
    rf(Rn, 5), rf(Rd, 0);
  }

public:
#define INSN(NAME, sign, sz)                        \
  void NAME(FloatRegister Rd, FloatRegister Rn) {   \
    _xcvtf_scalar_integer(sign, sz, Rd, Rn);        \
  }

  INSN(scvtfs, SIGNED, 0);
  INSN(scvtfd, SIGNED, 1);

#undef INSN

private:
  void _xcvtf_vector_integer(sign_kind sign, SIMD_Arrangement T,
                             FloatRegister Rd, FloatRegister Rn) {
    assert(T == T2S || T == T4S || T == T2D, "invalid arrangement");
    starti;
    f(0, 31), f(T & 1, 30), f(sign == SIGNED ? 0 : 1, 29);
    f(0b011100, 28, 23), f((T >> 1) & 1, 22), f(0b100001110110, 21, 10);
    rf(Rn, 5), rf(Rd, 0);
  }

public:
  void scvtfv(SIMD_Arrangement T, FloatRegister Rd, FloatRegister Rn) {
    _xcvtf_vector_integer(SIGNED, T, Rd, Rn);
  }

  // Floating-point compare
  void float_compare(unsigned op31, unsigned type,
                     unsigned op, unsigned op2,
                     FloatRegister Vn, FloatRegister Vm = (FloatRegister)0) {
    starti;
    f(op31, 31, 29);
    f(0b11110, 28, 24);
    f(type, 23, 22), f(1, 21);
    f(op, 15, 14), f(0b1000, 13, 10), f(op2, 4, 0);
    rf(Vn, 5), rf(Vm, 16);
  }


#define INSN(NAME, op31, type, op, op2)                 \
  void NAME(FloatRegister Vn, FloatRegister Vm) {       \
    float_compare(op31, type, op, op2, Vn, Vm);         \
  }

#define INSN1(NAME, op31, type, op, op2)        \
  void NAME(FloatRegister Vn, double d) {       \
    assert_cond(d == 0.0);                      \
    float_compare(op31, type, op, op2, Vn);     \
  }

  INSN(fcmps, 0b000, 0b00, 0b00, 0b00000);
  INSN1(fcmps, 0b000, 0b00, 0b00, 0b01000);
  // INSN(fcmpes, 0b000, 0b00, 0b00, 0b10000);
  // INSN1(fcmpes, 0b000, 0b00, 0b00, 0b11000);

  INSN(fcmpd, 0b000,   0b01, 0b00, 0b00000);
  INSN1(fcmpd, 0b000,  0b01, 0b00, 0b01000);
  // INSN(fcmped, 0b000,  0b01, 0b00, 0b10000);
  // INSN1(fcmped, 0b000, 0b01, 0b00, 0b11000);

#undef INSN
#undef INSN1

  // Floating-point Move (immediate)
private:
  unsigned pack(double value);

  void fmov_imm(FloatRegister Vn, double value, unsigned size) {
    starti;
    f(0b00011110, 31, 24), f(size, 23, 22), f(1, 21);
    f(pack(value), 20, 13), f(0b10000000, 12, 5);
    rf(Vn, 0);
  }

public:

  void fmovs(FloatRegister Vn, double value) {
    if (value)
      fmov_imm(Vn, value, 0b00);
    else
      fmovs(Vn, zr);
  }
  void fmovd(FloatRegister Vn, double value) {
    if (value)
      fmov_imm(Vn, value, 0b01);
    else
      fmovd(Vn, zr);
  }

   // Floating-point rounding
   // type: half-precision = 11
   //       single         = 00
   //       double         = 01
   // rmode: A = Away     = 100
   //        I = current  = 111
   //        M = MinusInf = 010
   //        N = eveN     = 000
   //        P = PlusInf  = 001
   //        X = eXact    = 110
   //        Z = Zero     = 011
  void float_round(unsigned type, unsigned rmode, FloatRegister Rd, FloatRegister Rn) {
    starti;
    f(0b00011110, 31, 24);
    f(type, 23, 22);
    f(0b1001, 21, 18);
    f(rmode, 17, 15);
    f(0b10000, 14, 10);
    rf(Rn, 5), rf(Rd, 0);
  }
#define INSN(NAME, type, rmode)                   \
  void NAME(FloatRegister Vd, FloatRegister Vn) { \
    float_round(type, rmode, Vd, Vn);             \
  }

public:
  INSN(frintah, 0b11, 0b100);
  INSN(frintih, 0b11, 0b111);
  INSN(frintmh, 0b11, 0b010);
  INSN(frintnh, 0b11, 0b000);
  INSN(frintph, 0b11, 0b001);
  INSN(frintxh, 0b11, 0b110);
  INSN(frintzh, 0b11, 0b011);

  INSN(frintas, 0b00, 0b100);
  INSN(frintis, 0b00, 0b111);
  INSN(frintms, 0b00, 0b010);
  INSN(frintns, 0b00, 0b000);
  INSN(frintps, 0b00, 0b001);
  INSN(frintxs, 0b00, 0b110);
  INSN(frintzs, 0b00, 0b011);

  INSN(frintad, 0b01, 0b100);
  INSN(frintid, 0b01, 0b111);
  INSN(frintmd, 0b01, 0b010);
  INSN(frintnd, 0b01, 0b000);
  INSN(frintpd, 0b01, 0b001);
  INSN(frintxd, 0b01, 0b110);
  INSN(frintzd, 0b01, 0b011);
#undef INSN

private:
  static short SIMD_Size_in_bytes[];

public:
#define INSN(NAME, op)                                            \
  void NAME(FloatRegister Rt, SIMD_RegVariant T, const Address &adr) {   \
    ld_st2((Register)Rt, adr, (int)T & 3, op + ((T==Q) ? 0b10:0b00), 1); \
  }                                                                      \

  INSN(ldr, 1);
  INSN(str, 0);

#undef INSN

 private:

  void ld_st(FloatRegister Vt, SIMD_Arrangement T, Register Xn, int op1, int op2) {
    starti;
    f(0,31), f((int)T & 1, 30);
    f(op1, 29, 21), f(0, 20, 16), f(op2, 15, 12);
    f((int)T >> 1, 11, 10), srf(Xn, 5), rf(Vt, 0);
  }
  void ld_st(FloatRegister Vt, SIMD_Arrangement T, Register Xn,
             int imm, int op1, int op2, int regs) {

    bool replicate = op2 >> 2 == 3;
    // post-index value (imm) is formed differently for replicate/non-replicate ld* instructions
    int expectedImmediate = replicate ? regs * (1 << (T >> 1)) : SIMD_Size_in_bytes[T] * regs;
    guarantee(T < T1Q , "incorrect arrangement");
    guarantee(imm == expectedImmediate, "bad offset");
    starti;
    f(0,31), f((int)T & 1, 30);
    f(op1 | 0b100, 29, 21), f(0b11111, 20, 16), f(op2, 15, 12);
    f((int)T >> 1, 11, 10), srf(Xn, 5), rf(Vt, 0);
  }
  void ld_st(FloatRegister Vt, SIMD_Arrangement T, Register Xn,
             Register Xm, int op1, int op2) {
    starti;
    f(0,31), f((int)T & 1, 30);
    f(op1 | 0b100, 29, 21), rf(Xm, 16), f(op2, 15, 12);
    f((int)T >> 1, 11, 10), srf(Xn, 5), rf(Vt, 0);
  }

  void ld_st(FloatRegister Vt, SIMD_Arrangement T, Address a, int op1, int op2, int regs) {
    switch (a.getMode()) {
    case Address::base_plus_offset:
      guarantee(a.offset() == 0, "no offset allowed here");
      ld_st(Vt, T, a.base(), op1, op2);
      break;
    case Address::post:
      ld_st(Vt, T, a.base(), a.offset(), op1, op2, regs);
      break;
    case Address::post_reg:
      ld_st(Vt, T, a.base(), a.index(), op1, op2);
      break;
    default:
      ShouldNotReachHere();
    }
  }

 public:

#define INSN1(NAME, op1, op2)                                           \
  void NAME(FloatRegister Vt, SIMD_Arrangement T, const Address &a) {   \
    ld_st(Vt, T, a, op1, op2, 1);                                       \
 }

#define INSN2(NAME, op1, op2)                                           \
  void NAME(FloatRegister Vt, FloatRegister Vt2, SIMD_Arrangement T, const Address &a) { \
    assert(Vt->successor() == Vt2, "Registers must be ordered");        \
    ld_st(Vt, T, a, op1, op2, 2);                                       \
  }

#define INSN3(NAME, op1, op2)                                           \
  void NAME(FloatRegister Vt, FloatRegister Vt2, FloatRegister Vt3,     \
            SIMD_Arrangement T, const Address &a) {                     \
    assert(Vt->successor() == Vt2 && Vt2->successor() == Vt3,           \
           "Registers must be ordered");                                \
    ld_st(Vt, T, a, op1, op2, 3);                                       \
  }

#define INSN4(NAME, op1, op2)                                           \
  void NAME(FloatRegister Vt, FloatRegister Vt2, FloatRegister Vt3,     \
            FloatRegister Vt4, SIMD_Arrangement T, const Address &a) {  \
    assert(Vt->successor() == Vt2 && Vt2->successor() == Vt3 &&         \
           Vt3->successor() == Vt4, "Registers must be ordered");       \
    ld_st(Vt, T, a, op1, op2, 4);                                       \
  }

  INSN1(ld1,  0b001100010, 0b0111);
  INSN2(ld1,  0b001100010, 0b1010);
  INSN3(ld1,  0b001100010, 0b0110);
  INSN4(ld1,  0b001100010, 0b0010);

  INSN2(ld2,  0b001100010, 0b1000);
  INSN3(ld3,  0b001100010, 0b0100);
  INSN4(ld4,  0b001100010, 0b0000);

  INSN1(st1,  0b001100000, 0b0111);
  INSN2(st1,  0b001100000, 0b1010);
  INSN3(st1,  0b001100000, 0b0110);
  INSN4(st1,  0b001100000, 0b0010);

  INSN2(st2,  0b001100000, 0b1000);
  INSN3(st3,  0b001100000, 0b0100);
  INSN4(st4,  0b001100000, 0b0000);

  INSN1(ld1r, 0b001101010, 0b1100);
  INSN2(ld2r, 0b001101011, 0b1100);
  INSN3(ld3r, 0b001101010, 0b1110);
  INSN4(ld4r, 0b001101011, 0b1110);

#undef INSN1
#undef INSN2
#undef INSN3
#undef INSN4

#define INSN(NAME, opc)                                                                 \
  void NAME(FloatRegister Vd, SIMD_Arrangement T, FloatRegister Vn, FloatRegister Vm) { \
    starti;                                                                             \
    assert(T == T8B || T == T16B, "must be T8B or T16B");                               \
    f(0, 31), f((int)T & 1, 30), f(opc, 29, 21);                                        \
    rf(Vm, 16), f(0b000111, 15, 10), rf(Vn, 5), rf(Vd, 0);                              \
  }

  INSN(eor,  0b101110001);
  INSN(orr,  0b001110101);
  INSN(andr, 0b001110001);
  INSN(bic,  0b001110011);
  INSN(bif,  0b101110111);
  INSN(bit,  0b101110101);
  INSN(bsl,  0b101110011);
  INSN(orn,  0b001110111);

#undef INSN

#define INSN(NAME, opc, opc2, acceptT2D)                                                \
  void NAME(FloatRegister Vd, SIMD_Arrangement T, FloatRegister Vn, FloatRegister Vm) { \
    guarantee(T != T1Q && T != T1D, "incorrect arrangement");                           \
    if (!acceptT2D) guarantee(T != T2D, "incorrect arrangement");                       \
    starti;                                                                             \
    f(0, 31), f((int)T & 1, 30), f(opc, 29), f(0b01110, 28, 24);                        \
    f((int)T >> 1, 23, 22), f(1, 21), rf(Vm, 16), f(opc2, 15, 10);                      \
    rf(Vn, 5), rf(Vd, 0);                                                               \
  }

  INSN(addv,   0, 0b100001, true);  // accepted arrangements: T8B, T16B, T4H, T8H, T2S, T4S, T2D
  INSN(subv,   1, 0b100001, true);  // accepted arrangements: T8B, T16B, T4H, T8H, T2S, T4S, T2D
  INSN(mulv,   0, 0b100111, false); // accepted arrangements: T8B, T16B, T4H, T8H, T2S, T4S
  INSN(mlav,   0, 0b100101, false); // accepted arrangements: T8B, T16B, T4H, T8H, T2S, T4S
  INSN(mlsv,   1, 0b100101, false); // accepted arrangements: T8B, T16B, T4H, T8H, T2S, T4S
  INSN(sshl,   0, 0b010001, true);  // accepted arrangements: T8B, T16B, T4H, T8H, T2S, T4S, T2D
  INSN(ushl,   1, 0b010001, true);  // accepted arrangements: T8B, T16B, T4H, T8H, T2S, T4S, T2D
  INSN(addpv,  0, 0b101111, true);  // accepted arrangements: T8B, T16B, T4H, T8H, T2S, T4S, T2D
  INSN(smullv, 0, 0b110000, false); // accepted arrangements: T8B, T16B, T4H, T8H, T2S, T4S
  INSN(umullv, 1, 0b110000, false); // accepted arrangements: T8B, T16B, T4H, T8H, T2S, T4S
  INSN(umlalv, 1, 0b100000, false); // accepted arrangements: T8B, T16B, T4H, T8H, T2S, T4S
  INSN(maxv,   0, 0b011001, false); // accepted arrangements: T8B, T16B, T4H, T8H, T2S, T4S
  INSN(minv,   0, 0b011011, false); // accepted arrangements: T8B, T16B, T4H, T8H, T2S, T4S
  INSN(cmeq,   1, 0b100011, true);  // accepted arrangements: T8B, T16B, T4H, T8H, T2S, T4S, T2D
  INSN(cmgt,   0, 0b001101, true);  // accepted arrangements: T8B, T16B, T4H, T8H, T2S, T4S, T2D
  INSN(cmge,   0, 0b001111, true);  // accepted arrangements: T8B, T16B, T4H, T8H, T2S, T4S, T2D

#undef INSN

#define INSN(NAME, opc, opc2, accepted) \
  void NAME(FloatRegister Vd, SIMD_Arrangement T, FloatRegister Vn) {                   \
    guarantee(T != T1Q && T != T1D, "incorrect arrangement");                           \
<<<<<<< HEAD
    if (accepted == 2) guarantee(T != T2D, "incorrect arrangement");                    \
    if (accepted == 1) guarantee(T != T2S && T != T2D, "incorrect arrangement");        \
    if (accepted == 0) guarantee(T == T8B || T == T16B, "incorrect arrangement");       \
=======
    if (accepted < 3) guarantee(T != T2D, "incorrect arrangement");                     \
    if (accepted < 2) guarantee(T != T2S, "incorrect arrangement");                     \
    if (accepted < 1) guarantee(T == T8B || T == T16B, "incorrect arrangement");        \
>>>>>>> 76b1119f
    starti;                                                                             \
    f(0, 31), f((int)T & 1, 30), f(opc, 29), f(0b01110, 28, 24);                        \
    f((int)T >> 1, 23, 22), f(opc2, 21, 10);                                            \
    rf(Vn, 5), rf(Vd, 0);                                                               \
  }

<<<<<<< HEAD
  INSN(absr,   0, 0b100000101110, 3); // accepted arrangements: T8B, T16B, T4H, T8H, T2S, T4S, T2D
=======
  INSN(absr,   0, 0b100000101110, 1); // accepted arrangements: T8B, T16B, T4H, T8H,      T4S
>>>>>>> 76b1119f
  INSN(negr,   1, 0b100000101110, 3); // accepted arrangements: T8B, T16B, T4H, T8H, T2S, T4S, T2D
  INSN(notr,   1, 0b100000010110, 0); // accepted arrangements: T8B, T16B
  INSN(addv,   0, 0b110001101110, 1); // accepted arrangements: T8B, T16B, T4H, T8H,      T4S
  INSN(smaxv,  0, 0b110000101010, 1); // accepted arrangements: T8B, T16B, T4H, T8H,      T4S
  INSN(sminv,  0, 0b110001101010, 1); // accepted arrangements: T8B, T16B, T4H, T8H,      T4S
  INSN(cls,    0, 0b100000010010, 2); // accepted arrangements: T8B, T16B, T4H, T8H, T2S, T4S
  INSN(clz,    1, 0b100000010010, 2); // accepted arrangements: T8B, T16B, T4H, T8H, T2S, T4S
  INSN(cnt,    0, 0b100000010110, 0); // accepted arrangements: T8B, T16B
  INSN(uaddlp, 1, 0b100000001010, 2); // accepted arrangements: T8B, T16B, T4H, T8H, T2S, T4S
  INSN(uaddlv, 1, 0b110000001110, 1); // accepted arrangements: T8B, T16B, T4H, T8H,      T4S

#undef INSN

#define INSN(NAME, opc) \
  void NAME(FloatRegister Vd, SIMD_Arrangement T, FloatRegister Vn) {                  \
    starti;                                                                            \
    assert(T == T4S, "arrangement must be T4S");                                       \
    f(0, 31), f((int)T & 1, 30), f(0b101110, 29, 24), f(opc, 23),                      \
    f(T == T4S ? 0 : 1, 22), f(0b110000111110, 21, 10); rf(Vn, 5), rf(Vd, 0);          \
  }

  INSN(fmaxv, 0);
  INSN(fminv, 1);

#undef INSN

#define INSN(NAME, op0, cmode0) \
  void NAME(FloatRegister Vd, SIMD_Arrangement T, unsigned imm8, unsigned lsl = 0) {   \
    unsigned cmode = cmode0;                                                           \
    unsigned op = op0;                                                                 \
    starti;                                                                            \
    assert(lsl == 0 ||                                                                 \
           ((T == T4H || T == T8H) && lsl == 8) ||                                     \
           ((T == T2S || T == T4S) && ((lsl >> 3) < 4) && ((lsl & 7) == 0)), "invalid shift");\
    cmode |= lsl >> 2;                                                                 \
    if (T == T4H || T == T8H) cmode |= 0b1000;                                         \
    if (!(T == T4H || T == T8H || T == T2S || T == T4S)) {                             \
      assert(op == 0 && cmode0 == 0, "must be MOVI");                                  \
      cmode = 0b1110;                                                                  \
      if (T == T1D || T == T2D) op = 1;                                                \
    }                                                                                  \
    f(0, 31), f((int)T & 1, 30), f(op, 29), f(0b0111100000, 28, 19);                   \
    f(imm8 >> 5, 18, 16), f(cmode, 15, 12), f(0x01, 11, 10), f(imm8 & 0b11111, 9, 5);  \
    rf(Vd, 0);                                                                         \
  }

  INSN(movi, 0, 0);
  INSN(orri, 0, 1);
  INSN(mvni, 1, 0);
  INSN(bici, 1, 1);

#undef INSN

#define INSN(NAME, op1, op2, op3) \
  void NAME(FloatRegister Vd, SIMD_Arrangement T, FloatRegister Vn, FloatRegister Vm) { \
    starti;                                                                             \
    assert(T == T2S || T == T4S || T == T2D, "invalid arrangement");                    \
    f(0, 31), f((int)T & 1, 30), f(op1, 29), f(0b01110, 28, 24), f(op2, 23);            \
    f(T==T2D ? 1:0, 22); f(1, 21), rf(Vm, 16), f(op3, 15, 10), rf(Vn, 5), rf(Vd, 0);    \
  }

  INSN(fadd, 0, 0, 0b110101);
  INSN(fdiv, 1, 0, 0b111111);
  INSN(fmul, 1, 0, 0b110111);
  INSN(fsub, 0, 1, 0b110101);
  INSN(fmla, 0, 0, 0b110011);
  INSN(fmls, 0, 1, 0b110011);
  INSN(fmax, 0, 0, 0b111101);
  INSN(fmin, 0, 1, 0b111101);
  INSN(fcmeq, 0, 0, 0b111001);
  INSN(fcmgt, 1, 1, 0b111001);
  INSN(fcmge, 1, 0, 0b111001);

#undef INSN

#define INSN(NAME, opc)                                                                 \
  void NAME(FloatRegister Vd, SIMD_Arrangement T, FloatRegister Vn, FloatRegister Vm) { \
    starti;                                                                             \
    assert(T == T4S, "arrangement must be T4S");                                        \
    f(0b01011110000, 31, 21), rf(Vm, 16), f(opc, 15, 10), rf(Vn, 5), rf(Vd, 0);         \
  }

  INSN(sha1c,     0b000000);
  INSN(sha1m,     0b001000);
  INSN(sha1p,     0b000100);
  INSN(sha1su0,   0b001100);
  INSN(sha256h2,  0b010100);
  INSN(sha256h,   0b010000);
  INSN(sha256su1, 0b011000);

#undef INSN

#define INSN(NAME, opc)                                                                 \
  void NAME(FloatRegister Vd, SIMD_Arrangement T, FloatRegister Vn) {                   \
    starti;                                                                             \
    assert(T == T4S, "arrangement must be T4S");                                        \
    f(0b0101111000101000, 31, 16), f(opc, 15, 10), rf(Vn, 5), rf(Vd, 0);                \
  }

  INSN(sha1h,     0b000010);
  INSN(sha1su1,   0b000110);
  INSN(sha256su0, 0b001010);

#undef INSN

#define INSN(NAME, opc)                           \
  void NAME(FloatRegister Vd, FloatRegister Vn) { \
    starti;                                       \
    f(opc, 31, 10), rf(Vn, 5), rf(Vd, 0);         \
  }

  INSN(aese, 0b0100111000101000010010);
  INSN(aesd, 0b0100111000101000010110);
  INSN(aesmc, 0b0100111000101000011010);
  INSN(aesimc, 0b0100111000101000011110);

#undef INSN

#define INSN(NAME, op1, op2) \
  void NAME(FloatRegister Vd, SIMD_Arrangement T, FloatRegister Vn, FloatRegister Vm, int index = 0) { \
    starti;                                                                                            \
    assert(T == T2S || T == T4S || T == T2D, "invalid arrangement");                                   \
    assert(index >= 0 && ((T == T2D && index <= 1) || (T != T2D && index <= 3)), "invalid index");     \
    f(0, 31), f((int)T & 1, 30), f(op1, 29); f(0b011111, 28, 23);                                      \
    f(T == T2D ? 1 : 0, 22), f(T == T2D ? 0 : index & 1, 21), rf(Vm, 16);                              \
    f(op2, 15, 12), f(T == T2D ? index : (index >> 1), 11), f(0, 10);                                  \
    rf(Vn, 5), rf(Vd, 0);                                                                              \
  }

  // FMLA/FMLS - Vector - Scalar
  INSN(fmlavs, 0, 0b0001);
  INSN(fmlsvs, 0, 0b0101);
  // FMULX - Vector - Scalar
  INSN(fmulxvs, 1, 0b1001);

#undef INSN

  // Floating-point Reciprocal Estimate
  void frecpe(FloatRegister Vd, FloatRegister Vn, SIMD_RegVariant type) {
    assert(type == D || type == S, "Wrong type for frecpe");
    starti;
    f(0b010111101, 31, 23);
    f(type == D ? 1 : 0, 22);
    f(0b100001110110, 21, 10);
    rf(Vn, 5), rf(Vd, 0);
  }

  // (long) {a, b} -> (a + b)
  void addpd(FloatRegister Vd, FloatRegister Vn) {
    starti;
    f(0b0101111011110001101110, 31, 10);
    rf(Vn, 5), rf(Vd, 0);
  }

  // (Floating-point) {a, b} -> (a + b)
  void faddp(FloatRegister Vd, FloatRegister Vn, SIMD_RegVariant type) {
    assert(type == D || type == S, "Wrong type for faddp");
    starti;
    f(0b011111100, 31, 23);
    f(type == D ? 1 : 0, 22);
    f(0b110000110110, 21, 10);
    rf(Vn, 5), rf(Vd, 0);
  }

  void ins(FloatRegister Vd, SIMD_RegVariant T, FloatRegister Vn, int didx, int sidx) {
    starti;
    assert(T != Q, "invalid register variant");
    f(0b01101110000, 31, 21), f(((didx<<1)|1)<<(int)T, 20, 16), f(0, 15);
    f(sidx<<(int)T, 14, 11), f(1, 10), rf(Vn, 5), rf(Vd, 0);
  }

  void umov(Register Rd, FloatRegister Vn, SIMD_RegVariant T, int idx) {
    starti;
    f(0, 31), f(T==D ? 1:0, 30), f(0b001110000, 29, 21);
    f(((idx<<1)|1)<<(int)T, 20, 16), f(0b001111, 15, 10);
    rf(Vn, 5), rf(Rd, 0);
  }

  void smov(Register Rd, FloatRegister Vn, SIMD_RegVariant T, int idx) {
    starti;
    f(0, 31), f(T==D ? 1:0, 30), f(0b001110000, 29, 21);
    f(((idx<<1)|1)<<(int)T, 20, 16), f(0b001011, 15, 10);
    rf(Vn, 5), rf(Rd, 0);
  }


#define INSN(NAME, opc, opc2, isSHR)                                    \
  void NAME(FloatRegister Vd, SIMD_Arrangement T, FloatRegister Vn, int shift){ \
    starti;                                                             \
    /* The encodings for the immh:immb fields (bits 22:16) in *SHR are  \
     *   0001 xxx       8B/16B, shift = 16  - UInt(immh:immb)           \
     *   001x xxx       4H/8H,  shift = 32  - UInt(immh:immb)           \
     *   01xx xxx       2S/4S,  shift = 64  - UInt(immh:immb)           \
     *   1xxx xxx       1D/2D,  shift = 128 - UInt(immh:immb)           \
     *   (1D is RESERVED)                                               \
     * for SHL shift is calculated as:                                  \
     *   0001 xxx       8B/16B, shift = UInt(immh:immb) - 8             \
     *   001x xxx       4H/8H,  shift = UInt(immh:immb) - 16            \
     *   01xx xxx       2S/4S,  shift = UInt(immh:immb) - 32            \
     *   1xxx xxx       1D/2D,  shift = UInt(immh:immb) - 64            \
     *   (1D is RESERVED)                                               \
     */                                                                 \
    assert((1 << ((T>>1)+3)) > shift, "Invalid Shift value");           \
    int cVal = (1 << (((T >> 1) + 3) + (isSHR ? 1 : 0)));               \
    int encodedShift = isSHR ? cVal - shift : cVal + shift;             \
    f(0, 31), f(T & 1, 30), f(opc, 29), f(0b011110, 28, 23),            \
    f(encodedShift, 22, 16); f(opc2, 15, 10), rf(Vn, 5), rf(Vd, 0);     \
  }

  INSN(shl,  0, 0b010101, /* isSHR = */ false);
  INSN(sshr, 0, 0b000001, /* isSHR = */ true);
  INSN(ushr, 1, 0b000001, /* isSHR = */ true);

#undef INSN

private:
  void _xshll(sign_kind sign, FloatRegister Vd, SIMD_Arrangement Ta, FloatRegister Vn, SIMD_Arrangement Tb, int shift) {
    starti;
    /* The encodings for the immh:immb fields (bits 22:16) are
     *   0001 xxx       8H, 8B/16B shift = xxx
     *   001x xxx       4S, 4H/8H  shift = xxxx
     *   01xx xxx       2D, 2S/4S  shift = xxxxx
     *   1xxx xxx       RESERVED
     */
    assert((Tb >> 1) + 1 == (Ta >> 1), "Incompatible arrangement");
    assert((1 << ((Tb>>1)+3)) > shift, "Invalid shift value");
    f(0, 31), f(Tb & 1, 30), f(sign == SIGNED ? 0 : 1, 29), f(0b011110, 28, 23);
    f((1 << ((Tb>>1)+3))|shift, 22, 16);
    f(0b101001, 15, 10), rf(Vn, 5), rf(Vd, 0);
  }

public:
  void ushll(FloatRegister Vd, SIMD_Arrangement Ta, FloatRegister Vn,  SIMD_Arrangement Tb, int shift) {
    assert(Tb == T8B || Tb == T4H || Tb == T2S, "invalid arrangement");
    _xshll(UNSIGNED, Vd, Ta, Vn, Tb, shift);
  }

  void ushll2(FloatRegister Vd, SIMD_Arrangement Ta, FloatRegister Vn,  SIMD_Arrangement Tb, int shift) {
    assert(Tb == T16B || Tb == T8H || Tb == T4S, "invalid arrangement");
    _xshll(UNSIGNED, Vd, Ta, Vn, Tb, shift);
  }

  void uxtl(FloatRegister Vd, SIMD_Arrangement Ta, FloatRegister Vn,  SIMD_Arrangement Tb) {
    ushll(Vd, Ta, Vn, Tb, 0);
  }

  void sshll(FloatRegister Vd, SIMD_Arrangement Ta, FloatRegister Vn,  SIMD_Arrangement Tb, int shift) {
    assert(Tb == T8B || Tb == T4H || Tb == T2S, "invalid arrangement");
    _xshll(SIGNED, Vd, Ta, Vn, Tb, shift);
  }

  void sshll2(FloatRegister Vd, SIMD_Arrangement Ta, FloatRegister Vn,  SIMD_Arrangement Tb, int shift) {
    assert(Tb == T16B || Tb == T8H || Tb == T4S, "invalid arrangement");
    _xshll(SIGNED, Vd, Ta, Vn, Tb, shift);
  }

  void sxtl(FloatRegister Vd, SIMD_Arrangement Ta, FloatRegister Vn,  SIMD_Arrangement Tb) {
    sshll(Vd, Ta, Vn, Tb, 0);
  }

  // Move from general purpose register
  //   mov  Vd.T[index], Rn
  void mov(FloatRegister Vd, SIMD_Arrangement T, int index, Register Xn) {
    starti;
    f(0b01001110000, 31, 21), f(((1 << (T >> 1)) | (index << ((T >> 1) + 1))), 20, 16);
    f(0b000111, 15, 10), zrf(Xn, 5), rf(Vd, 0);
  }

  // Move to general purpose register
  //   mov  Rd, Vn.T[index]
  void mov(Register Xd, FloatRegister Vn, SIMD_Arrangement T, int index) {
    guarantee(T >= T2S && T < T1Q, "only D and S arrangements are supported");
    starti;
    f(0, 31), f((T >= T1D) ? 1:0, 30), f(0b001110000, 29, 21);
    f(((1 << (T >> 1)) | (index << ((T >> 1) + 1))), 20, 16);
    f(0b001111, 15, 10), rf(Vn, 5), rf(Xd, 0);
  }

private:
  void _pmull(FloatRegister Vd, SIMD_Arrangement Ta, FloatRegister Vn, FloatRegister Vm, SIMD_Arrangement Tb) {
    starti;
    assert((Ta == T1Q && (Tb == T1D || Tb == T2D)) ||
           (Ta == T8H && (Tb == T8B || Tb == T16B)), "Invalid Size specifier");
    int size = (Ta == T1Q) ? 0b11 : 0b00;
    f(0, 31), f(Tb & 1, 30), f(0b001110, 29, 24), f(size, 23, 22);
    f(1, 21), rf(Vm, 16), f(0b111000, 15, 10), rf(Vn, 5), rf(Vd, 0);
  }

public:
  void pmull(FloatRegister Vd, SIMD_Arrangement Ta, FloatRegister Vn, FloatRegister Vm, SIMD_Arrangement Tb) {
    assert(Tb == T1D || Tb == T8B, "pmull assumes T1D or T8B as the second size specifier");
    _pmull(Vd, Ta, Vn, Vm, Tb);
  }

  void pmull2(FloatRegister Vd, SIMD_Arrangement Ta, FloatRegister Vn, FloatRegister Vm, SIMD_Arrangement Tb) {
    assert(Tb == T2D || Tb == T16B, "pmull2 assumes T2D or T16B as the second size specifier");
    _pmull(Vd, Ta, Vn, Vm, Tb);
  }

  void uqxtn(FloatRegister Vd, SIMD_Arrangement Tb, FloatRegister Vn, SIMD_Arrangement Ta) {
    starti;
    int size_b = (int)Tb >> 1;
    int size_a = (int)Ta >> 1;
    assert(size_b < 3 && size_b == size_a - 1, "Invalid size specifier");
    f(0, 31), f(Tb & 1, 30), f(0b101110, 29, 24), f(size_b, 23, 22);
    f(0b100001010010, 21, 10), rf(Vn, 5), rf(Vd, 0);
  }

  void xtn(FloatRegister Vd, SIMD_Arrangement Tb, FloatRegister Vn, SIMD_Arrangement Ta) {
    starti;
    int size_b = (int)Tb >> 1;
    int size_a = (int)Ta >> 1;
    assert(size_b < 3 && size_b == size_a - 1, "Invalid size specifier");
    f(0, 31), f(Tb & 1, 30), f(0b001110, 29, 24), f(size_b, 23, 22);
    f(0b100001001010, 21, 10), rf(Vn, 5), rf(Vd, 0);
  }

  void dup(FloatRegister Vd, SIMD_Arrangement T, Register Xs)
  {
    starti;
    assert(T != T1D, "reserved encoding");
    f(0,31), f((int)T & 1, 30), f(0b001110000, 29, 21);
    f((1 << (T >> 1)), 20, 16), f(0b000011, 15, 10), zrf(Xs, 5), rf(Vd, 0);
  }

  void dup(FloatRegister Vd, SIMD_Arrangement T, FloatRegister Vn, int index = 0)
  {
    starti;
    assert(T != T1D, "reserved encoding");
    f(0, 31), f((int)T & 1, 30), f(0b001110000, 29, 21);
    f(((1 << (T >> 1)) | (index << ((T >> 1) + 1))), 20, 16);
    f(0b000001, 15, 10), rf(Vn, 5), rf(Vd, 0);
  }

  // AdvSIMD ZIP/UZP/TRN
#define INSN(NAME, opcode)                                              \
  void NAME(FloatRegister Vd, SIMD_Arrangement T, FloatRegister Vn, FloatRegister Vm) { \
    guarantee(T != T1D && T != T1Q, "invalid arrangement");             \
    starti;                                                             \
    f(0, 31), f(0b001110, 29, 24), f(0, 21), f(0, 15);                  \
    f(opcode, 14, 12), f(0b10, 11, 10);                                 \
    rf(Vm, 16), rf(Vn, 5), rf(Vd, 0);                                   \
    f(T & 1, 30), f(T >> 1, 23, 22);                                    \
  }

  INSN(uzp1, 0b001);
  INSN(trn1, 0b010);
  INSN(zip1, 0b011);
  INSN(uzp2, 0b101);
  INSN(trn2, 0b110);
  INSN(zip2, 0b111);

#undef INSN

  // CRC32 instructions
#define INSN(NAME, c, sf, sz)                                             \
  void NAME(Register Rd, Register Rn, Register Rm) {                      \
    starti;                                                               \
    f(sf, 31), f(0b0011010110, 30, 21), f(0b010, 15, 13), f(c, 12);       \
    f(sz, 11, 10), rf(Rm, 16), rf(Rn, 5), rf(Rd, 0);                      \
  }

  INSN(crc32b,  0, 0, 0b00);
  INSN(crc32h,  0, 0, 0b01);
  INSN(crc32w,  0, 0, 0b10);
  INSN(crc32x,  0, 1, 0b11);
  INSN(crc32cb, 1, 0, 0b00);
  INSN(crc32ch, 1, 0, 0b01);
  INSN(crc32cw, 1, 0, 0b10);
  INSN(crc32cx, 1, 1, 0b11);

#undef INSN

  // Table vector lookup
#define INSN(NAME, op)                                                  \
  void NAME(FloatRegister Vd, SIMD_Arrangement T, FloatRegister Vn, unsigned registers, FloatRegister Vm) { \
    starti;                                                             \
    assert(T == T8B || T == T16B, "invalid arrangement");               \
    assert(0 < registers && registers <= 4, "invalid number of registers"); \
    f(0, 31), f((int)T & 1, 30), f(0b001110000, 29, 21), rf(Vm, 16), f(0, 15); \
    f(registers - 1, 14, 13), f(op, 12),f(0b00, 11, 10), rf(Vn, 5), rf(Vd, 0); \
  }

  INSN(tbl, 0);
  INSN(tbx, 1);

#undef INSN

  // AdvSIMD two-reg misc
  // In this instruction group, the 2 bits in the size field ([23:22]) may be
  // fixed or determined by the "SIMD_Arrangement T", or both. The additional
  // parameter "tmask" is a 2-bit mask used to indicate which bits in the size
  // field are determined by the SIMD_Arrangement. The bit of "tmask" should be
  // set to 1 if corresponding bit marked as "x" in the ArmARM.
#define INSN(NAME, U, size, tmask, opcode)                                          \
  void NAME(FloatRegister Vd, SIMD_Arrangement T, FloatRegister Vn) {               \
       starti;                                                                      \
       assert((ASSERTION), MSG);                                                    \
       f(0, 31), f((int)T & 1, 30), f(U, 29), f(0b01110, 28, 24);                   \
       f(size | ((int)(T >> 1) & tmask), 23, 22), f(0b10000, 21, 17);               \
       f(opcode, 16, 12), f(0b10, 11, 10), rf(Vn, 5), rf(Vd, 0);                    \
 }

#define MSG "invalid arrangement"

#define ASSERTION (T == T2S || T == T4S || T == T2D)
  INSN(fsqrt,  1, 0b10, 0b01, 0b11111);
  INSN(fabs,   0, 0b10, 0b01, 0b01111);
  INSN(fneg,   1, 0b10, 0b01, 0b01111);
  INSN(frintn, 0, 0b00, 0b01, 0b11000);
  INSN(frintm, 0, 0b00, 0b01, 0b11001);
  INSN(frintp, 0, 0b10, 0b01, 0b11000);
#undef ASSERTION

#define ASSERTION (T == T8B || T == T16B || T == T4H || T == T8H || T == T2S || T == T4S)
  INSN(rev64, 0, 0b00, 0b11, 0b00000);
#undef ASSERTION

#define ASSERTION (T == T8B || T == T16B || T == T4H || T == T8H)
  INSN(rev32, 1, 0b00, 0b11, 0b00000);
#undef ASSERTION

#define ASSERTION (T == T8B || T == T16B)
  INSN(rev16, 0, 0b00, 0b11, 0b00001);
  INSN(rbit,  1, 0b01, 0b00, 0b00101);
#undef ASSERTION

#undef MSG

#undef INSN

void ext(FloatRegister Vd, SIMD_Arrangement T, FloatRegister Vn, FloatRegister Vm, int index)
  {
    starti;
    assert(T == T8B || T == T16B, "invalid arrangement");
    assert((T == T8B && index <= 0b0111) || (T == T16B && index <= 0b1111), "Invalid index value");
    f(0, 31), f((int)T & 1, 30), f(0b101110000, 29, 21);
    rf(Vm, 16), f(0, 15), f(index, 14, 11);
    f(0, 10), rf(Vn, 5), rf(Vd, 0);
  }

  Assembler(CodeBuffer* code) : AbstractAssembler(code) {
  }

  virtual RegisterOrConstant delayed_value_impl(intptr_t* delayed_value_addr,
                                                Register tmp,
                                                int offset) {
    ShouldNotCallThis();
    return RegisterOrConstant();
  }

  // Stack overflow checking
  virtual void bang_stack_with_offset(int offset);

  static bool operand_valid_for_logical_immediate(bool is32, uint64_t imm);
  static bool operand_valid_for_add_sub_immediate(long imm);
  static bool operand_valid_for_float_immediate(double imm);

  void emit_data64(jlong data, relocInfo::relocType rtype, int format = 0);
  void emit_data64(jlong data, RelocationHolder const& rspec, int format = 0);
};

inline Assembler::Membar_mask_bits operator|(Assembler::Membar_mask_bits a,
                                             Assembler::Membar_mask_bits b) {
  return Assembler::Membar_mask_bits(unsigned(a)|unsigned(b));
}

Instruction_aarch64::~Instruction_aarch64() {
  assem->emit();
}

#undef starti

// Invert a condition
inline const Assembler::Condition operator~(const Assembler::Condition cond) {
  return Assembler::Condition(int(cond) ^ 1);
}

class BiasedLockingCounters;

extern "C" void das(uint64_t start, int len);

#endif // CPU_AARCH64_ASSEMBLER_AARCH64_HPP<|MERGE_RESOLUTION|>--- conflicted
+++ resolved
@@ -2350,26 +2350,16 @@
 #define INSN(NAME, opc, opc2, accepted) \
   void NAME(FloatRegister Vd, SIMD_Arrangement T, FloatRegister Vn) {                   \
     guarantee(T != T1Q && T != T1D, "incorrect arrangement");                           \
-<<<<<<< HEAD
     if (accepted == 2) guarantee(T != T2D, "incorrect arrangement");                    \
     if (accepted == 1) guarantee(T != T2S && T != T2D, "incorrect arrangement");        \
     if (accepted == 0) guarantee(T == T8B || T == T16B, "incorrect arrangement");       \
-=======
-    if (accepted < 3) guarantee(T != T2D, "incorrect arrangement");                     \
-    if (accepted < 2) guarantee(T != T2S, "incorrect arrangement");                     \
-    if (accepted < 1) guarantee(T == T8B || T == T16B, "incorrect arrangement");        \
->>>>>>> 76b1119f
     starti;                                                                             \
     f(0, 31), f((int)T & 1, 30), f(opc, 29), f(0b01110, 28, 24);                        \
     f((int)T >> 1, 23, 22), f(opc2, 21, 10);                                            \
     rf(Vn, 5), rf(Vd, 0);                                                               \
   }
 
-<<<<<<< HEAD
   INSN(absr,   0, 0b100000101110, 3); // accepted arrangements: T8B, T16B, T4H, T8H, T2S, T4S, T2D
-=======
-  INSN(absr,   0, 0b100000101110, 1); // accepted arrangements: T8B, T16B, T4H, T8H,      T4S
->>>>>>> 76b1119f
   INSN(negr,   1, 0b100000101110, 3); // accepted arrangements: T8B, T16B, T4H, T8H, T2S, T4S, T2D
   INSN(notr,   1, 0b100000010110, 0); // accepted arrangements: T8B, T16B
   INSN(addv,   0, 0b110001101110, 1); // accepted arrangements: T8B, T16B, T4H, T8H,      T4S
