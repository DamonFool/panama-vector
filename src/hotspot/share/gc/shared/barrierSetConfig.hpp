/*
 * Copyright (c) 2017, 2018, Oracle and/or its affiliates. All rights reserved.
 * DO NOT ALTER OR REMOVE COPYRIGHT NOTICES OR THIS FILE HEADER.
 *
 * This code is free software; you can redistribute it and/or modify it
 * under the terms of the GNU General Public License version 2 only, as
 * published by the Free Software Foundation.
 *
 * This code is distributed in the hope that it will be useful, but WITHOUT
 * ANY WARRANTY; without even the implied warranty of MERCHANTABILITY or
 * FITNESS FOR A PARTICULAR PURPOSE.  See the GNU General Public License
 * version 2 for more details (a copy is included in the LICENSE file that
 * accompanied this code).
 *
 * You should have received a copy of the GNU General Public License version
 * 2 along with this work; if not, write to the Free Software Foundation,
 * Inc., 51 Franklin St, Fifth Floor, Boston, MA 02110-1301 USA.
 *
 * Please contact Oracle, 500 Oracle Parkway, Redwood Shores, CA 94065 USA
 * or visit www.oracle.com if you need additional information or have any
 * questions.
 *
 */

#ifndef SHARE_VM_GC_SHARED_BARRIERSETCONFIG_HPP
#define SHARE_VM_GC_SHARED_BARRIERSETCONFIG_HPP

#include "utilities/macros.hpp"

#if INCLUDE_ALL_GCS
#define FOR_EACH_CONCRETE_INCLUDE_ALL_GC_BARRIER_SET_DO(f) \
<<<<<<< HEAD
  f(G1SATBCTLogging)
=======
  f(G1BarrierSet)
>>>>>>> f48c3398
#else
#define FOR_EACH_CONCRETE_INCLUDE_ALL_GC_BARRIER_SET_DO(f)
#endif

#if INCLUDE_ALL_GCS
#define FOR_EACH_ABSTRACT_INCLUDE_ALL_GC_BARRIER_SET_DO(f) \
  f(G1SATBCT)
#else
#define FOR_EACH_ABSTRACT_INCLUDE_ALL_GC_BARRIER_SET_DO(f)
#endif

// Do something for each concrete barrier set part of the build.
#define FOR_EACH_CONCRETE_BARRIER_SET_DO(f)          \
  f(CardTableModRef)                                 \
  FOR_EACH_CONCRETE_INCLUDE_ALL_GC_BARRIER_SET_DO(f)

#define FOR_EACH_ABSTRACT_BARRIER_SET_DO(f)          \
<<<<<<< HEAD
  f(ModRef)                                          \
  FOR_EACH_ABSTRACT_INCLUDE_ALL_GC_BARRIER_SET_DO(f)
=======
  f(ModRef)
>>>>>>> f48c3398

// Do something for each known barrier set.
#define FOR_EACH_BARRIER_SET_DO(f)    \
  FOR_EACH_ABSTRACT_BARRIER_SET_DO(f) \
  FOR_EACH_CONCRETE_BARRIER_SET_DO(f)

// To enable runtime-resolution of GC barriers on primitives, please
// define SUPPORT_BARRIER_ON_PRIMITIVES.
#ifdef SUPPORT_BARRIER_ON_PRIMITIVES
#define ACCESS_PRIMITIVE_SUPPORT INTERNAL_BT_BARRIER_ON_PRIMITIVES
#else
#define ACCESS_PRIMITIVE_SUPPORT INTERNAL_EMPTY
#endif

#ifdef SUPPORT_NOT_TO_SPACE_INVARIANT
#define ACCESS_TO_SPACE_INVARIANT_SUPPORT INTERNAL_EMPTY
#else
#define ACCESS_TO_SPACE_INVARIANT_SUPPORT INTERNAL_BT_TO_SPACE_INVARIANT
#endif

#define BT_BUILDTIME_DECORATORS (ACCESS_PRIMITIVE_SUPPORT | ACCESS_TO_SPACE_INVARIANT_SUPPORT)

#endif // SHARE_VM_GC_SHARED_BARRIERSETCONFIG_HPP<|MERGE_RESOLUTION|>--- conflicted
+++ resolved
@@ -29,20 +29,9 @@
 
 #if INCLUDE_ALL_GCS
 #define FOR_EACH_CONCRETE_INCLUDE_ALL_GC_BARRIER_SET_DO(f) \
-<<<<<<< HEAD
-  f(G1SATBCTLogging)
-=======
   f(G1BarrierSet)
->>>>>>> f48c3398
 #else
 #define FOR_EACH_CONCRETE_INCLUDE_ALL_GC_BARRIER_SET_DO(f)
-#endif
-
-#if INCLUDE_ALL_GCS
-#define FOR_EACH_ABSTRACT_INCLUDE_ALL_GC_BARRIER_SET_DO(f) \
-  f(G1SATBCT)
-#else
-#define FOR_EACH_ABSTRACT_INCLUDE_ALL_GC_BARRIER_SET_DO(f)
 #endif
 
 // Do something for each concrete barrier set part of the build.
@@ -51,12 +40,7 @@
   FOR_EACH_CONCRETE_INCLUDE_ALL_GC_BARRIER_SET_DO(f)
 
 #define FOR_EACH_ABSTRACT_BARRIER_SET_DO(f)          \
-<<<<<<< HEAD
-  f(ModRef)                                          \
-  FOR_EACH_ABSTRACT_INCLUDE_ALL_GC_BARRIER_SET_DO(f)
-=======
   f(ModRef)
->>>>>>> f48c3398
 
 // Do something for each known barrier set.
 #define FOR_EACH_BARRIER_SET_DO(f)    \
