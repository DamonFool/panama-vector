--- conflicted
+++ resolved
@@ -680,31 +680,10 @@
   return (t == T_OBJECT || t == T_ARRAY);
 }
 
-<<<<<<< HEAD
 inline bool is_integral_type(BasicType t) {
   return is_subword_type(t) || t == T_INT || t == T_LONG;
 }
 
-// Convert a char from a classfile signature to a BasicType
-inline BasicType char2type(char c) {
-  switch( c ) {
-  case JVM_SIGNATURE_BYTE:    return T_BYTE;
-  case JVM_SIGNATURE_CHAR:    return T_CHAR;
-  case JVM_SIGNATURE_DOUBLE:  return T_DOUBLE;
-  case JVM_SIGNATURE_FLOAT:   return T_FLOAT;
-  case JVM_SIGNATURE_INT:     return T_INT;
-  case JVM_SIGNATURE_LONG:    return T_LONG;
-  case JVM_SIGNATURE_SHORT:   return T_SHORT;
-  case JVM_SIGNATURE_BOOLEAN: return T_BOOLEAN;
-  case JVM_SIGNATURE_VOID:    return T_VOID;
-  case JVM_SIGNATURE_CLASS:   return T_OBJECT;
-  case JVM_SIGNATURE_ARRAY:   return T_ARRAY;
-  }
-  return T_ILLEGAL;
-}
-
-=======
->>>>>>> f729514e
 extern char type2char_tab[T_CONFLICT+1];     // Map a BasicType to a jchar
 inline char type2char(BasicType t) { return (uint)t < T_CONFLICT+1 ? type2char_tab[t] : 0; }
 extern int type2size[T_CONFLICT+1];         // Map BasicType to result stack elements
