/*
 * Copyright (c) 1997, 2020, Oracle and/or its affiliates. All rights reserved.
 * DO NOT ALTER OR REMOVE COPYRIGHT NOTICES OR THIS FILE HEADER.
 *
 * This code is free software; you can redistribute it and/or modify it
 * under the terms of the GNU General Public License version 2 only, as
 * published by the Free Software Foundation.
 *
 * This code is distributed in the hope that it will be useful, but WITHOUT
 * ANY WARRANTY; without even the implied warranty of MERCHANTABILITY or
 * FITNESS FOR A PARTICULAR PURPOSE.  See the GNU General Public License
 * version 2 for more details (a copy is included in the LICENSE file that
 * accompanied this code).
 *
 * You should have received a copy of the GNU General Public License version
 * 2 along with this work; if not, write to the Free Software Foundation,
 * Inc., 51 Franklin St, Fifth Floor, Boston, MA 02110-1301 USA.
 *
 * Please contact Oracle, 500 Oracle Parkway, Redwood Shores, CA 94065 USA
 * or visit www.oracle.com if you need additional information or have any
 * questions.
 *
 */

#ifndef SHARE_RUNTIME_STUBROUTINES_HPP
#define SHARE_RUNTIME_STUBROUTINES_HPP

#include "code/codeBlob.hpp"
#include "memory/allocation.hpp"
#include "runtime/frame.hpp"
#include "runtime/mutexLocker.hpp"
#include "runtime/stubCodeGenerator.hpp"
#include "utilities/macros.hpp"

// StubRoutines provides entry points to assembly routines used by
// compiled code and the run-time system. Platform-specific entry
// points are defined in the platform-specific inner class.
//
// Class scheme:
//
//    platform-independent               platform-dependent
//
//    stubRoutines.hpp  <-- included --  stubRoutines_<arch>.hpp
//           ^                                  ^
//           |                                  |
//       implements                         implements
//           |                                  |
//           |                                  |
//    stubRoutines.cpp                   stubRoutines_<arch>.cpp
//    stubRoutines_<os_family>.cpp       stubGenerator_<arch>.cpp
//    stubRoutines_<os_arch>.cpp
//
// Note 1: The important thing is a clean decoupling between stub
//         entry points (interfacing to the whole vm; i.e., 1-to-n
//         relationship) and stub generators (interfacing only to
//         the entry points implementation; i.e., 1-to-1 relationship).
//         This significantly simplifies changes in the generator
//         structure since the rest of the vm is not affected.
//
// Note 2: stubGenerator_<arch>.cpp contains a minimal portion of
//         machine-independent code; namely the generator calls of
//         the generator functions that are used platform-independently.
//         However, it comes with the advantage of having a 1-file
//         implementation of the generator. It should be fairly easy
//         to change, should it become a problem later.
//
// Scheme for adding a new entry point:
//
// 1. determine if it's a platform-dependent or independent entry point
//    a) if platform independent: make subsequent changes in the independent files
//    b) if platform   dependent: make subsequent changes in the   dependent files
// 2. add a private instance variable holding the entry point address
// 3. add a public accessor function to the instance variable
// 4. implement the corresponding generator function in the platform-dependent
//    stubGenerator_<arch>.cpp file and call the function in generate_all() of that file

class UnsafeCopyMemory : public CHeapObj<mtCode> {
 private:
  address _start_pc;
  address _end_pc;
  address _error_exit_pc;
 public:
  static address           _common_exit_stub_pc;
  static UnsafeCopyMemory* _table;
  static int               _table_length;
  static int               _table_max_length;
  UnsafeCopyMemory() : _start_pc(NULL), _end_pc(NULL), _error_exit_pc(NULL) {}
  void    set_start_pc(address pc)      { _start_pc = pc; }
  void    set_end_pc(address pc)        { _end_pc = pc; }
  void    set_error_exit_pc(address pc) { _error_exit_pc = pc; }
  address start_pc()      const { return _start_pc; }
  address end_pc()        const { return _end_pc; }
  address error_exit_pc() const { return _error_exit_pc; }

  static void    set_common_exit_stub_pc(address pc) { _common_exit_stub_pc = pc; }
  static address common_exit_stub_pc()               { return _common_exit_stub_pc; }

  static UnsafeCopyMemory* add_to_table(address start_pc, address end_pc, address error_exit_pc) {
    guarantee(_table_length < _table_max_length, "Incorrect UnsafeCopyMemory::_table_max_length");
    UnsafeCopyMemory* entry = &_table[_table_length];
    entry->set_start_pc(start_pc);
    entry->set_end_pc(end_pc);
    entry->set_error_exit_pc(error_exit_pc);

    _table_length++;
    return entry;
  }

  static bool    contains_pc(address pc);
  static address page_error_continue_pc(address pc);
  static void    create_table(int max_size);
};

class UnsafeCopyMemoryMark : public StackObj {
 private:
  UnsafeCopyMemory*  _ucm_entry;
  StubCodeGenerator* _cgen;
 public:
  UnsafeCopyMemoryMark(StubCodeGenerator* cgen, bool add_entry, bool continue_at_scope_end, address error_exit_pc = NULL);
  ~UnsafeCopyMemoryMark();
};

class StubRoutines: AllStatic {

 public:
  // Dependencies
  friend class StubGenerator;

#include CPU_HEADER(stubRoutines)

  static jint    _verify_oop_count;
  static address _verify_oop_subroutine_entry;

  static address _call_stub_return_address;                // the return PC, when returning to a call stub
  static address _call_stub_entry;
  static address _forward_exception_entry;
  static address _catch_exception_entry;
  static address _throw_AbstractMethodError_entry;
  static address _throw_IncompatibleClassChangeError_entry;
  static address _throw_NullPointerException_at_call_entry;
  static address _throw_StackOverflowError_entry;
  static address _throw_delayed_StackOverflowError_entry;

  static address _atomic_xchg_entry;
  static address _atomic_xchg_long_entry;
  static address _atomic_store_entry;
  static address _atomic_cmpxchg_entry;
  static address _atomic_cmpxchg_byte_entry;
  static address _atomic_cmpxchg_long_entry;
  static address _atomic_add_entry;
  static address _atomic_add_long_entry;
  static address _fence_entry;
  static address _d2i_wrapper;
  static address _d2l_wrapper;

  static jint    _fpu_cntrl_wrd_std;
  static jint    _fpu_cntrl_wrd_24;
  static jint    _fpu_cntrl_wrd_trunc;
  static jint    _mxcsr_std;
  static jint    _fpu_subnormal_bias1[3];
  static jint    _fpu_subnormal_bias2[3];

  static BufferBlob* _code1;                               // code buffer for initial routines
  static BufferBlob* _code2;                               // code buffer for all other routines

  // Leaf routines which implement arraycopy and their addresses
  // arraycopy operands aligned on element type boundary
  static address _jbyte_arraycopy;
  static address _jshort_arraycopy;
  static address _jint_arraycopy;
  static address _jlong_arraycopy;
  static address _oop_arraycopy, _oop_arraycopy_uninit;
  static address _jbyte_disjoint_arraycopy;
  static address _jshort_disjoint_arraycopy;
  static address _jint_disjoint_arraycopy;
  static address _jlong_disjoint_arraycopy;
  static address _oop_disjoint_arraycopy, _oop_disjoint_arraycopy_uninit;

  // arraycopy operands aligned on zero'th element boundary
  // These are identical to the ones aligned aligned on an
  // element type boundary, except that they assume that both
  // source and destination are HeapWord aligned.
  static address _arrayof_jbyte_arraycopy;
  static address _arrayof_jshort_arraycopy;
  static address _arrayof_jint_arraycopy;
  static address _arrayof_jlong_arraycopy;
  static address _arrayof_oop_arraycopy, _arrayof_oop_arraycopy_uninit;
  static address _arrayof_jbyte_disjoint_arraycopy;
  static address _arrayof_jshort_disjoint_arraycopy;
  static address _arrayof_jint_disjoint_arraycopy;
  static address _arrayof_jlong_disjoint_arraycopy;
  static address _arrayof_oop_disjoint_arraycopy, _arrayof_oop_disjoint_arraycopy_uninit;

  // cache line writeback
  static address _data_cache_writeback;
  static address _data_cache_writeback_sync;

  // these are recommended but optional:
  static address _checkcast_arraycopy, _checkcast_arraycopy_uninit;
  static address _unsafe_arraycopy;
  static address _generic_arraycopy;

  static address _jbyte_fill;
  static address _jshort_fill;
  static address _jint_fill;
  static address _arrayof_jbyte_fill;
  static address _arrayof_jshort_fill;
  static address _arrayof_jint_fill;

  static address _aescrypt_encryptBlock;
  static address _aescrypt_decryptBlock;
  static address _cipherBlockChaining_encryptAESCrypt;
  static address _cipherBlockChaining_decryptAESCrypt;
  static address _electronicCodeBook_encryptAESCrypt;
  static address _electronicCodeBook_decryptAESCrypt;
  static address _counterMode_AESCrypt;
  static address _ghash_processBlocks;
  static address _base64_encodeBlock;
  static address _base64_decodeBlock;

  static address _md5_implCompress;
  static address _md5_implCompressMB;
  static address _sha1_implCompress;
  static address _sha1_implCompressMB;
  static address _sha256_implCompress;
  static address _sha256_implCompressMB;
  static address _sha512_implCompress;
  static address _sha512_implCompressMB;
  static address _sha3_implCompress;
  static address _sha3_implCompressMB;

  static address _updateBytesCRC32;
  static address _crc_table_adr;

  static address _crc32c_table_addr;
  static address _updateBytesCRC32C;
  static address _updateBytesAdler32;

  static address _multiplyToLen;
  static address _squareToLen;
  static address _mulAdd;
  static address _montgomeryMultiply;
  static address _montgomerySquare;
  static address _bigIntegerRightShiftWorker;
  static address _bigIntegerLeftShiftWorker;

  static address _vectorizedMismatch;

  static address _dexp;
  static address _dlog;
  static address _dlog10;
  static address _dpow;
  static address _dsin;
  static address _dcos;
  static address _dlibm_sin_cos_huge;
  static address _dlibm_reduce_pi04l;
  static address _dlibm_tan_cot_huge;
  static address _dtan;

  // Safefetch stubs.
  static address _safefetch32_entry;
  static address _safefetch32_fault_pc;
  static address _safefetch32_continuation_pc;
  static address _safefetchN_entry;
  static address _safefetchN_fault_pc;
  static address _safefetchN_continuation_pc;

#ifdef __VECTOR_API_MATH_INTRINSICS_COMMON
  // Vector Math Routines
  static address _vector_exp_float64;
  static address _vector_exp_float128;
  static address _vector_exp_float256;
  static address _vector_exp_float512;
  static address _vector_exp_double64;
  static address _vector_exp_double128;
  static address _vector_exp_double256;
  static address _vector_exp_double512;

  static address _vector_expm1_float64;
  static address _vector_expm1_float128;
  static address _vector_expm1_float256;
  static address _vector_expm1_float512;
  static address _vector_expm1_double64;
  static address _vector_expm1_double128;
  static address _vector_expm1_double256;
  static address _vector_expm1_double512;

  static address _vector_log1p_float64;
  static address _vector_log1p_float128;
  static address _vector_log1p_float256;
  static address _vector_log1p_float512;
  static address _vector_log1p_double64;
  static address _vector_log1p_double128;
  static address _vector_log1p_double256;
  static address _vector_log1p_double512;

  static address _vector_log_float64;
  static address _vector_log_float128;
  static address _vector_log_float256;
  static address _vector_log_float512;
  static address _vector_log_double64;
  static address _vector_log_double128;
  static address _vector_log_double256;
  static address _vector_log_double512;

  static address _vector_log10_float64;
  static address _vector_log10_float128;
  static address _vector_log10_float256;
  static address _vector_log10_float512;
  static address _vector_log10_double64;
  static address _vector_log10_double128;
  static address _vector_log10_double256;
  static address _vector_log10_double512;

  static address _vector_sin_float64;
  static address _vector_sin_float128;
  static address _vector_sin_float256;
  static address _vector_sin_float512;
  static address _vector_sin_double64;
  static address _vector_sin_double128;
  static address _vector_sin_double256;
  static address _vector_sin_double512;

  static address _vector_cos_float64;
  static address _vector_cos_float128;
  static address _vector_cos_float256;
  static address _vector_cos_float512;
  static address _vector_cos_double64;
  static address _vector_cos_double128;
  static address _vector_cos_double256;
  static address _vector_cos_double512;

  static address _vector_tan_float64;
  static address _vector_tan_float128;
  static address _vector_tan_float256;
  static address _vector_tan_float512;
  static address _vector_tan_double64;
  static address _vector_tan_double128;
  static address _vector_tan_double256;
  static address _vector_tan_double512;

  static address _vector_sinh_float64;
  static address _vector_sinh_float128;
  static address _vector_sinh_float256;
  static address _vector_sinh_float512;
  static address _vector_sinh_double64;
  static address _vector_sinh_double128;
  static address _vector_sinh_double256;
  static address _vector_sinh_double512;

  static address _vector_cosh_float64;
  static address _vector_cosh_float128;
  static address _vector_cosh_float256;
  static address _vector_cosh_float512;
  static address _vector_cosh_double64;
  static address _vector_cosh_double128;
  static address _vector_cosh_double256;
  static address _vector_cosh_double512;

  static address _vector_tanh_float64;
  static address _vector_tanh_float128;
  static address _vector_tanh_float256;
  static address _vector_tanh_float512;
  static address _vector_tanh_double64;
  static address _vector_tanh_double128;
  static address _vector_tanh_double256;
  static address _vector_tanh_double512;

  static address _vector_acos_float64;
  static address _vector_acos_float128;
  static address _vector_acos_float256;
  static address _vector_acos_float512;
  static address _vector_acos_double64;
  static address _vector_acos_double128;
  static address _vector_acos_double256;
  static address _vector_acos_double512;

  static address _vector_asin_float64;
  static address _vector_asin_float128;
  static address _vector_asin_float256;
  static address _vector_asin_float512;
  static address _vector_asin_double64;
  static address _vector_asin_double128;
  static address _vector_asin_double256;
  static address _vector_asin_double512;

  static address _vector_atan_float64;
  static address _vector_atan_float128;
  static address _vector_atan_float256;
  static address _vector_atan_float512;
  static address _vector_atan_double64;
  static address _vector_atan_double128;
  static address _vector_atan_double256;
  static address _vector_atan_double512;

  static address _vector_pow_float64;
  static address _vector_pow_float128;
  static address _vector_pow_float256;
  static address _vector_pow_float512;
  static address _vector_pow_double64;
  static address _vector_pow_double128;
  static address _vector_pow_double256;
  static address _vector_pow_double512;

  static address _vector_hypot_float64;
  static address _vector_hypot_float128;
  static address _vector_hypot_float256;
  static address _vector_hypot_float512;
  static address _vector_hypot_double64;
  static address _vector_hypot_double128;
  static address _vector_hypot_double256;
  static address _vector_hypot_double512;

  static address _vector_cbrt_float64;
  static address _vector_cbrt_float128;
  static address _vector_cbrt_float256;
  static address _vector_cbrt_float512;
  static address _vector_cbrt_double64;
  static address _vector_cbrt_double128;
  static address _vector_cbrt_double256;
  static address _vector_cbrt_double512;

  static address _vector_atan2_float64;
  static address _vector_atan2_float128;
  static address _vector_atan2_float256;
  static address _vector_atan2_float512;
  static address _vector_atan2_double64;
  static address _vector_atan2_double128;
  static address _vector_atan2_double256;
  static address _vector_atan2_double512;
#endif // __VECTOR_API_MATH_INTRINSICS_COMMON


 public:
  // Initialization/Testing
  static void    initialize1();                            // must happen before universe::genesis
  static void    initialize2();                            // must happen after  universe::genesis

  static bool is_stub_code(address addr)                   { return contains(addr); }

  static bool contains(address addr) {
    return
      (_code1 != NULL && _code1->blob_contains(addr)) ||
      (_code2 != NULL && _code2->blob_contains(addr)) ;
  }

  static RuntimeBlob* code1() { return _code1; }
  static RuntimeBlob* code2() { return _code2; }

  // Debugging
  static jint    verify_oop_count()                        { return _verify_oop_count; }
  static jint*   verify_oop_count_addr()                   { return &_verify_oop_count; }
  // a subroutine for debugging the GC
  static address verify_oop_subroutine_entry_address()     { return (address)&_verify_oop_subroutine_entry; }

  static address catch_exception_entry()                   { return _catch_exception_entry; }

  // Calls to Java
  typedef void (*CallStub)(
    address   link,
    intptr_t* result,
    BasicType result_type,
    Method* method,
    address   entry_point,
    intptr_t* parameters,
    int       size_of_parameters,
    TRAPS
  );

  static CallStub call_stub()                              { return CAST_TO_FN_PTR(CallStub, _call_stub_entry); }

  // Exceptions
  static address forward_exception_entry()                 { return _forward_exception_entry; }
  // Implicit exceptions
  static address throw_AbstractMethodError_entry()         { return _throw_AbstractMethodError_entry; }
  static address throw_IncompatibleClassChangeError_entry(){ return _throw_IncompatibleClassChangeError_entry; }
  static address throw_NullPointerException_at_call_entry(){ return _throw_NullPointerException_at_call_entry; }
  static address throw_StackOverflowError_entry()          { return _throw_StackOverflowError_entry; }
  static address throw_delayed_StackOverflowError_entry()  { return _throw_delayed_StackOverflowError_entry; }

  static address atomic_xchg_entry()                       { return _atomic_xchg_entry; }
  static address atomic_xchg_long_entry()                  { return _atomic_xchg_long_entry; }
  static address atomic_store_entry()                      { return _atomic_store_entry; }
  static address atomic_cmpxchg_entry()                    { return _atomic_cmpxchg_entry; }
  static address atomic_cmpxchg_byte_entry()               { return _atomic_cmpxchg_byte_entry; }
  static address atomic_cmpxchg_long_entry()               { return _atomic_cmpxchg_long_entry; }
  static address atomic_add_entry()                        { return _atomic_add_entry; }
  static address atomic_add_long_entry()                   { return _atomic_add_long_entry; }
  static address fence_entry()                             { return _fence_entry; }

  static address d2i_wrapper()                             { return _d2i_wrapper; }
  static address d2l_wrapper()                             { return _d2l_wrapper; }
  static jint    fpu_cntrl_wrd_std()                       { return _fpu_cntrl_wrd_std;   }
  static address addr_fpu_cntrl_wrd_std()                  { return (address)&_fpu_cntrl_wrd_std;   }
  static address addr_fpu_cntrl_wrd_24()                   { return (address)&_fpu_cntrl_wrd_24;   }
  static address addr_fpu_cntrl_wrd_trunc()                { return (address)&_fpu_cntrl_wrd_trunc; }
  static address addr_mxcsr_std()                          { return (address)&_mxcsr_std; }
  static address addr_fpu_subnormal_bias1()                { return (address)&_fpu_subnormal_bias1; }
  static address addr_fpu_subnormal_bias2()                { return (address)&_fpu_subnormal_bias2; }


  static address select_arraycopy_function(BasicType t, bool aligned, bool disjoint, const char* &name, bool dest_uninitialized);

  static address jbyte_arraycopy()  { return _jbyte_arraycopy; }
  static address jshort_arraycopy() { return _jshort_arraycopy; }
  static address jint_arraycopy()   { return _jint_arraycopy; }
  static address jlong_arraycopy()  { return _jlong_arraycopy; }
  static address oop_arraycopy(bool dest_uninitialized = false) {
    return dest_uninitialized ? _oop_arraycopy_uninit : _oop_arraycopy;
  }
  static address jbyte_disjoint_arraycopy()  { return _jbyte_disjoint_arraycopy; }
  static address jshort_disjoint_arraycopy() { return _jshort_disjoint_arraycopy; }
  static address jint_disjoint_arraycopy()   { return _jint_disjoint_arraycopy; }
  static address jlong_disjoint_arraycopy()  { return _jlong_disjoint_arraycopy; }
  static address oop_disjoint_arraycopy(bool dest_uninitialized = false) {
    return dest_uninitialized ?  _oop_disjoint_arraycopy_uninit : _oop_disjoint_arraycopy;
  }

  static address arrayof_jbyte_arraycopy()  { return _arrayof_jbyte_arraycopy; }
  static address arrayof_jshort_arraycopy() { return _arrayof_jshort_arraycopy; }
  static address arrayof_jint_arraycopy()   { return _arrayof_jint_arraycopy; }
  static address arrayof_jlong_arraycopy()  { return _arrayof_jlong_arraycopy; }
  static address arrayof_oop_arraycopy(bool dest_uninitialized = false) {
    return dest_uninitialized ? _arrayof_oop_arraycopy_uninit : _arrayof_oop_arraycopy;
  }

  static address arrayof_jbyte_disjoint_arraycopy()  { return _arrayof_jbyte_disjoint_arraycopy; }
  static address arrayof_jshort_disjoint_arraycopy() { return _arrayof_jshort_disjoint_arraycopy; }
  static address arrayof_jint_disjoint_arraycopy()   { return _arrayof_jint_disjoint_arraycopy; }
  static address arrayof_jlong_disjoint_arraycopy()  { return _arrayof_jlong_disjoint_arraycopy; }
  static address arrayof_oop_disjoint_arraycopy(bool dest_uninitialized = false) {
    return dest_uninitialized ? _arrayof_oop_disjoint_arraycopy_uninit : _arrayof_oop_disjoint_arraycopy;
  }
  static address data_cache_writeback()              { return _data_cache_writeback; }
  static address data_cache_writeback_sync()         { return _data_cache_writeback_sync; }

  typedef void (*DataCacheWritebackStub)(void *);
  static DataCacheWritebackStub DataCacheWriteback_stub()         { return CAST_TO_FN_PTR(DataCacheWritebackStub,  _data_cache_writeback); }
  typedef void (*DataCacheWritebackSyncStub)(bool);
  static DataCacheWritebackSyncStub DataCacheWritebackSync_stub() { return CAST_TO_FN_PTR(DataCacheWritebackSyncStub,  _data_cache_writeback_sync); }

  static address checkcast_arraycopy(bool dest_uninitialized = false) {
    return dest_uninitialized ? _checkcast_arraycopy_uninit : _checkcast_arraycopy;
  }
  static address unsafe_arraycopy()     { return _unsafe_arraycopy; }

  typedef void (*UnsafeArrayCopyStub)(const void* src, void* dst, size_t count);
  static UnsafeArrayCopyStub UnsafeArrayCopy_stub()         { return CAST_TO_FN_PTR(UnsafeArrayCopyStub,  _unsafe_arraycopy); }

  static address generic_arraycopy()   { return _generic_arraycopy; }

  static address jbyte_fill()          { return _jbyte_fill; }
  static address jshort_fill()         { return _jshort_fill; }
  static address jint_fill()           { return _jint_fill; }
  static address arrayof_jbyte_fill()  { return _arrayof_jbyte_fill; }
  static address arrayof_jshort_fill() { return _arrayof_jshort_fill; }
  static address arrayof_jint_fill()   { return _arrayof_jint_fill; }

  static address aescrypt_encryptBlock()                { return _aescrypt_encryptBlock; }
  static address aescrypt_decryptBlock()                { return _aescrypt_decryptBlock; }
  static address cipherBlockChaining_encryptAESCrypt()  { return _cipherBlockChaining_encryptAESCrypt; }
  static address cipherBlockChaining_decryptAESCrypt()  { return _cipherBlockChaining_decryptAESCrypt; }
  static address electronicCodeBook_encryptAESCrypt()   { return _electronicCodeBook_encryptAESCrypt; }
  static address electronicCodeBook_decryptAESCrypt()   { return _electronicCodeBook_decryptAESCrypt; }
  static address counterMode_AESCrypt()  { return _counterMode_AESCrypt; }
  static address ghash_processBlocks()   { return _ghash_processBlocks; }
  static address base64_encodeBlock()    { return _base64_encodeBlock; }
  static address base64_decodeBlock()    { return _base64_decodeBlock; }
  static address md5_implCompress()      { return _md5_implCompress; }
  static address md5_implCompressMB()    { return _md5_implCompressMB; }
  static address sha1_implCompress()     { return _sha1_implCompress; }
  static address sha1_implCompressMB()   { return _sha1_implCompressMB; }
  static address sha256_implCompress()   { return _sha256_implCompress; }
  static address sha256_implCompressMB() { return _sha256_implCompressMB; }
  static address sha512_implCompress()   { return _sha512_implCompress; }
  static address sha512_implCompressMB() { return _sha512_implCompressMB; }
  static address sha3_implCompress()     { return _sha3_implCompress; }
  static address sha3_implCompressMB()   { return _sha3_implCompressMB; }

  static address updateBytesCRC32()    { return _updateBytesCRC32; }
  static address crc_table_addr()      { return _crc_table_adr; }

  static address crc32c_table_addr()   { return _crc32c_table_addr; }
  static address updateBytesCRC32C()   { return _updateBytesCRC32C; }
  static address updateBytesAdler32()  { return _updateBytesAdler32; }

  static address multiplyToLen()       { return _multiplyToLen; }
  static address squareToLen()         { return _squareToLen; }
  static address mulAdd()              { return _mulAdd; }
  static address montgomeryMultiply()  { return _montgomeryMultiply; }
  static address montgomerySquare()    { return _montgomerySquare; }
  static address bigIntegerRightShift() { return _bigIntegerRightShiftWorker; }
  static address bigIntegerLeftShift()  { return _bigIntegerLeftShiftWorker; }

  static address vectorizedMismatch()  { return _vectorizedMismatch; }

  static address dexp()                { return _dexp; }
  static address dlog()                { return _dlog; }
  static address dlog10()              { return _dlog10; }
  static address dpow()                { return _dpow; }
  static address dsin()                { return _dsin; }
  static address dcos()                { return _dcos; }
  static address dlibm_reduce_pi04l()  { return _dlibm_reduce_pi04l; }
  static address dlibm_sin_cos_huge()  { return _dlibm_sin_cos_huge; }
  static address dlibm_tan_cot_huge()  { return _dlibm_tan_cot_huge; }
  static address dtan()                { return _dtan; }

  static address select_fill_function(BasicType t, bool aligned, const char* &name);

<<<<<<< HEAD
  static address zero_aligned_words()  { return _zero_aligned_words; }

#ifdef __VECTOR_API_MATH_INTRINSICS_COMMON
  static address vector_exp_float64()   { return _vector_exp_float64;   }
  static address vector_exp_float128()  { return _vector_exp_float128;  }
  static address vector_exp_float256()  { return _vector_exp_float256;  }
  static address vector_exp_float512()  { return _vector_exp_float512;  }
  static address vector_exp_double64()  { return _vector_exp_double64;  }
  static address vector_exp_double128() { return _vector_exp_double128; }
  static address vector_exp_double256() { return _vector_exp_double256; }
  static address vector_exp_double512() { return _vector_exp_double512; }

  static address vector_expm1_float64()   { return _vector_expm1_float64;   }
  static address vector_expm1_float128()  { return _vector_expm1_float128;  }
  static address vector_expm1_float256()  { return _vector_expm1_float256;  }
  static address vector_expm1_float512()  { return _vector_expm1_float512;  }
  static address vector_expm1_double64()  { return _vector_expm1_double64;  }
  static address vector_expm1_double128() { return _vector_expm1_double128; }
  static address vector_expm1_double256() { return _vector_expm1_double256; }
  static address vector_expm1_double512() { return _vector_expm1_double512; }

  static address vector_log1p_float64()   { return _vector_log1p_float64;   }
  static address vector_log1p_float128()  { return _vector_log1p_float128;  }
  static address vector_log1p_float256()  { return _vector_log1p_float256;  }
  static address vector_log1p_float512()  { return _vector_log1p_float512;  }
  static address vector_log1p_double64()  { return _vector_log1p_double64;  }
  static address vector_log1p_double128() { return _vector_log1p_double128; }
  static address vector_log1p_double256() { return _vector_log1p_double256; }
  static address vector_log1p_double512() { return _vector_log1p_double512; }

  static address vector_log_float64()   { return _vector_log_float64;   }
  static address vector_log_float128()  { return _vector_log_float128;  }
  static address vector_log_float256()  { return _vector_log_float256;  }
  static address vector_log_float512()  { return _vector_log_float512;  }
  static address vector_log_double64()  { return _vector_log_double64;  }
  static address vector_log_double128() { return _vector_log_double128; }
  static address vector_log_double256() { return _vector_log_double256; }
  static address vector_log_double512() { return _vector_log_double512; }

  static address vector_log10_float64()   { return _vector_log10_float64;   }
  static address vector_log10_float128()  { return _vector_log10_float128;  }
  static address vector_log10_float256()  { return _vector_log10_float256;  }
  static address vector_log10_float512()  { return _vector_log10_float512;  }
  static address vector_log10_double64()  { return _vector_log10_double64;  }
  static address vector_log10_double128() { return _vector_log10_double128; }
  static address vector_log10_double256() { return _vector_log10_double256; }
  static address vector_log10_double512() { return _vector_log10_double512; }

  static address vector_sin_float64()   { return _vector_sin_float64;   }
  static address vector_sin_float128()  { return _vector_sin_float128;  }
  static address vector_sin_float256()  { return _vector_sin_float256;  }
  static address vector_sin_float512()  { return _vector_sin_float512;  }
  static address vector_sin_double64()  { return _vector_sin_double64;  }
  static address vector_sin_double128() { return _vector_sin_double128; }
  static address vector_sin_double256() { return _vector_sin_double256; }
  static address vector_sin_double512() { return _vector_sin_double512; }

  static address vector_cos_float64()    { return _vector_cos_float64;   }
  static address vector_cos_float128()   { return _vector_cos_float128;  }
  static address vector_cos_float256()   { return _vector_cos_float256;  }
  static address vector_cos_float512()   { return _vector_cos_float512;  }
  static address vector_cos_double64()   { return _vector_cos_double64;  }
  static address vector_cos_double128()  { return _vector_cos_double128; }
  static address vector_cos_double256()  { return _vector_cos_double256; }
  static address vector_cos_double512()  { return _vector_cos_double512; }

  static address vector_tan_float64()   { return _vector_tan_float64;   }
  static address vector_tan_float128()  { return _vector_tan_float128;  }
  static address vector_tan_float256()  { return _vector_tan_float256;  }
  static address vector_tan_float512()  { return _vector_tan_float512;  }
  static address vector_tan_double64()  { return _vector_tan_double64;  }
  static address vector_tan_double128() { return _vector_tan_double128; }
  static address vector_tan_double256() { return _vector_tan_double256; }
  static address vector_tan_double512() { return _vector_tan_double512; }

  static address vector_sinh_float64()   { return _vector_sinh_float64;   }
  static address vector_sinh_float128()  { return _vector_sinh_float128;  }
  static address vector_sinh_float256()  { return _vector_sinh_float256;  }
  static address vector_sinh_float512()  { return _vector_sinh_float512;  }
  static address vector_sinh_double64()  { return _vector_sinh_double64;  }
  static address vector_sinh_double128() { return _vector_sinh_double128; }
  static address vector_sinh_double256() { return _vector_sinh_double256; }
  static address vector_sinh_double512() { return _vector_sinh_double512; }

  static address vector_cosh_float64()   { return _vector_cosh_float64;   }
  static address vector_cosh_float128()  { return _vector_cosh_float128;  }
  static address vector_cosh_float256()  { return _vector_cosh_float256;  }
  static address vector_cosh_float512()  { return _vector_cosh_float512;  }
  static address vector_cosh_double64()  { return _vector_cosh_double64;  }
  static address vector_cosh_double128() { return _vector_cosh_double128; }
  static address vector_cosh_double256() { return _vector_cosh_double256; }
  static address vector_cosh_double512() { return _vector_cosh_double512; }

  static address vector_tanh_float64()   { return _vector_tanh_float64;   }
  static address vector_tanh_float128()  { return _vector_tanh_float128;  }
  static address vector_tanh_float256()  { return _vector_tanh_float256;  }
  static address vector_tanh_float512()  { return _vector_tanh_float512;  }
  static address vector_tanh_double64()  { return _vector_tanh_double64;  }
  static address vector_tanh_double128() { return _vector_tanh_double128; }
  static address vector_tanh_double256() { return _vector_tanh_double256; }
  static address vector_tanh_double512() { return _vector_tanh_double512; }

  static address vector_asin_float64()   { return _vector_asin_float64;   }
  static address vector_asin_float128()  { return _vector_asin_float128;  }
  static address vector_asin_float256()  { return _vector_asin_float256;  }
  static address vector_asin_float512()  { return _vector_asin_float512;  }
  static address vector_asin_double64()  { return _vector_asin_double64;  }
  static address vector_asin_double128() { return _vector_asin_double128; }
  static address vector_asin_double256() { return _vector_asin_double256; }
  static address vector_asin_double512() { return _vector_asin_double512; }

  static address vector_acos_float64()   { return _vector_acos_float64;   }
  static address vector_acos_float128()  { return _vector_acos_float128;  }
  static address vector_acos_float256()  { return _vector_acos_float256;  }
  static address vector_acos_float512()  { return _vector_acos_float512;  }
  static address vector_acos_double64()  { return _vector_acos_double64;  }
  static address vector_acos_double128() { return _vector_acos_double128; }
  static address vector_acos_double256() { return _vector_acos_double256; }
  static address vector_acos_double512() { return _vector_acos_double512; }

  static address vector_atan_float64()   { return _vector_atan_float64;   }
  static address vector_atan_float128()  { return _vector_atan_float128;  }
  static address vector_atan_float256()  { return _vector_atan_float256;  }
  static address vector_atan_float512()  { return _vector_atan_float512;  }
  static address vector_atan_double64()  { return _vector_atan_double64;  }
  static address vector_atan_double128() { return _vector_atan_double128; }
  static address vector_atan_double256() { return _vector_atan_double256; }
  static address vector_atan_double512() { return _vector_atan_double512; }

  static address vector_pow_float64()   { return _vector_pow_float64;   }
  static address vector_pow_float128()  { return _vector_pow_float128;  }
  static address vector_pow_float256()  { return _vector_pow_float256;  }
  static address vector_pow_float512()  { return _vector_pow_float512;  }
  static address vector_pow_double64()  { return _vector_pow_double64;  }
  static address vector_pow_double128() { return _vector_pow_double128; }
  static address vector_pow_double256() { return _vector_pow_double256; }
  static address vector_pow_double512() { return _vector_pow_double512; }

  static address vector_hypot_float64()   { return _vector_hypot_float64;   }
  static address vector_hypot_float128()  { return _vector_hypot_float128;  }
  static address vector_hypot_float256()  { return _vector_hypot_float256;  }
  static address vector_hypot_float512()  { return _vector_hypot_float512;  }
  static address vector_hypot_double64()  { return _vector_hypot_double64;  }
  static address vector_hypot_double128() { return _vector_hypot_double128; }
  static address vector_hypot_double256() { return _vector_hypot_double256; }
  static address vector_hypot_double512() { return _vector_hypot_double512; }

  static address vector_cbrt_float64()   { return _vector_cbrt_float64;   }
  static address vector_cbrt_float128()  { return _vector_cbrt_float128;  }
  static address vector_cbrt_float256()  { return _vector_cbrt_float256;  }
  static address vector_cbrt_float512()  { return _vector_cbrt_float512;  }
  static address vector_cbrt_double64()  { return _vector_cbrt_double64;  }
  static address vector_cbrt_double128() { return _vector_cbrt_double128; }
  static address vector_cbrt_double256() { return _vector_cbrt_double256; }
  static address vector_cbrt_double512() { return _vector_cbrt_double512; }

  static address vector_atan2_float64()   { return _vector_atan2_float64;   }
  static address vector_atan2_float128()  { return _vector_atan2_float128;  }
  static address vector_atan2_float256()  { return _vector_atan2_float256;  }
  static address vector_atan2_float512()  { return _vector_atan2_float512;  }
  static address vector_atan2_double64()  { return _vector_atan2_double64;  }
  static address vector_atan2_double128() { return _vector_atan2_double128; }
  static address vector_atan2_double256() { return _vector_atan2_double256; }
  static address vector_atan2_double512() { return _vector_atan2_double512; }
#endif // __VECTOR_API_MATH_INTRINSICS_COMMON


=======
>>>>>>> c1407733
  //
  // Safefetch stub support
  //

  typedef int      (*SafeFetch32Stub)(int*      adr, int      errValue);
  typedef intptr_t (*SafeFetchNStub) (intptr_t* adr, intptr_t errValue);

  static SafeFetch32Stub SafeFetch32_stub() { return CAST_TO_FN_PTR(SafeFetch32Stub, _safefetch32_entry); }
  static SafeFetchNStub  SafeFetchN_stub()  { return CAST_TO_FN_PTR(SafeFetchNStub,  _safefetchN_entry); }

  static bool is_safefetch_fault(address pc) {
    return pc != NULL &&
          (pc == _safefetch32_fault_pc ||
           pc == _safefetchN_fault_pc);
  }

  static address continuation_for_safefetch_fault(address pc) {
    assert(_safefetch32_continuation_pc != NULL &&
           _safefetchN_continuation_pc  != NULL,
           "not initialized");

    if (pc == _safefetch32_fault_pc) return _safefetch32_continuation_pc;
    if (pc == _safefetchN_fault_pc)  return _safefetchN_continuation_pc;

    ShouldNotReachHere();
    return NULL;
  }

  //
  // Default versions of the above arraycopy functions for platforms which do
  // not have specialized versions
  //
  static void jbyte_copy     (jbyte*  src, jbyte*  dest, size_t count);
  static void jshort_copy    (jshort* src, jshort* dest, size_t count);
  static void jint_copy      (jint*   src, jint*   dest, size_t count);
  static void jlong_copy     (jlong*  src, jlong*  dest, size_t count);
  static void oop_copy       (oop*    src, oop*    dest, size_t count);
  static void oop_copy_uninit(oop*    src, oop*    dest, size_t count);

  static void arrayof_jbyte_copy     (HeapWord* src, HeapWord* dest, size_t count);
  static void arrayof_jshort_copy    (HeapWord* src, HeapWord* dest, size_t count);
  static void arrayof_jint_copy      (HeapWord* src, HeapWord* dest, size_t count);
  static void arrayof_jlong_copy     (HeapWord* src, HeapWord* dest, size_t count);
  static void arrayof_oop_copy       (HeapWord* src, HeapWord* dest, size_t count);
  static void arrayof_oop_copy_uninit(HeapWord* src, HeapWord* dest, size_t count);
};

// Safefetch allows to load a value from a location that's not known
// to be valid. If the load causes a fault, the error value is returned.
inline int SafeFetch32(int* adr, int errValue) {
  assert(StubRoutines::SafeFetch32_stub(), "stub not yet generated");
  return StubRoutines::SafeFetch32_stub()(adr, errValue);
}
inline intptr_t SafeFetchN(intptr_t* adr, intptr_t errValue) {
  assert(StubRoutines::SafeFetchN_stub(), "stub not yet generated");
  return StubRoutines::SafeFetchN_stub()(adr, errValue);
}


// returns true if SafeFetch32 and SafeFetchN can be used safely (stubroutines are already generated)
inline bool CanUseSafeFetch32() {
  return StubRoutines::SafeFetch32_stub() ? true : false;
}

inline bool CanUseSafeFetchN() {
  return StubRoutines::SafeFetchN_stub() ? true : false;
}
#endif // SHARE_RUNTIME_STUBROUTINES_HPP<|MERGE_RESOLUTION|>--- conflicted
+++ resolved
@@ -607,9 +607,6 @@
 
   static address select_fill_function(BasicType t, bool aligned, const char* &name);
 
-<<<<<<< HEAD
-  static address zero_aligned_words()  { return _zero_aligned_words; }
-
 #ifdef __VECTOR_API_MATH_INTRINSICS_COMMON
   static address vector_exp_float64()   { return _vector_exp_float64;   }
   static address vector_exp_float128()  { return _vector_exp_float128;  }
@@ -775,8 +772,6 @@
 #endif // __VECTOR_API_MATH_INTRINSICS_COMMON
 
 
-=======
->>>>>>> c1407733
   //
   // Safefetch stub support
   //
