/*
 * Copyright (c) 1997, 2017, Oracle and/or its affiliates. All rights reserved.
 * DO NOT ALTER OR REMOVE COPYRIGHT NOTICES OR THIS FILE HEADER.
 *
 * This code is free software; you can redistribute it and/or modify it
 * under the terms of the GNU General Public License version 2 only, as
 * published by the Free Software Foundation.
 *
 * This code is distributed in the hope that it will be useful, but WITHOUT
 * ANY WARRANTY; without even the implied warranty of MERCHANTABILITY or
 * FITNESS FOR A PARTICULAR PURPOSE.  See the GNU General Public License
 * version 2 for more details (a copy is included in the LICENSE file that
 * accompanied this code).
 *
 * You should have received a copy of the GNU General Public License version
 * 2 along with this work; if not, write to the Free Software Foundation,
 * Inc., 51 Franklin St, Fifth Floor, Boston, MA 02110-1301 USA.
 *
 * Please contact Oracle, 500 Oracle Parkway, Redwood Shores, CA 94065 USA
 * or visit www.oracle.com if you need additional information or have any
 * questions.
 *
 */

#include "precompiled.hpp"
#include "code/debugInfo.hpp"
#include "oops/compressedOops.inline.hpp"
#include "oops/oop.hpp"
#include "runtime/frame.inline.hpp"
#include "runtime/handles.inline.hpp"
#include "oops/typeArrayOop.inline.hpp"
#include "runtime/interfaceSupport.inline.hpp"
#include "runtime/stackValue.hpp"
#if INCLUDE_ZGC
#include "gc/z/zBarrier.inline.hpp"
#endif
#if INCLUDE_SHENANDOAHGC
#include "gc/shenandoah/shenandoahBarrierSet.hpp"
#endif

#ifdef COMPILER2
#include "opto/matcher.hpp"
#endif

static BasicType klass2bt(InstanceKlass* ik, bool& is_mask) {
  switch(vmSymbols::find_sid(ik->name())) {
    // Vectors
    case vmSymbols::VM_SYMBOL_ENUM_NAME(jdk_incubator_vector_Byte64Vector):
    case vmSymbols::VM_SYMBOL_ENUM_NAME(jdk_incubator_vector_Byte128Vector):
    case vmSymbols::VM_SYMBOL_ENUM_NAME(jdk_incubator_vector_Byte256Vector):
    case vmSymbols::VM_SYMBOL_ENUM_NAME(jdk_incubator_vector_Byte512Vector):
    case vmSymbols::VM_SYMBOL_ENUM_NAME(jdk_incubator_vector_ByteMaxVector):
      is_mask = false;
      return T_BYTE;

    case vmSymbols::VM_SYMBOL_ENUM_NAME(jdk_incubator_vector_Short64Vector):
    case vmSymbols::VM_SYMBOL_ENUM_NAME(jdk_incubator_vector_Short128Vector):
    case vmSymbols::VM_SYMBOL_ENUM_NAME(jdk_incubator_vector_Short256Vector):
    case vmSymbols::VM_SYMBOL_ENUM_NAME(jdk_incubator_vector_Short512Vector):
    case vmSymbols::VM_SYMBOL_ENUM_NAME(jdk_incubator_vector_ShortMaxVector):
      is_mask = false;
      return T_SHORT;

    case vmSymbols::VM_SYMBOL_ENUM_NAME(jdk_incubator_vector_Int64Vector):
    case vmSymbols::VM_SYMBOL_ENUM_NAME(jdk_incubator_vector_Int128Vector):
    case vmSymbols::VM_SYMBOL_ENUM_NAME(jdk_incubator_vector_Int256Vector):
    case vmSymbols::VM_SYMBOL_ENUM_NAME(jdk_incubator_vector_Int512Vector):
    case vmSymbols::VM_SYMBOL_ENUM_NAME(jdk_incubator_vector_IntMaxVector):
      is_mask = false;
      return T_INT;

    case vmSymbols::VM_SYMBOL_ENUM_NAME(jdk_incubator_vector_Long64Vector):
    case vmSymbols::VM_SYMBOL_ENUM_NAME(jdk_incubator_vector_Long128Vector):
    case vmSymbols::VM_SYMBOL_ENUM_NAME(jdk_incubator_vector_Long256Vector):
    case vmSymbols::VM_SYMBOL_ENUM_NAME(jdk_incubator_vector_Long512Vector):
    case vmSymbols::VM_SYMBOL_ENUM_NAME(jdk_incubator_vector_LongMaxVector):
      is_mask = false;
      return T_LONG;

    case vmSymbols::VM_SYMBOL_ENUM_NAME(jdk_incubator_vector_Float64Vector):
    case vmSymbols::VM_SYMBOL_ENUM_NAME(jdk_incubator_vector_Float128Vector):
    case vmSymbols::VM_SYMBOL_ENUM_NAME(jdk_incubator_vector_Float256Vector):
    case vmSymbols::VM_SYMBOL_ENUM_NAME(jdk_incubator_vector_Float512Vector):
    case vmSymbols::VM_SYMBOL_ENUM_NAME(jdk_incubator_vector_FloatMaxVector):
      is_mask = false;
      return T_FLOAT;

    case vmSymbols::VM_SYMBOL_ENUM_NAME(jdk_incubator_vector_Double64Vector):
    case vmSymbols::VM_SYMBOL_ENUM_NAME(jdk_incubator_vector_Double128Vector):
    case vmSymbols::VM_SYMBOL_ENUM_NAME(jdk_incubator_vector_Double256Vector):
    case vmSymbols::VM_SYMBOL_ENUM_NAME(jdk_incubator_vector_Double512Vector):
    case vmSymbols::VM_SYMBOL_ENUM_NAME(jdk_incubator_vector_DoubleMaxVector):
      is_mask = false;
      return T_DOUBLE;

    // Masks
    case vmSymbols::VM_SYMBOL_ENUM_NAME(jdk_incubator_vector_Byte64Vector_Byte64Mask):
    case vmSymbols::VM_SYMBOL_ENUM_NAME(jdk_incubator_vector_Byte128Vector_Byte128Mask):
    case vmSymbols::VM_SYMBOL_ENUM_NAME(jdk_incubator_vector_Byte256Vector_Byte256Mask):
    case vmSymbols::VM_SYMBOL_ENUM_NAME(jdk_incubator_vector_Byte512Vector_Byte512Mask):
    case vmSymbols::VM_SYMBOL_ENUM_NAME(jdk_incubator_vector_ByteMaxVector_ByteMaxMask):
      is_mask = true;
      return T_BYTE;

    case vmSymbols::VM_SYMBOL_ENUM_NAME(jdk_incubator_vector_Short64Vector_Short64Mask):
    case vmSymbols::VM_SYMBOL_ENUM_NAME(jdk_incubator_vector_Short128Vector_Short128Mask):
    case vmSymbols::VM_SYMBOL_ENUM_NAME(jdk_incubator_vector_Short256Vector_Short256Mask):
    case vmSymbols::VM_SYMBOL_ENUM_NAME(jdk_incubator_vector_Short512Vector_Short512Mask):
    case vmSymbols::VM_SYMBOL_ENUM_NAME(jdk_incubator_vector_ShortMaxVector_ShortMaxMask):
      is_mask = true;
      return T_SHORT;

    case vmSymbols::VM_SYMBOL_ENUM_NAME(jdk_incubator_vector_Int64Vector_Int64Mask):
    case vmSymbols::VM_SYMBOL_ENUM_NAME(jdk_incubator_vector_Int128Vector_Int128Mask):
    case vmSymbols::VM_SYMBOL_ENUM_NAME(jdk_incubator_vector_Int256Vector_Int256Mask):
    case vmSymbols::VM_SYMBOL_ENUM_NAME(jdk_incubator_vector_Int512Vector_Int512Mask):
    case vmSymbols::VM_SYMBOL_ENUM_NAME(jdk_incubator_vector_IntMaxVector_IntMaxMask):
      is_mask = true;
      return T_INT;

    // LongMask
    case vmSymbols::VM_SYMBOL_ENUM_NAME(jdk_incubator_vector_Long64Vector_Long64Mask):
    case vmSymbols::VM_SYMBOL_ENUM_NAME(jdk_incubator_vector_Long128Vector_Long128Mask):
    case vmSymbols::VM_SYMBOL_ENUM_NAME(jdk_incubator_vector_Long256Vector_Long256Mask):
    case vmSymbols::VM_SYMBOL_ENUM_NAME(jdk_incubator_vector_Long512Vector_Long512Mask):
    case vmSymbols::VM_SYMBOL_ENUM_NAME(jdk_incubator_vector_LongMaxVector_LongMaxMask):
      is_mask = true;
      return T_LONG;

    // FloatMask
    case vmSymbols::VM_SYMBOL_ENUM_NAME(jdk_incubator_vector_Float64Vector_Float64Mask):
    case vmSymbols::VM_SYMBOL_ENUM_NAME(jdk_incubator_vector_Float128Vector_Float128Mask):
    case vmSymbols::VM_SYMBOL_ENUM_NAME(jdk_incubator_vector_Float256Vector_Float256Mask):
    case vmSymbols::VM_SYMBOL_ENUM_NAME(jdk_incubator_vector_Float512Vector_Float512Mask):
    case vmSymbols::VM_SYMBOL_ENUM_NAME(jdk_incubator_vector_FloatMaxVector_FloatMaxMask):
      is_mask = true;
      return T_INT;

    // DoubleMask
    case vmSymbols::VM_SYMBOL_ENUM_NAME(jdk_incubator_vector_Double64Vector_Double64Mask):
    case vmSymbols::VM_SYMBOL_ENUM_NAME(jdk_incubator_vector_Double128Vector_Double128Mask):
    case vmSymbols::VM_SYMBOL_ENUM_NAME(jdk_incubator_vector_Double256Vector_Double256Mask):
    case vmSymbols::VM_SYMBOL_ENUM_NAME(jdk_incubator_vector_Double512Vector_Double512Mask):
    case vmSymbols::VM_SYMBOL_ENUM_NAME(jdk_incubator_vector_DoubleMaxVector_DoubleMaxMask):
      is_mask = true;
      return T_LONG;

    default:
      fatal("unknown klass: %s", ik->name()->as_utf8());
      return T_ILLEGAL;
  }
}

static int klass2bytes(InstanceKlass* ik) {
  switch(vmSymbols::find_sid(ik->name())) {
    case vmSymbols::VM_SYMBOL_ENUM_NAME(jdk_incubator_vector_Byte64Vector):
    case vmSymbols::VM_SYMBOL_ENUM_NAME(jdk_incubator_vector_Byte64Vector_Byte64Mask):
    case vmSymbols::VM_SYMBOL_ENUM_NAME(jdk_incubator_vector_Short64Vector):
    case vmSymbols::VM_SYMBOL_ENUM_NAME(jdk_incubator_vector_Short64Vector_Short64Mask):
    case vmSymbols::VM_SYMBOL_ENUM_NAME(jdk_incubator_vector_Int64Vector):
    case vmSymbols::VM_SYMBOL_ENUM_NAME(jdk_incubator_vector_Int64Vector_Int64Mask):
    case vmSymbols::VM_SYMBOL_ENUM_NAME(jdk_incubator_vector_Long64Vector):
    case vmSymbols::VM_SYMBOL_ENUM_NAME(jdk_incubator_vector_Long64Vector_Long64Mask):
    case vmSymbols::VM_SYMBOL_ENUM_NAME(jdk_incubator_vector_Float64Vector):
    case vmSymbols::VM_SYMBOL_ENUM_NAME(jdk_incubator_vector_Float64Vector_Float64Mask):
    case vmSymbols::VM_SYMBOL_ENUM_NAME(jdk_incubator_vector_Double64Vector):
    case vmSymbols::VM_SYMBOL_ENUM_NAME(jdk_incubator_vector_Double64Vector_Double64Mask):
      return (64 / 8);

    case vmSymbols::VM_SYMBOL_ENUM_NAME(jdk_incubator_vector_Byte128Vector):
    case vmSymbols::VM_SYMBOL_ENUM_NAME(jdk_incubator_vector_Byte128Vector_Byte128Mask):
    case vmSymbols::VM_SYMBOL_ENUM_NAME(jdk_incubator_vector_Short128Vector):
    case vmSymbols::VM_SYMBOL_ENUM_NAME(jdk_incubator_vector_Short128Vector_Short128Mask):
    case vmSymbols::VM_SYMBOL_ENUM_NAME(jdk_incubator_vector_Int128Vector):
    case vmSymbols::VM_SYMBOL_ENUM_NAME(jdk_incubator_vector_Int128Vector_Int128Mask):
    case vmSymbols::VM_SYMBOL_ENUM_NAME(jdk_incubator_vector_Long128Vector):
    case vmSymbols::VM_SYMBOL_ENUM_NAME(jdk_incubator_vector_Long128Vector_Long128Mask):
    case vmSymbols::VM_SYMBOL_ENUM_NAME(jdk_incubator_vector_Float128Vector):
    case vmSymbols::VM_SYMBOL_ENUM_NAME(jdk_incubator_vector_Float128Vector_Float128Mask):
    case vmSymbols::VM_SYMBOL_ENUM_NAME(jdk_incubator_vector_Double128Vector):
    case vmSymbols::VM_SYMBOL_ENUM_NAME(jdk_incubator_vector_Double128Vector_Double128Mask):
      return (128 / 8);

    case vmSymbols::VM_SYMBOL_ENUM_NAME(jdk_incubator_vector_Byte256Vector):
    case vmSymbols::VM_SYMBOL_ENUM_NAME(jdk_incubator_vector_Byte256Vector_Byte256Mask):
    case vmSymbols::VM_SYMBOL_ENUM_NAME(jdk_incubator_vector_Short256Vector):
    case vmSymbols::VM_SYMBOL_ENUM_NAME(jdk_incubator_vector_Short256Vector_Short256Mask):
    case vmSymbols::VM_SYMBOL_ENUM_NAME(jdk_incubator_vector_Int256Vector):
    case vmSymbols::VM_SYMBOL_ENUM_NAME(jdk_incubator_vector_Int256Vector_Int256Mask):
    case vmSymbols::VM_SYMBOL_ENUM_NAME(jdk_incubator_vector_Long256Vector):
    case vmSymbols::VM_SYMBOL_ENUM_NAME(jdk_incubator_vector_Long256Vector_Long256Mask):
    case vmSymbols::VM_SYMBOL_ENUM_NAME(jdk_incubator_vector_Float256Vector):
    case vmSymbols::VM_SYMBOL_ENUM_NAME(jdk_incubator_vector_Float256Vector_Float256Mask):
    case vmSymbols::VM_SYMBOL_ENUM_NAME(jdk_incubator_vector_Double256Vector):
    case vmSymbols::VM_SYMBOL_ENUM_NAME(jdk_incubator_vector_Double256Vector_Double256Mask):
      return (256 / 8);

    case vmSymbols::VM_SYMBOL_ENUM_NAME(jdk_incubator_vector_Byte512Vector):
    case vmSymbols::VM_SYMBOL_ENUM_NAME(jdk_incubator_vector_Byte512Vector_Byte512Mask):
    case vmSymbols::VM_SYMBOL_ENUM_NAME(jdk_incubator_vector_Short512Vector):
    case vmSymbols::VM_SYMBOL_ENUM_NAME(jdk_incubator_vector_Short512Vector_Short512Mask):
    case vmSymbols::VM_SYMBOL_ENUM_NAME(jdk_incubator_vector_Int512Vector):
    case vmSymbols::VM_SYMBOL_ENUM_NAME(jdk_incubator_vector_Int512Vector_Int512Mask):
    case vmSymbols::VM_SYMBOL_ENUM_NAME(jdk_incubator_vector_Long512Vector):
    case vmSymbols::VM_SYMBOL_ENUM_NAME(jdk_incubator_vector_Long512Vector_Long512Mask):
    case vmSymbols::VM_SYMBOL_ENUM_NAME(jdk_incubator_vector_Float512Vector):
    case vmSymbols::VM_SYMBOL_ENUM_NAME(jdk_incubator_vector_Float512Vector_Float512Mask):
    case vmSymbols::VM_SYMBOL_ENUM_NAME(jdk_incubator_vector_Double512Vector):
    case vmSymbols::VM_SYMBOL_ENUM_NAME(jdk_incubator_vector_Double512Vector_Double512Mask):
      return (512 / 8);

    case vmSymbols::VM_SYMBOL_ENUM_NAME(jdk_incubator_vector_ByteMaxVector):
    case vmSymbols::VM_SYMBOL_ENUM_NAME(jdk_incubator_vector_ByteMaxVector_ByteMaxMask):
    case vmSymbols::VM_SYMBOL_ENUM_NAME(jdk_incubator_vector_ShortMaxVector):
    case vmSymbols::VM_SYMBOL_ENUM_NAME(jdk_incubator_vector_ShortMaxVector_ShortMaxMask):
    case vmSymbols::VM_SYMBOL_ENUM_NAME(jdk_incubator_vector_IntMaxVector):
    case vmSymbols::VM_SYMBOL_ENUM_NAME(jdk_incubator_vector_IntMaxVector_IntMaxMask):
    case vmSymbols::VM_SYMBOL_ENUM_NAME(jdk_incubator_vector_LongMaxVector):
    case vmSymbols::VM_SYMBOL_ENUM_NAME(jdk_incubator_vector_LongMaxVector_LongMaxMask):
    case vmSymbols::VM_SYMBOL_ENUM_NAME(jdk_incubator_vector_FloatMaxVector):
    case vmSymbols::VM_SYMBOL_ENUM_NAME(jdk_incubator_vector_FloatMaxVector_FloatMaxMask):
    case vmSymbols::VM_SYMBOL_ENUM_NAME(jdk_incubator_vector_DoubleMaxVector):
    case vmSymbols::VM_SYMBOL_ENUM_NAME(jdk_incubator_vector_DoubleMaxVector_DoubleMaxMask):
#ifdef COMPILER2
      return Matcher::max_vector_size(T_BYTE);
#else
      fatal("unknown klass: %s", ik->name()->as_utf8());
      return -1;
#endif

    default:
      fatal("unknown klass: %s", ik->name()->as_utf8());
      return -1;
  }
}

static void init_vector_array(typeArrayOop arr, BasicType elem_bt, int num_elem, address value_addr) {
  int elem_size = type2aelembytes(elem_bt);
  for (int i = 0; i < num_elem; i++) {
    switch (elem_bt) {
      case T_BYTE: {
        jbyte elem_value = *(jbyte*) (value_addr + i * elem_size);
        arr->byte_at_put(i, elem_value);
        break;
      }
      case T_SHORT: {
        jshort elem_value = *(jshort*) (value_addr + i * elem_size);
        arr->short_at_put(i, elem_value);
        break;
      }
      case T_INT: {
        jint elem_value = *(jint*) (value_addr + i * elem_size);
        arr->int_at_put(i, elem_value);
        break;
      }
      case T_LONG: {
        jlong elem_value = *(jlong*) (value_addr + i * elem_size);
        arr->long_at_put(i, elem_value);
        break;
      }
      case T_FLOAT: {
        jfloat elem_value = *(jfloat*) (value_addr + i * elem_size);
        arr->float_at_put(i, elem_value);
        break;
      }
      case T_DOUBLE: {
        jdouble elem_value = *(jdouble*) (value_addr + i * elem_size);
        arr->double_at_put(i, elem_value);
        break;
      }
      default:
        fatal("unsupported: %s", type2name(elem_bt));
    }
  }
}

static void init_mask_array(typeArrayOop arr, BasicType elem_bt, int num_elem, address value_addr) {
  int elem_size = type2aelembytes(elem_bt);

  for (int i = 0; i < num_elem; i++) {
    switch (elem_bt) {
      case T_BYTE: {
        jbyte elem_value = *(jbyte*) (value_addr + i * elem_size);
        arr->bool_at_put(i, elem_value != 0);
        break;
      }
      case T_SHORT: {
        jshort elem_value = *(jshort*) (value_addr + i * elem_size);
        arr->bool_at_put(i, elem_value != 0);
        break;
      }
      case T_INT: {
        jint elem_value = *(jint*) (value_addr + i * elem_size);
        arr->bool_at_put(i, elem_value != 0);
        break;
      }
      case T_LONG: {
        jlong elem_value = *(jlong*) (value_addr + i * elem_size);
        arr->bool_at_put(i, elem_value != 0);
        break;
      }
      default:
        fatal("unsupported: %s", type2name(elem_bt));
    }
  }
}

static oop allocate_vector(InstanceKlass* ik, address value_addr) {
  bool is_mask = false; // overwritten by klass2bt
  BasicType elem_bt = klass2bt(ik, is_mask);
  int num_elem = klass2bytes(ik) / type2aelembytes(elem_bt);
  assert(!is_mask || (elem_bt != T_FLOAT && elem_bt != T_DOUBLE), "%s", type2name(elem_bt));
  TypeArrayKlass* ak = TypeArrayKlass::cast(Universe::typeArrayKlassObj(is_mask ? T_BOOLEAN : elem_bt));
  JavaThread* thread = JavaThread::current();
  JRT_BLOCK
    typeArrayOop arr = ak->allocate(num_elem, THREAD);
    if (is_mask) {
      init_mask_array(arr, elem_bt, num_elem, value_addr);
    } else {
      init_vector_array(arr, elem_bt, num_elem, value_addr);
    }
    return arr;
  JRT_END
}

StackValue* StackValue::create_stack_value(const frame* fr, const RegisterMap* reg_map, ScopeValue* sv, InstanceKlass* ik) {
  if (sv->is_location()) {
    // Stack or register value
    Location loc = ((LocationValue *)sv)->location();

#ifdef SPARC
    // %%%%% Callee-save floats will NOT be working on a Sparc until we
    // handle the case of a 2 floats in a single double register.
    assert( !(loc.is_register() && loc.type() == Location::float_in_dbl), "Sparc does not handle callee-save floats yet" );
#endif // SPARC

    // First find address of value

    address value_addr = loc.is_register()
      // Value was in a callee-save register
      ? reg_map->location(VMRegImpl::as_VMReg(loc.register_number()))
      // Else value was directly saved on the stack. The frame's original stack pointer,
      // before any extension by its callee (due to Compiler1 linkage on SPARC), must be used.
      : ((address)fr->unextended_sp()) + loc.stack_offset();

    // Then package it right depending on type
    // Note: the transfer of the data is thru a union that contains
    // an intptr_t. This is because an interpreter stack slot is
    // really an intptr_t. The use of a union containing an intptr_t
    // ensures that on a 64 bit platform we have proper alignment
    // and that we store the value where the interpreter will expect
    // to find it (i.e. proper endian). Similarly on a 32bit platform
    // using the intptr_t ensures that when a value is larger than
    // a stack slot (jlong/jdouble) that we capture the proper part
    // of the value for the stack slot in question.
    //
    switch( loc.type() ) {
    case Location::float_in_dbl: { // Holds a float in a double register?
      // The callee has no clue whether the register holds a float,
      // double or is unused.  He always saves a double.  Here we know
      // a double was saved, but we only want a float back.  Narrow the
      // saved double to the float that the JVM wants.
      assert( loc.is_register(), "floats always saved to stack in 1 word" );
      union { intptr_t p; jfloat jf; } value;
      value.p = (intptr_t) CONST64(0xDEADDEAFDEADDEAF);
      value.jf = (jfloat) *(jdouble*) value_addr;
      return new StackValue(value.p); // 64-bit high half is stack junk
    }
    case Location::int_in_long: { // Holds an int in a long register?
      // The callee has no clue whether the register holds an int,
      // long or is unused.  He always saves a long.  Here we know
      // a long was saved, but we only want an int back.  Narrow the
      // saved long to the int that the JVM wants.
      assert( loc.is_register(), "ints always saved to stack in 1 word" );
      union { intptr_t p; jint ji;} value;
      value.p = (intptr_t) CONST64(0xDEADDEAFDEADDEAF);
      value.ji = (jint) *(jlong*) value_addr;
      return new StackValue(value.p); // 64-bit high half is stack junk
    }
#ifdef _LP64
    case Location::dbl:
      // Double value in an aligned adjacent pair
      return new StackValue(*(intptr_t*)value_addr);
    case Location::lng:
      // Long   value in an aligned adjacent pair
      return new StackValue(*(intptr_t*)value_addr);
    case Location::vector: {
      assert(ik != NULL /*&& ik->is_vector_box()*/, "");
      // Vector value in an aligned adjacent tuple (4, 8, or 16 slots).
      Handle h(Thread::current(), allocate_vector(ik, value_addr)); // Wrap a handle around the oop
      return new StackValue(h);
    }
    case Location::narrowoop: {
      union { intptr_t p; narrowOop noop;} value;
      value.p = (intptr_t) CONST64(0xDEADDEAFDEADDEAF);
      if (loc.is_register()) {
        // The callee has no clue whether the register holds an int,
        // long or is unused.  He always saves a long.  Here we know
        // a long was saved, but we only want an int back.  Narrow the
        // saved long to the int that the JVM wants.
        value.noop =  (narrowOop) *(julong*) value_addr;
      } else {
        value.noop = *(narrowOop*) value_addr;
      }
      // Decode narrowoop
      oop val = CompressedOops::decode(value.noop);
      // Deoptimization must make sure all oops have passed load barriers
#if INCLUDE_SHENANDOAHGC
      if (UseShenandoahGC) {
        val = ShenandoahBarrierSet::barrier_set()->load_reference_barrier(val);
      }
#endif
      Handle h(Thread::current(), val); // Wrap a handle around the oop
      return new StackValue(h);
    }
#endif
    case Location::oop: {
      oop val = *(oop *)value_addr;
#ifdef _LP64
      if (CompressedOops::is_base(val)) {
         // Compiled code may produce decoded oop = narrow_oop_base
         // when a narrow oop implicit null check is used.
         // The narrow_oop_base could be NULL or be the address
         // of the page below heap. Use NULL value for both cases.
         val = (oop)NULL;
      }
#endif
      // Deoptimization must make sure all oops have passed load barriers
#if INCLUDE_SHENANDOAHGC
      if (UseShenandoahGC) {
        val = ShenandoahBarrierSet::barrier_set()->load_reference_barrier(val);
      }
#endif
      assert(oopDesc::is_oop_or_null(val, false), "bad oop found");
      Handle h(Thread::current(), val); // Wrap a handle around the oop
      return new StackValue(h);
    }
    case Location::addr: {
      ShouldNotReachHere(); // both C1 and C2 now inline jsrs
    }
    case Location::normal: {
      // Just copy all other bits straight through
      union { intptr_t p; jint ji;} value;
      value.p = (intptr_t) CONST64(0xDEADDEAFDEADDEAF);
      value.ji = *(jint*)value_addr;
      return new StackValue(value.p);
    }
    case Location::invalid:
      return new StackValue();
    default:
      ShouldNotReachHere();
    }

  } else if (sv->is_constant_int()) {
    // Constant int: treat same as register int.
    union { intptr_t p; jint ji;} value;
    value.p = (intptr_t) CONST64(0xDEADDEAFDEADDEAF);
    value.ji = (jint)((ConstantIntValue*)sv)->value();
    return new StackValue(value.p);
  } else if (sv->is_constant_oop()) {
    // constant oop
    return new StackValue(sv->as_ConstantOopReadValue()->value());
#ifdef _LP64
  } else if (sv->is_constant_double()) {
    // Constant double in a single stack slot
    union { intptr_t p; double d; } value;
    value.p = (intptr_t) CONST64(0xDEADDEAFDEADDEAF);
    value.d = ((ConstantDoubleValue *)sv)->value();
    return new StackValue(value.p);
  } else if (sv->is_constant_long()) {
    // Constant long in a single stack slot
    union { intptr_t p; jlong jl; } value;
    value.p = (intptr_t) CONST64(0xDEADDEAFDEADDEAF);
    value.jl = ((ConstantLongValue *)sv)->value();
    return new StackValue(value.p);
#endif
  } else if (sv->is_object()) { // Scalar replaced object in compiled frame
    Handle ov = ((ObjectValue *)sv)->value();
    return new StackValue(ov, (ov.is_null()) ? 1 : 0);
  }

  // Unknown ScopeValue type
  ShouldNotReachHere();
  return new StackValue((intptr_t) 0);   // dummy
}


BasicLock* StackValue::resolve_monitor_lock(const frame* fr, Location location) {
  assert(location.is_stack(), "for now we only look at the stack");
  int word_offset = location.stack_offset() / wordSize;
  // (stack picture)
  // high: [     ]  word_offset + 1
  // low   [     ]  word_offset
  //
  // sp->  [     ]  0
  // the word_offset is the distance from the stack pointer to the lowest address
  // The frame's original stack pointer, before any extension by its callee
  // (due to Compiler1 linkage on SPARC), must be used.
  return (BasicLock*) (fr->unextended_sp() + word_offset);
}


#ifndef PRODUCT

void StackValue::print_on(outputStream* st) const {
  switch(_type) {
    case T_INT:
      st->print("%d (int) %f (float) %x (hex)",  *(int *)&_integer_value, *(float *)&_integer_value,  *(int *)&_integer_value);
      break;

    case T_OBJECT:
      if (_handle_value() != NULL) {
        _handle_value()->print_value_on(st);
      } else {
        st->print("NULL");
      }
<<<<<<< HEAD
      st->print(" <" INTPTR_FORMAT ">", p2i((address)_handle_value()));
      break;

    case T_ILLEGAL: // FIXME
      st->print(" V@<" INTPTR_FORMAT ">", _integer_value);
      break;
=======
      st->print(" <" INTPTR_FORMAT ">", p2i(_handle_value()));
     break;
>>>>>>> 98f5d98a

    case T_CONFLICT:
     st->print("conflict");
     break;

    default:
     ShouldNotReachHere();
  }
}

#endif<|MERGE_RESOLUTION|>--- conflicted
+++ resolved
@@ -514,17 +514,12 @@
       } else {
         st->print("NULL");
       }
-<<<<<<< HEAD
-      st->print(" <" INTPTR_FORMAT ">", p2i((address)_handle_value()));
+      st->print(" <" INTPTR_FORMAT ">", p2i(_handle_value()));
       break;
 
     case T_ILLEGAL: // FIXME
       st->print(" V@<" INTPTR_FORMAT ">", _integer_value);
       break;
-=======
-      st->print(" <" INTPTR_FORMAT ">", p2i(_handle_value()));
-     break;
->>>>>>> 98f5d98a
 
     case T_CONFLICT:
      st->print("conflict");
