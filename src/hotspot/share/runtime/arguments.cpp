--- conflicted
+++ resolved
@@ -4161,14 +4161,6 @@
       }
     }
     FLAG_SET_DEFAULT(EnableVectorAggressiveReboxing, false);
-<<<<<<< HEAD
-=======
-
-    if (!FLAG_IS_DEFAULT(UseVectorStubs) && UseVectorStubs) {
-      warning("Disabling UseVectorStubs since EnableVectorSupport is turned off.");
-    }
-    FLAG_SET_DEFAULT(UseVectorStubs, false);
->>>>>>> 36343ab4
   }
 #endif // COMPILER2
   return JNI_OK;
