--- conflicted
+++ resolved
@@ -4186,14 +4186,10 @@
     "URShiftVB","URShiftVS","URShiftVI","URShiftVL",
     "ReplicateB","ReplicateS","ReplicateI","ReplicateL","ReplicateF","ReplicateD",
     "LoadVector","StoreVector",
-<<<<<<< HEAD
     "VectorLoadMask", "VectorStoreMask", "VectorBlend",
     "VectorMaskWrapper", "VectorMaskCmp",
     "ConvertVF2VD", "VectorReinterpret",
-    "FmaVD", "FmaVF",
-=======
     "FmaVD", "FmaVF","PopCountVI",
->>>>>>> 3b1fdecd
     // Next are not supported currently.
     "PackB","PackS","PackI","PackL","PackF","PackD","Pack2L","Pack2D",
     "ExtractB","ExtractUB","ExtractC","ExtractS","ExtractI","ExtractL","ExtractF","ExtractD"
