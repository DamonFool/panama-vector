/*
 * Copyright (c) 1997, 2020, Oracle and/or its affiliates. All rights reserved.
 * DO NOT ALTER OR REMOVE COPYRIGHT NOTICES OR THIS FILE HEADER.
 *
 * This code is free software; you can redistribute it and/or modify it
 * under the terms of the GNU General Public License version 2 only, as
 * published by the Free Software Foundation.
 *
 * This code is distributed in the hope that it will be useful, but WITHOUT
 * ANY WARRANTY; without even the implied warranty of MERCHANTABILITY or
 * FITNESS FOR A PARTICULAR PURPOSE.  See the GNU General Public License
 * version 2 for more details (a copy is included in the LICENSE file that
 * accompanied this code).
 *
 * You should have received a copy of the GNU General Public License version
 * 2 along with this work; if not, write to the Free Software Foundation,
 * Inc., 51 Franklin St, Fifth Floor, Boston, MA 02110-1301 USA.
 *
 * Please contact Oracle, 500 Oracle Parkway, Redwood Shores, CA 94065 USA
 * or visit www.oracle.com if you need additional information or have any
 * questions.
 *
 */

#ifndef SHARE_CLASSFILE_JAVACLASSES_HPP
#define SHARE_CLASSFILE_JAVACLASSES_HPP

#include "classfile/systemDictionary.hpp"
#include "jvmtifiles/jvmti.h"
#include "oops/oop.hpp"
#include "runtime/os.hpp"

class RecordComponent;

// Interface for manipulating the basic Java classes.

#define BASIC_JAVA_CLASSES_DO_PART1(f) \
  f(java_lang_Class) \
  f(java_lang_String) \
  f(java_lang_ref_Reference) \
  //end

#define BASIC_JAVA_CLASSES_DO_PART2(f) \
  f(java_lang_System) \
  f(java_lang_ClassLoader) \
  f(java_lang_Throwable) \
  f(java_lang_Thread) \
  f(java_lang_ThreadGroup) \
  f(java_lang_AssertionStatusDirectives) \
  f(java_lang_ref_SoftReference) \
  f(java_lang_invoke_MethodHandle) \
  f(java_lang_invoke_DirectMethodHandle) \
  f(java_lang_invoke_MemberName) \
  f(java_lang_invoke_ResolvedMethodName) \
  f(java_lang_invoke_LambdaForm) \
  f(java_lang_invoke_MethodType) \
  f(java_lang_invoke_CallSite) \
  f(java_lang_invoke_ConstantCallSite) \
  f(java_lang_invoke_MethodHandleNatives_CallSiteContext) \
  f(java_security_AccessControlContext) \
  f(java_lang_reflect_AccessibleObject) \
  f(java_lang_reflect_Method) \
  f(java_lang_reflect_Constructor) \
  f(java_lang_reflect_Field) \
  f(java_lang_reflect_RecordComponent) \
  f(java_nio_Buffer) \
  f(reflect_ConstantPool) \
  f(reflect_UnsafeStaticFieldAccessorImpl) \
  f(java_lang_reflect_Parameter) \
  f(java_lang_Module) \
  f(java_lang_StackTraceElement) \
  f(java_lang_StackFrameInfo) \
  f(java_lang_LiveStackFrameInfo) \
  f(java_util_concurrent_locks_AbstractOwnableSynchronizer) \
  f(jdk_internal_misc_UnsafeConstants) \
<<<<<<< HEAD
  f(vector_VectorPayload) \
=======
  f(java_lang_boxing_object) \
>>>>>>> ac37a299
  //end

#define BASIC_JAVA_CLASSES_DO(f) \
        BASIC_JAVA_CLASSES_DO_PART1(f) \
        BASIC_JAVA_CLASSES_DO_PART2(f)

#define CHECK_INIT(offset)  assert(offset != 0, "should be initialized"); return offset;

// Interface to java.lang.Object objects

class java_lang_Object : AllStatic {
 public:
  static void register_natives(TRAPS);
};

// Interface to java.lang.String objects

class java_lang_String : AllStatic {
 private:
  static int _value_offset;
  static int _hash_offset;
  static int _hashIsZero_offset;
  static int _coder_offset;

  static bool _initialized;

  static Handle basic_create(int length, bool byte_arr, TRAPS);

  static inline void set_coder(oop string, jbyte coder);

 public:

  // Coders
  enum Coder {
    CODER_LATIN1 =  0,
    CODER_UTF16  =  1
  };

  static void compute_offsets();
  static void serialize_offsets(SerializeClosure* f) NOT_CDS_RETURN;

  // Instance creation
  static Handle create_from_unicode(const jchar* unicode, int len, TRAPS);
  static oop    create_oop_from_unicode(const jchar* unicode, int len, TRAPS);
  static Handle create_from_str(const char* utf8_str, TRAPS);
  static oop    create_oop_from_str(const char* utf8_str, TRAPS);
  static Handle create_from_symbol(Symbol* symbol, TRAPS);
  static Handle create_from_platform_dependent_str(const char* str, TRAPS);
  static Handle char_converter(Handle java_string, jchar from_char, jchar to_char, TRAPS);

  static void set_compact_strings(bool value);

  static int value_offset() { CHECK_INIT(_value_offset); }
  static int coder_offset() { CHECK_INIT(_coder_offset); }

  static inline void set_value_raw(oop string, typeArrayOop buffer);
  static inline void set_value(oop string, typeArrayOop buffer);

  // Accessors
  static inline typeArrayOop value(oop java_string);
  static inline typeArrayOop value_no_keepalive(oop java_string);
  static inline bool hash_is_set(oop string);
  static inline bool is_latin1(oop java_string);
  static inline int length(oop java_string);
  static inline int length(oop java_string, typeArrayOop string_value);
  static int utf8_length(oop java_string);
  static int utf8_length(oop java_string, typeArrayOop string_value);

  // String converters
  static char*  as_utf8_string(oop java_string);
  static char*  as_utf8_string(oop java_string, int& length);
  static char*  as_utf8_string_full(oop java_string, char* buf, int buflen, int& length);
  static char*  as_utf8_string(oop java_string, char* buf, int buflen);
  static char*  as_utf8_string(oop java_string, int start, int len);
  static char*  as_utf8_string(oop java_string, typeArrayOop value, char* buf, int buflen);
  static char*  as_utf8_string(oop java_string, typeArrayOop value, int start, int len, char* buf, int buflen);
  static char*  as_platform_dependent_str(Handle java_string, TRAPS);
  static jchar* as_unicode_string(oop java_string, int& length, TRAPS);
  // produce an ascii string with all other values quoted using \u####
  static char*  as_quoted_ascii(oop java_string);

  // Compute the hash value for a java.lang.String object which would
  // contain the characters passed in.
  //
  // As the hash value used by the String object itself, in
  // String.hashCode().  This value is normally calculated in Java code
  // in the String.hashCode method(), but is precomputed for String
  // objects in the shared archive file.
  // hash P(31) from Kernighan & Ritchie
  //
  // For this reason, THIS ALGORITHM MUST MATCH String.hashCode().
  static unsigned int hash_code(const jchar* s, int len) {
    unsigned int h = 0;
    while (len-- > 0) {
      h = 31*h + (unsigned int) *s;
      s++;
    }
    return h;
  }

  static unsigned int hash_code(const jbyte* s, int len) {
    unsigned int h = 0;
    while (len-- > 0) {
      h = 31*h + (((unsigned int) *s) & 0xFF);
      s++;
    }
    return h;
  }

  static unsigned int hash_code(oop java_string);

  static bool equals(oop java_string, const jchar* chars, int len);
  static bool equals(oop str1, oop str2);
  static inline bool value_equals(typeArrayOop str_value1, typeArrayOop str_value2);

  // Conversion between '.' and '/' formats
  static Handle externalize_classname(Handle java_string, TRAPS) {
    return char_converter(java_string, JVM_SIGNATURE_SLASH, JVM_SIGNATURE_DOT, THREAD);
  }

  // Conversion
  static Symbol* as_symbol(oop java_string);
  static Symbol* as_symbol_or_null(oop java_string);

  // Testers
  static bool is_instance(oop obj);
  static inline bool is_instance_inlined(oop obj);

  // Debugging
  static void print(oop java_string, outputStream* st);
  friend class JavaClasses;
  friend class StringTable;
};


// Interface to java.lang.Class objects

#define CLASS_INJECTED_FIELDS(macro)                                       \
  macro(java_lang_Class, klass,                  intptr_signature,  false) \
  macro(java_lang_Class, array_klass,            intptr_signature,  false) \
  macro(java_lang_Class, oop_size,               int_signature,     false) \
  macro(java_lang_Class, static_oop_field_count, int_signature,     false) \
  macro(java_lang_Class, protection_domain,      object_signature,  false) \
  macro(java_lang_Class, signers,                object_signature,  false) \
  macro(java_lang_Class, source_file,            object_signature,  false) \

class java_lang_Class : AllStatic {
  friend class VMStructs;
  friend class JVMCIVMStructs;

 private:

  // The fake offsets are added by the class loader when java.lang.Class is loaded

  static int _klass_offset;
  static int _array_klass_offset;

  static int _oop_size_offset;
  static int _static_oop_field_count_offset;

  static int _protection_domain_offset;
  static int _init_lock_offset;
  static int _signers_offset;
  static int _class_loader_offset;
  static int _module_offset;
  static int _component_mirror_offset;
  static int _name_offset;
  static int _source_file_offset;
  static int _classData_offset;
  static int _classRedefinedCount_offset;

  static bool _offsets_computed;

  static GrowableArray<Klass*>* _fixup_mirror_list;
  static GrowableArray<Klass*>* _fixup_module_field_list;

  static void set_init_lock(oop java_class, oop init_lock);
  static void set_protection_domain(oop java_class, oop protection_domain);
  static void set_class_loader(oop java_class, oop class_loader);
  static void set_component_mirror(oop java_class, oop comp_mirror);
  static void initialize_mirror_fields(Klass* k, Handle mirror, Handle protection_domain,
                                       Handle classData, TRAPS);
  static void set_mirror_module_field(Klass* K, Handle mirror, Handle module, TRAPS);
 public:
  static void allocate_fixup_lists();
  static void compute_offsets();

  // Instance creation
  static void create_mirror(Klass* k, Handle class_loader, Handle module,
                            Handle protection_domain, Handle classData, TRAPS);
  static void fixup_mirror(Klass* k, TRAPS);
  static oop  create_basic_type_mirror(const char* basic_type_name, BasicType type, TRAPS);
  static void update_archived_primitive_mirror_native_pointers(oop archived_mirror) NOT_CDS_JAVA_HEAP_RETURN;
  static void update_archived_mirror_native_pointers(oop archived_mirror) NOT_CDS_JAVA_HEAP_RETURN;

  // Archiving
  static void serialize_offsets(SerializeClosure* f) NOT_CDS_RETURN;
  static void archive_basic_type_mirrors(TRAPS) NOT_CDS_JAVA_HEAP_RETURN;
  static oop  archive_mirror(Klass* k, TRAPS) NOT_CDS_JAVA_HEAP_RETURN_(NULL);
  static oop  process_archived_mirror(Klass* k, oop mirror, oop archived_mirror, Thread *THREAD)
                                      NOT_CDS_JAVA_HEAP_RETURN_(NULL);
  static bool restore_archived_mirror(Klass *k, Handle class_loader, Handle module,
                                      Handle protection_domain,
                                      TRAPS) NOT_CDS_JAVA_HEAP_RETURN_(false);

  static void fixup_module_field(Klass* k, Handle module);

  // Conversion
  static Klass* as_Klass(oop java_class);
  static Klass* as_Klass_raw(oop java_class);
  static void set_klass(oop java_class, Klass* klass);
  static BasicType as_BasicType(oop java_class, Klass** reference_klass = NULL);
  static Symbol* as_signature(oop java_class, bool intern_if_not_found);
  static void print_signature(oop java_class, outputStream *st);
  static const char* as_external_name(oop java_class);
  // Testing
  static bool is_instance(oop obj);

  static bool is_primitive(oop java_class);
  static BasicType primitive_type(oop java_class);
  static oop primitive_mirror(BasicType t);
  // JVM_NewArray support
  static Klass* array_klass_acquire(oop java_class);
  static void release_set_array_klass(oop java_class, Klass* klass);
  // compiler support for class operations
  static int klass_offset()                { CHECK_INIT(_klass_offset); }
  static int array_klass_offset()          { CHECK_INIT(_array_klass_offset); }
  // Support for classRedefinedCount field
  static int classRedefinedCount(oop the_class_mirror);
  static void set_classRedefinedCount(oop the_class_mirror, int value);

  // Support for embedded per-class oops
  static oop  protection_domain(oop java_class);
  static oop  init_lock(oop java_class);
  static void clear_init_lock(oop java_class) {
    set_init_lock(java_class, NULL);
  }
  static oop  component_mirror(oop java_class);
  static objArrayOop  signers(oop java_class);
  static void set_signers(oop java_class, objArrayOop signers);
  static oop  class_data(oop java_class);
  static void set_class_data(oop java_class, oop classData);

  static oop class_loader(oop java_class);
  static void set_module(oop java_class, oop module);
  static oop module(oop java_class);

  static oop name(Handle java_class, TRAPS);

  static oop source_file(oop java_class);
  static void set_source_file(oop java_class, oop source_file);

  static int oop_size(oop java_class);
  static int oop_size_raw(oop java_class);
  static void set_oop_size(HeapWord* java_class, int size);
  static int static_oop_field_count(oop java_class);
  static int static_oop_field_count_raw(oop java_class);
  static void set_static_oop_field_count(oop java_class, int size);

  static GrowableArray<Klass*>* fixup_mirror_list() {
    return _fixup_mirror_list;
  }
  static void set_fixup_mirror_list(GrowableArray<Klass*>* v) {
    _fixup_mirror_list = v;
  }

  static GrowableArray<Klass*>* fixup_module_field_list() {
    return _fixup_module_field_list;
  }
  static void set_fixup_module_field_list(GrowableArray<Klass*>* v) {
    _fixup_module_field_list = v;
  }

  // Debugging
  friend class JavaClasses;
};

// Interface to java.lang.Thread objects

class java_lang_Thread : AllStatic {
 private:
  // Note that for this class the layout changed between JDK1.2 and JDK1.3,
  // so we compute the offsets at startup rather than hard-wiring them.
  static int _name_offset;
  static int _group_offset;
  static int _contextClassLoader_offset;
  static int _inheritedAccessControlContext_offset;
  static int _priority_offset;
  static int _eetop_offset;
  static int _interrupted_offset;
  static int _daemon_offset;
  static int _stillborn_offset;
  static int _stackSize_offset;
  static int _tid_offset;
  static int _thread_status_offset;
  static int _park_blocker_offset;

  static void compute_offsets();

 public:
  static void serialize_offsets(SerializeClosure* f) NOT_CDS_RETURN;

  // Instance creation
  static oop create();
  // Returns the JavaThread associated with the thread obj
  static JavaThread* thread(oop java_thread);
  // Set JavaThread for instance
  static void set_thread(oop java_thread, JavaThread* thread);
  // Interrupted status
  static bool interrupted(oop java_thread);
  static void set_interrupted(oop java_thread, bool val);
  // Name
  static oop name(oop java_thread);
  static void set_name(oop java_thread, oop name);
  // Priority
  static ThreadPriority priority(oop java_thread);
  static void set_priority(oop java_thread, ThreadPriority priority);
  // Thread group
  static oop  threadGroup(oop java_thread);
  // Stillborn
  static bool is_stillborn(oop java_thread);
  static void set_stillborn(oop java_thread);
  // Alive (NOTE: this is not really a field, but provides the correct
  // definition without doing a Java call)
  static bool is_alive(oop java_thread);
  // Daemon
  static bool is_daemon(oop java_thread);
  static void set_daemon(oop java_thread);
  // Context ClassLoader
  static oop context_class_loader(oop java_thread);
  // Control context
  static oop inherited_access_control_context(oop java_thread);
  // Stack size hint
  static jlong stackSize(oop java_thread);
  // Thread ID
  static jlong thread_id(oop java_thread);

  // Blocker object responsible for thread parking
  static oop park_blocker(oop java_thread);

  // Java Thread Status for JVMTI and M&M use.
  // This thread status info is saved in threadStatus field of
  // java.lang.Thread java class.
  enum ThreadStatus {
    NEW                      = 0,
    RUNNABLE                 = JVMTI_THREAD_STATE_ALIVE +          // runnable / running
                               JVMTI_THREAD_STATE_RUNNABLE,
    SLEEPING                 = JVMTI_THREAD_STATE_ALIVE +          // Thread.sleep()
                               JVMTI_THREAD_STATE_WAITING +
                               JVMTI_THREAD_STATE_WAITING_WITH_TIMEOUT +
                               JVMTI_THREAD_STATE_SLEEPING,
    IN_OBJECT_WAIT           = JVMTI_THREAD_STATE_ALIVE +          // Object.wait()
                               JVMTI_THREAD_STATE_WAITING +
                               JVMTI_THREAD_STATE_WAITING_INDEFINITELY +
                               JVMTI_THREAD_STATE_IN_OBJECT_WAIT,
    IN_OBJECT_WAIT_TIMED     = JVMTI_THREAD_STATE_ALIVE +          // Object.wait(long)
                               JVMTI_THREAD_STATE_WAITING +
                               JVMTI_THREAD_STATE_WAITING_WITH_TIMEOUT +
                               JVMTI_THREAD_STATE_IN_OBJECT_WAIT,
    PARKED                   = JVMTI_THREAD_STATE_ALIVE +          // LockSupport.park()
                               JVMTI_THREAD_STATE_WAITING +
                               JVMTI_THREAD_STATE_WAITING_INDEFINITELY +
                               JVMTI_THREAD_STATE_PARKED,
    PARKED_TIMED             = JVMTI_THREAD_STATE_ALIVE +          // LockSupport.park(long)
                               JVMTI_THREAD_STATE_WAITING +
                               JVMTI_THREAD_STATE_WAITING_WITH_TIMEOUT +
                               JVMTI_THREAD_STATE_PARKED,
    BLOCKED_ON_MONITOR_ENTER = JVMTI_THREAD_STATE_ALIVE +          // (re-)entering a synchronization block
                               JVMTI_THREAD_STATE_BLOCKED_ON_MONITOR_ENTER,
    TERMINATED               = JVMTI_THREAD_STATE_TERMINATED
  };
  // Write thread status info to threadStatus field of java.lang.Thread.
  static void set_thread_status(oop java_thread_oop, ThreadStatus status);
  // Read thread status info from threadStatus field of java.lang.Thread.
  static ThreadStatus get_thread_status(oop java_thread_oop);

  static const char*  thread_status_name(oop java_thread_oop);

  // Debugging
  friend class JavaClasses;
};

// Interface to java.lang.ThreadGroup objects

class java_lang_ThreadGroup : AllStatic {
 private:
  static int _parent_offset;
  static int _name_offset;
  static int _threads_offset;
  static int _groups_offset;
  static int _maxPriority_offset;
  static int _destroyed_offset;
  static int _daemon_offset;
  static int _nthreads_offset;
  static int _ngroups_offset;

  static void compute_offsets();

 public:
  static void serialize_offsets(SerializeClosure* f) NOT_CDS_RETURN;

  // parent ThreadGroup
  static oop  parent(oop java_thread_group);
  // name
  static const char* name(oop java_thread_group);
  // ("name as oop" accessor is not necessary)
  // Number of threads in group
  static int nthreads(oop java_thread_group);
  // threads
  static objArrayOop threads(oop java_thread_group);
  // Number of threads in group
  static int ngroups(oop java_thread_group);
  // groups
  static objArrayOop groups(oop java_thread_group);
  // maxPriority in group
  static ThreadPriority maxPriority(oop java_thread_group);
  // Destroyed
  static bool is_destroyed(oop java_thread_group);
  // Daemon
  static bool is_daemon(oop java_thread_group);
  // Debugging
  friend class JavaClasses;
};



// Interface to java.lang.Throwable objects

class java_lang_Throwable: AllStatic {
  friend class BacktraceBuilder;
  friend class BacktraceIterator;

 private:
  // Trace constants
  enum {
    trace_methods_offset = 0,
    trace_bcis_offset    = 1,
    trace_mirrors_offset = 2,
    trace_names_offset   = 3,
    trace_next_offset    = 4,
    trace_hidden_offset  = 5,
    trace_size           = 6,
    trace_chunk_size     = 32
  };

  static int _backtrace_offset;
  static int _detailMessage_offset;
  static int _stackTrace_offset;
  static int _depth_offset;
  static int _static_unassigned_stacktrace_offset;

  // StackTrace (programmatic access, new since 1.4)
  static void clear_stacktrace(oop throwable);
  // Stacktrace (post JDK 1.7.0 to allow immutability protocol to be followed)
  static void set_stacktrace(oop throwable, oop st_element_array);
  static oop unassigned_stacktrace();

 public:
  // Backtrace
  static oop backtrace(oop throwable);
  static void set_backtrace(oop throwable, oop value);
  static int depth(oop throwable);
  static void set_depth(oop throwable, int value);
  static int get_detailMessage_offset() { CHECK_INIT(_detailMessage_offset); }
  // Message
  static oop message(oop throwable);
  static void set_message(oop throwable, oop value);
  static Symbol* detail_message(oop throwable);
  static void print_stack_element(outputStream *st, Method* method, int bci);
  static void print_stack_usage(Handle stream);

  static void compute_offsets();
  static void serialize_offsets(SerializeClosure* f) NOT_CDS_RETURN;

  // Allocate space for backtrace (created but stack trace not filled in)
  static void allocate_backtrace(Handle throwable, TRAPS);
  // Fill in current stack trace for throwable with preallocated backtrace (no GC)
  static void fill_in_stack_trace_of_preallocated_backtrace(Handle throwable);
  // Fill in current stack trace, can cause GC
  static void fill_in_stack_trace(Handle throwable, const methodHandle& method, TRAPS);
  static void fill_in_stack_trace(Handle throwable, const methodHandle& method = methodHandle());
  // Programmatic access to stack trace
  static void get_stack_trace_elements(Handle throwable, objArrayHandle stack_trace, TRAPS);
  // Printing
  static void print(oop throwable, outputStream* st);
  static void print_stack_trace(Handle throwable, outputStream* st);
  static void java_printStackTrace(Handle throwable, TRAPS);
  // Debugging
  friend class JavaClasses;
  // Gets the method and bci of the top frame (TOS). Returns false if this failed.
  static bool get_top_method_and_bci(oop throwable, Method** method, int* bci);
};


// Interface to java.lang.reflect.AccessibleObject objects

class java_lang_reflect_AccessibleObject: AllStatic {
 private:
  // Note that to reduce dependencies on the JDK we compute these
  // offsets at run-time.
  static int _override_offset;

  static void compute_offsets();

 public:
  static void serialize_offsets(SerializeClosure* f) NOT_CDS_RETURN;

  // Accessors
  static jboolean override(oop reflect);
  static void set_override(oop reflect, jboolean value);

  // Debugging
  friend class JavaClasses;
};


// Interface to java.lang.reflect.Method objects

class java_lang_reflect_Method : public java_lang_reflect_AccessibleObject {
 private:
  // Note that to reduce dependencies on the JDK we compute these
  // offsets at run-time.
  static int _clazz_offset;
  static int _name_offset;
  static int _returnType_offset;
  static int _parameterTypes_offset;
  static int _exceptionTypes_offset;
  static int _slot_offset;
  static int _modifiers_offset;
  static int _signature_offset;
  static int _annotations_offset;
  static int _parameter_annotations_offset;
  static int _annotation_default_offset;

  static void compute_offsets();
 public:
  static void serialize_offsets(SerializeClosure* f) NOT_CDS_RETURN;

  // Allocation
  static Handle create(TRAPS);

  // Accessors
  static oop clazz(oop reflect);
  static void set_clazz(oop reflect, oop value);

  static void set_name(oop method, oop value);

  static oop return_type(oop method);
  static void set_return_type(oop method, oop value);

  static oop parameter_types(oop method);
  static void set_parameter_types(oop method, oop value);

  static int slot(oop reflect);
  static void set_slot(oop reflect, int value);

  static void set_exception_types(oop method, oop value);
  static void set_modifiers(oop method, int value);
  static void set_signature(oop method, oop value);
  static void set_annotations(oop method, oop value);
  static void set_parameter_annotations(oop method, oop value);
  static void set_annotation_default(oop method, oop value);

  // Debugging
  friend class JavaClasses;
};


// Interface to java.lang.reflect.Constructor objects

class java_lang_reflect_Constructor : public java_lang_reflect_AccessibleObject {
 private:
  // Note that to reduce dependencies on the JDK we compute these
  // offsets at run-time.
  static int _clazz_offset;
  static int _parameterTypes_offset;
  static int _exceptionTypes_offset;
  static int _slot_offset;
  static int _modifiers_offset;
  static int _signature_offset;
  static int _annotations_offset;
  static int _parameter_annotations_offset;

  static void compute_offsets();
 public:
  static void serialize_offsets(SerializeClosure* f) NOT_CDS_RETURN;

  // Allocation
  static Handle create(TRAPS);

  // Accessors
  static oop clazz(oop reflect);
  static void set_clazz(oop reflect, oop value);

  static oop parameter_types(oop constructor);
  static void set_parameter_types(oop constructor, oop value);

  static int slot(oop reflect);
  static void set_slot(oop reflect, int value);

  static void set_exception_types(oop constructor, oop value);
  static void set_modifiers(oop constructor, int value);
  static void set_signature(oop constructor, oop value);
  static void set_annotations(oop constructor, oop value);
  static void set_parameter_annotations(oop method, oop value);

  // Debugging
  friend class JavaClasses;
};


// Interface to java.lang.reflect.Field objects

class java_lang_reflect_Field : public java_lang_reflect_AccessibleObject {
 private:
  // Note that to reduce dependencies on the JDK we compute these
  // offsets at run-time.
  static int _clazz_offset;
  static int _name_offset;
  static int _type_offset;
  static int _slot_offset;
  static int _modifiers_offset;
  static int _trusted_final_offset;
  static int _signature_offset;
  static int _annotations_offset;

  static void compute_offsets();

 public:
  static void serialize_offsets(SerializeClosure* f) NOT_CDS_RETURN;

  // Allocation
  static Handle create(TRAPS);

  // Accessors
  static oop clazz(oop reflect);
  static void set_clazz(oop reflect, oop value);

  static oop name(oop field);
  static void set_name(oop field, oop value);

  static oop type(oop field);
  static void set_type(oop field, oop value);

  static int slot(oop reflect);
  static void set_slot(oop reflect, int value);

  static int modifiers(oop field);
  static void set_modifiers(oop field, int value);

  static void set_trusted_final(oop field);

  static void set_signature(oop constructor, oop value);
  static void set_annotations(oop constructor, oop value);
  static void set_parameter_annotations(oop method, oop value);
  static void set_annotation_default(oop method, oop value);

  // Debugging
  friend class JavaClasses;
};

class java_lang_reflect_Parameter {
 private:
  // Note that to reduce dependencies on the JDK we compute these
  // offsets at run-time.
  static int _name_offset;
  static int _modifiers_offset;
  static int _index_offset;
  static int _executable_offset;

  static void compute_offsets();

 public:
  static void serialize_offsets(SerializeClosure* f) NOT_CDS_RETURN;

  // Allocation
  static Handle create(TRAPS);

  // Accessors
  static oop name(oop field);
  static void set_name(oop field, oop value);

  static int index(oop reflect);
  static void set_index(oop reflect, int value);

  static int modifiers(oop reflect);
  static void set_modifiers(oop reflect, int value);

  static oop executable(oop constructor);
  static void set_executable(oop constructor, oop value);

  friend class JavaClasses;
};

#define MODULE_INJECTED_FIELDS(macro)                            \
  macro(java_lang_Module, module_entry, intptr_signature, false)

class java_lang_Module {
  private:
    static int _loader_offset;
    static int _name_offset;
    static int _module_entry_offset;

    static void compute_offsets();

  public:
    static void serialize_offsets(SerializeClosure* f) NOT_CDS_RETURN;

    // Allocation
    static Handle create(Handle loader, Handle module_name, TRAPS);

    // Testers
    static bool is_instance(oop obj);

    // Accessors
    static oop loader(oop module);
    static void set_loader(oop module, oop value);

    static oop name(oop module);
    static void set_name(oop module, oop value);

    static ModuleEntry* module_entry(oop module);
    static void set_module_entry(oop module, ModuleEntry* module_entry);

  friend class JavaClasses;
};

// Interface to jdk.internal.reflect.ConstantPool objects
class reflect_ConstantPool {
 private:
  // Note that to reduce dependencies on the JDK we compute these
  // offsets at run-time.
  static int _oop_offset;

  static void compute_offsets();

 public:
  static void serialize_offsets(SerializeClosure* f) NOT_CDS_RETURN;

  // Allocation
  static Handle create(TRAPS);

  // Accessors
  static void set_cp(oop reflect, ConstantPool* value);
  static int oop_offset() { CHECK_INIT(_oop_offset); }

  static ConstantPool* get_cp(oop reflect);

  // Debugging
  friend class JavaClasses;
};

// Interface to jdk.internal.reflect.UnsafeStaticFieldAccessorImpl objects
class reflect_UnsafeStaticFieldAccessorImpl {
 private:
  static int _base_offset;
  static void compute_offsets();

 public:
  static void serialize_offsets(SerializeClosure* f) NOT_CDS_RETURN;

  static int base_offset() { CHECK_INIT(_base_offset); }

  // Debugging
  friend class JavaClasses;
};

// Interface to java.lang primitive type boxing objects:
//  - java.lang.Boolean
//  - java.lang.Character
//  - java.lang.Float
//  - java.lang.Double
//  - java.lang.Byte
//  - java.lang.Short
//  - java.lang.Integer
//  - java.lang.Long

// This could be separated out into 8 individual classes.

class java_lang_boxing_object: AllStatic {
 private:
  static int _value_offset;
  static int _long_value_offset;

  static void compute_offsets();
  static oop initialize_and_allocate(BasicType type, TRAPS);
 public:
  // Allocation. Returns a boxed value, or NULL for invalid type.
  static oop create(BasicType type, jvalue* value, TRAPS);
  // Accessors. Returns the basic type being boxed, or T_ILLEGAL for invalid oop.
  static BasicType get_value(oop box, jvalue* value);
  static BasicType set_value(oop box, jvalue* value);
  static BasicType basic_type(oop box);
  static bool is_instance(oop box)                 { return basic_type(box) != T_ILLEGAL; }
  static bool is_instance(oop box, BasicType type) { return basic_type(box) == type; }
  static void print(oop box, outputStream* st)     { jvalue value;  print(get_value(box, &value), &value, st); }
  static void print(BasicType type, jvalue* value, outputStream* st);

  static int value_offset(BasicType type) {
    return is_double_word_type(type) ? _long_value_offset : _value_offset;
  }

  static void serialize_offsets(SerializeClosure* f);

  // Debugging
  friend class JavaClasses;
};



// Interface to java.lang.ref.Reference objects

class java_lang_ref_Reference: AllStatic {
  static int _referent_offset;
  static int _queue_offset;
  static int _next_offset;
  static int _discovered_offset;

  static bool _offsets_initialized;

 public:
  // Accessors
  static inline oop referent(oop ref);
  static inline void set_referent(oop ref, oop value);
  static inline void set_referent_raw(oop ref, oop value);
  static inline HeapWord* referent_addr_raw(oop ref);
  static inline oop next(oop ref);
  static inline void set_next(oop ref, oop value);
  static inline void set_next_raw(oop ref, oop value);
  static inline HeapWord* next_addr_raw(oop ref);
  static inline oop discovered(oop ref);
  static inline void set_discovered(oop ref, oop value);
  static inline void set_discovered_raw(oop ref, oop value);
  static inline HeapWord* discovered_addr_raw(oop ref);
  static inline oop queue(oop ref);
  static inline void set_queue(oop ref, oop value);
  static bool is_referent_field(oop obj, ptrdiff_t offset);
  static inline bool is_final(oop ref);
  static inline bool is_phantom(oop ref);

  static int referent_offset()    { CHECK_INIT(_referent_offset); }
  static int queue_offset()       { CHECK_INIT(_queue_offset); }
  static int next_offset()        { CHECK_INIT(_next_offset); }
  static int discovered_offset()  { CHECK_INIT(_discovered_offset); }

  static void compute_offsets();
  static void serialize_offsets(SerializeClosure* f) NOT_CDS_RETURN;
};


// Interface to java.lang.ref.SoftReference objects

class java_lang_ref_SoftReference: public java_lang_ref_Reference {
  static int _timestamp_offset;
  static int _static_clock_offset;

 public:
  // Accessors
  static jlong timestamp(oop ref);

  // Accessors for statics
  static jlong clock();
  static void set_clock(jlong value);

  static void compute_offsets();
  static void serialize_offsets(SerializeClosure* f) NOT_CDS_RETURN;
};

// Interface to java.lang.invoke.MethodHandle objects

class MethodHandleEntry;

class java_lang_invoke_MethodHandle: AllStatic {
  friend class JavaClasses;

 private:
  static int _type_offset;               // the MethodType of this MH
  static int _form_offset;               // the LambdaForm of this MH

  static void compute_offsets();

 public:
  static void serialize_offsets(SerializeClosure* f) NOT_CDS_RETURN;

  // Accessors
  static oop            type(oop mh);
  static void       set_type(oop mh, oop mtype);

  static oop            form(oop mh);
  static void       set_form(oop mh, oop lform);

  // Testers
  static bool is_subclass(Klass* klass) {
    return klass->is_subclass_of(SystemDictionary::MethodHandle_klass());
  }
  static bool is_instance(oop obj);

  // Accessors for code generation:
  static int type_offset()             { CHECK_INIT(_type_offset); }
  static int form_offset()             { CHECK_INIT(_form_offset); }
};

// Interface to java.lang.invoke.DirectMethodHandle objects

class java_lang_invoke_DirectMethodHandle: AllStatic {
  friend class JavaClasses;

 private:
  static int _member_offset;               // the MemberName of this DMH

  static void compute_offsets();

 public:
  static void serialize_offsets(SerializeClosure* f) NOT_CDS_RETURN;

  // Accessors
  static oop  member(oop mh);

  // Testers
  static bool is_subclass(Klass* klass) {
    return klass->is_subclass_of(SystemDictionary::DirectMethodHandle_klass());
  }
  static bool is_instance(oop obj);

  // Accessors for code generation:
  static int member_offset()           { CHECK_INIT(_member_offset); }
};

// Interface to java.lang.invoke.LambdaForm objects
// (These are a private interface for managing adapter code generation.)

class java_lang_invoke_LambdaForm: AllStatic {
  friend class JavaClasses;

 private:
  static int _vmentry_offset;  // type is MemberName

  static void compute_offsets();

 public:
  static void serialize_offsets(SerializeClosure* f) NOT_CDS_RETURN;

  // Accessors
  static oop            vmentry(oop lform);
  static void       set_vmentry(oop lform, oop invoker);

  // Testers
  static bool is_subclass(Klass* klass) {
    return SystemDictionary::LambdaForm_klass() != NULL &&
      klass->is_subclass_of(SystemDictionary::LambdaForm_klass());
  }
  static bool is_instance(oop obj);

  // Accessors for code generation:
  static int vmentry_offset()          { CHECK_INIT(_vmentry_offset); }
};


// Interface to java.lang.invoke.MemberName objects
// (These are a private interface for Java code to query the class hierarchy.)

#define RESOLVEDMETHOD_INJECTED_FIELDS(macro)                                   \
  macro(java_lang_invoke_ResolvedMethodName, vmholder, object_signature, false) \
  macro(java_lang_invoke_ResolvedMethodName, vmtarget, intptr_signature, false)

class java_lang_invoke_ResolvedMethodName : AllStatic {
  friend class JavaClasses;

  static int _vmtarget_offset;
  static int _vmholder_offset;

  static void compute_offsets();
 public:
  static void serialize_offsets(SerializeClosure* f) NOT_CDS_RETURN;

  static int vmtarget_offset() { CHECK_INIT(_vmtarget_offset); }

  static Method* vmtarget(oop resolved_method);
  static void set_vmtarget(oop resolved_method, Method* method);

  static void set_vmholder(oop resolved_method, oop holder);

  // find or create resolved member name
  static oop find_resolved_method(const methodHandle& m, TRAPS);

  static bool is_instance(oop resolved_method);
};


#define MEMBERNAME_INJECTED_FIELDS(macro)                               \
  macro(java_lang_invoke_MemberName, vmindex,  intptr_signature, false)


class java_lang_invoke_MemberName: AllStatic {
  friend class JavaClasses;

 private:
  // From java.lang.invoke.MemberName:
  //    private Class<?>   clazz;       // class in which the method is defined
  //    private String     name;        // may be null if not yet materialized
  //    private Object     type;        // may be null if not yet materialized
  //    private int        flags;       // modifier bits; see reflect.Modifier
  //    private ResolvedMethodName method;    // holds VM-specific target value
  //    private intptr_t   vmindex;     // member index within class or interface
  static int _clazz_offset;
  static int _name_offset;
  static int _type_offset;
  static int _flags_offset;
  static int _method_offset;
  static int _vmindex_offset;

  static void compute_offsets();

 public:
  static void serialize_offsets(SerializeClosure* f) NOT_CDS_RETURN;
  // Accessors
  static oop            clazz(oop mname);
  static void       set_clazz(oop mname, oop clazz);

  static oop            type(oop mname);
  static void       set_type(oop mname, oop type);

  static oop            name(oop mname);
  static void       set_name(oop mname, oop name);

  static int            flags(oop mname);
  static void       set_flags(oop mname, int flags);

  // Link through ResolvedMethodName field to get Method*
  static Method*        vmtarget(oop mname);
  static void       set_method(oop mname, oop method);

  static intptr_t       vmindex(oop mname);
  static void       set_vmindex(oop mname, intptr_t index);

  // Testers
  static bool is_subclass(Klass* klass) {
    return klass->is_subclass_of(SystemDictionary::MemberName_klass());
  }
  static bool is_instance(oop obj);

  static bool is_method(oop obj);

  // Relevant integer codes (keep these in synch. with MethodHandleNatives.Constants):
  enum {
    MN_IS_METHOD             = 0x00010000, // method (not constructor)
    MN_IS_CONSTRUCTOR        = 0x00020000, // constructor
    MN_IS_FIELD              = 0x00040000, // field
    MN_IS_TYPE               = 0x00080000, // nested type
    MN_CALLER_SENSITIVE      = 0x00100000, // @CallerSensitive annotation detected
    MN_TRUSTED_FINAL         = 0x00200000, // trusted final field
    MN_REFERENCE_KIND_SHIFT  = 24, // refKind
    MN_REFERENCE_KIND_MASK   = 0x0F000000 >> MN_REFERENCE_KIND_SHIFT,
    // The SEARCH_* bits are not for MN.flags but for the matchFlags argument of MHN.getMembers:
    MN_SEARCH_SUPERCLASSES   = 0x00100000, // walk super classes
    MN_SEARCH_INTERFACES     = 0x00200000, // walk implemented interfaces
    MN_NESTMATE_CLASS        = 0x00000001,
    MN_HIDDEN_CLASS          = 0x00000002,
    MN_STRONG_LOADER_LINK    = 0x00000004,
    MN_ACCESS_VM_ANNOTATIONS = 0x00000008
  };

  // Accessors for code generation:
  static int clazz_offset()   { CHECK_INIT(_clazz_offset); }
  static int type_offset()    { CHECK_INIT(_type_offset); }
  static int flags_offset()   { CHECK_INIT(_flags_offset); }
  static int method_offset()  { CHECK_INIT(_method_offset); }
  static int vmindex_offset() { CHECK_INIT(_vmindex_offset); }
};


// Interface to java.lang.invoke.MethodType objects

class java_lang_invoke_MethodType: AllStatic {
  friend class JavaClasses;

 private:
  static int _rtype_offset;
  static int _ptypes_offset;

  static void compute_offsets();

 public:
  static void serialize_offsets(SerializeClosure* f) NOT_CDS_RETURN;
  // Accessors
  static oop            rtype(oop mt);
  static objArrayOop    ptypes(oop mt);

  static oop            ptype(oop mt, int index);
  static int            ptype_count(oop mt);

  static int            ptype_slot_count(oop mt);  // extra counts for long/double
  static int            rtype_slot_count(oop mt);  // extra counts for long/double

  static Symbol*        as_signature(oop mt, bool intern_if_not_found);
  static void           print_signature(oop mt, outputStream* st);

  static bool is_instance(oop obj);

  static bool equals(oop mt1, oop mt2);

  // Accessors for code generation:
  static int rtype_offset()  { CHECK_INIT(_rtype_offset); }
  static int ptypes_offset() { CHECK_INIT(_ptypes_offset); }
};


// Interface to java.lang.invoke.CallSite objects

class java_lang_invoke_CallSite: AllStatic {
  friend class JavaClasses;

private:
  static int _target_offset;
  static int _context_offset;

  static void compute_offsets();

public:
  static void serialize_offsets(SerializeClosure* f) NOT_CDS_RETURN;
  // Accessors
  static oop              target(          oop site);
  static void         set_target(          oop site, oop target);
  static void         set_target_volatile( oop site, oop target);

  static oop context_no_keepalive(oop site);

  // Testers
  static bool is_subclass(Klass* klass) {
    return klass->is_subclass_of(SystemDictionary::CallSite_klass());
  }
  static bool is_instance(oop obj);

  // Accessors for code generation:
  static int target_offset()  { CHECK_INIT(_target_offset); }
  static int context_offset() { CHECK_INIT(_context_offset); }
};

// Interface to java.lang.invoke.ConstantCallSite objects

class java_lang_invoke_ConstantCallSite: AllStatic {
  friend class JavaClasses;

private:
  static int _is_frozen_offset;

  static void compute_offsets();

public:
  static void serialize_offsets(SerializeClosure* f) NOT_CDS_RETURN;
  // Accessors
  static jboolean is_frozen(oop site);

  // Testers
  static bool is_subclass(Klass* klass) {
    return klass->is_subclass_of(SystemDictionary::ConstantCallSite_klass());
  }
  static bool is_instance(oop obj);
};

// Interface to java.lang.invoke.MethodHandleNatives$CallSiteContext objects

#define CALLSITECONTEXT_INJECTED_FIELDS(macro) \
  macro(java_lang_invoke_MethodHandleNatives_CallSiteContext, vmdependencies, intptr_signature, false) \
  macro(java_lang_invoke_MethodHandleNatives_CallSiteContext, last_cleanup, long_signature, false)

class DependencyContext;

class java_lang_invoke_MethodHandleNatives_CallSiteContext : AllStatic {
  friend class JavaClasses;

private:
  static int _vmdependencies_offset;
  static int _last_cleanup_offset;

  static void compute_offsets();

public:
  static void serialize_offsets(SerializeClosure* f) NOT_CDS_RETURN;
  // Accessors
  static DependencyContext vmdependencies(oop context);

  // Testers
  static bool is_subclass(Klass* klass) {
    return klass->is_subclass_of(SystemDictionary::Context_klass());
  }
  static bool is_instance(oop obj);
};

// Interface to java.security.AccessControlContext objects

class java_security_AccessControlContext: AllStatic {
 private:
  // Note that for this class the layout changed between JDK1.2 and JDK1.3,
  // so we compute the offsets at startup rather than hard-wiring them.
  static int _context_offset;
  static int _privilegedContext_offset;
  static int _isPrivileged_offset;
  static int _isAuthorized_offset;

  static void compute_offsets();
 public:
  static void serialize_offsets(SerializeClosure* f) NOT_CDS_RETURN;
  static oop create(objArrayHandle context, bool isPrivileged, Handle privileged_context, TRAPS);

  // Debugging/initialization
  friend class JavaClasses;
};


// Interface to java.lang.ClassLoader objects

#define CLASSLOADER_INJECTED_FIELDS(macro)                            \
  macro(java_lang_ClassLoader, loader_data,  intptr_signature, false)

class java_lang_ClassLoader : AllStatic {
 private:
  static int _loader_data_offset;
  static int _parent_offset;
  static int _parallelCapable_offset;
  static int _name_offset;
  static int _nameAndId_offset;
  static int _unnamedModule_offset;

  static void compute_offsets();

 public:
  static void serialize_offsets(SerializeClosure* f) NOT_CDS_RETURN;

  static ClassLoaderData* loader_data_acquire(oop loader);
  static ClassLoaderData* loader_data_raw(oop loader);
  static void release_set_loader_data(oop loader, ClassLoaderData* new_data);

  static oop parent(oop loader);
  static oop name(oop loader);
  static oop nameAndId(oop loader);
  static bool isAncestor(oop loader, oop cl);

  // Support for parallelCapable field
  static bool parallelCapable(oop the_class_mirror);

  static bool is_trusted_loader(oop loader);

  // Return true if this is one of the class loaders associated with
  // the generated bytecodes for reflection.
  static bool is_reflection_class_loader(oop loader);

  // Fix for 4474172
  static oop  non_reflection_class_loader(oop loader);

  // Testers
  static bool is_subclass(Klass* klass) {
    return klass->is_subclass_of(SystemDictionary::ClassLoader_klass());
  }
  static bool is_instance(oop obj);

  static oop unnamedModule(oop loader);

  // Debugging
  friend class JavaClasses;
};


// Interface to java.lang.System objects

class java_lang_System : AllStatic {
 private:
  static int _static_in_offset;
  static int _static_out_offset;
  static int _static_err_offset;
  static int _static_security_offset;

 public:
  static int  in_offset() { CHECK_INIT(_static_in_offset); }
  static int out_offset() { CHECK_INIT(_static_out_offset); }
  static int err_offset() { CHECK_INIT(_static_err_offset); }

  static void compute_offsets();
  static void serialize_offsets(SerializeClosure* f) NOT_CDS_RETURN;

  // Debugging
  friend class JavaClasses;
};


// Interface to java.lang.StackTraceElement objects

class java_lang_StackTraceElement: AllStatic {
 private:
  static int _declaringClassObject_offset;
  static int _classLoaderName_offset;
  static int _moduleName_offset;
  static int _moduleVersion_offset;
  static int _declaringClass_offset;
  static int _methodName_offset;
  static int _fileName_offset;
  static int _lineNumber_offset;

  // Setters
  static void set_classLoaderName(oop element, oop value);
  static void set_moduleName(oop element, oop value);
  static void set_moduleVersion(oop element, oop value);
  static void set_declaringClass(oop element, oop value);
  static void set_methodName(oop element, oop value);
  static void set_fileName(oop element, oop value);
  static void set_lineNumber(oop element, int value);
  static void set_declaringClassObject(oop element, oop value);

  static void decode_file_and_line(Handle java_mirror, InstanceKlass* holder, int version,
                                   const methodHandle& method, int bci,
                                   Symbol*& source, oop& source_file, int& line_number, TRAPS);

 public:
  // Create an instance of StackTraceElement
  static oop create(const methodHandle& method, int bci, TRAPS);

  static void fill_in(Handle element, InstanceKlass* holder, const methodHandle& method,
                      int version, int bci, Symbol* name, TRAPS);

  static void compute_offsets();
  static void serialize_offsets(SerializeClosure* f) NOT_CDS_RETURN;

#if INCLUDE_JVMCI
  static void decode(const methodHandle& method, int bci, Symbol*& fileName, int& lineNumber, TRAPS);
#endif

  // Debugging
  friend class JavaClasses;
};


class Backtrace: AllStatic {
 public:
  // Helper backtrace functions to store bci|version together.
  static int merge_bci_and_version(int bci, int version);
  static int merge_mid_and_cpref(int mid, int cpref);
  static int bci_at(unsigned int merged);
  static int version_at(unsigned int merged);
  static int mid_at(unsigned int merged);
  static int cpref_at(unsigned int merged);
  static int get_line_number(Method* method, int bci);
  static Symbol* get_source_file_name(InstanceKlass* holder, int version);

  // Debugging
  friend class JavaClasses;
};

// Interface to java.lang.StackFrameInfo objects

#define STACKFRAMEINFO_INJECTED_FIELDS(macro)                      \
  macro(java_lang_StackFrameInfo, version, short_signature, false)

class java_lang_StackFrameInfo: AllStatic {
private:
  static int _memberName_offset;
  static int _bci_offset;
  static int _version_offset;

  static Method* get_method(Handle stackFrame, InstanceKlass* holder, TRAPS);

public:
  // Setters
  static void set_method_and_bci(Handle stackFrame, const methodHandle& method, int bci, TRAPS);
  static void set_bci(oop info, int value);

  static void set_version(oop info, short value);

  static void compute_offsets();
  static void serialize_offsets(SerializeClosure* f) NOT_CDS_RETURN;

  static void to_stack_trace_element(Handle stackFrame, Handle stack_trace_element, TRAPS);

  // Debugging
  friend class JavaClasses;
};

class java_lang_LiveStackFrameInfo: AllStatic {
 private:
  static int _monitors_offset;
  static int _locals_offset;
  static int _operands_offset;
  static int _mode_offset;

 public:
  static void set_monitors(oop info, oop value);
  static void set_locals(oop info, oop value);
  static void set_operands(oop info, oop value);
  static void set_mode(oop info, int value);

  static void compute_offsets();
  static void serialize_offsets(SerializeClosure* f) NOT_CDS_RETURN;

  // Debugging
  friend class JavaClasses;
};

// Interface to java.lang.reflect.RecordComponent objects

class java_lang_reflect_RecordComponent: AllStatic {
 private:
  static int _clazz_offset;
  static int _name_offset;
  static int _type_offset;
  static int _accessor_offset;
  static int _signature_offset;
  static int _annotations_offset;
  static int _typeAnnotations_offset;

  // Setters
  static void set_clazz(oop element, oop value);
  static void set_name(oop element, oop value);
  static void set_type(oop element, oop value);
  static void set_accessor(oop element, oop value);
  static void set_signature(oop element, oop value);
  static void set_annotations(oop element, oop value);
  static void set_typeAnnotations(oop element, oop value);

 public:
  // Create an instance of RecordComponent
  static oop create(InstanceKlass* holder, RecordComponent* component, TRAPS);

  static void compute_offsets();
  static void serialize_offsets(SerializeClosure* f) NOT_CDS_RETURN;

  // Debugging
  friend class JavaClasses;
};


// Interface to java.lang.AssertionStatusDirectives objects

class java_lang_AssertionStatusDirectives: AllStatic {
 private:
  static int _classes_offset;
  static int _classEnabled_offset;
  static int _packages_offset;
  static int _packageEnabled_offset;
  static int _deflt_offset;

 public:
  // Setters
  static void set_classes(oop obj, oop val);
  static void set_classEnabled(oop obj, oop val);
  static void set_packages(oop obj, oop val);
  static void set_packageEnabled(oop obj, oop val);
  static void set_deflt(oop obj, bool val);

  static void compute_offsets();
  static void serialize_offsets(SerializeClosure* f) NOT_CDS_RETURN;

  // Debugging
  friend class JavaClasses;
};


class java_nio_Buffer: AllStatic {
 private:
  static int _limit_offset;

 public:
  static int  limit_offset() { CHECK_INIT(_limit_offset); }
  static void compute_offsets();
  static void serialize_offsets(SerializeClosure* f) NOT_CDS_RETURN;
};

class java_util_concurrent_locks_AbstractOwnableSynchronizer : AllStatic {
 private:
  static int  _owner_offset;
 public:
  static void compute_offsets();
  static oop  get_owner_threadObj(oop obj);
  static void serialize_offsets(SerializeClosure* f) NOT_CDS_RETURN;
};

 // Interface to jdk.internal.misc.UnsafeConsants

class jdk_internal_misc_UnsafeConstants : AllStatic {
 public:
  static void set_unsafe_constants();
  static void compute_offsets() { }
  static void serialize_offsets(SerializeClosure* f) { }
};

// Interface to jdk.internal.vm.vector.VectorSupport.VectorPayload objects

class vector_VectorPayload : AllStatic {
 private:
  static int _payload_offset;
 public:
  static void set_payload(oop o, oop val);

  static void compute_offsets();
  static void serialize_offsets(SerializeClosure* f) NOT_CDS_RETURN;

  // Testers
  static bool is_subclass(Klass* klass) {
    return klass->is_subclass_of(SystemDictionary::vector_VectorPayload_klass());
  }
  static bool is_instance(oop obj);
};

class java_lang_Integer : AllStatic {
public:
  static jint value(oop obj);
};

class java_lang_Long : AllStatic {
public:
  static jlong value(oop obj);
};

class java_lang_Character : AllStatic {
public:
  static jchar value(oop obj);
};

class java_lang_Short : AllStatic {
public:
  static jshort value(oop obj);
};

class java_lang_Byte : AllStatic {
public:
  static jbyte value(oop obj);
};

class java_lang_Boolean : AllStatic {
 private:
  static int _static_TRUE_offset;
  static int _static_FALSE_offset;
 public:
  static Symbol* symbol();
  static void compute_offsets(InstanceKlass* k);
  static oop  get_TRUE(InstanceKlass *k);
  static oop  get_FALSE(InstanceKlass *k);
  static void serialize_offsets(SerializeClosure* f) NOT_CDS_RETURN;
  static jboolean value(oop obj);
};

class java_lang_Integer_IntegerCache : AllStatic {
 private:
  static int _static_cache_offset;
 public:
  static Symbol* symbol();
  static void compute_offsets(InstanceKlass* k);
  static objArrayOop  cache(InstanceKlass *k);
  static void serialize_offsets(SerializeClosure* f) NOT_CDS_RETURN;
};

class java_lang_Long_LongCache : AllStatic {
 private:
  static int _static_cache_offset;
 public:
  static Symbol* symbol();
  static void compute_offsets(InstanceKlass* k);
  static objArrayOop  cache(InstanceKlass *k);
  static void serialize_offsets(SerializeClosure* f) NOT_CDS_RETURN;
};

class java_lang_Character_CharacterCache : AllStatic {
 private:
  static int _static_cache_offset;
 public:
  static Symbol* symbol();
  static void compute_offsets(InstanceKlass* k);
  static objArrayOop  cache(InstanceKlass *k);
  static void serialize_offsets(SerializeClosure* f) NOT_CDS_RETURN;
};

class java_lang_Short_ShortCache : AllStatic {
 private:
  static int _static_cache_offset;
 public:
  static Symbol* symbol();
  static void compute_offsets(InstanceKlass* k);
  static objArrayOop  cache(InstanceKlass *k);
  static void serialize_offsets(SerializeClosure* f) NOT_CDS_RETURN;
};

class java_lang_Byte_ByteCache : AllStatic {
 private:
  static int _static_cache_offset;
 public:
  static Symbol* symbol();
  static void compute_offsets(InstanceKlass* k);
  static objArrayOop  cache(InstanceKlass *k);
  static void serialize_offsets(SerializeClosure* f) NOT_CDS_RETURN;
};

// Use to declare fields that need to be injected into Java classes
// for the JVM to use.  The name_index and signature_index are
// declared in vmSymbols.  The may_be_java flag is used to declare
// fields that might already exist in Java but should be injected if
// they don't.  Otherwise the field is unconditionally injected and
// the JVM uses the injected one.  This is to ensure that name
// collisions don't occur.  In general may_be_java should be false
// unless there's a good reason.

class InjectedField {
 public:
  const SystemDictionary::WKID klass_id;
  const vmSymbols::SID name_index;
  const vmSymbols::SID signature_index;
  const bool           may_be_java;


  Klass* klass() const    { return SystemDictionary::well_known_klass(klass_id); }
  Symbol* name() const      { return lookup_symbol(name_index); }
  Symbol* signature() const { return lookup_symbol(signature_index); }

  int compute_offset();

  // Find the Symbol for this index
  static Symbol* lookup_symbol(int symbol_index) {
    return vmSymbols::symbol_at((vmSymbols::SID)symbol_index);
  }
};

#define DECLARE_INJECTED_FIELD_ENUM(klass, name, signature, may_be_java) \
  klass##_##name##_enum,

#define ALL_INJECTED_FIELDS(macro)          \
  CLASS_INJECTED_FIELDS(macro)              \
  CLASSLOADER_INJECTED_FIELDS(macro)        \
  RESOLVEDMETHOD_INJECTED_FIELDS(macro)     \
  MEMBERNAME_INJECTED_FIELDS(macro)         \
  CALLSITECONTEXT_INJECTED_FIELDS(macro)    \
  STACKFRAMEINFO_INJECTED_FIELDS(macro)     \
  MODULE_INJECTED_FIELDS(macro)

// Interface to hard-coded offset checking

class JavaClasses : AllStatic {
 private:

  static InjectedField _injected_fields[];

  static bool check_offset(const char *klass_name, int offset, const char *field_name, const char* field_sig) PRODUCT_RETURN0;
 public:
  enum InjectedFieldID {
    ALL_INJECTED_FIELDS(DECLARE_INJECTED_FIELD_ENUM)
    MAX_enum
  };

  static int compute_injected_offset(InjectedFieldID id);

  static void compute_offsets();
  static void check_offsets() PRODUCT_RETURN;
  static void serialize_offsets(SerializeClosure* soc) NOT_CDS_RETURN;
  static InjectedField* get_injected(Symbol* class_name, int* field_count);
  static bool is_supported_for_archiving(oop obj) NOT_CDS_JAVA_HEAP_RETURN_(false);
};

#undef DECLARE_INJECTED_FIELD_ENUM

#undef CHECK_INIT
#endif // SHARE_CLASSFILE_JAVACLASSES_HPP<|MERGE_RESOLUTION|>--- conflicted
+++ resolved
@@ -73,11 +73,8 @@
   f(java_lang_LiveStackFrameInfo) \
   f(java_util_concurrent_locks_AbstractOwnableSynchronizer) \
   f(jdk_internal_misc_UnsafeConstants) \
-<<<<<<< HEAD
+  f(java_lang_boxing_object) \
   f(vector_VectorPayload) \
-=======
-  f(java_lang_boxing_object) \
->>>>>>> ac37a299
   //end
 
 #define BASIC_JAVA_CLASSES_DO(f) \
