/*
* Copyright (c) 2016, 2020, Oracle and/or its affiliates. All rights reserved.
* DO NOT ALTER OR REMOVE COPYRIGHT NOTICES OR THIS FILE HEADER.
*
* This code is free software; you can redistribute it and/or modify it
* under the terms of the GNU General Public License version 2 only, as
* published by the Free Software Foundation.
*
* This code is distributed in the hope that it will be useful, but WITHOUT
* ANY WARRANTY; without even the implied warranty of MERCHANTABILITY or
* FITNESS FOR A PARTICULAR PURPOSE.  See the GNU General Public License
* version 2 for more details (a copy is included in the LICENSE file that
* accompanied this code).
*
* You should have received a copy of the GNU General Public License version
* 2 along with this work; if not, write to the Free Software Foundation,
* Inc., 51 Franklin St, Fifth Floor, Boston, MA 02110-1301 USA.
*
* Please contact Oracle, 500 Oracle Parkway, Redwood Shores, CA 94065 USA
* or visit www.oracle.com if you need additional information or have any
* questions.
*
*/

#include "precompiled.hpp"
#include "jvm.h"
#include "classfile/classFileParser.hpp"
#include "classfile/classLoader.hpp"
#include "classfile/classLoaderData.inline.hpp"
#include "classfile/javaAssertions.hpp"
#include "classfile/javaClasses.hpp"
#include "classfile/javaClasses.inline.hpp"
#include "classfile/moduleEntry.hpp"
#include "classfile/modules.hpp"
#include "classfile/packageEntry.hpp"
#include "classfile/stringTable.hpp"
#include "classfile/symbolTable.hpp"
#include "classfile/systemDictionary.hpp"
#include "classfile/vmSymbols.hpp"
#include "logging/log.hpp"
#include "logging/logStream.hpp"
#include "memory/resourceArea.hpp"
#include "runtime/handles.inline.hpp"
#include "runtime/javaCalls.hpp"
#include "runtime/jniHandles.inline.hpp"
#include "utilities/stringUtils.hpp"
#include "utilities/utf8.hpp"

static bool verify_module_name(const char *module_name, int len) {
  assert(module_name != NULL, "invariant");
  return (len > 0 && len <= Symbol::max_length());
}

static bool verify_package_name(const char* package_name, int len) {
  assert(package_name != NULL, "Package name derived from non-null jstring can't be NULL");
  return (len > 0 && len <= Symbol::max_length() &&
    ClassFileParser::verify_unqualified_name(package_name, len,
    ClassFileParser::LegalClass));
}

static char* get_module_name(oop module, int& len, TRAPS) {
  oop name_oop = java_lang_Module::name(module);
  if (name_oop == NULL) {
    THROW_MSG_NULL(vmSymbols::java_lang_NullPointerException(), "Null module name");
  }
  char* module_name = java_lang_String::as_utf8_string(name_oop, len);
  if (!verify_module_name(module_name, len)) {
    THROW_MSG_NULL(vmSymbols::java_lang_IllegalArgumentException(),
                   err_msg("Invalid module name: %s", module_name));
  }
  return module_name;
}

static Symbol* as_symbol(jstring str_object) {
  if (str_object == NULL) {
    return NULL;
  }
  int len;
  char* str = java_lang_String::as_utf8_string(JNIHandles::resolve_non_null(str_object), len);
  return SymbolTable::new_symbol(str, len);
}

ModuleEntryTable* Modules::get_module_entry_table(Handle h_loader) {
  // This code can be called during start-up, before the classLoader's classLoader data got
  // created.  So, call register_loader() to make sure the classLoader data gets created.
  ClassLoaderData *loader_cld = SystemDictionary::register_loader(h_loader);
  return loader_cld->modules();
}

static PackageEntryTable* get_package_entry_table(Handle h_loader) {
  // This code can be called during start-up, before the classLoader's classLoader data got
  // created.  So, call register_loader() to make sure the classLoader data gets created.
  ClassLoaderData *loader_cld = SystemDictionary::register_loader(h_loader);
  return loader_cld->packages();
}

static ModuleEntry* get_module_entry(jobject module, TRAPS) {
  oop m = JNIHandles::resolve_non_null(module);
  if (!java_lang_Module::is_instance(m)) {
    THROW_MSG_NULL(vmSymbols::java_lang_IllegalArgumentException(),
                   "module is not an instance of type java.lang.Module");
  }
  return java_lang_Module::module_entry(m);
}


static PackageEntry* get_locked_package_entry(ModuleEntry* module_entry, const char* package_name, int len, TRAPS) {
  assert(Module_lock->owned_by_self(), "should have the Module_lock");
  assert(package_name != NULL, "Precondition");
  TempNewSymbol pkg_symbol = SymbolTable::new_symbol(package_name, len);
  PackageEntryTable* package_entry_table = module_entry->loader_data()->packages();
  assert(package_entry_table != NULL, "Unexpected null package entry table");
  PackageEntry* package_entry = package_entry_table->locked_lookup_only(pkg_symbol);
  assert(package_entry == NULL || package_entry->module() == module_entry, "Unexpectedly found a package linked to another module");
  return package_entry;
}

static PackageEntry* get_package_entry_by_name(Symbol* package,
                                               Handle h_loader,
                                               TRAPS) {
  if (package != NULL) {
    PackageEntryTable* const package_entry_table =
      get_package_entry_table(h_loader);
    assert(package_entry_table != NULL, "Unexpected null package entry table");
    return package_entry_table->lookup_only(package);
  }
  return NULL;
}

bool Modules::is_package_defined(Symbol* package, Handle h_loader, TRAPS) {
  PackageEntry* res = get_package_entry_by_name(package, h_loader, CHECK_false);
  return res != NULL;
}

// Converts the String oop to an internal package
// Will use the provided buffer if it's sufficiently large, otherwise allocates
// a resource array
// The length of the resulting string will be assigned to utf8_len
static const char* as_internal_package(oop package_string, char* buf, int buflen, int& utf8_len) {
  char* package_name = java_lang_String::as_utf8_string_full(package_string, buf, buflen, utf8_len);

  // Turn all '/'s into '.'s
  for (int index = 0; index < utf8_len; index++) {
    if (package_name[index] == JVM_SIGNATURE_DOT) {
      package_name[index] = JVM_SIGNATURE_SLASH;
    }
  }
  return package_name;
}

static void define_javabase_module(Handle module_handle, jstring version, jstring location,
                                   objArrayHandle pkgs, int num_packages, TRAPS) {
  ResourceMark rm(THREAD);

  // Obtain java.base's module version
  TempNewSymbol version_symbol = as_symbol(version);

  // Obtain java.base's location
  TempNewSymbol location_symbol = as_symbol(location);

  // Check that the packages are syntactically ok.
  char buf[128];
  GrowableArray<Symbol*>* pkg_list = new GrowableArray<Symbol*>(num_packages);
  for (int x = 0; x < num_packages; x++) {
    oop pkg_str = pkgs->obj_at(x);

    if (pkg_str == NULL || pkg_str->klass() != SystemDictionary::String_klass()) {
      THROW_MSG(vmSymbols::java_lang_IllegalArgumentException(),
                err_msg("Bad package name"));
    }

    int package_len;
    const char* package_name = as_internal_package(pkg_str, buf, sizeof(buf), package_len);
    if (!verify_package_name(package_name, package_len)) {
      THROW_MSG(vmSymbols::java_lang_IllegalArgumentException(),
                err_msg("Invalid package name: %s for module: " JAVA_BASE_NAME, package_name));
    }
    Symbol* pkg_symbol = SymbolTable::new_symbol(package_name, package_len);
    pkg_list->append(pkg_symbol);
  }

  // Validate java_base's loader is the boot loader.
  oop loader = java_lang_Module::loader(module_handle());
  if (loader != NULL) {
    THROW_MSG(vmSymbols::java_lang_IllegalArgumentException(),
              "Class loader must be the boot class loader");
  }
  Handle h_loader(THREAD, loader);

  // Ensure the boot loader's PackageEntryTable has been created
  PackageEntryTable* package_table = get_package_entry_table(h_loader);
  assert(pkg_list->length() == 0 || package_table != NULL, "Bad package_table");

  // Ensure java.base's ModuleEntry has been created
  assert(ModuleEntryTable::javabase_moduleEntry() != NULL, "No ModuleEntry for " JAVA_BASE_NAME);

  bool duplicate_javabase = false;
  {
    MutexLocker m1(THREAD, Module_lock);

    if (ModuleEntryTable::javabase_defined()) {
      duplicate_javabase = true;
    } else {

      // Verify that all java.base packages created during bootstrapping are in
      // pkg_list.  If any are not in pkg_list, than a non-java.base class was
      // loaded erroneously pre java.base module definition.
      package_table->verify_javabase_packages(pkg_list);

      // loop through and add any new packages for java.base
      for (int x = 0; x < pkg_list->length(); x++) {
        // Some of java.base's packages were added early in bootstrapping, ignore duplicates.
        package_table->locked_create_entry_if_not_exist(pkg_list->at(x),
                                                        ModuleEntryTable::javabase_moduleEntry());
        assert(package_table->locked_lookup_only(pkg_list->at(x)) != NULL,
               "Unable to create a " JAVA_BASE_NAME " package entry");
        // Unable to have a GrowableArray of TempNewSymbol.  Must decrement the refcount of
        // the Symbol* that was created above for each package. The refcount was incremented
        // by SymbolTable::new_symbol and as well by the PackageEntry creation.
        pkg_list->at(x)->decrement_refcount();
      }

      // Finish defining java.base's ModuleEntry
      ModuleEntryTable::finalize_javabase(module_handle, version_symbol, location_symbol);
    }
  }
  if (duplicate_javabase) {
    THROW_MSG(vmSymbols::java_lang_InternalError(),
              "Module " JAVA_BASE_NAME " is already defined");
  }

  // Only the thread that actually defined the base module will get here,
  // so no locking is needed.

  // Patch any previously loaded class's module field with java.base's java.lang.Module.
  ModuleEntryTable::patch_javabase_entries(module_handle);

  log_info(module, load)(JAVA_BASE_NAME " location: %s",
                         location_symbol != NULL ? location_symbol->as_C_string() : "NULL");
  log_debug(module)("define_javabase_module(): Definition of module: "
                    JAVA_BASE_NAME ", version: %s, location: %s, package #: %d",
                    version_symbol != NULL ? version_symbol->as_C_string() : "NULL",
                    location_symbol != NULL ? location_symbol->as_C_string() : "NULL",
                    pkg_list->length());

  // packages defined to java.base
  if (log_is_enabled(Trace, module)) {
    for (int x = 0; x < pkg_list->length(); x++) {
      log_trace(module)("define_javabase_module(): creation of package %s for module " JAVA_BASE_NAME,
                        (pkg_list->at(x))->as_C_string());
    }
  }
}

// Caller needs ResourceMark.
void throw_dup_pkg_exception(const char* module_name, PackageEntry* package, TRAPS) {
  const char* package_name = package->name()->as_C_string();
  if (package->module()->is_named()) {
    THROW_MSG(vmSymbols::java_lang_IllegalStateException(),
      err_msg("Package %s for module %s is already in another module, %s, defined to the class loader",
              package_name, module_name, package->module()->name()->as_C_string()));
  } else {
    THROW_MSG(vmSymbols::java_lang_IllegalStateException(),
      err_msg("Package %s for module %s is already in the unnamed module defined to the class loader",
              package_name, module_name));
  }
}

void Modules::define_module(jobject module, jboolean is_open, jstring version,
                            jstring location, jobjectArray packages, TRAPS) {
  ResourceMark rm(THREAD);

  if (module == NULL) {
    THROW_MSG(vmSymbols::java_lang_NullPointerException(), "Null module object");
  }

  Handle module_handle(THREAD, JNIHandles::resolve_non_null(module));
  if (!java_lang_Module::is_instance(module_handle())) {
    THROW_MSG(vmSymbols::java_lang_IllegalArgumentException(),
              "module is not an instance of type java.lang.Module");
  }

  int module_name_len;
  char* module_name = get_module_name(module_handle(), module_name_len, CHECK);
  if (module_name == NULL) {
    THROW_MSG(vmSymbols::java_lang_IllegalArgumentException(),
              "Module name cannot be null");
  }

  // Resolve packages
  objArrayHandle packages_h(THREAD, objArrayOop(JNIHandles::resolve(packages)));
  int num_packages = (packages_h.is_null() ? 0 : packages_h->length());

  // Special handling of java.base definition
  if (strcmp(module_name, JAVA_BASE_NAME) == 0) {
    assert(is_open == JNI_FALSE, "java.base module cannot be open");
    define_javabase_module(module_handle, version, location, packages_h, num_packages, CHECK);
    return;
  }

  oop loader = java_lang_Module::loader(module_handle());
  // Make sure loader is not the jdk.internal.reflect.DelegatingClassLoader.
  if (loader != java_lang_ClassLoader::non_reflection_class_loader(loader)) {
    THROW_MSG(vmSymbols::java_lang_IllegalArgumentException(),
              "Class loader is an invalid delegating class loader");
  }
  Handle h_loader = Handle(THREAD, loader);
  // define_module can be called during start-up, before the class loader's ClassLoaderData
  // has been created.  SystemDictionary::register_loader ensures creation, if needed.
  ClassLoaderData* loader_data = SystemDictionary::register_loader(h_loader);
  assert(loader_data != NULL, "class loader data shouldn't be null");

  // Only modules defined to either the boot or platform class loader, can define a "java/" package.
  bool java_pkg_disallowed = !h_loader.is_null() &&
        !SystemDictionary::is_platform_class_loader(h_loader());

  // Check that the list of packages has no duplicates and that the
  // packages are syntactically ok.
  char buf[128];
  GrowableArray<Symbol*>* pkg_list = new GrowableArray<Symbol*>(num_packages);
  for (int x = 0; x < num_packages; x++) {
    oop pkg_str = packages_h->obj_at(x);
    if (pkg_str == NULL || pkg_str->klass() != SystemDictionary::String_klass()) {
      THROW_MSG(vmSymbols::java_lang_IllegalArgumentException(),
                err_msg("Bad package name"));
    }

    int package_len;
    const char* package_name = as_internal_package(pkg_str, buf, sizeof(buf), package_len);
    if (!verify_package_name(package_name, package_len)) {
      THROW_MSG(vmSymbols::java_lang_IllegalArgumentException(),
                err_msg("Invalid package name: %s for module: %s",
                        package_name, module_name));
    }

    // Only modules defined to either the boot or platform class loader, can define a "java/" package.
    if (java_pkg_disallowed &&
        (strncmp(package_name, JAVAPKG, JAVAPKG_LEN) == 0 &&
          (package_name[JAVAPKG_LEN] == JVM_SIGNATURE_SLASH || package_name[JAVAPKG_LEN] == '\0'))) {
      const char* class_loader_name = loader_data->loader_name_and_id();
      size_t pkg_len = strlen(package_name);
      char* pkg_name = NEW_RESOURCE_ARRAY_IN_THREAD(THREAD, char, pkg_len + 1);
      strncpy(pkg_name, package_name, pkg_len + 1);
      StringUtils::replace_no_expand(pkg_name, "/", ".");
      const char* msg_text1 = "Class loader (instance of): ";
      const char* msg_text2 = " tried to define prohibited package name: ";
      size_t len = strlen(msg_text1) + strlen(class_loader_name) + strlen(msg_text2) + pkg_len + 1;
      char* message = NEW_RESOURCE_ARRAY_IN_THREAD(THREAD, char, len);
      jio_snprintf(message, len, "%s%s%s%s", msg_text1, class_loader_name, msg_text2, pkg_name);
      THROW_MSG(vmSymbols::java_lang_IllegalArgumentException(), message);
    }

    Symbol* pkg_symbol = SymbolTable::new_symbol(package_name, package_len);
    pkg_list->append(pkg_symbol);
  }

  ModuleEntryTable* module_table = get_module_entry_table(h_loader);
  assert(module_table != NULL, "module entry table shouldn't be null");

  // Create symbol* entry for module name.
  TempNewSymbol module_symbol = SymbolTable::new_symbol(module_name, module_name_len);

  bool dupl_modules = false;

  // Create symbol for module version.
  TempNewSymbol version_symbol = as_symbol(version);

  // Create symbol* entry for module location.
  TempNewSymbol location_symbol = as_symbol(location);

  PackageEntryTable* package_table = NULL;
  PackageEntry* existing_pkg = NULL;
  {
    MutexLocker ml(THREAD, Module_lock);

    if (num_packages > 0) {
      package_table = get_package_entry_table(h_loader);
      assert(package_table != NULL, "Missing package_table");

      // Check that none of the packages exist in the class loader's package table.
      for (int x = 0; x < pkg_list->length(); x++) {
        existing_pkg = package_table->locked_lookup_only(pkg_list->at(x));
        if (existing_pkg != NULL) {
          // This could be because the module was already defined.  If so,
          // report that error instead of the package error.
          if (module_table->lookup_only(module_symbol) != NULL) {
            dupl_modules = true;
          }
          break;
        }
      }
    }  // if (num_packages > 0)...

    // Add the module and its packages.
    if (!dupl_modules && existing_pkg == NULL) {
      if (module_table->lookup_only(module_symbol) == NULL) {
        // Create the entry for this module in the class loader's module entry table.
        ModuleEntry* module_entry = module_table->locked_create_entry(module_handle,
                                    (is_open == JNI_TRUE), module_symbol,
                                    version_symbol, location_symbol, loader_data);
        assert(module_entry != NULL, "module_entry creation failed");

        // Add the packages.
        assert(pkg_list->length() == 0 || package_table != NULL, "Bad package table");
        for (int y = 0; y < pkg_list->length(); y++) {
          package_table->locked_create_entry(pkg_list->at(y), module_entry);

          // Unable to have a GrowableArray of TempNewSymbol.  Must decrement the refcount of
          // the Symbol* that was created above for each package. The refcount was incremented
          // by SymbolTable::new_symbol and as well by the PackageEntry creation.
          pkg_list->at(y)->decrement_refcount();
        }

        // Store pointer to ModuleEntry record in java.lang.Module object.
        java_lang_Module::set_module_entry(module_handle(), module_entry);
      } else {
         dupl_modules = true;
      }
    }
  }  // Release the lock

  // any errors ?
  if (dupl_modules) {
     THROW_MSG(vmSymbols::java_lang_IllegalStateException(),
               err_msg("Module %s is already defined", module_name));
  } else if (existing_pkg != NULL) {
      throw_dup_pkg_exception(module_name, existing_pkg, CHECK);
  }

  log_info(module, load)("%s location: %s", module_name,
                         location_symbol != NULL ? location_symbol->as_C_string() : "NULL");
  LogTarget(Debug, module) lt;
  if (lt.is_enabled()) {
    LogStream ls(lt);
    ls.print("define_module(): creation of module: %s, version: %s, location: %s, ",
                 module_name, version_symbol != NULL ? version_symbol->as_C_string() : "NULL",
                 location_symbol != NULL ? location_symbol->as_C_string() : "NULL");
    loader_data->print_value_on(&ls);
    ls.print_cr(", package #: %d", pkg_list->length());
    for (int y = 0; y < pkg_list->length(); y++) {
      log_trace(module)("define_module(): creation of package %s for module %s",
                        (pkg_list->at(y))->as_C_string(), module_name);
    }
  }

  // If the module is defined to the boot loader and an exploded build is being
  // used, prepend <java.home>/modules/modules_name to the system boot class path.
  if (h_loader.is_null() && !ClassLoader::has_jrt_entry()) {
    ClassLoader::add_to_exploded_build_list(module_symbol, CHECK);
  }

#ifdef COMPILER2
  // Special handling of jdk.incubator.vector
  if (strcmp(module_name, "jdk.incubator.vector") == 0) {
    if (FLAG_IS_DEFAULT(EnableVectorSupport)) {
      FLAG_SET_DEFAULT(EnableVectorSupport, true);
    }
    if (EnableVectorSupport && FLAG_IS_DEFAULT(EnableVectorReboxing)) {
      FLAG_SET_DEFAULT(EnableVectorReboxing, true);
    }
    if (EnableVectorSupport && EnableVectorReboxing && FLAG_IS_DEFAULT(EnableVectorAggressiveReboxing)) {
      FLAG_SET_DEFAULT(EnableVectorAggressiveReboxing, true);
    }
<<<<<<< HEAD
    log_info(compilation)("EnableVectorSupport=%s",            (EnableVectorSupport            ? "true" : "false"));
    log_info(compilation)("EnableVectorReboxing=%s",           (EnableVectorReboxing           ? "true" : "false"));
    log_info(compilation)("EnableVectorAggressiveReboxing=%s", (EnableVectorAggressiveReboxing ? "true" : "false"));
=======
    if (EnableVectorSupport && FLAG_IS_DEFAULT(UseVectorStubs)) {
      FLAG_SET_DEFAULT(UseVectorStubs, true);
    }
    log_info(compilation)("EnableVectorSupport=%s",            (EnableVectorSupport            ? "true" : "false"));
    log_info(compilation)("EnableVectorReboxing=%s",           (EnableVectorReboxing           ? "true" : "false"));
    log_info(compilation)("EnableVectorAggressiveReboxing=%s", (EnableVectorAggressiveReboxing ? "true" : "false"));
    log_info(compilation)("UseVectorStubs=%s",                 (UseVectorStubs                 ? "true" : "false"));
>>>>>>> 36343ab4
  }
#endif // COMPILER2
}

void Modules::set_bootloader_unnamed_module(jobject module, TRAPS) {
  ResourceMark rm(THREAD);

  if (module == NULL) {
    THROW_MSG(vmSymbols::java_lang_NullPointerException(), "Null module object");
  }
  Handle module_handle(THREAD, JNIHandles::resolve(module));
  if (!java_lang_Module::is_instance(module_handle())) {
    THROW_MSG(vmSymbols::java_lang_IllegalArgumentException(),
              "module is not an instance of type java.lang.Module");
  }

  // Ensure that this is an unnamed module
  oop name = java_lang_Module::name(module_handle());
  if (name != NULL) {
    THROW_MSG(vmSymbols::java_lang_IllegalArgumentException(),
              "boot loader's unnamed module's java.lang.Module has a name");
  }

  // Validate java_base's loader is the boot loader.
  oop loader = java_lang_Module::loader(module_handle());
  if (loader != NULL) {
    THROW_MSG(vmSymbols::java_lang_IllegalArgumentException(),
              "Class loader must be the boot class loader");
  }

  log_debug(module)("set_bootloader_unnamed_module(): recording unnamed module for boot loader");

  // Set java.lang.Module for the boot loader's unnamed module
  ClassLoaderData* boot_loader_data = ClassLoaderData::the_null_class_loader_data();
  ModuleEntry* unnamed_module = boot_loader_data->unnamed_module();
  assert(unnamed_module != NULL, "boot loader's unnamed ModuleEntry not defined");
  unnamed_module->set_module(boot_loader_data->add_handle(module_handle));
  // Store pointer to the ModuleEntry in the unnamed module's java.lang.Module object.
  java_lang_Module::set_module_entry(module_handle(), unnamed_module);
}

void Modules::add_module_exports(jobject from_module, jstring package_name, jobject to_module, TRAPS) {

  if (package_name == NULL) {
    THROW_MSG(vmSymbols::java_lang_NullPointerException(),
              "package is null");
  }
  if (from_module == NULL) {
    THROW_MSG(vmSymbols::java_lang_NullPointerException(),
              "from_module is null");
  }
  ModuleEntry* from_module_entry = get_module_entry(from_module, CHECK);
  if (from_module_entry == NULL) {
    THROW_MSG(vmSymbols::java_lang_IllegalArgumentException(),
              "from_module cannot be found");
  }

  // All packages in unnamed and open modules are exported by default.
  if (!from_module_entry->is_named() || from_module_entry->is_open()) return;

  ModuleEntry* to_module_entry;
  if (to_module == NULL) {
    to_module_entry = NULL;  // It's an unqualified export.
  } else {
    to_module_entry = get_module_entry(to_module, CHECK);
    if (to_module_entry == NULL) {
      THROW_MSG(vmSymbols::java_lang_IllegalArgumentException(),
                "to_module is invalid");
    }
  }

  PackageEntry* package_entry = NULL;
  char buf[128];
  int package_len;

  ResourceMark rm(THREAD);
  const char* pkg = as_internal_package(JNIHandles::resolve_non_null(package_name), buf, sizeof(buf), package_len);
  {
    MutexLocker ml(THREAD, Module_lock);
    package_entry = get_locked_package_entry(from_module_entry, pkg, package_len, CHECK);
    // Do nothing if modules are the same
    // If the package is not found we'll throw an exception later
    if (from_module_entry != to_module_entry &&
        package_entry != NULL) {
      package_entry->set_exported(to_module_entry);
    }
  }

  // Handle errors and logging outside locked section
  if (package_entry == NULL) {
    THROW_MSG(vmSymbols::java_lang_IllegalArgumentException(),
              err_msg("Package %s not found in from_module %s",
                      pkg != NULL ? pkg : "",
                      from_module_entry->name()->as_C_string()));
  }

  if (log_is_enabled(Debug, module)) {
    log_debug(module)("add_module_exports(): package %s in module %s is exported to module %s",
                      package_entry->name()->as_C_string(),
                      from_module_entry->name()->as_C_string(),
                      to_module_entry == NULL ? "NULL" :
                      to_module_entry->is_named() ?
                      to_module_entry->name()->as_C_string() : UNNAMED_MODULE);
  }
}


void Modules::add_module_exports_qualified(jobject from_module, jstring package,
                                           jobject to_module, TRAPS) {
  if (to_module == NULL) {
    THROW_MSG(vmSymbols::java_lang_NullPointerException(),
              "to_module is null");
  }
  add_module_exports(from_module, package, to_module, CHECK);
}

void Modules::add_reads_module(jobject from_module, jobject to_module, TRAPS) {
  if (from_module == NULL) {
    THROW_MSG(vmSymbols::java_lang_NullPointerException(),
              "from_module is null");
  }

  ModuleEntry* from_module_entry = get_module_entry(from_module, CHECK);
  if (from_module_entry == NULL) {
    THROW_MSG(vmSymbols::java_lang_IllegalArgumentException(),
              "from_module is not valid");
  }

  ModuleEntry* to_module_entry;
  if (to_module != NULL) {
    to_module_entry = get_module_entry(to_module, CHECK);
    if (to_module_entry == NULL) {
      THROW_MSG(vmSymbols::java_lang_IllegalArgumentException(),
                "to_module is invalid");
    }
  } else {
    to_module_entry = NULL;
  }

  ResourceMark rm(THREAD);
  log_debug(module)("add_reads_module(): Adding read from module %s to module %s",
                    from_module_entry->is_named() ?
                    from_module_entry->name()->as_C_string() : UNNAMED_MODULE,
                    to_module_entry == NULL ? "all unnamed" :
                      (to_module_entry->is_named() ?
                       to_module_entry->name()->as_C_string() : UNNAMED_MODULE));

  // if modules are the same or if from_module is unnamed then no need to add the read.
  if (from_module_entry != to_module_entry && from_module_entry->is_named()) {
    from_module_entry->add_read(to_module_entry);
  }
}

// This method is called by JFR and JNI.
jobject Modules::get_module(jclass clazz, TRAPS) {
  assert(ModuleEntryTable::javabase_defined(),
         "Attempt to call get_module before " JAVA_BASE_NAME " is defined");

  if (clazz == NULL) {
    THROW_MSG_(vmSymbols::java_lang_NullPointerException(),
               "class is null", JNI_FALSE);
  }
  oop mirror = JNIHandles::resolve_non_null(clazz);
  if (mirror == NULL) {
    log_debug(module)("get_module(): no mirror, returning NULL");
    return NULL;
  }
  if (!java_lang_Class::is_instance(mirror)) {
    THROW_MSG_(vmSymbols::java_lang_IllegalArgumentException(),
               "Invalid class", JNI_FALSE);
  }

  oop module = java_lang_Class::module(mirror);

  assert(module != NULL, "java.lang.Class module field not set");
  assert(java_lang_Module::is_instance(module), "module is not an instance of type java.lang.Module");

  LogTarget(Debug,module) lt;
  if (lt.is_enabled()) {
    ResourceMark rm(THREAD);
    LogStream ls(lt);
    Klass* klass = java_lang_Class::as_Klass(mirror);
    oop module_name = java_lang_Module::name(module);
    if (module_name != NULL) {
      ls.print("get_module(): module ");
      java_lang_String::print(module_name, tty);
    } else {
      ls.print("get_module(): Unamed Module");
    }
    if (klass != NULL) {
      ls.print_cr(" for class %s", klass->external_name());
    } else {
      ls.print_cr(" for primitive class");
    }
  }

  return JNIHandles::make_local(THREAD, module);
}

jobject Modules::get_named_module(Handle h_loader, const char* package_name, TRAPS) {
  assert(ModuleEntryTable::javabase_defined(),
         "Attempt to call get_named_module before " JAVA_BASE_NAME " is defined");
  assert(h_loader.is_null() || java_lang_ClassLoader::is_subclass(h_loader->klass()),
         "Class loader is not a subclass of java.lang.ClassLoader");
  assert(package_name != NULL, "the package_name should not be NULL");

  if (strlen(package_name) == 0) {
    return NULL;
  }
  TempNewSymbol package_sym = SymbolTable::new_symbol(package_name);
  const PackageEntry* const pkg_entry =
    get_package_entry_by_name(package_sym, h_loader, THREAD);
  const ModuleEntry* const module_entry = (pkg_entry != NULL ? pkg_entry->module() : NULL);

  if (module_entry != NULL && module_entry->module() != NULL && module_entry->is_named()) {
    return JNIHandles::make_local(THREAD, module_entry->module());
  }
  return NULL;
}

// Export package in module to all unnamed modules.
void Modules::add_module_exports_to_all_unnamed(jobject module, jstring package_name, TRAPS) {
  if (module == NULL) {
    THROW_MSG(vmSymbols::java_lang_NullPointerException(),
              "module is null");
  }
  if (package_name == NULL) {
    THROW_MSG(vmSymbols::java_lang_NullPointerException(),
              "package is null");
  }
  ModuleEntry* module_entry = get_module_entry(module, CHECK);
  if (module_entry == NULL) {
    THROW_MSG(vmSymbols::java_lang_IllegalArgumentException(),
              "module is invalid");
  }

  // No-op for unnamed module and open modules
  if (!module_entry->is_named() || module_entry->is_open())
    return;

  ResourceMark rm(THREAD);
  char buf[128];
  int pkg_len;
  const char* pkg = as_internal_package(JNIHandles::resolve_non_null(package_name), buf, sizeof(buf), pkg_len);
  PackageEntry* package_entry = NULL;
  {
    MutexLocker m1(THREAD, Module_lock);
    package_entry = get_locked_package_entry(module_entry, pkg, pkg_len, CHECK);

    // Mark package as exported to all unnamed modules.
    if (package_entry != NULL) {
      package_entry->set_is_exported_allUnnamed();
    }
  }

  // Handle errors and logging outside locked section
  if (package_entry == NULL) {
    THROW_MSG(vmSymbols::java_lang_IllegalArgumentException(),
              err_msg("Package %s not found in module %s",
                      pkg != NULL ? pkg : "",
                      module_entry->name()->as_C_string()));
  }

  if (log_is_enabled(Debug, module)) {
    log_debug(module)("add_module_exports_to_all_unnamed(): package %s in module"
                      " %s is exported to all unnamed modules",
                       package_entry->name()->as_C_string(),
                       module_entry->name()->as_C_string());
  }
}<|MERGE_RESOLUTION|>--- conflicted
+++ resolved
@@ -461,19 +461,9 @@
     if (EnableVectorSupport && EnableVectorReboxing && FLAG_IS_DEFAULT(EnableVectorAggressiveReboxing)) {
       FLAG_SET_DEFAULT(EnableVectorAggressiveReboxing, true);
     }
-<<<<<<< HEAD
     log_info(compilation)("EnableVectorSupport=%s",            (EnableVectorSupport            ? "true" : "false"));
     log_info(compilation)("EnableVectorReboxing=%s",           (EnableVectorReboxing           ? "true" : "false"));
     log_info(compilation)("EnableVectorAggressiveReboxing=%s", (EnableVectorAggressiveReboxing ? "true" : "false"));
-=======
-    if (EnableVectorSupport && FLAG_IS_DEFAULT(UseVectorStubs)) {
-      FLAG_SET_DEFAULT(UseVectorStubs, true);
-    }
-    log_info(compilation)("EnableVectorSupport=%s",            (EnableVectorSupport            ? "true" : "false"));
-    log_info(compilation)("EnableVectorReboxing=%s",           (EnableVectorReboxing           ? "true" : "false"));
-    log_info(compilation)("EnableVectorAggressiveReboxing=%s", (EnableVectorAggressiveReboxing ? "true" : "false"));
-    log_info(compilation)("UseVectorStubs=%s",                 (UseVectorStubs                 ? "true" : "false"));
->>>>>>> 36343ab4
   }
 #endif // COMPILER2
 }
