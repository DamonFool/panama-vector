--- conflicted
+++ resolved
@@ -430,11 +430,7 @@
   return rms;
 }
 
-<<<<<<< HEAD
-#define NOF_STACK_MASKS (3*11)
-=======
-#define NOF_STACK_MASKS (3*6+6)
->>>>>>> 4b3a0b78
+#define NOF_STACK_MASKS (3*12)
 
 // Create the initial stack mask used by values spilling to the stack.
 // Disallow any debug info in outgoing argument areas by setting the
@@ -477,17 +473,19 @@
   idealreg2spillmask  [Op_VecY] = &rms[22];
   idealreg2spillmask  [Op_VecZ] = &rms[23];
 
-  idealreg2debugmask  [Op_VecS] = &rms[23];
-  idealreg2debugmask  [Op_VecD] = &rms[24];
-  idealreg2debugmask  [Op_VecX] = &rms[25];
-  idealreg2debugmask  [Op_VecY] = &rms[26];
-  idealreg2debugmask  [Op_VecZ] = &rms[27];
-
-  idealreg2mhdebugmask[Op_VecS] = &rms[28];
-  idealreg2mhdebugmask[Op_VecD] = &rms[29];
-  idealreg2mhdebugmask[Op_VecX] = &rms[30];
-  idealreg2mhdebugmask[Op_VecY] = &rms[31];
-  idealreg2mhdebugmask[Op_VecZ] = &rms[32];
+  idealreg2debugmask  [Op_VecA] = &rms[24];
+  idealreg2debugmask  [Op_VecS] = &rms[25];
+  idealreg2debugmask  [Op_VecD] = &rms[26];
+  idealreg2debugmask  [Op_VecX] = &rms[27];
+  idealreg2debugmask  [Op_VecY] = &rms[28];
+  idealreg2debugmask  [Op_VecZ] = &rms[29];
+
+  idealreg2mhdebugmask[Op_VecA] = &rms[30];
+  idealreg2mhdebugmask[Op_VecS] = &rms[31];
+  idealreg2mhdebugmask[Op_VecD] = &rms[32];
+  idealreg2mhdebugmask[Op_VecX] = &rms[33];
+  idealreg2mhdebugmask[Op_VecY] = &rms[34];
+  idealreg2mhdebugmask[Op_VecZ] = &rms[35];
 
   OptoReg::Name i;
 
@@ -600,15 +598,6 @@
     *idealreg2spillmask[Op_VecZ] = RegMask::Empty;
   }
 
-<<<<<<< HEAD
-   if (UseFPUForSpilling) {
-     // This mask logic assumes that the spill operations are
-     // symmetric and that the registers involved are the same size.
-     // On sparc for instance we may have to use 64 bit moves will
-     // kill 2 registers when used with F0-F31.
-     idealreg2spillmask[Op_RegI]->OR(*idealreg2regmask[Op_RegF]);
-     idealreg2spillmask[Op_RegF]->OR(*idealreg2regmask[Op_RegI]);
-=======
   if (Matcher::supports_scalable_vector()) {
     int k = 1;
     OptoReg::Name in = OptoReg::add(_in_arg_limit, -1);
@@ -635,7 +624,6 @@
     // kill 2 registers when used with F0-F31.
     idealreg2spillmask[Op_RegI]->OR(*idealreg2regmask[Op_RegF]);
     idealreg2spillmask[Op_RegF]->OR(*idealreg2regmask[Op_RegI]);
->>>>>>> 4b3a0b78
 #ifdef _LP64
     idealreg2spillmask[Op_RegN]->OR(*idealreg2regmask[Op_RegF]);
     idealreg2spillmask[Op_RegL]->OR(*idealreg2regmask[Op_RegD]);
@@ -662,6 +650,7 @@
   *idealreg2debugmask  [Op_RegD] = *idealreg2spillmask[Op_RegD];
   *idealreg2debugmask  [Op_RegP] = *idealreg2spillmask[Op_RegP];
 
+  *idealreg2debugmask  [Op_VecA] = *idealreg2spillmask[Op_VecA];
   *idealreg2debugmask  [Op_VecS] = *idealreg2spillmask[Op_VecS];
   *idealreg2debugmask  [Op_VecD] = *idealreg2spillmask[Op_VecD];
   *idealreg2debugmask  [Op_VecX] = *idealreg2spillmask[Op_VecX];
@@ -675,6 +664,7 @@
   *idealreg2mhdebugmask[Op_RegD] = *idealreg2spillmask[Op_RegD];
   *idealreg2mhdebugmask[Op_RegP] = *idealreg2spillmask[Op_RegP];
 
+  *idealreg2mhdebugmask[Op_VecA] = *idealreg2spillmask[Op_VecA];
   *idealreg2mhdebugmask[Op_VecS] = *idealreg2spillmask[Op_VecS];
   *idealreg2mhdebugmask[Op_VecD] = *idealreg2spillmask[Op_VecD];
   *idealreg2mhdebugmask[Op_VecX] = *idealreg2spillmask[Op_VecX];
@@ -694,6 +684,7 @@
   idealreg2debugmask[Op_RegD]->SUBTRACT(*caller_save_mask);
   idealreg2debugmask[Op_RegP]->SUBTRACT(*caller_save_mask);
 
+  idealreg2debugmask[Op_VecA]->SUBTRACT(*caller_save_mask);
   idealreg2debugmask[Op_VecS]->SUBTRACT(*caller_save_mask);
   idealreg2debugmask[Op_VecD]->SUBTRACT(*caller_save_mask);
   idealreg2debugmask[Op_VecX]->SUBTRACT(*caller_save_mask);
@@ -707,6 +698,7 @@
   idealreg2mhdebugmask[Op_RegD]->SUBTRACT(*mh_caller_save_mask);
   idealreg2mhdebugmask[Op_RegP]->SUBTRACT(*mh_caller_save_mask);
 
+  idealreg2mhdebugmask[Op_VecA]->SUBTRACT(*mh_caller_save_mask);
   idealreg2mhdebugmask[Op_VecS]->SUBTRACT(*mh_caller_save_mask);
   idealreg2mhdebugmask[Op_VecD]->SUBTRACT(*mh_caller_save_mask);
   idealreg2mhdebugmask[Op_VecX]->SUBTRACT(*mh_caller_save_mask);
@@ -2361,20 +2353,6 @@
       n->del_req(3);
       break;
     }
-    case Op_VectorBlend:
-    case Op_VectorInsert: {
-      Node* pair = new BinaryNode(n->in(1), n->in(2));
-      n->set_req(1, pair);
-      n->set_req(2, n->in(3));
-      n->del_req(3);
-      break;
-    }
-    case Op_StoreVectorScatter: {
-      Node* pair = new BinaryNode(n->in(MemNode::ValueIn), n->in(MemNode::ValueIn+1));
-      n->set_req(MemNode::ValueIn, pair);
-      n->del_req(MemNode::ValueIn+1);
-      break;
-    }
     case Op_MulAddS2I: {
       Node* pair1 = new BinaryNode(n->in(1), n->in(2));
       Node* pair2 = new BinaryNode(n->in(3), n->in(4));
@@ -2384,22 +2362,36 @@
       n->del_req(3);
       break;
     }
-<<<<<<< HEAD
-    case Op_VectorMaskCmp: {
-      n->set_req(1, new BinaryNode(n->in(1), n->in(2)));
-      n->set_req(2, n->in(3));
-=======
     case Op_CopySignD:
     case Op_SignumF:
     case Op_SignumD: {
       Node* pair = new BinaryNode(n->in(2), n->in(3));
       n->set_req(2, pair);
->>>>>>> 4b3a0b78
       n->del_req(3);
       break;
     }
+    case Op_VectorBlend:
+    case Op_VectorInsert: {
+      Node* pair = new BinaryNode(n->in(1), n->in(2));
+      n->set_req(1, pair);
+      n->set_req(2, n->in(3));
+      n->del_req(3);
+      break;
+    }
+    case Op_StoreVectorScatter: {
+      Node* pair = new BinaryNode(n->in(MemNode::ValueIn), n->in(MemNode::ValueIn+1));
+      n->set_req(MemNode::ValueIn, pair);
+      n->del_req(MemNode::ValueIn+1);
+      break;
+    }
+    case Op_VectorMaskCmp: {
+      n->set_req(1, new BinaryNode(n->in(1), n->in(2)));
+      n->set_req(2, n->in(3));
+      n->del_req(3);
+      break;
     default:
       break;
+    }
   }
 }
 
