/*
 * Copyright (c) 1997, 2017, Oracle and/or its affiliates. All rights reserved.
 * DO NOT ALTER OR REMOVE COPYRIGHT NOTICES OR THIS FILE HEADER.
 *
 * This code is free software; you can redistribute it and/or modify it
 * under the terms of the GNU General Public License version 2 only, as
 * published by the Free Software Foundation.
 *
 * This code is distributed in the hope that it will be useful, but WITHOUT
 * ANY WARRANTY; without even the implied warranty of MERCHANTABILITY or
 * FITNESS FOR A PARTICULAR PURPOSE.  See the GNU General Public License
 * version 2 for more details (a copy is included in the LICENSE file that
 * accompanied this code).
 *
 * You should have received a copy of the GNU General Public License version
 * 2 along with this work; if not, write to the Free Software Foundation,
 * Inc., 51 Franklin St, Fifth Floor, Boston, MA 02110-1301 USA.
 *
 * Please contact Oracle, 500 Oracle Parkway, Redwood Shores, CA 94065 USA
 * or visit www.oracle.com if you need additional information or have any
 * questions.
 *
 */

#include "precompiled.hpp"
#include "gc/shared/barrierSet.hpp"
#include "gc/shared/c2/barrierSetC2.hpp"
#include "memory/allocation.inline.hpp"
#include "memory/resourceArea.hpp"
#include "oops/compressedOops.hpp"
#include "opto/ad.hpp"
#include "opto/addnode.hpp"
#include "opto/callnode.hpp"
#include "opto/idealGraphPrinter.hpp"
#include "opto/matcher.hpp"
#include "opto/memnode.hpp"
#include "opto/movenode.hpp"
#include "opto/opcodes.hpp"
#include "opto/regmask.hpp"
#include "opto/rootnode.hpp"
#include "opto/runtime.hpp"
#include "opto/type.hpp"
#include "opto/vectornode.hpp"
#include "runtime/os.hpp"
#include "runtime/sharedRuntime.hpp"
#include "utilities/align.hpp"

OptoReg::Name OptoReg::c_frame_pointer;

const RegMask *Matcher::idealreg2regmask[_last_machine_leaf];
RegMask Matcher::mreg2regmask[_last_Mach_Reg];
RegMask Matcher::STACK_ONLY_mask;
RegMask Matcher::c_frame_ptr_mask;
const uint Matcher::_begin_rematerialize = _BEGIN_REMATERIALIZE;
const uint Matcher::_end_rematerialize   = _END_REMATERIALIZE;

//---------------------------Matcher-------------------------------------------
Matcher::Matcher()
: PhaseTransform( Phase::Ins_Select ),
  _states_arena(Chunk::medium_size, mtCompiler),
  _visited(&_states_arena),
  _shared(&_states_arena),
  _dontcare(&_states_arena),
  _reduceOp(reduceOp), _leftOp(leftOp), _rightOp(rightOp),
  _swallowed(swallowed),
  _begin_inst_chain_rule(_BEGIN_INST_CHAIN_RULE),
  _end_inst_chain_rule(_END_INST_CHAIN_RULE),
  _must_clone(must_clone),
  _shared_nodes(C->comp_arena()),
#ifdef ASSERT
  _old2new_map(C->comp_arena()),
  _new2old_map(C->comp_arena()),
#endif
  _allocation_started(false),
  _ruleName(ruleName),
  _register_save_policy(register_save_policy),
  _c_reg_save_policy(c_reg_save_policy),
  _register_save_type(register_save_type) {
  C->set_matcher(this);

  idealreg2spillmask  [Op_RegI] = NULL;
  idealreg2spillmask  [Op_RegN] = NULL;
  idealreg2spillmask  [Op_RegL] = NULL;
  idealreg2spillmask  [Op_RegF] = NULL;
  idealreg2spillmask  [Op_RegD] = NULL;
  idealreg2spillmask  [Op_RegP] = NULL;
  idealreg2spillmask  [Op_VecS] = NULL;
  idealreg2spillmask  [Op_VecD] = NULL;
  idealreg2spillmask  [Op_VecX] = NULL;
  idealreg2spillmask  [Op_VecY] = NULL;
  idealreg2spillmask  [Op_VecZ] = NULL;
  idealreg2spillmask  [Op_RegFlags] = NULL;

  idealreg2debugmask  [Op_RegI] = NULL;
  idealreg2debugmask  [Op_RegN] = NULL;
  idealreg2debugmask  [Op_RegL] = NULL;
  idealreg2debugmask  [Op_RegF] = NULL;
  idealreg2debugmask  [Op_RegD] = NULL;
  idealreg2debugmask  [Op_RegP] = NULL;
  idealreg2debugmask  [Op_VecS] = NULL;
  idealreg2debugmask  [Op_VecD] = NULL;
  idealreg2debugmask  [Op_VecX] = NULL;
  idealreg2debugmask  [Op_VecY] = NULL;
  idealreg2debugmask  [Op_VecZ] = NULL;
  idealreg2debugmask  [Op_RegFlags] = NULL;

  idealreg2mhdebugmask[Op_RegI] = NULL;
  idealreg2mhdebugmask[Op_RegN] = NULL;
  idealreg2mhdebugmask[Op_RegL] = NULL;
  idealreg2mhdebugmask[Op_RegF] = NULL;
  idealreg2mhdebugmask[Op_RegD] = NULL;
  idealreg2mhdebugmask[Op_RegP] = NULL;
  idealreg2mhdebugmask[Op_VecS] = NULL;
  idealreg2mhdebugmask[Op_VecD] = NULL;
  idealreg2mhdebugmask[Op_VecX] = NULL;
  idealreg2mhdebugmask[Op_VecY] = NULL;
  idealreg2mhdebugmask[Op_VecZ] = NULL;
  idealreg2mhdebugmask[Op_RegFlags] = NULL;

  debug_only(_mem_node = NULL;)   // Ideal memory node consumed by mach node
}

//------------------------------warp_incoming_stk_arg------------------------
// This warps a VMReg into an OptoReg::Name
OptoReg::Name Matcher::warp_incoming_stk_arg( VMReg reg ) {
  OptoReg::Name warped;
  if( reg->is_stack() ) {  // Stack slot argument?
    warped = OptoReg::add(_old_SP, reg->reg2stack() );
    warped = OptoReg::add(warped, C->out_preserve_stack_slots());
    if( warped >= _in_arg_limit )
      _in_arg_limit = OptoReg::add(warped, 1); // Bump max stack slot seen
    if (!RegMask::can_represent_arg(warped)) {
      // the compiler cannot represent this method's calling sequence
      C->record_method_not_compilable("unsupported incoming calling sequence");
      return OptoReg::Bad;
    }
    return warped;
  }
  return OptoReg::as_OptoReg(reg);
}

//---------------------------compute_old_SP------------------------------------
OptoReg::Name Compile::compute_old_SP() {
  int fixed    = fixed_slots();
  int preserve = in_preserve_stack_slots();
  return OptoReg::stack2reg(align_up(fixed + preserve, (int)Matcher::stack_alignment_in_slots()));
}



#ifdef ASSERT
void Matcher::verify_new_nodes_only(Node* xroot) {
  // Make sure that the new graph only references new nodes
  ResourceMark rm;
  Unique_Node_List worklist;
  VectorSet visited(Thread::current()->resource_area());
  worklist.push(xroot);
  while (worklist.size() > 0) {
    Node* n = worklist.pop();
    visited.set(n->_idx);
    assert(C->node_arena()->contains(n), "dead node");
    for (uint j = 0; j < n->req(); j++) {
      Node* in = n->in(j);
      if (in != NULL) {
        assert(C->node_arena()->contains(in), "dead node");
        if (!visited.test(in->_idx)) {
          worklist.push(in);
        }
      }
    }
  }
}
#endif


//---------------------------match---------------------------------------------
void Matcher::match( ) {
  if( MaxLabelRootDepth < 100 ) { // Too small?
    assert(false, "invalid MaxLabelRootDepth, increase it to 100 minimum");
    MaxLabelRootDepth = 100;
  }
  // One-time initialization of some register masks.
  init_spill_mask( C->root()->in(1) );
  _return_addr_mask = return_addr();
#ifdef _LP64
  // Pointers take 2 slots in 64-bit land
  _return_addr_mask.Insert(OptoReg::add(return_addr(),1));
#endif

  // Map a Java-signature return type into return register-value
  // machine registers for 0, 1 and 2 returned values.
  const TypeTuple *range = C->tf()->range();
  if( range->cnt() > TypeFunc::Parms ) { // If not a void function
    // Get ideal-register return type
    uint ireg = range->field_at(TypeFunc::Parms)->ideal_reg();
    // Get machine return register
    uint sop = C->start()->Opcode();
    OptoRegPair regs = return_value(ireg, false);

    // And mask for same
    _return_value_mask = RegMask(regs.first());
    if( OptoReg::is_valid(regs.second()) )
      _return_value_mask.Insert(regs.second());
  }

  // ---------------
  // Frame Layout

  // Need the method signature to determine the incoming argument types,
  // because the types determine which registers the incoming arguments are
  // in, and this affects the matched code.
  const TypeTuple *domain = C->tf()->domain();
  uint             argcnt = domain->cnt() - TypeFunc::Parms;
  BasicType *sig_bt        = NEW_RESOURCE_ARRAY( BasicType, argcnt );
  VMRegPair *vm_parm_regs  = NEW_RESOURCE_ARRAY( VMRegPair, argcnt );
  _parm_regs               = NEW_RESOURCE_ARRAY( OptoRegPair, argcnt );
  _calling_convention_mask = NEW_RESOURCE_ARRAY( RegMask, argcnt );
  uint i;
  for( i = 0; i<argcnt; i++ ) {
    sig_bt[i] = domain->field_at(i+TypeFunc::Parms)->basic_type();
  }

  // Pass array of ideal registers and length to USER code (from the AD file)
  // that will convert this to an array of register numbers.
  const StartNode *start = C->start();
  start->calling_convention( sig_bt, vm_parm_regs, argcnt );
#ifdef ASSERT
  // Sanity check users' calling convention.  Real handy while trying to
  // get the initial port correct.
  { for (uint i = 0; i<argcnt; i++) {
      if( !vm_parm_regs[i].first()->is_valid() && !vm_parm_regs[i].second()->is_valid() ) {
        assert(domain->field_at(i+TypeFunc::Parms)==Type::HALF, "only allowed on halve" );
        _parm_regs[i].set_bad();
        continue;
      }
      VMReg parm_reg = vm_parm_regs[i].first();
      assert(parm_reg->is_valid(), "invalid arg?");
      if (parm_reg->is_reg()) {
        OptoReg::Name opto_parm_reg = OptoReg::as_OptoReg(parm_reg);
        assert(can_be_java_arg(opto_parm_reg) ||
               C->stub_function() == CAST_FROM_FN_PTR(address, OptoRuntime::rethrow_C) ||
               opto_parm_reg == inline_cache_reg(),
               "parameters in register must be preserved by runtime stubs");
      }
      for (uint j = 0; j < i; j++) {
        assert(parm_reg != vm_parm_regs[j].first(),
               "calling conv. must produce distinct regs");
      }
    }
  }
#endif

  // Do some initial frame layout.

  // Compute the old incoming SP (may be called FP) as
  //   OptoReg::stack0() + locks + in_preserve_stack_slots + pad2.
  _old_SP = C->compute_old_SP();
  assert( is_even(_old_SP), "must be even" );

  // Compute highest incoming stack argument as
  //   _old_SP + out_preserve_stack_slots + incoming argument size.
  _in_arg_limit = OptoReg::add(_old_SP, C->out_preserve_stack_slots());
  assert( is_even(_in_arg_limit), "out_preserve must be even" );
  for( i = 0; i < argcnt; i++ ) {
    // Permit args to have no register
    _calling_convention_mask[i].Clear();
    if( !vm_parm_regs[i].first()->is_valid() && !vm_parm_regs[i].second()->is_valid() ) {
      continue;
    }
    // calling_convention returns stack arguments as a count of
    // slots beyond OptoReg::stack0()/VMRegImpl::stack0.  We need to convert this to
    // the allocators point of view, taking into account all the
    // preserve area, locks & pad2.

    OptoReg::Name reg1 = warp_incoming_stk_arg(vm_parm_regs[i].first());
    if( OptoReg::is_valid(reg1))
      _calling_convention_mask[i].Insert(reg1);

    OptoReg::Name reg2 = warp_incoming_stk_arg(vm_parm_regs[i].second());
    if( OptoReg::is_valid(reg2))
      _calling_convention_mask[i].Insert(reg2);

    // Saved biased stack-slot register number
    _parm_regs[i].set_pair(reg2, reg1);
  }

  // Finally, make sure the incoming arguments take up an even number of
  // words, in case the arguments or locals need to contain doubleword stack
  // slots.  The rest of the system assumes that stack slot pairs (in
  // particular, in the spill area) which look aligned will in fact be
  // aligned relative to the stack pointer in the target machine.  Double
  // stack slots will always be allocated aligned.
  _new_SP = OptoReg::Name(align_up(_in_arg_limit, (int)RegMask::SlotsPerLong));

  // Compute highest outgoing stack argument as
  //   _new_SP + out_preserve_stack_slots + max(outgoing argument size).
  _out_arg_limit = OptoReg::add(_new_SP, C->out_preserve_stack_slots());
  assert( is_even(_out_arg_limit), "out_preserve must be even" );

  if (!RegMask::can_represent_arg(OptoReg::add(_out_arg_limit,-1))) {
    // the compiler cannot represent this method's calling sequence
    C->record_method_not_compilable("must be able to represent all call arguments in reg mask");
  }

  if (C->failing())  return;  // bailed out on incoming arg failure

  // ---------------
  // Collect roots of matcher trees.  Every node for which
  // _shared[_idx] is cleared is guaranteed to not be shared, and thus
  // can be a valid interior of some tree.
  find_shared( C->root() );
  find_shared( C->top() );

  C->print_method(PHASE_BEFORE_MATCHING);

  // Create new ideal node ConP #NULL even if it does exist in old space
  // to avoid false sharing if the corresponding mach node is not used.
  // The corresponding mach node is only used in rare cases for derived
  // pointers.
  Node* new_ideal_null = ConNode::make(TypePtr::NULL_PTR);

  // Swap out to old-space; emptying new-space
  Arena *old = C->node_arena()->move_contents(C->old_arena());

  // Save debug and profile information for nodes in old space:
  _old_node_note_array = C->node_note_array();
  if (_old_node_note_array != NULL) {
    C->set_node_note_array(new(C->comp_arena()) GrowableArray<Node_Notes*>
                           (C->comp_arena(), _old_node_note_array->length(),
                            0, NULL));
  }

  // Pre-size the new_node table to avoid the need for range checks.
  grow_new_node_array(C->unique());

  // Reset node counter so MachNodes start with _idx at 0
  int live_nodes = C->live_nodes();
  C->set_unique(0);
  C->reset_dead_node_list();

  // Recursively match trees from old space into new space.
  // Correct leaves of new-space Nodes; they point to old-space.
  _visited.clear();
  C->set_cached_top_node(xform( C->top(), live_nodes ));
  if (!C->failing()) {
    Node* xroot =        xform( C->root(), 1 );
    if (xroot == NULL) {
      Matcher::soft_match_failure();  // recursive matching process failed
      C->record_method_not_compilable("instruction match failed");
    } else {
      // During matching shared constants were attached to C->root()
      // because xroot wasn't available yet, so transfer the uses to
      // the xroot.
      for( DUIterator_Fast jmax, j = C->root()->fast_outs(jmax); j < jmax; j++ ) {
        Node* n = C->root()->fast_out(j);
        if (C->node_arena()->contains(n)) {
          assert(n->in(0) == C->root(), "should be control user");
          n->set_req(0, xroot);
          --j;
          --jmax;
        }
      }

      // Generate new mach node for ConP #NULL
      assert(new_ideal_null != NULL, "sanity");
      _mach_null = match_tree(new_ideal_null);
      // Don't set control, it will confuse GCM since there are no uses.
      // The control will be set when this node is used first time
      // in find_base_for_derived().
      assert(_mach_null != NULL, "");

      C->set_root(xroot->is_Root() ? xroot->as_Root() : NULL);

#ifdef ASSERT
      verify_new_nodes_only(xroot);
#endif
    }
  }
  if (C->top() == NULL || C->root() == NULL) {
    C->record_method_not_compilable("graph lost"); // %%% cannot happen?
  }
  if (C->failing()) {
    // delete old;
    old->destruct_contents();
    return;
  }
  assert( C->top(), "" );
  assert( C->root(), "" );
  validate_null_checks();

  // Now smoke old-space
  NOT_DEBUG( old->destruct_contents() );

  // ------------------------
  // Set up save-on-entry registers.
  Fixup_Save_On_Entry( );

  { // Cleanup mach IR after selection phase is over.
    Compile::TracePhase tp("postselect_cleanup", &timers[_t_postselect_cleanup]);
    do_postselect_cleanup();
    if (C->failing())  return;
    assert(verify_after_postselect_cleanup(), "");
  }
}

//------------------------------Fixup_Save_On_Entry----------------------------
// The stated purpose of this routine is to take care of save-on-entry
// registers.  However, the overall goal of the Match phase is to convert into
// machine-specific instructions which have RegMasks to guide allocation.
// So what this procedure really does is put a valid RegMask on each input
// to the machine-specific variations of all Return, TailCall and Halt
// instructions.  It also adds edgs to define the save-on-entry values (and of
// course gives them a mask).

static RegMask *init_input_masks( uint size, RegMask &ret_adr, RegMask &fp ) {
  RegMask *rms = NEW_RESOURCE_ARRAY( RegMask, size );
  // Do all the pre-defined register masks
  rms[TypeFunc::Control  ] = RegMask::Empty;
  rms[TypeFunc::I_O      ] = RegMask::Empty;
  rms[TypeFunc::Memory   ] = RegMask::Empty;
  rms[TypeFunc::ReturnAdr] = ret_adr;
  rms[TypeFunc::FramePtr ] = fp;
  return rms;
}

#define NOF_STACK_MASKS (3*11)

// Create the initial stack mask used by values spilling to the stack.
// Disallow any debug info in outgoing argument areas by setting the
// initial mask accordingly.
void Matcher::init_first_stack_mask() {

  // Allocate storage for spill masks as masks for the appropriate load type.
  RegMask *rms = (RegMask*)C->comp_arena()->Amalloc_D(sizeof(RegMask) * NOF_STACK_MASKS);

  // Initialize empty placeholder masks into the newly allocated arena
  for (int i = 0; i < NOF_STACK_MASKS; i++) {
    new (rms + i) RegMask();
  }

  idealreg2spillmask  [Op_RegN] = &rms[0];
  idealreg2spillmask  [Op_RegI] = &rms[1];
  idealreg2spillmask  [Op_RegL] = &rms[2];
  idealreg2spillmask  [Op_RegF] = &rms[3];
  idealreg2spillmask  [Op_RegD] = &rms[4];
  idealreg2spillmask  [Op_RegP] = &rms[5];

  idealreg2debugmask  [Op_RegN] = &rms[6];
  idealreg2debugmask  [Op_RegI] = &rms[7];
  idealreg2debugmask  [Op_RegL] = &rms[8];
  idealreg2debugmask  [Op_RegF] = &rms[9];
  idealreg2debugmask  [Op_RegD] = &rms[10];
  idealreg2debugmask  [Op_RegP] = &rms[11];

  idealreg2mhdebugmask[Op_RegN] = &rms[12];
  idealreg2mhdebugmask[Op_RegI] = &rms[13];
  idealreg2mhdebugmask[Op_RegL] = &rms[14];
  idealreg2mhdebugmask[Op_RegF] = &rms[15];
  idealreg2mhdebugmask[Op_RegD] = &rms[16];
  idealreg2mhdebugmask[Op_RegP] = &rms[17];

  idealreg2spillmask  [Op_VecS] = &rms[18];
  idealreg2spillmask  [Op_VecD] = &rms[19];
  idealreg2spillmask  [Op_VecX] = &rms[20];
  idealreg2spillmask  [Op_VecY] = &rms[21];
  idealreg2spillmask  [Op_VecZ] = &rms[22];

  idealreg2debugmask  [Op_VecS] = &rms[23];
  idealreg2debugmask  [Op_VecD] = &rms[24];
  idealreg2debugmask  [Op_VecX] = &rms[25];
  idealreg2debugmask  [Op_VecY] = &rms[26];
  idealreg2debugmask  [Op_VecZ] = &rms[27];

  idealreg2mhdebugmask[Op_VecS] = &rms[28];
  idealreg2mhdebugmask[Op_VecD] = &rms[29];
  idealreg2mhdebugmask[Op_VecX] = &rms[30];
  idealreg2mhdebugmask[Op_VecY] = &rms[31];
  idealreg2mhdebugmask[Op_VecZ] = &rms[32];

  OptoReg::Name i;

  // At first, start with the empty mask
  C->FIRST_STACK_mask().Clear();

  // Add in the incoming argument area
  OptoReg::Name init_in = OptoReg::add(_old_SP, C->out_preserve_stack_slots());
  for (i = init_in; i < _in_arg_limit; i = OptoReg::add(i,1)) {
    C->FIRST_STACK_mask().Insert(i);
  }
  // Add in all bits past the outgoing argument area
  guarantee(RegMask::can_represent_arg(OptoReg::add(_out_arg_limit,-1)),
            "must be able to represent all call arguments in reg mask");
  OptoReg::Name init = _out_arg_limit;
  for (i = init; RegMask::can_represent(i); i = OptoReg::add(i,1)) {
    C->FIRST_STACK_mask().Insert(i);
  }
  // Finally, set the "infinite stack" bit.
  C->FIRST_STACK_mask().set_AllStack();

  // Make spill masks.  Registers for their class, plus FIRST_STACK_mask.
  RegMask aligned_stack_mask = C->FIRST_STACK_mask();
  // Keep spill masks aligned.
  aligned_stack_mask.clear_to_pairs();
  assert(aligned_stack_mask.is_AllStack(), "should be infinite stack");

  *idealreg2spillmask[Op_RegP] = *idealreg2regmask[Op_RegP];
#ifdef _LP64
  *idealreg2spillmask[Op_RegN] = *idealreg2regmask[Op_RegN];
   idealreg2spillmask[Op_RegN]->OR(C->FIRST_STACK_mask());
   idealreg2spillmask[Op_RegP]->OR(aligned_stack_mask);
#else
   idealreg2spillmask[Op_RegP]->OR(C->FIRST_STACK_mask());
#endif
  *idealreg2spillmask[Op_RegI] = *idealreg2regmask[Op_RegI];
   idealreg2spillmask[Op_RegI]->OR(C->FIRST_STACK_mask());
  *idealreg2spillmask[Op_RegL] = *idealreg2regmask[Op_RegL];
   idealreg2spillmask[Op_RegL]->OR(aligned_stack_mask);
  *idealreg2spillmask[Op_RegF] = *idealreg2regmask[Op_RegF];
   idealreg2spillmask[Op_RegF]->OR(C->FIRST_STACK_mask());
  *idealreg2spillmask[Op_RegD] = *idealreg2regmask[Op_RegD];
   idealreg2spillmask[Op_RegD]->OR(aligned_stack_mask);

  if (Matcher::vector_size_supported(T_BYTE,4)) {
    *idealreg2spillmask[Op_VecS] = *idealreg2regmask[Op_VecS];
     idealreg2spillmask[Op_VecS]->OR(C->FIRST_STACK_mask());
  } else {
    *idealreg2spillmask[Op_VecS] = RegMask::Empty;
  }

  if (Matcher::vector_size_supported(T_FLOAT,2)) {
    // For VecD we need dual alignment and 8 bytes (2 slots) for spills.
    // RA guarantees such alignment since it is needed for Double and Long values.
    *idealreg2spillmask[Op_VecD] = *idealreg2regmask[Op_VecD];
     idealreg2spillmask[Op_VecD]->OR(aligned_stack_mask);
  } else {
    *idealreg2spillmask[Op_VecD] = RegMask::Empty;
  }

  if (Matcher::vector_size_supported(T_FLOAT,4)) {
    // For VecX we need quadro alignment and 16 bytes (4 slots) for spills.
    //
    // RA can use input arguments stack slots for spills but until RA
    // we don't know frame size and offset of input arg stack slots.
    //
    // Exclude last input arg stack slots to avoid spilling vectors there
    // otherwise vector spills could stomp over stack slots in caller frame.
    OptoReg::Name in = OptoReg::add(_in_arg_limit, -1);
    for (int k = 1; (in >= init_in) && (k < RegMask::SlotsPerVecX); k++) {
      aligned_stack_mask.Remove(in);
      in = OptoReg::add(in, -1);
    }
     aligned_stack_mask.clear_to_sets(RegMask::SlotsPerVecX);
     assert(aligned_stack_mask.is_AllStack(), "should be infinite stack");
    *idealreg2spillmask[Op_VecX] = *idealreg2regmask[Op_VecX];
     idealreg2spillmask[Op_VecX]->OR(aligned_stack_mask);
  } else {
    *idealreg2spillmask[Op_VecX] = RegMask::Empty;
  }

  if (Matcher::vector_size_supported(T_FLOAT,8)) {
    // For VecY we need octo alignment and 32 bytes (8 slots) for spills.
    OptoReg::Name in = OptoReg::add(_in_arg_limit, -1);
    for (int k = 1; (in >= init_in) && (k < RegMask::SlotsPerVecY); k++) {
      aligned_stack_mask.Remove(in);
      in = OptoReg::add(in, -1);
    }
     aligned_stack_mask.clear_to_sets(RegMask::SlotsPerVecY);
     assert(aligned_stack_mask.is_AllStack(), "should be infinite stack");
    *idealreg2spillmask[Op_VecY] = *idealreg2regmask[Op_VecY];
     idealreg2spillmask[Op_VecY]->OR(aligned_stack_mask);
  } else {
    *idealreg2spillmask[Op_VecY] = RegMask::Empty;
  }

  if (Matcher::vector_size_supported(T_FLOAT,16)) {
    // For VecZ we need enough alignment and 64 bytes (16 slots) for spills.
    OptoReg::Name in = OptoReg::add(_in_arg_limit, -1);
    for (int k = 1; (in >= init_in) && (k < RegMask::SlotsPerVecZ); k++) {
      aligned_stack_mask.Remove(in);
      in = OptoReg::add(in, -1);
    }
     aligned_stack_mask.clear_to_sets(RegMask::SlotsPerVecZ);
     assert(aligned_stack_mask.is_AllStack(), "should be infinite stack");
    *idealreg2spillmask[Op_VecZ] = *idealreg2regmask[Op_VecZ];
     idealreg2spillmask[Op_VecZ]->OR(aligned_stack_mask);
  } else {
    *idealreg2spillmask[Op_VecZ] = RegMask::Empty;
  }

   if (UseFPUForSpilling) {
     // This mask logic assumes that the spill operations are
     // symmetric and that the registers involved are the same size.
     // On sparc for instance we may have to use 64 bit moves will
     // kill 2 registers when used with F0-F31.
     idealreg2spillmask[Op_RegI]->OR(*idealreg2regmask[Op_RegF]);
     idealreg2spillmask[Op_RegF]->OR(*idealreg2regmask[Op_RegI]);
#ifdef _LP64
     idealreg2spillmask[Op_RegN]->OR(*idealreg2regmask[Op_RegF]);
     idealreg2spillmask[Op_RegL]->OR(*idealreg2regmask[Op_RegD]);
     idealreg2spillmask[Op_RegD]->OR(*idealreg2regmask[Op_RegL]);
     idealreg2spillmask[Op_RegP]->OR(*idealreg2regmask[Op_RegD]);
#else
     idealreg2spillmask[Op_RegP]->OR(*idealreg2regmask[Op_RegF]);
#ifdef ARM
     // ARM has support for moving 64bit values between a pair of
     // integer registers and a double register
     idealreg2spillmask[Op_RegL]->OR(*idealreg2regmask[Op_RegD]);
     idealreg2spillmask[Op_RegD]->OR(*idealreg2regmask[Op_RegL]);
#endif
#endif
   }

  // Make up debug masks.  Any spill slot plus callee-save registers.
  // Caller-save registers are assumed to be trashable by the various
  // inline-cache fixup routines.
  *idealreg2debugmask  [Op_RegN]= *idealreg2spillmask[Op_RegN];
  *idealreg2debugmask  [Op_RegI]= *idealreg2spillmask[Op_RegI];
  *idealreg2debugmask  [Op_RegL]= *idealreg2spillmask[Op_RegL];
  *idealreg2debugmask  [Op_RegF]= *idealreg2spillmask[Op_RegF];
  *idealreg2debugmask  [Op_RegD]= *idealreg2spillmask[Op_RegD];
  *idealreg2debugmask  [Op_RegP]= *idealreg2spillmask[Op_RegP];

  *idealreg2debugmask  [Op_VecS]= *idealreg2spillmask[Op_VecS];
  *idealreg2debugmask  [Op_VecD]= *idealreg2spillmask[Op_VecD];
  *idealreg2debugmask  [Op_VecX]= *idealreg2spillmask[Op_VecX];
  *idealreg2debugmask  [Op_VecY]= *idealreg2spillmask[Op_VecY];
  *idealreg2debugmask  [Op_VecZ]= *idealreg2spillmask[Op_VecZ];

  *idealreg2mhdebugmask[Op_RegN]= *idealreg2spillmask[Op_RegN];
  *idealreg2mhdebugmask[Op_RegI]= *idealreg2spillmask[Op_RegI];
  *idealreg2mhdebugmask[Op_RegL]= *idealreg2spillmask[Op_RegL];
  *idealreg2mhdebugmask[Op_RegF]= *idealreg2spillmask[Op_RegF];
  *idealreg2mhdebugmask[Op_RegD]= *idealreg2spillmask[Op_RegD];
  *idealreg2mhdebugmask[Op_RegP]= *idealreg2spillmask[Op_RegP];

  *idealreg2mhdebugmask[Op_VecS]= *idealreg2spillmask[Op_VecS];
  *idealreg2mhdebugmask[Op_VecD]= *idealreg2spillmask[Op_VecD];
  *idealreg2mhdebugmask[Op_VecX]= *idealreg2spillmask[Op_VecX];
  *idealreg2mhdebugmask[Op_VecY]= *idealreg2spillmask[Op_VecY];
  *idealreg2mhdebugmask[Op_VecZ]= *idealreg2spillmask[Op_VecZ];

  // Prevent stub compilations from attempting to reference
  // callee-saved registers from debug info
  bool exclude_soe = !Compile::current()->is_method_compilation();

  for( i=OptoReg::Name(0); i<OptoReg::Name(_last_Mach_Reg); i = OptoReg::add(i,1) ) {
    // registers the caller has to save do not work
    if( _register_save_policy[i] == 'C' ||
        _register_save_policy[i] == 'A' ||
        (_register_save_policy[i] == 'E' && exclude_soe) ) {
      idealreg2debugmask  [Op_RegN]->Remove(i);
      idealreg2debugmask  [Op_RegI]->Remove(i); // Exclude save-on-call
      idealreg2debugmask  [Op_RegL]->Remove(i); // registers from debug
      idealreg2debugmask  [Op_RegF]->Remove(i); // masks
      idealreg2debugmask  [Op_RegD]->Remove(i);
      idealreg2debugmask  [Op_RegP]->Remove(i);
      idealreg2debugmask  [Op_VecS]->Remove(i);
      idealreg2debugmask  [Op_VecD]->Remove(i);
      idealreg2debugmask  [Op_VecX]->Remove(i);
      idealreg2debugmask  [Op_VecY]->Remove(i);
      idealreg2debugmask  [Op_VecZ]->Remove(i);

      idealreg2mhdebugmask[Op_RegN]->Remove(i);
      idealreg2mhdebugmask[Op_RegI]->Remove(i);
      idealreg2mhdebugmask[Op_RegL]->Remove(i);
      idealreg2mhdebugmask[Op_RegF]->Remove(i);
      idealreg2mhdebugmask[Op_RegD]->Remove(i);
      idealreg2mhdebugmask[Op_RegP]->Remove(i);
      idealreg2mhdebugmask[Op_VecS]->Remove(i);
      idealreg2mhdebugmask[Op_VecD]->Remove(i);
      idealreg2mhdebugmask[Op_VecX]->Remove(i);
      idealreg2mhdebugmask[Op_VecY]->Remove(i);
      idealreg2mhdebugmask[Op_VecZ]->Remove(i);
    }
  }

  // Subtract the register we use to save the SP for MethodHandle
  // invokes to from the debug mask.
  const RegMask save_mask = method_handle_invoke_SP_save_mask();
  idealreg2mhdebugmask[Op_RegN]->SUBTRACT(save_mask);
  idealreg2mhdebugmask[Op_RegI]->SUBTRACT(save_mask);
  idealreg2mhdebugmask[Op_RegL]->SUBTRACT(save_mask);
  idealreg2mhdebugmask[Op_RegF]->SUBTRACT(save_mask);
  idealreg2mhdebugmask[Op_RegD]->SUBTRACT(save_mask);
  idealreg2mhdebugmask[Op_RegP]->SUBTRACT(save_mask);
  idealreg2mhdebugmask[Op_VecS]->SUBTRACT(save_mask);
  idealreg2mhdebugmask[Op_VecD]->SUBTRACT(save_mask);
  idealreg2mhdebugmask[Op_VecX]->SUBTRACT(save_mask);
  idealreg2mhdebugmask[Op_VecY]->SUBTRACT(save_mask);
  idealreg2mhdebugmask[Op_VecZ]->SUBTRACT(save_mask);
}

//---------------------------is_save_on_entry----------------------------------
bool Matcher::is_save_on_entry( int reg ) {
  return
    _register_save_policy[reg] == 'E' ||
    _register_save_policy[reg] == 'A' || // Save-on-entry register?
    // Also save argument registers in the trampolining stubs
    (C->save_argument_registers() && is_spillable_arg(reg));
}

//---------------------------Fixup_Save_On_Entry-------------------------------
void Matcher::Fixup_Save_On_Entry( ) {
  init_first_stack_mask();

  Node *root = C->root();       // Short name for root
  // Count number of save-on-entry registers.
  uint soe_cnt = number_of_saved_registers();
  uint i;

  // Find the procedure Start Node
  StartNode *start = C->start();
  assert( start, "Expect a start node" );

  // Save argument registers in the trampolining stubs
  if( C->save_argument_registers() )
    for( i = 0; i < _last_Mach_Reg; i++ )
      if( is_spillable_arg(i) )
        soe_cnt++;

  // Input RegMask array shared by all Returns.
  // The type for doubles and longs has a count of 2, but
  // there is only 1 returned value
  uint ret_edge_cnt = TypeFunc::Parms + ((C->tf()->range()->cnt() == TypeFunc::Parms) ? 0 : 1);
  RegMask *ret_rms  = init_input_masks( ret_edge_cnt + soe_cnt, _return_addr_mask, c_frame_ptr_mask );
  // Returns have 0 or 1 returned values depending on call signature.
  // Return register is specified by return_value in the AD file.
  if (ret_edge_cnt > TypeFunc::Parms)
    ret_rms[TypeFunc::Parms+0] = _return_value_mask;

  // Input RegMask array shared by all Rethrows.
  uint reth_edge_cnt = TypeFunc::Parms+1;
  RegMask *reth_rms  = init_input_masks( reth_edge_cnt + soe_cnt, _return_addr_mask, c_frame_ptr_mask );
  // Rethrow takes exception oop only, but in the argument 0 slot.
  OptoReg::Name reg = find_receiver(false);
  if (reg >= 0) {
    reth_rms[TypeFunc::Parms] = mreg2regmask[reg];
#ifdef _LP64
    // Need two slots for ptrs in 64-bit land
    reth_rms[TypeFunc::Parms].Insert(OptoReg::add(OptoReg::Name(reg), 1));
#endif
  }

  // Input RegMask array shared by all TailCalls
  uint tail_call_edge_cnt = TypeFunc::Parms+2;
  RegMask *tail_call_rms = init_input_masks( tail_call_edge_cnt + soe_cnt, _return_addr_mask, c_frame_ptr_mask );

  // Input RegMask array shared by all TailJumps
  uint tail_jump_edge_cnt = TypeFunc::Parms+2;
  RegMask *tail_jump_rms = init_input_masks( tail_jump_edge_cnt + soe_cnt, _return_addr_mask, c_frame_ptr_mask );

  // TailCalls have 2 returned values (target & moop), whose masks come
  // from the usual MachNode/MachOper mechanism.  Find a sample
  // TailCall to extract these masks and put the correct masks into
  // the tail_call_rms array.
  for( i=1; i < root->req(); i++ ) {
    MachReturnNode *m = root->in(i)->as_MachReturn();
    if( m->ideal_Opcode() == Op_TailCall ) {
      tail_call_rms[TypeFunc::Parms+0] = m->MachNode::in_RegMask(TypeFunc::Parms+0);
      tail_call_rms[TypeFunc::Parms+1] = m->MachNode::in_RegMask(TypeFunc::Parms+1);
      break;
    }
  }

  // TailJumps have 2 returned values (target & ex_oop), whose masks come
  // from the usual MachNode/MachOper mechanism.  Find a sample
  // TailJump to extract these masks and put the correct masks into
  // the tail_jump_rms array.
  for( i=1; i < root->req(); i++ ) {
    MachReturnNode *m = root->in(i)->as_MachReturn();
    if( m->ideal_Opcode() == Op_TailJump ) {
      tail_jump_rms[TypeFunc::Parms+0] = m->MachNode::in_RegMask(TypeFunc::Parms+0);
      tail_jump_rms[TypeFunc::Parms+1] = m->MachNode::in_RegMask(TypeFunc::Parms+1);
      break;
    }
  }

  // Input RegMask array shared by all Halts
  uint halt_edge_cnt = TypeFunc::Parms;
  RegMask *halt_rms = init_input_masks( halt_edge_cnt + soe_cnt, _return_addr_mask, c_frame_ptr_mask );

  // Capture the return input masks into each exit flavor
  for( i=1; i < root->req(); i++ ) {
    MachReturnNode *exit = root->in(i)->as_MachReturn();
    switch( exit->ideal_Opcode() ) {
      case Op_Return   : exit->_in_rms = ret_rms;  break;
      case Op_Rethrow  : exit->_in_rms = reth_rms; break;
      case Op_TailCall : exit->_in_rms = tail_call_rms; break;
      case Op_TailJump : exit->_in_rms = tail_jump_rms; break;
      case Op_Halt     : exit->_in_rms = halt_rms; break;
      default          : ShouldNotReachHere();
    }
  }

  // Next unused projection number from Start.
  int proj_cnt = C->tf()->domain()->cnt();

  // Do all the save-on-entry registers.  Make projections from Start for
  // them, and give them a use at the exit points.  To the allocator, they
  // look like incoming register arguments.
  for( i = 0; i < _last_Mach_Reg; i++ ) {
    if( is_save_on_entry(i) ) {

      // Add the save-on-entry to the mask array
      ret_rms      [      ret_edge_cnt] = mreg2regmask[i];
      reth_rms     [     reth_edge_cnt] = mreg2regmask[i];
      tail_call_rms[tail_call_edge_cnt] = mreg2regmask[i];
      tail_jump_rms[tail_jump_edge_cnt] = mreg2regmask[i];
      // Halts need the SOE registers, but only in the stack as debug info.
      // A just-prior uncommon-trap or deoptimization will use the SOE regs.
      halt_rms     [     halt_edge_cnt] = *idealreg2spillmask[_register_save_type[i]];

      Node *mproj;

      // Is this a RegF low half of a RegD?  Double up 2 adjacent RegF's
      // into a single RegD.
      if( (i&1) == 0 &&
          _register_save_type[i  ] == Op_RegF &&
          _register_save_type[i+1] == Op_RegF &&
          is_save_on_entry(i+1) ) {
        // Add other bit for double
        ret_rms      [      ret_edge_cnt].Insert(OptoReg::Name(i+1));
        reth_rms     [     reth_edge_cnt].Insert(OptoReg::Name(i+1));
        tail_call_rms[tail_call_edge_cnt].Insert(OptoReg::Name(i+1));
        tail_jump_rms[tail_jump_edge_cnt].Insert(OptoReg::Name(i+1));
        halt_rms     [     halt_edge_cnt].Insert(OptoReg::Name(i+1));
        mproj = new MachProjNode( start, proj_cnt, ret_rms[ret_edge_cnt], Op_RegD );
        proj_cnt += 2;          // Skip 2 for doubles
      }
      else if( (i&1) == 1 &&    // Else check for high half of double
               _register_save_type[i-1] == Op_RegF &&
               _register_save_type[i  ] == Op_RegF &&
               is_save_on_entry(i-1) ) {
        ret_rms      [      ret_edge_cnt] = RegMask::Empty;
        reth_rms     [     reth_edge_cnt] = RegMask::Empty;
        tail_call_rms[tail_call_edge_cnt] = RegMask::Empty;
        tail_jump_rms[tail_jump_edge_cnt] = RegMask::Empty;
        halt_rms     [     halt_edge_cnt] = RegMask::Empty;
        mproj = C->top();
      }
      // Is this a RegI low half of a RegL?  Double up 2 adjacent RegI's
      // into a single RegL.
      else if( (i&1) == 0 &&
          _register_save_type[i  ] == Op_RegI &&
          _register_save_type[i+1] == Op_RegI &&
        is_save_on_entry(i+1) ) {
        // Add other bit for long
        ret_rms      [      ret_edge_cnt].Insert(OptoReg::Name(i+1));
        reth_rms     [     reth_edge_cnt].Insert(OptoReg::Name(i+1));
        tail_call_rms[tail_call_edge_cnt].Insert(OptoReg::Name(i+1));
        tail_jump_rms[tail_jump_edge_cnt].Insert(OptoReg::Name(i+1));
        halt_rms     [     halt_edge_cnt].Insert(OptoReg::Name(i+1));
        mproj = new MachProjNode( start, proj_cnt, ret_rms[ret_edge_cnt], Op_RegL );
        proj_cnt += 2;          // Skip 2 for longs
      }
      else if( (i&1) == 1 &&    // Else check for high half of long
               _register_save_type[i-1] == Op_RegI &&
               _register_save_type[i  ] == Op_RegI &&
               is_save_on_entry(i-1) ) {
        ret_rms      [      ret_edge_cnt] = RegMask::Empty;
        reth_rms     [     reth_edge_cnt] = RegMask::Empty;
        tail_call_rms[tail_call_edge_cnt] = RegMask::Empty;
        tail_jump_rms[tail_jump_edge_cnt] = RegMask::Empty;
        halt_rms     [     halt_edge_cnt] = RegMask::Empty;
        mproj = C->top();
      } else {
        // Make a projection for it off the Start
        mproj = new MachProjNode( start, proj_cnt++, ret_rms[ret_edge_cnt], _register_save_type[i] );
      }

      ret_edge_cnt ++;
      reth_edge_cnt ++;
      tail_call_edge_cnt ++;
      tail_jump_edge_cnt ++;
      halt_edge_cnt ++;

      // Add a use of the SOE register to all exit paths
      for( uint j=1; j < root->req(); j++ )
        root->in(j)->add_req(mproj);
    } // End of if a save-on-entry register
  } // End of for all machine registers
}

//------------------------------init_spill_mask--------------------------------
void Matcher::init_spill_mask( Node *ret ) {
  if( idealreg2regmask[Op_RegI] ) return; // One time only init

  OptoReg::c_frame_pointer = c_frame_pointer();
  c_frame_ptr_mask = c_frame_pointer();
#ifdef _LP64
  // pointers are twice as big
  c_frame_ptr_mask.Insert(OptoReg::add(c_frame_pointer(),1));
#endif

  // Start at OptoReg::stack0()
  STACK_ONLY_mask.Clear();
  OptoReg::Name init = OptoReg::stack2reg(0);
  // STACK_ONLY_mask is all stack bits
  OptoReg::Name i;
  for (i = init; RegMask::can_represent(i); i = OptoReg::add(i,1))
    STACK_ONLY_mask.Insert(i);
  // Also set the "infinite stack" bit.
  STACK_ONLY_mask.set_AllStack();

  // Copy the register names over into the shared world
  for( i=OptoReg::Name(0); i<OptoReg::Name(_last_Mach_Reg); i = OptoReg::add(i,1) ) {
    // SharedInfo::regName[i] = regName[i];
    // Handy RegMasks per machine register
    mreg2regmask[i].Insert(i);
  }

  // Grab the Frame Pointer
  Node *fp  = ret->in(TypeFunc::FramePtr);
  // Share frame pointer while making spill ops
  set_shared(fp);

// Get the ADLC notion of the right regmask, for each basic type.
#ifdef _LP64
  idealreg2regmask[Op_RegN] = regmask_for_ideal_register(Op_RegN, ret);
#endif
  idealreg2regmask[Op_RegI] = regmask_for_ideal_register(Op_RegI, ret);
  idealreg2regmask[Op_RegP] = regmask_for_ideal_register(Op_RegP, ret);
  idealreg2regmask[Op_RegF] = regmask_for_ideal_register(Op_RegF, ret);
  idealreg2regmask[Op_RegD] = regmask_for_ideal_register(Op_RegD, ret);
  idealreg2regmask[Op_RegL] = regmask_for_ideal_register(Op_RegL, ret);
  idealreg2regmask[Op_VecS] = regmask_for_ideal_register(Op_VecS, ret);
  idealreg2regmask[Op_VecD] = regmask_for_ideal_register(Op_VecD, ret);
  idealreg2regmask[Op_VecX] = regmask_for_ideal_register(Op_VecX, ret);
  idealreg2regmask[Op_VecY] = regmask_for_ideal_register(Op_VecY, ret);
  idealreg2regmask[Op_VecZ] = regmask_for_ideal_register(Op_VecZ, ret);
}

#ifdef ASSERT
static void match_alias_type(Compile* C, Node* n, Node* m) {
  if (!VerifyAliases)  return;  // do not go looking for trouble by default
  const TypePtr* nat = n->adr_type();
  const TypePtr* mat = m->adr_type();
  int nidx = C->get_alias_index(nat);
  int midx = C->get_alias_index(mat);
  // Detune the assert for cases like (AndI 0xFF (LoadB p)).
  if (nidx == Compile::AliasIdxTop && midx >= Compile::AliasIdxRaw) {
    for (uint i = 1; i < n->req(); i++) {
      Node* n1 = n->in(i);
      const TypePtr* n1at = n1->adr_type();
      if (n1at != NULL) {
        nat = n1at;
        nidx = C->get_alias_index(n1at);
      }
    }
  }
  // %%% Kludgery.  Instead, fix ideal adr_type methods for all these cases:
  if (nidx == Compile::AliasIdxTop && midx == Compile::AliasIdxRaw) {
    switch (n->Opcode()) {
    case Op_PrefetchAllocation:
      nidx = Compile::AliasIdxRaw;
      nat = TypeRawPtr::BOTTOM;
      break;
    }
  }
  if (nidx == Compile::AliasIdxRaw && midx == Compile::AliasIdxTop) {
    switch (n->Opcode()) {
    case Op_ClearArray:
      midx = Compile::AliasIdxRaw;
      mat = TypeRawPtr::BOTTOM;
      break;
    }
  }
  if (nidx == Compile::AliasIdxTop && midx == Compile::AliasIdxBot) {
    switch (n->Opcode()) {
    case Op_Return:
    case Op_Rethrow:
    case Op_Halt:
    case Op_TailCall:
    case Op_TailJump:
      nidx = Compile::AliasIdxBot;
      nat = TypePtr::BOTTOM;
      break;
    }
  }
  if (nidx == Compile::AliasIdxBot && midx == Compile::AliasIdxTop) {
    switch (n->Opcode()) {
    case Op_StrComp:
    case Op_StrEquals:
    case Op_StrIndexOf:
    case Op_StrIndexOfChar:
    case Op_AryEq:
    case Op_HasNegatives:
    case Op_MemBarVolatile:
    case Op_MemBarCPUOrder: // %%% these ideals should have narrower adr_type?
    case Op_StrInflatedCopy:
    case Op_StrCompressedCopy:
    case Op_OnSpinWait:
    case Op_EncodeISOArray:
      nidx = Compile::AliasIdxTop;
      nat = NULL;
      break;
    }
  }
  if (nidx != midx) {
    if (PrintOpto || (PrintMiscellaneous && (WizardMode || Verbose))) {
      tty->print_cr("==== Matcher alias shift %d => %d", nidx, midx);
      n->dump();
      m->dump();
    }
    assert(C->subsume_loads() && C->must_alias(nat, midx),
           "must not lose alias info when matching");
  }
}
#endif

//------------------------------xform------------------------------------------
// Given a Node in old-space, Match him (Label/Reduce) to produce a machine
// Node in new-space.  Given a new-space Node, recursively walk his children.
Node *Matcher::transform( Node *n ) { ShouldNotCallThis(); return n; }
Node *Matcher::xform( Node *n, int max_stack ) {
  // Use one stack to keep both: child's node/state and parent's node/index
  MStack mstack(max_stack * 2 * 2); // usually: C->live_nodes() * 2 * 2
  mstack.push(n, Visit, NULL, -1);  // set NULL as parent to indicate root
  while (mstack.is_nonempty()) {
    C->check_node_count(NodeLimitFudgeFactor, "too many nodes matching instructions");
    if (C->failing()) return NULL;
    n = mstack.node();          // Leave node on stack
    Node_State nstate = mstack.state();
    if (nstate == Visit) {
      mstack.set_state(Post_Visit);
      Node *oldn = n;
      // Old-space or new-space check
      if (!C->node_arena()->contains(n)) {
        // Old space!
        Node* m;
        if (has_new_node(n)) {  // Not yet Label/Reduced
          m = new_node(n);
        } else {
          if (!is_dontcare(n)) { // Matcher can match this guy
            // Calls match special.  They match alone with no children.
            // Their children, the incoming arguments, match normally.
            m = n->is_SafePoint() ? match_sfpt(n->as_SafePoint()):match_tree(n);
            if (C->failing())  return NULL;
            if (m == NULL) { Matcher::soft_match_failure(); return NULL; }
            if (n->is_MemBar()) {
              m->as_MachMemBar()->set_adr_type(n->adr_type());
            }
          } else {                  // Nothing the matcher cares about
            if (n->is_Proj() && n->in(0) != NULL && n->in(0)->is_Multi()) {       // Projections?
              // Convert to machine-dependent projection
              m = n->in(0)->as_Multi()->match( n->as_Proj(), this );
#ifdef ASSERT
              _new2old_map.map(m->_idx, n);
#endif
              if (m->in(0) != NULL) // m might be top
                collect_null_checks(m, n);
            } else {                // Else just a regular 'ol guy
              m = n->clone();       // So just clone into new-space
#ifdef ASSERT
              _new2old_map.map(m->_idx, n);
#endif
              // Def-Use edges will be added incrementally as Uses
              // of this node are matched.
              assert(m->outcnt() == 0, "no Uses of this clone yet");
            }
          }

          set_new_node(n, m);       // Map old to new
          if (_old_node_note_array != NULL) {
            Node_Notes* nn = C->locate_node_notes(_old_node_note_array,
                                                  n->_idx);
            C->set_node_notes_at(m->_idx, nn);
          }
          debug_only(match_alias_type(C, n, m));
        }
        n = m;    // n is now a new-space node
        mstack.set_node(n);
      }

      // New space!
      if (_visited.test_set(n->_idx)) continue; // while(mstack.is_nonempty())

      int i;
      // Put precedence edges on stack first (match them last).
      for (i = oldn->req(); (uint)i < oldn->len(); i++) {
        Node *m = oldn->in(i);
        if (m == NULL) break;
        // set -1 to call add_prec() instead of set_req() during Step1
        mstack.push(m, Visit, n, -1);
      }

      // Handle precedence edges for interior nodes
      for (i = n->len()-1; (uint)i >= n->req(); i--) {
        Node *m = n->in(i);
        if (m == NULL || C->node_arena()->contains(m)) continue;
        n->rm_prec(i);
        // set -1 to call add_prec() instead of set_req() during Step1
        mstack.push(m, Visit, n, -1);
      }

      // For constant debug info, I'd rather have unmatched constants.
      int cnt = n->req();
      JVMState* jvms = n->jvms();
      int debug_cnt = jvms ? jvms->debug_start() : cnt;

      // Now do only debug info.  Clone constants rather than matching.
      // Constants are represented directly in the debug info without
      // the need for executable machine instructions.
      // Monitor boxes are also represented directly.
      for (i = cnt - 1; i >= debug_cnt; --i) { // For all debug inputs do
        Node *m = n->in(i);          // Get input
        int op = m->Opcode();
        assert((op == Op_BoxLock) == jvms->is_monitor_use(i), "boxes only at monitor sites");
        if( op == Op_ConI || op == Op_ConP || op == Op_ConN || op == Op_ConNKlass ||
            op == Op_ConF || op == Op_ConD || op == Op_ConL
            // || op == Op_BoxLock  // %%%% enable this and remove (+++) in chaitin.cpp
            ) {
          m = m->clone();
#ifdef ASSERT
          _new2old_map.map(m->_idx, n);
#endif
          mstack.push(m, Post_Visit, n, i); // Don't need to visit
          mstack.push(m->in(0), Visit, m, 0);
        } else {
          mstack.push(m, Visit, n, i);
        }
      }

      // And now walk his children, and convert his inputs to new-space.
      for( ; i >= 0; --i ) { // For all normal inputs do
        Node *m = n->in(i);  // Get input
        if(m != NULL)
          mstack.push(m, Visit, n, i);
      }

    }
    else if (nstate == Post_Visit) {
      // Set xformed input
      Node *p = mstack.parent();
      if (p != NULL) { // root doesn't have parent
        int i = (int)mstack.index();
        if (i >= 0)
          p->set_req(i, n); // required input
        else if (i == -1)
          p->add_prec(n);   // precedence input
        else
          ShouldNotReachHere();
      }
      mstack.pop(); // remove processed node from stack
    }
    else {
      ShouldNotReachHere();
    }
  } // while (mstack.is_nonempty())
  return n; // Return new-space Node
}

//------------------------------warp_outgoing_stk_arg------------------------
OptoReg::Name Matcher::warp_outgoing_stk_arg( VMReg reg, OptoReg::Name begin_out_arg_area, OptoReg::Name &out_arg_limit_per_call ) {
  // Convert outgoing argument location to a pre-biased stack offset
  if (reg->is_stack()) {
    OptoReg::Name warped = reg->reg2stack();
    // Adjust the stack slot offset to be the register number used
    // by the allocator.
    warped = OptoReg::add(begin_out_arg_area, warped);
    // Keep track of the largest numbered stack slot used for an arg.
    // Largest used slot per call-site indicates the amount of stack
    // that is killed by the call.
    if( warped >= out_arg_limit_per_call )
      out_arg_limit_per_call = OptoReg::add(warped,1);
    if (!RegMask::can_represent_arg(warped)) {
      C->record_method_not_compilable("unsupported calling sequence");
      return OptoReg::Bad;
    }
    return warped;
  }
  return OptoReg::as_OptoReg(reg);
}


//------------------------------match_sfpt-------------------------------------
// Helper function to match call instructions.  Calls match special.
// They match alone with no children.  Their children, the incoming
// arguments, match normally.
MachNode *Matcher::match_sfpt( SafePointNode *sfpt ) {
  MachSafePointNode *msfpt = NULL;
  MachCallNode      *mcall = NULL;
  uint               cnt;
  // Split out case for SafePoint vs Call
  CallNode *call;
  const TypeTuple *domain;
  ciMethod*        method = NULL;
  bool             is_method_handle_invoke = false;  // for special kill effects
  if( sfpt->is_Call() ) {
    call = sfpt->as_Call();
    domain = call->tf()->domain();
    cnt = domain->cnt();

    // Match just the call, nothing else
    MachNode *m = match_tree(call);
    if (C->failing())  return NULL;
    if( m == NULL ) { Matcher::soft_match_failure(); return NULL; }

    // Copy data from the Ideal SafePoint to the machine version
    mcall = m->as_MachCall();

    mcall->set_tf(         call->tf());
    mcall->set_entry_point(call->entry_point());
    mcall->set_cnt(        call->cnt());

    if( mcall->is_MachCallJava() ) {
      MachCallJavaNode *mcall_java  = mcall->as_MachCallJava();
      const CallJavaNode *call_java =  call->as_CallJava();
      assert(call_java->validate_symbolic_info(), "inconsistent info");
      method = call_java->method();
      mcall_java->_method = method;
      mcall_java->_bci = call_java->_bci;
      mcall_java->_optimized_virtual = call_java->is_optimized_virtual();
      is_method_handle_invoke = call_java->is_method_handle_invoke();
      mcall_java->_method_handle_invoke = is_method_handle_invoke;
      mcall_java->_override_symbolic_info = call_java->override_symbolic_info();
      if (is_method_handle_invoke) {
        C->set_has_method_handle_invokes(true);
      }
      if( mcall_java->is_MachCallStaticJava() )
        mcall_java->as_MachCallStaticJava()->_name =
         call_java->as_CallStaticJava()->_name;
      if( mcall_java->is_MachCallDynamicJava() )
        mcall_java->as_MachCallDynamicJava()->_vtable_index =
         call_java->as_CallDynamicJava()->_vtable_index;
    }
    else if( mcall->is_MachCallRuntime() ) {
      mcall->as_MachCallRuntime()->_name = call->as_CallRuntime()->_name;
    }
    msfpt = mcall;
  }
  // This is a non-call safepoint
  else {
    call = NULL;
    domain = NULL;
    MachNode *mn = match_tree(sfpt);
    if (C->failing())  return NULL;
    msfpt = mn->as_MachSafePoint();
    cnt = TypeFunc::Parms;
  }

  // Advertise the correct memory effects (for anti-dependence computation).
  msfpt->set_adr_type(sfpt->adr_type());

  // Allocate a private array of RegMasks.  These RegMasks are not shared.
  msfpt->_in_rms = NEW_RESOURCE_ARRAY( RegMask, cnt );
  // Empty them all.
  for (uint i = 0; i < cnt; i++) ::new (&(msfpt->_in_rms[i])) RegMask();

  // Do all the pre-defined non-Empty register masks
  msfpt->_in_rms[TypeFunc::ReturnAdr] = _return_addr_mask;
  msfpt->_in_rms[TypeFunc::FramePtr ] = c_frame_ptr_mask;

  // Place first outgoing argument can possibly be put.
  OptoReg::Name begin_out_arg_area = OptoReg::add(_new_SP, C->out_preserve_stack_slots());
  assert( is_even(begin_out_arg_area), "" );
  // Compute max outgoing register number per call site.
  OptoReg::Name out_arg_limit_per_call = begin_out_arg_area;
  // Calls to C may hammer extra stack slots above and beyond any arguments.
  // These are usually backing store for register arguments for varargs.
  if( call != NULL && call->is_CallRuntime() )
    out_arg_limit_per_call = OptoReg::add(out_arg_limit_per_call,C->varargs_C_out_slots_killed());


  // Do the normal argument list (parameters) register masks
  int argcnt = cnt - TypeFunc::Parms;
  if( argcnt > 0 ) {          // Skip it all if we have no args
    BasicType *sig_bt  = NEW_RESOURCE_ARRAY( BasicType, argcnt );
    VMRegPair *parm_regs = NEW_RESOURCE_ARRAY( VMRegPair, argcnt );
    int i;
    for( i = 0; i < argcnt; i++ ) {
      sig_bt[i] = domain->field_at(i+TypeFunc::Parms)->basic_type();
    }
    // V-call to pick proper calling convention
    call->calling_convention( sig_bt, parm_regs, argcnt );

#ifdef ASSERT
    // Sanity check users' calling convention.  Really handy during
    // the initial porting effort.  Fairly expensive otherwise.
    { for (int i = 0; i<argcnt; i++) {
      if( !parm_regs[i].first()->is_valid() &&
          !parm_regs[i].second()->is_valid() ) continue;
      VMReg reg1 = parm_regs[i].first();
      VMReg reg2 = parm_regs[i].second();
      for (int j = 0; j < i; j++) {
        if( !parm_regs[j].first()->is_valid() &&
            !parm_regs[j].second()->is_valid() ) continue;
        VMReg reg3 = parm_regs[j].first();
        VMReg reg4 = parm_regs[j].second();
        if( !reg1->is_valid() ) {
          assert( !reg2->is_valid(), "valid halvsies" );
        } else if( !reg3->is_valid() ) {
          assert( !reg4->is_valid(), "valid halvsies" );
        } else {
          assert( reg1 != reg2, "calling conv. must produce distinct regs");
          assert( reg1 != reg3, "calling conv. must produce distinct regs");
          assert( reg1 != reg4, "calling conv. must produce distinct regs");
          assert( reg2 != reg3, "calling conv. must produce distinct regs");
          assert( reg2 != reg4 || !reg2->is_valid(), "calling conv. must produce distinct regs");
          assert( reg3 != reg4, "calling conv. must produce distinct regs");
        }
      }
    }
    }
#endif

    // Visit each argument.  Compute its outgoing register mask.
    // Return results now can have 2 bits returned.
    // Compute max over all outgoing arguments both per call-site
    // and over the entire method.
    for( i = 0; i < argcnt; i++ ) {
      // Address of incoming argument mask to fill in
      RegMask *rm = &mcall->_in_rms[i+TypeFunc::Parms];
      VMReg first = parm_regs[i].first();
      VMReg second = parm_regs[i].second();
      if( !first->is_valid() &&
          !second->is_valid() ) {
        continue;               // Avoid Halves
      }
      // Handle case where arguments are in vector registers.
      if(call->in(TypeFunc::Parms + i)->bottom_type()->isa_vect()) {
        OptoReg::Name reg_fst = OptoReg::as_OptoReg(first);
        OptoReg::Name reg_snd = OptoReg::as_OptoReg(second);
        assert (reg_fst <= reg_snd, "fst=%d snd=%d", reg_fst, reg_snd);
        for (OptoReg::Name r = reg_fst; r <= reg_snd; r++) {
          rm->Insert(r);
        }
      }
      // Grab first register, adjust stack slots and insert in mask.
      OptoReg::Name reg1 = warp_outgoing_stk_arg(first, begin_out_arg_area, out_arg_limit_per_call );
      if (OptoReg::is_valid(reg1))
        rm->Insert( reg1 );
      // Grab second register (if any), adjust stack slots and insert in mask.
      OptoReg::Name reg2 = warp_outgoing_stk_arg(second, begin_out_arg_area, out_arg_limit_per_call );
      if (OptoReg::is_valid(reg2))
        rm->Insert( reg2 );
    } // End of for all arguments

    // Compute number of stack slots needed to restore stack in case of
    // Pascal-style argument popping.
    mcall->_argsize = out_arg_limit_per_call - begin_out_arg_area;
  }

  // Compute the max stack slot killed by any call.  These will not be
  // available for debug info, and will be used to adjust FIRST_STACK_mask
  // after all call sites have been visited.
  if( _out_arg_limit < out_arg_limit_per_call)
    _out_arg_limit = out_arg_limit_per_call;

  if (mcall) {
    // Kill the outgoing argument area, including any non-argument holes and
    // any legacy C-killed slots.  Use Fat-Projections to do the killing.
    // Since the max-per-method covers the max-per-call-site and debug info
    // is excluded on the max-per-method basis, debug info cannot land in
    // this killed area.
    uint r_cnt = mcall->tf()->range()->cnt();
    MachProjNode *proj = new MachProjNode( mcall, r_cnt+10000, RegMask::Empty, MachProjNode::fat_proj );
    if (!RegMask::can_represent_arg(OptoReg::Name(out_arg_limit_per_call-1))) {
      C->record_method_not_compilable("unsupported outgoing calling sequence");
    } else {
      for (int i = begin_out_arg_area; i < out_arg_limit_per_call; i++)
        proj->_rout.Insert(OptoReg::Name(i));
    }
    if (proj->_rout.is_NotEmpty()) {
      push_projection(proj);
    }
  }
  // Transfer the safepoint information from the call to the mcall
  // Move the JVMState list
  msfpt->set_jvms(sfpt->jvms());
  for (JVMState* jvms = msfpt->jvms(); jvms; jvms = jvms->caller()) {
    jvms->set_map(sfpt);
  }

  // Debug inputs begin just after the last incoming parameter
  assert((mcall == NULL) || (mcall->jvms() == NULL) ||
         (mcall->jvms()->debug_start() + mcall->_jvmadj == mcall->tf()->domain()->cnt()), "");

  // Move the OopMap
  msfpt->_oop_map = sfpt->_oop_map;

  // Add additional edges.
  if (msfpt->mach_constant_base_node_input() != (uint)-1 && !msfpt->is_MachCallLeaf()) {
    // For these calls we can not add MachConstantBase in expand(), as the
    // ins are not complete then.
    msfpt->ins_req(msfpt->mach_constant_base_node_input(), C->mach_constant_base_node());
    if (msfpt->jvms() &&
        msfpt->mach_constant_base_node_input() <= msfpt->jvms()->debug_start() + msfpt->_jvmadj) {
      // We added an edge before jvms, so we must adapt the position of the ins.
      msfpt->jvms()->adapt_position(+1);
    }
  }

  // Registers killed by the call are set in the local scheduling pass
  // of Global Code Motion.
  return msfpt;
}

//---------------------------match_tree----------------------------------------
// Match a Ideal Node DAG - turn it into a tree; Label & Reduce.  Used as part
// of the whole-sale conversion from Ideal to Mach Nodes.  Also used for
// making GotoNodes while building the CFG and in init_spill_mask() to identify
// a Load's result RegMask for memoization in idealreg2regmask[]
MachNode *Matcher::match_tree( const Node *n ) {
  assert( n->Opcode() != Op_Phi, "cannot match" );
  assert( !n->is_block_start(), "cannot match" );
  // Set the mark for all locally allocated State objects.
  // When this call returns, the _states_arena arena will be reset
  // freeing all State objects.
  ResourceMark rm( &_states_arena );

  LabelRootDepth = 0;

  // StoreNodes require their Memory input to match any LoadNodes
  Node *mem = n->is_Store() ? n->in(MemNode::Memory) : (Node*)1 ;
#ifdef ASSERT
  Node* save_mem_node = _mem_node;
  _mem_node = n->is_Store() ? (Node*)n : NULL;
#endif
  // State object for root node of match tree
  // Allocate it on _states_arena - stack allocation can cause stack overflow.
  State *s = new (&_states_arena) State;
  s->_kids[0] = NULL;
  s->_kids[1] = NULL;
  s->_leaf = (Node*)n;
  // Label the input tree, allocating labels from top-level arena
  Node* root_mem = mem;
  Label_Root(n, s, n->in(0), root_mem);
  if (C->failing())  return NULL;

  // The minimum cost match for the whole tree is found at the root State
  uint mincost = max_juint;
  uint cost = max_juint;
  uint i;
  for( i = 0; i < NUM_OPERANDS; i++ ) {
    if( s->valid(i) &&                // valid entry and
        s->_cost[i] < cost &&         // low cost and
        s->_rule[i] >= NUM_OPERANDS ) // not an operand
      cost = s->_cost[mincost=i];
  }
  if (mincost == max_juint) {
#ifndef PRODUCT
    tty->print("No matching rule for:");
    s->dump();
#endif
    Matcher::soft_match_failure();
    return NULL;
  }
  // Reduce input tree based upon the state labels to machine Nodes
  MachNode *m = ReduceInst( s, s->_rule[mincost], mem );
#ifdef ASSERT
  _old2new_map.map(n->_idx, m);
  _new2old_map.map(m->_idx, (Node*)n);
#endif

  // Add any Matcher-ignored edges
  uint cnt = n->req();
  uint start = 1;
  if( mem != (Node*)1 ) start = MemNode::Memory+1;
  if( n->is_AddP() ) {
    assert( mem == (Node*)1, "" );
    start = AddPNode::Base+1;
  }
  for( i = start; i < cnt; i++ ) {
    if( !n->match_edge(i) ) {
      if( i < m->req() )
        m->ins_req( i, n->in(i) );
      else
        m->add_req( n->in(i) );
    }
  }

  debug_only( _mem_node = save_mem_node; )
  return m;
}


//------------------------------match_into_reg---------------------------------
// Choose to either match this Node in a register or part of the current
// match tree.  Return true for requiring a register and false for matching
// as part of the current match tree.
static bool match_into_reg( const Node *n, Node *m, Node *control, int i, bool shared ) {

  const Type *t = m->bottom_type();

  if (t->singleton()) {
    // Never force constants into registers.  Allow them to match as
    // constants or registers.  Copies of the same value will share
    // the same register.  See find_shared_node.
    return false;
  } else {                      // Not a constant
    // Stop recursion if they have different Controls.
    Node* m_control = m->in(0);
    // Control of load's memory can post-dominates load's control.
    // So use it since load can't float above its memory.
    Node* mem_control = (m->is_Load()) ? m->in(MemNode::Memory)->in(0) : NULL;
    if (control && m_control && control != m_control && control != mem_control) {

      // Actually, we can live with the most conservative control we
      // find, if it post-dominates the others.  This allows us to
      // pick up load/op/store trees where the load can float a little
      // above the store.
      Node *x = control;
      const uint max_scan = 6;  // Arbitrary scan cutoff
      uint j;
      for (j=0; j<max_scan; j++) {
        if (x->is_Region())     // Bail out at merge points
          return true;
        x = x->in(0);
        if (x == m_control)     // Does 'control' post-dominate
          break;                // m->in(0)?  If so, we can use it
        if (x == mem_control)   // Does 'control' post-dominate
          break;                // mem_control?  If so, we can use it
      }
      if (j == max_scan)        // No post-domination before scan end?
        return true;            // Then break the match tree up
    }
    if ((m->is_DecodeN() && Matcher::narrow_oop_use_complex_address()) ||
        (m->is_DecodeNKlass() && Matcher::narrow_klass_use_complex_address())) {
      // These are commonly used in address expressions and can
      // efficiently fold into them on X64 in some cases.
      return false;
    }
  }

  // Not forceable cloning.  If shared, put it into a register.
  return shared;
}


//------------------------------Instruction Selection--------------------------
// Label method walks a "tree" of nodes, using the ADLC generated DFA to match
// ideal nodes to machine instructions.  Trees are delimited by shared Nodes,
// things the Matcher does not match (e.g., Memory), and things with different
// Controls (hence forced into different blocks).  We pass in the Control
// selected for this entire State tree.

// The Matcher works on Trees, but an Intel add-to-memory requires a DAG: the
// Store and the Load must have identical Memories (as well as identical
// pointers).  Since the Matcher does not have anything for Memory (and
// does not handle DAGs), I have to match the Memory input myself.  If the
// Tree root is a Store or if there are multiple Loads in the tree, I require
// all Loads to have the identical memory.
Node* Matcher::Label_Root(const Node* n, State* svec, Node* control, Node*& mem) {
  // Since Label_Root is a recursive function, its possible that we might run
  // out of stack space.  See bugs 6272980 & 6227033 for more info.
  LabelRootDepth++;
  if (LabelRootDepth > MaxLabelRootDepth) {
    C->record_method_not_compilable("Out of stack space, increase MaxLabelRootDepth");
    return NULL;
  }
  uint care = 0;                // Edges matcher cares about
  uint cnt = n->req();
  uint i = 0;

  // Examine children for memory state
  // Can only subsume a child into your match-tree if that child's memory state
  // is not modified along the path to another input.
  // It is unsafe even if the other inputs are separate roots.
  Node *input_mem = NULL;
  for( i = 1; i < cnt; i++ ) {
    if( !n->match_edge(i) ) continue;
    Node *m = n->in(i);         // Get ith input
    assert( m, "expect non-null children" );
    if( m->is_Load() ) {
      if( input_mem == NULL ) {
        input_mem = m->in(MemNode::Memory);
        if (mem == (Node*)1) {
          // Save this memory to bail out if there's another memory access
          // to a different memory location in the same tree.
          mem = input_mem;
        }
      } else if( input_mem != m->in(MemNode::Memory) ) {
        input_mem = NodeSentinel;
      }
    }
  }

  for( i = 1; i < cnt; i++ ){// For my children
    if( !n->match_edge(i) ) continue;
    Node *m = n->in(i);         // Get ith input
    // Allocate states out of a private arena
    State *s = new (&_states_arena) State;
    svec->_kids[care++] = s;
    assert( care <= 2, "binary only for now" );

    // Recursively label the State tree.
    s->_kids[0] = NULL;
    s->_kids[1] = NULL;
    s->_leaf = m;

    // Check for leaves of the State Tree; things that cannot be a part of
    // the current tree.  If it finds any, that value is matched as a
    // register operand.  If not, then the normal matching is used.
    if( match_into_reg(n, m, control, i, is_shared(m)) ||
        // Stop recursion if this is a LoadNode and there is another memory access
        // to a different memory location in the same tree (for example, a StoreNode
        // at the root of this tree or another LoadNode in one of the children).
        ((mem!=(Node*)1) && m->is_Load() && m->in(MemNode::Memory) != mem) ||
        // Can NOT include the match of a subtree when its memory state
        // is used by any of the other subtrees
        (input_mem == NodeSentinel) ) {
      // Print when we exclude matching due to different memory states at input-loads
      if (PrintOpto && (Verbose && WizardMode) && (input_mem == NodeSentinel)
          && !((mem!=(Node*)1) && m->is_Load() && m->in(MemNode::Memory) != mem)) {
        tty->print_cr("invalid input_mem");
      }
      // Switch to a register-only opcode; this value must be in a register
      // and cannot be subsumed as part of a larger instruction.
      s->DFA( m->ideal_reg(), m );

    } else {
      // If match tree has no control and we do, adopt it for entire tree
      if( control == NULL && m->in(0) != NULL && m->req() > 1 )
        control = m->in(0);         // Pick up control
      // Else match as a normal part of the match tree.
      control = Label_Root(m, s, control, mem);
      if (C->failing()) return NULL;
    }
  }


  // Call DFA to match this node, and return
  svec->DFA( n->Opcode(), n );

#ifdef ASSERT
  uint x;
  for( x = 0; x < _LAST_MACH_OPER; x++ )
    if( svec->valid(x) )
      break;

  if (x >= _LAST_MACH_OPER) {
    n->dump();
    svec->dump();
    assert( false, "bad AD file" );
  }
#endif
  return control;
}


// Con nodes reduced using the same rule can share their MachNode
// which reduces the number of copies of a constant in the final
// program.  The register allocator is free to split uses later to
// split live ranges.
MachNode* Matcher::find_shared_node(Node* leaf, uint rule) {
  if (!leaf->is_Con() && !leaf->is_DecodeNarrowPtr()) return NULL;

  // See if this Con has already been reduced using this rule.
  if (_shared_nodes.Size() <= leaf->_idx) return NULL;
  MachNode* last = (MachNode*)_shared_nodes.at(leaf->_idx);
  if (last != NULL && rule == last->rule()) {
    // Don't expect control change for DecodeN
    if (leaf->is_DecodeNarrowPtr())
      return last;
    // Get the new space root.
    Node* xroot = new_node(C->root());
    if (xroot == NULL) {
      // This shouldn't happen give the order of matching.
      return NULL;
    }

    // Shared constants need to have their control be root so they
    // can be scheduled properly.
    Node* control = last->in(0);
    if (control != xroot) {
      if (control == NULL || control == C->root()) {
        last->set_req(0, xroot);
      } else {
        assert(false, "unexpected control");
        return NULL;
      }
    }
    return last;
  }
  return NULL;
}


//------------------------------ReduceInst-------------------------------------
// Reduce a State tree (with given Control) into a tree of MachNodes.
// This routine (and it's cohort ReduceOper) convert Ideal Nodes into
// complicated machine Nodes.  Each MachNode covers some tree of Ideal Nodes.
// Each MachNode has a number of complicated MachOper operands; each
// MachOper also covers a further tree of Ideal Nodes.

// The root of the Ideal match tree is always an instruction, so we enter
// the recursion here.  After building the MachNode, we need to recurse
// the tree checking for these cases:
// (1) Child is an instruction -
//     Build the instruction (recursively), add it as an edge.
//     Build a simple operand (register) to hold the result of the instruction.
// (2) Child is an interior part of an instruction -
//     Skip over it (do nothing)
// (3) Child is the start of a operand -
//     Build the operand, place it inside the instruction
//     Call ReduceOper.
MachNode *Matcher::ReduceInst( State *s, int rule, Node *&mem ) {
  assert( rule >= NUM_OPERANDS, "called with operand rule" );

  MachNode* shared_node = find_shared_node(s->_leaf, rule);
  if (shared_node != NULL) {
    return shared_node;
  }

  // Build the object to represent this state & prepare for recursive calls
  MachNode *mach = s->MachNodeGenerator(rule);
  guarantee(mach != NULL, "Missing MachNode");
  mach->_opnds[0] = s->MachOperGenerator(_reduceOp[rule]);
  assert( mach->_opnds[0] != NULL, "Missing result operand" );
  Node *leaf = s->_leaf;
  // Check for instruction or instruction chain rule
  if( rule >= _END_INST_CHAIN_RULE || rule < _BEGIN_INST_CHAIN_RULE ) {
    assert(C->node_arena()->contains(s->_leaf) || !has_new_node(s->_leaf),
           "duplicating node that's already been matched");
    // Instruction
    mach->add_req( leaf->in(0) ); // Set initial control
    // Reduce interior of complex instruction
    ReduceInst_Interior( s, rule, mem, mach, 1 );
  } else {
    // Instruction chain rules are data-dependent on their inputs
    mach->add_req(0);             // Set initial control to none
    ReduceInst_Chain_Rule( s, rule, mem, mach );
  }

  // If a Memory was used, insert a Memory edge
  if( mem != (Node*)1 ) {
    mach->ins_req(MemNode::Memory,mem);
#ifdef ASSERT
    // Verify adr type after matching memory operation
    const MachOper* oper = mach->memory_operand();
    if (oper != NULL && oper != (MachOper*)-1) {
      // It has a unique memory operand.  Find corresponding ideal mem node.
      Node* m = NULL;
      if (leaf->is_Mem()) {
        m = leaf;
      } else {
        m = _mem_node;
        assert(m != NULL && m->is_Mem(), "expecting memory node");
      }
      const Type* mach_at = mach->adr_type();
      // DecodeN node consumed by an address may have different type
      // than its input. Don't compare types for such case.
      if (m->adr_type() != mach_at &&
          (m->in(MemNode::Address)->is_DecodeNarrowPtr() ||
           (m->in(MemNode::Address)->is_AddP() &&
            m->in(MemNode::Address)->in(AddPNode::Address)->is_DecodeNarrowPtr()) ||
           (m->in(MemNode::Address)->is_AddP() &&
            m->in(MemNode::Address)->in(AddPNode::Address)->is_AddP() &&
            m->in(MemNode::Address)->in(AddPNode::Address)->in(AddPNode::Address)->is_DecodeNarrowPtr()))) {
        mach_at = m->adr_type();
      }
      if (m->adr_type() != mach_at) {
        m->dump();
        tty->print_cr("mach:");
        mach->dump(1);
      }
      assert(m->adr_type() == mach_at, "matcher should not change adr type");
    }
#endif
  }

  // If the _leaf is an AddP, insert the base edge
  if (leaf->is_AddP()) {
    mach->ins_req(AddPNode::Base,leaf->in(AddPNode::Base));
  }

  uint number_of_projections_prior = number_of_projections();

  // Perform any 1-to-many expansions required
  MachNode *ex = mach->Expand(s, _projection_list, mem);
  if (ex != mach) {
    assert(ex->ideal_reg() == mach->ideal_reg(), "ideal types should match");
    if( ex->in(1)->is_Con() )
      ex->in(1)->set_req(0, C->root());
    // Remove old node from the graph
    for( uint i=0; i<mach->req(); i++ ) {
      mach->set_req(i,NULL);
    }
#ifdef ASSERT
    _new2old_map.map(ex->_idx, s->_leaf);
#endif
  }

  // PhaseChaitin::fixup_spills will sometimes generate spill code
  // via the matcher.  By the time, nodes have been wired into the CFG,
  // and any further nodes generated by expand rules will be left hanging
  // in space, and will not get emitted as output code.  Catch this.
  // Also, catch any new register allocation constraints ("projections")
  // generated belatedly during spill code generation.
  if (_allocation_started) {
    guarantee(ex == mach, "no expand rules during spill generation");
    guarantee(number_of_projections_prior == number_of_projections(), "no allocation during spill generation");
  }

  if (leaf->is_Con() || leaf->is_DecodeNarrowPtr()) {
    // Record the con for sharing
    _shared_nodes.map(leaf->_idx, ex);
  }

  // Have mach nodes inherit GC barrier data
  if (leaf->is_LoadStore()) {
    mach->set_barrier_data(leaf->as_LoadStore()->barrier_data());
  } else if (leaf->is_Mem()) {
    mach->set_barrier_data(leaf->as_Mem()->barrier_data());
  }

  return ex;
}

void Matcher::handle_precedence_edges(Node* n, MachNode *mach) {
  for (uint i = n->req(); i < n->len(); i++) {
    if (n->in(i) != NULL) {
      mach->add_prec(n->in(i));
    }
  }
}

void Matcher::ReduceInst_Chain_Rule( State *s, int rule, Node *&mem, MachNode *mach ) {
  // 'op' is what I am expecting to receive
  int op = _leftOp[rule];
  // Operand type to catch childs result
  // This is what my child will give me.
  int opnd_class_instance = s->_rule[op];
  // Choose between operand class or not.
  // This is what I will receive.
  int catch_op = (FIRST_OPERAND_CLASS <= op && op < NUM_OPERANDS) ? opnd_class_instance : op;
  // New rule for child.  Chase operand classes to get the actual rule.
  int newrule = s->_rule[catch_op];

  if( newrule < NUM_OPERANDS ) {
    // Chain from operand or operand class, may be output of shared node
    assert( 0 <= opnd_class_instance && opnd_class_instance < NUM_OPERANDS,
            "Bad AD file: Instruction chain rule must chain from operand");
    // Insert operand into array of operands for this instruction
    mach->_opnds[1] = s->MachOperGenerator(opnd_class_instance);

    ReduceOper( s, newrule, mem, mach );
  } else {
    // Chain from the result of an instruction
    assert( newrule >= _LAST_MACH_OPER, "Do NOT chain from internal operand");
    mach->_opnds[1] = s->MachOperGenerator(_reduceOp[catch_op]);
    Node *mem1 = (Node*)1;
    debug_only(Node *save_mem_node = _mem_node;)
    mach->add_req( ReduceInst(s, newrule, mem1) );
    debug_only(_mem_node = save_mem_node;)
  }
  return;
}


uint Matcher::ReduceInst_Interior( State *s, int rule, Node *&mem, MachNode *mach, uint num_opnds ) {
  handle_precedence_edges(s->_leaf, mach);

  if( s->_leaf->is_Load() ) {
    Node *mem2 = s->_leaf->in(MemNode::Memory);
    assert( mem == (Node*)1 || mem == mem2, "multiple Memories being matched at once?" );
    debug_only( if( mem == (Node*)1 ) _mem_node = s->_leaf;)
    mem = mem2;
  }
  if( s->_leaf->in(0) != NULL && s->_leaf->req() > 1) {
    if( mach->in(0) == NULL )
      mach->set_req(0, s->_leaf->in(0));
  }

  // Now recursively walk the state tree & add operand list.
  for( uint i=0; i<2; i++ ) {   // binary tree
    State *newstate = s->_kids[i];
    if( newstate == NULL ) break;      // Might only have 1 child
    // 'op' is what I am expecting to receive
    int op;
    if( i == 0 ) {
      op = _leftOp[rule];
    } else {
      op = _rightOp[rule];
    }
    // Operand type to catch childs result
    // This is what my child will give me.
    int opnd_class_instance = newstate->_rule[op];
    // Choose between operand class or not.
    // This is what I will receive.
    int catch_op = (op >= FIRST_OPERAND_CLASS && op < NUM_OPERANDS) ? opnd_class_instance : op;
    // New rule for child.  Chase operand classes to get the actual rule.
    int newrule = newstate->_rule[catch_op];

    if( newrule < NUM_OPERANDS ) { // Operand/operandClass or internalOp/instruction?
      // Operand/operandClass
      // Insert operand into array of operands for this instruction
      mach->_opnds[num_opnds++] = newstate->MachOperGenerator(opnd_class_instance);
      ReduceOper( newstate, newrule, mem, mach );

    } else {                    // Child is internal operand or new instruction
      if( newrule < _LAST_MACH_OPER ) { // internal operand or instruction?
        // internal operand --> call ReduceInst_Interior
        // Interior of complex instruction.  Do nothing but recurse.
        num_opnds = ReduceInst_Interior( newstate, newrule, mem, mach, num_opnds );
      } else {
        // instruction --> call build operand(  ) to catch result
        //             --> ReduceInst( newrule )
        mach->_opnds[num_opnds++] = s->MachOperGenerator(_reduceOp[catch_op]);
        Node *mem1 = (Node*)1;
        debug_only(Node *save_mem_node = _mem_node;)
        mach->add_req( ReduceInst( newstate, newrule, mem1 ) );
        debug_only(_mem_node = save_mem_node;)
      }
    }
    assert( mach->_opnds[num_opnds-1], "" );
  }
  return num_opnds;
}

// This routine walks the interior of possible complex operands.
// At each point we check our children in the match tree:
// (1) No children -
//     We are a leaf; add _leaf field as an input to the MachNode
// (2) Child is an internal operand -
//     Skip over it ( do nothing )
// (3) Child is an instruction -
//     Call ReduceInst recursively and
//     and instruction as an input to the MachNode
void Matcher::ReduceOper( State *s, int rule, Node *&mem, MachNode *mach ) {
  assert( rule < _LAST_MACH_OPER, "called with operand rule" );
  State *kid = s->_kids[0];
  assert( kid == NULL || s->_leaf->in(0) == NULL, "internal operands have no control" );

  // Leaf?  And not subsumed?
  if( kid == NULL && !_swallowed[rule] ) {
    mach->add_req( s->_leaf );  // Add leaf pointer
    return;                     // Bail out
  }

  if( s->_leaf->is_Load() ) {
    assert( mem == (Node*)1, "multiple Memories being matched at once?" );
    mem = s->_leaf->in(MemNode::Memory);
    debug_only(_mem_node = s->_leaf;)
  }

  handle_precedence_edges(s->_leaf, mach);

  if( s->_leaf->in(0) && s->_leaf->req() > 1) {
    if( !mach->in(0) )
      mach->set_req(0,s->_leaf->in(0));
    else {
      assert( s->_leaf->in(0) == mach->in(0), "same instruction, differing controls?" );
    }
  }

  for( uint i=0; kid != NULL && i<2; kid = s->_kids[1], i++ ) {   // binary tree
    int newrule;
    if( i == 0)
      newrule = kid->_rule[_leftOp[rule]];
    else
      newrule = kid->_rule[_rightOp[rule]];

    if( newrule < _LAST_MACH_OPER ) { // Operand or instruction?
      // Internal operand; recurse but do nothing else
      ReduceOper( kid, newrule, mem, mach );

    } else {                    // Child is a new instruction
      // Reduce the instruction, and add a direct pointer from this
      // machine instruction to the newly reduced one.
      Node *mem1 = (Node*)1;
      debug_only(Node *save_mem_node = _mem_node;)
      mach->add_req( ReduceInst( kid, newrule, mem1 ) );
      debug_only(_mem_node = save_mem_node;)
    }
  }
}


// -------------------------------------------------------------------------
// Java-Java calling convention
// (what you use when Java calls Java)

//------------------------------find_receiver----------------------------------
// For a given signature, return the OptoReg for parameter 0.
OptoReg::Name Matcher::find_receiver( bool is_outgoing ) {
  VMRegPair regs;
  BasicType sig_bt = T_OBJECT;
  calling_convention(&sig_bt, &regs, 1, is_outgoing);
  // Return argument 0 register.  In the LP64 build pointers
  // take 2 registers, but the VM wants only the 'main' name.
  return OptoReg::as_OptoReg(regs.first());
}

bool Matcher::is_vshift_con_pattern(Node *n, Node *m) {
  if (n != NULL && m != NULL) {
    return VectorNode::is_vector_shift(n) &&
           VectorNode::is_vector_shift_count(m) && m->in(1)->is_Con();
  }
  return false;
}

bool Matcher::is_vnot_pattern(Node *n, Node *m) {
  if (n != NULL && m != NULL) {
    return VectorNode::is_vector_bitwise_not_pattern(n) &&
           VectorNode::is_all_ones_vector(m);
  }
  return false;
}

bool Matcher::clone_node(Node* n, Node* m, Matcher::MStack& mstack) {
  // Must clone all producers of flags, or we will not match correctly.
  // Suppose a compare setting int-flags is shared (e.g., a switch-tree)
  // then it will match into an ideal Op_RegFlags.  Alas, the fp-flags
  // are also there, so we may match a float-branch to int-flags and
  // expect the allocator to haul the flags from the int-side to the
  // fp-side.  No can do.
  if (_must_clone[m->Opcode()]) {
    mstack.push(m, Visit);
    return true;
  }
  return pd_clone_node(n, m, mstack);
}

bool Matcher::clone_base_plus_offset_address(AddPNode* m, Matcher::MStack& mstack, VectorSet& address_visited) {
  Node *off = m->in(AddPNode::Offset);
  if (off->is_Con()) {
    address_visited.test_set(m->_idx); // Flag as address_visited
    mstack.push(m->in(AddPNode::Address), Pre_Visit);
    // Clone X+offset as it also folds into most addressing expressions
    mstack.push(off, Visit);
    mstack.push(m->in(AddPNode::Base), Pre_Visit);
    return true;
  }
  return false;
}

// A method-klass-holder may be passed in the inline_cache_reg
// and then expanded into the inline_cache_reg and a method_oop register
//   defined in ad_<arch>.cpp

//------------------------------find_shared------------------------------------
// Set bits if Node is shared or otherwise a root
void Matcher::find_shared(Node* n) {
  // Allocate stack of size C->live_nodes() * 2 to avoid frequent realloc
  MStack mstack(C->live_nodes() * 2);
  // Mark nodes as address_visited if they are inputs to an address expression
  VectorSet address_visited(Thread::current()->resource_area());
  mstack.push(n, Visit);     // Don't need to pre-visit root node
  while (mstack.is_nonempty()) {
    n = mstack.node();       // Leave node on stack
    Node_State nstate = mstack.state();
    uint nop = n->Opcode();
    if (nstate == Pre_Visit) {
      if (address_visited.test(n->_idx)) { // Visited in address already?
        // Flag as visited and shared now.
        set_visited(n);
      }
      if (is_visited(n)) {   // Visited already?
        // Node is shared and has no reason to clone.  Flag it as shared.
        // This causes it to match into a register for the sharing.
        set_shared(n);       // Flag as shared and
        if (n->is_DecodeNarrowPtr()) {
          // Oop field/array element loads must be shared but since
          // they are shared through a DecodeN they may appear to have
          // a single use so force sharing here.
          set_shared(n->in(1));
        }
        mstack.pop();        // remove node from stack
        continue;
      }
      nstate = Visit; // Not already visited; so visit now
    }
    if (nstate == Visit) {
      mstack.set_state(Post_Visit);
      set_visited(n);   // Flag as visited now
      bool mem_op = false;
      int mem_addr_idx = MemNode::Address;
      if (find_shared_visit(mstack, n, nop, mem_op, mem_addr_idx)) {
        continue;
      }
      for (int i = n->req() - 1; i >= 0; --i) { // For my children
        Node* m = n->in(i); // Get ith input
        if (m == NULL) {
          continue;  // Ignore NULLs
        }
        if (clone_node(n, m, mstack)) {
          continue;
        }

        // Clone addressing expressions as they are "free" in memory access instructions
        if (mem_op && i == mem_addr_idx && m->is_AddP() &&
            // When there are other uses besides address expressions
            // put it on stack and mark as shared.
            !is_visited(m)) {
          // Some inputs for address expression are not put on stack
          // to avoid marking them as shared and forcing them into register
          // if they are used only in address expressions.
          // But they should be marked as shared if there are other uses
          // besides address expressions.

          if (pd_clone_address_expressions(m->as_AddP(), mstack, address_visited)) {
            continue;
          }
        }   // if( mem_op &&
        mstack.push(m, Pre_Visit);
      }     // for(int i = ...)
    }
    else if (nstate == Alt_Post_Visit) {
      mstack.pop(); // Remove node from stack
      // We cannot remove the Cmp input from the Bool here, as the Bool may be
      // shared and all users of the Bool need to move the Cmp in parallel.
      // This leaves both the Bool and the If pointing at the Cmp.  To
      // prevent the Matcher from trying to Match the Cmp along both paths
      // BoolNode::match_edge always returns a zero.

      // We reorder the Op_If in a pre-order manner, so we can visit without
      // accidentally sharing the Cmp (the Bool and the If make 2 users).
      n->add_req( n->in(1)->in(1) ); // Add the Cmp next to the Bool
    }
    else if (nstate == Post_Visit) {
      mstack.pop(); // Remove node from stack

      // Now hack a few special opcodes
      uint opcode = n->Opcode();
      bool gc_handled = BarrierSet::barrier_set()->barrier_set_c2()->matcher_find_shared_post_visit(this, n, opcode);
      if (!gc_handled) {
        find_shared_post_visit(n, opcode);
      }
    }
    else {
      ShouldNotReachHere();
    }
  } // end of while (mstack.is_nonempty())
}

bool Matcher::find_shared_visit(MStack& mstack, Node* n, uint opcode, bool& mem_op, int& mem_addr_idx) {
  switch(opcode) {  // Handle some opcodes special
    case Op_Phi:             // Treat Phis as shared roots
    case Op_Parm:
    case Op_Proj:            // All handled specially during matching
    case Op_SafePointScalarObject:
      set_shared(n);
      set_dontcare(n);
      break;
    case Op_If:
    case Op_CountedLoopEnd:
      mstack.set_state(Alt_Post_Visit); // Alternative way
      // Convert (If (Bool (CmpX A B))) into (If (Bool) (CmpX A B)).  Helps
      // with matching cmp/branch in 1 instruction.  The Matcher needs the
      // Bool and CmpX side-by-side, because it can only get at constants
      // that are at the leaves of Match trees, and the Bool's condition acts
      // as a constant here.
      mstack.push(n->in(1), Visit);         // Clone the Bool
      mstack.push(n->in(0), Pre_Visit);     // Visit control input
      return true; // while (mstack.is_nonempty())
    case Op_ConvI2D:         // These forms efficiently match with a prior
    case Op_ConvI2F:         //   Load but not a following Store
      if( n->in(1)->is_Load() &&        // Prior load
          n->outcnt() == 1 &&           // Not already shared
          n->unique_out()->is_Store() ) // Following store
        set_shared(n);       // Force it to be a root
      break;
    case Op_ReverseBytesI:
    case Op_ReverseBytesL:
      if( n->in(1)->is_Load() &&        // Prior load
          n->outcnt() == 1 )            // Not already shared
        set_shared(n);                  // Force it to be a root
      break;
    case Op_BoxLock:         // Cant match until we get stack-regs in ADLC
    case Op_IfFalse:
    case Op_IfTrue:
    case Op_MachProj:
    case Op_MergeMem:
    case Op_Catch:
    case Op_CatchProj:
    case Op_CProj:
    case Op_JumpProj:
    case Op_JProj:
    case Op_NeverBranch:
      set_dontcare(n);
      break;
    case Op_Jump:
      mstack.push(n->in(1), Pre_Visit);     // Switch Value (could be shared)
      mstack.push(n->in(0), Pre_Visit);     // Visit Control input
      return true;                             // while (mstack.is_nonempty())
    case Op_StrComp:
    case Op_StrEquals:
    case Op_StrIndexOf:
    case Op_StrIndexOfChar:
    case Op_AryEq:
    case Op_HasNegatives:
    case Op_StrInflatedCopy:
    case Op_StrCompressedCopy:
    case Op_EncodeISOArray:
    case Op_FmaD:
    case Op_FmaF:
    case Op_FmaVD:
    case Op_FmaVF:
    case Op_MacroLogicV:
      set_shared(n); // Force result into register (it will be anyways)
      break;
    case Op_ConP: {  // Convert pointers above the centerline to NUL
      TypeNode *tn = n->as_Type(); // Constants derive from type nodes
      const TypePtr* tp = tn->type()->is_ptr();
      if (tp->_ptr == TypePtr::AnyNull) {
        tn->set_type(TypePtr::NULL_PTR);
      }
      break;
    }
    case Op_ConN: {  // Convert narrow pointers above the centerline to NUL
      TypeNode *tn = n->as_Type(); // Constants derive from type nodes
      const TypePtr* tp = tn->type()->make_ptr();
      if (tp && tp->_ptr == TypePtr::AnyNull) {
        tn->set_type(TypeNarrowOop::NULL_PTR);
      }
      break;
    }
    case Op_Binary:         // These are introduced in the Post_Visit state.
      ShouldNotReachHere();
      break;
    case Op_ClearArray:
    case Op_SafePoint:
      mem_op = true;
      break;
    default:
      if( n->is_Store() ) {
        // Do match stores, despite no ideal reg
        mem_op = true;
        break;
      }
      if( n->is_Mem() ) { // Loads and LoadStores
        mem_op = true;
        // Loads must be root of match tree due to prior load conflict
        if( C->subsume_loads() == false )
          set_shared(n);
      }
      // Fall into default case
      if( !n->ideal_reg() )
        set_dontcare(n);  // Unmatchable Nodes
  } // end_switch
  return false;
}

void Matcher::find_shared_post_visit(Node* n, uint opcode) {
  switch(opcode) {       // Handle some opcodes special
    case Op_StorePConditional:
    case Op_StoreIConditional:
    case Op_StoreLConditional:
    case Op_CompareAndExchangeB:
    case Op_CompareAndExchangeS:
    case Op_CompareAndExchangeI:
    case Op_CompareAndExchangeL:
    case Op_CompareAndExchangeP:
    case Op_CompareAndExchangeN:
    case Op_WeakCompareAndSwapB:
    case Op_WeakCompareAndSwapS:
    case Op_WeakCompareAndSwapI:
    case Op_WeakCompareAndSwapL:
    case Op_WeakCompareAndSwapP:
    case Op_WeakCompareAndSwapN:
    case Op_CompareAndSwapB:
    case Op_CompareAndSwapS:
    case Op_CompareAndSwapI:
    case Op_CompareAndSwapL:
    case Op_CompareAndSwapP:
    case Op_CompareAndSwapN: {   // Convert trinary to binary-tree
      Node* newval = n->in(MemNode::ValueIn);
      Node* oldval = n->in(LoadStoreConditionalNode::ExpectedIn);
      Node* pair = new BinaryNode(oldval, newval);
      n->set_req(MemNode::ValueIn, pair);
      n->del_req(LoadStoreConditionalNode::ExpectedIn);
      break;
    }
    case Op_CMoveD:              // Convert trinary to binary-tree
    case Op_CMoveF:
    case Op_CMoveI:
    case Op_CMoveL:
    case Op_CMoveN:
    case Op_CMoveP:
    case Op_CMoveVF:
    case Op_CMoveVD:  {
      // Restructure into a binary tree for Matching.  It's possible that
      // we could move this code up next to the graph reshaping for IfNodes
      // or vice-versa, but I do not want to debug this for Ladybird.
      // 10/2/2000 CNC.
      Node* pair1 = new BinaryNode(n->in(1), n->in(1)->in(1));
      n->set_req(1, pair1);
      Node* pair2 = new BinaryNode(n->in(2), n->in(3));
      n->set_req(2, pair2);
      n->del_req(3);
      break;
    }
    case Op_MacroLogicV: {
      Node* pair1 = new BinaryNode(n->in(1), n->in(2));
      Node* pair2 = new BinaryNode(n->in(3), n->in(4));
      n->set_req(1, pair1);
      n->set_req(2, pair2);
      n->del_req(4);
      n->del_req(3);
      break;
    }
    case Op_LoopLimit: {
      Node* pair1 = new BinaryNode(n->in(1), n->in(2));
      n->set_req(1, pair1);
      n->set_req(2, n->in(3));
      n->del_req(3);
      break;
    }
    case Op_StrEquals:
    case Op_StrIndexOfChar: {
      Node* pair1 = new BinaryNode(n->in(2), n->in(3));
      n->set_req(2, pair1);
      n->set_req(3, n->in(4));
      n->del_req(4);
      break;
    }
    case Op_StrComp:
    case Op_StrIndexOf: {
      Node* pair1 = new BinaryNode(n->in(2), n->in(3));
      n->set_req(2, pair1);
      Node* pair2 = new BinaryNode(n->in(4),n->in(5));
      n->set_req(3, pair2);
      n->del_req(5);
      n->del_req(4);
      break;
    }
    case Op_StrCompressedCopy:
    case Op_StrInflatedCopy:
    case Op_EncodeISOArray: {
      // Restructure into a binary tree for Matching.
      Node* pair = new BinaryNode(n->in(3), n->in(4));
      n->set_req(3, pair);
      n->del_req(4);
      break;
    }
    case Op_FmaD:
    case Op_FmaF:
    case Op_FmaVD:
    case Op_FmaVF: {
      // Restructure into a binary tree for Matching.
      Node* pair = new BinaryNode(n->in(1), n->in(2));
      n->set_req(2, pair);
      n->set_req(1, n->in(3));
        n->del_req(3);
        break;
      }
      case Op_VectorBlend:
      case Op_VectorInsert: {
        Node* pair = new BinaryNode(n->in(1), n->in(2));
        n->set_req(1, pair);
        n->set_req(2, n->in(3));
      n->del_req(3);
      break;
    }
    case Op_StoreVectorScatter: {
      Node* pair = new BinaryNode(n->in(MemNode::ValueIn), n->in(MemNode::ValueIn+1));
      n->set_req(MemNode::ValueIn, pair);
      n->del_req(MemNode::ValueIn+1);
      break;
    }
    case Op_MulAddS2I: {
      Node* pair1 = new BinaryNode(n->in(1), n->in(2));
      Node* pair2 = new BinaryNode(n->in(3), n->in(4));
      n->set_req(1, pair1);
      n->set_req(2, pair2);
      n->del_req(4);
      n->del_req(3);
      break;
    }
<<<<<<< HEAD
#ifdef X86
=======
>>>>>>> 36343ab4
    case Op_VectorMaskCmp: {
      n->set_req(1, new BinaryNode(n->in(1), n->in(2)));
      n->set_req(2, n->in(3));
      n->del_req(3);
      break;
    }
<<<<<<< HEAD
#endif
=======
>>>>>>> 36343ab4
    default:
      break;
  }
}

#ifdef ASSERT
// machine-independent root to machine-dependent root
void Matcher::dump_old2new_map() {
  _old2new_map.dump();
}
#endif

//---------------------------collect_null_checks-------------------------------
// Find null checks in the ideal graph; write a machine-specific node for
// it.  Used by later implicit-null-check handling.  Actually collects
// either an IfTrue or IfFalse for the common NOT-null path, AND the ideal
// value being tested.
void Matcher::collect_null_checks( Node *proj, Node *orig_proj ) {
  Node *iff = proj->in(0);
  if( iff->Opcode() == Op_If ) {
    // During matching If's have Bool & Cmp side-by-side
    BoolNode *b = iff->in(1)->as_Bool();
    Node *cmp = iff->in(2);
    int opc = cmp->Opcode();
    if (opc != Op_CmpP && opc != Op_CmpN) return;

    const Type* ct = cmp->in(2)->bottom_type();
    if (ct == TypePtr::NULL_PTR ||
        (opc == Op_CmpN && ct == TypeNarrowOop::NULL_PTR)) {

      bool push_it = false;
      if( proj->Opcode() == Op_IfTrue ) {
#ifndef PRODUCT
        extern int all_null_checks_found;
        all_null_checks_found++;
#endif
        if( b->_test._test == BoolTest::ne ) {
          push_it = true;
        }
      } else {
        assert( proj->Opcode() == Op_IfFalse, "" );
        if( b->_test._test == BoolTest::eq ) {
          push_it = true;
        }
      }
      if( push_it ) {
        _null_check_tests.push(proj);
        Node* val = cmp->in(1);
#ifdef _LP64
        if (val->bottom_type()->isa_narrowoop() &&
            !Matcher::narrow_oop_use_complex_address()) {
          //
          // Look for DecodeN node which should be pinned to orig_proj.
          // On platforms (Sparc) which can not handle 2 adds
          // in addressing mode we have to keep a DecodeN node and
          // use it to do implicit NULL check in address.
          //
          // DecodeN node was pinned to non-null path (orig_proj) during
          // CastPP transformation in final_graph_reshaping_impl().
          //
          uint cnt = orig_proj->outcnt();
          for (uint i = 0; i < orig_proj->outcnt(); i++) {
            Node* d = orig_proj->raw_out(i);
            if (d->is_DecodeN() && d->in(1) == val) {
              val = d;
              val->set_req(0, NULL); // Unpin now.
              // Mark this as special case to distinguish from
              // a regular case: CmpP(DecodeN, NULL).
              val = (Node*)(((intptr_t)val) | 1);
              break;
            }
          }
        }
#endif
        _null_check_tests.push(val);
      }
    }
  }
}

//---------------------------validate_null_checks------------------------------
// Its possible that the value being NULL checked is not the root of a match
// tree.  If so, I cannot use the value in an implicit null check.
void Matcher::validate_null_checks( ) {
  uint cnt = _null_check_tests.size();
  for( uint i=0; i < cnt; i+=2 ) {
    Node *test = _null_check_tests[i];
    Node *val = _null_check_tests[i+1];
    bool is_decoden = ((intptr_t)val) & 1;
    val = (Node*)(((intptr_t)val) & ~1);
    if (has_new_node(val)) {
      Node* new_val = new_node(val);
      if (is_decoden) {
        assert(val->is_DecodeNarrowPtr() && val->in(0) == NULL, "sanity");
        // Note: new_val may have a control edge if
        // the original ideal node DecodeN was matched before
        // it was unpinned in Matcher::collect_null_checks().
        // Unpin the mach node and mark it.
        new_val->set_req(0, NULL);
        new_val = (Node*)(((intptr_t)new_val) | 1);
      }
      // Is a match-tree root, so replace with the matched value
      _null_check_tests.map(i+1, new_val);
    } else {
      // Yank from candidate list
      _null_check_tests.map(i+1,_null_check_tests[--cnt]);
      _null_check_tests.map(i,_null_check_tests[--cnt]);
      _null_check_tests.pop();
      _null_check_tests.pop();
      i-=2;
    }
  }
}

bool Matcher::gen_narrow_oop_implicit_null_checks() {
  // Advice matcher to perform null checks on the narrow oop side.
  // Implicit checks are not possible on the uncompressed oop side anyway
  // (at least not for read accesses).
  // Performs significantly better (especially on Power 6).
  if (!os::zero_page_read_protected()) {
    return true;
  }
  return CompressedOops::use_implicit_null_checks() &&
         (narrow_oop_use_complex_address() ||
          CompressedOops::base() != NULL);
}

// Compute RegMask for an ideal register.
const RegMask* Matcher::regmask_for_ideal_register(uint ideal_reg, Node* ret) {
  const Type* t = Type::mreg2type[ideal_reg];
  if (t == NULL) {
    assert(ideal_reg >= Op_VecS && ideal_reg <= Op_VecZ, "not a vector: %d", ideal_reg);
    return NULL; // not supported
  }
  Node* fp  = ret->in(TypeFunc::FramePtr);
  Node* mem = ret->in(TypeFunc::Memory);
  const TypePtr* atp = TypePtr::BOTTOM;
  MemNode::MemOrd mo = MemNode::unordered;

  Node* spill;
  switch (ideal_reg) {
    case Op_RegN: spill = new LoadNNode(NULL, mem, fp, atp, t->is_narrowoop(), mo); break;
    case Op_RegI: spill = new LoadINode(NULL, mem, fp, atp, t->is_int(),       mo); break;
    case Op_RegP: spill = new LoadPNode(NULL, mem, fp, atp, t->is_ptr(),       mo); break;
    case Op_RegF: spill = new LoadFNode(NULL, mem, fp, atp, t,                 mo); break;
    case Op_RegD: spill = new LoadDNode(NULL, mem, fp, atp, t,                 mo); break;
    case Op_RegL: spill = new LoadLNode(NULL, mem, fp, atp, t->is_long(),      mo); break;

    case Op_VecS: // fall-through
    case Op_VecD: // fall-through
    case Op_VecX: // fall-through
    case Op_VecY: // fall-through
    case Op_VecZ: spill = new LoadVectorNode(NULL, mem, fp, atp, t->is_vect()); break;

    default: ShouldNotReachHere();
  }
  MachNode* mspill = match_tree(spill);
  assert(mspill != NULL, "matching failed: %d", ideal_reg);
  // Handle generic vector operand case
  if (Matcher::supports_generic_vector_operands && t->isa_vect()) {
    specialize_mach_node(mspill);
  }
  return &mspill->out_RegMask();
}

// Process Mach IR right after selection phase is over.
void Matcher::do_postselect_cleanup() {
  if (supports_generic_vector_operands) {
    specialize_generic_vector_operands();
    if (C->failing())  return;
  }
}

//----------------------------------------------------------------------
// Generic machine operands elision.
//----------------------------------------------------------------------

// Compute concrete vector operand for a generic TEMP vector mach node based on its user info.
void Matcher::specialize_temp_node(MachTempNode* tmp, MachNode* use, uint idx) {
  assert(use->in(idx) == tmp, "not a user");
  assert(!Matcher::is_generic_vector(use->_opnds[0]), "use not processed yet");

  if ((uint)idx == use->two_adr()) { // DEF_TEMP case
    tmp->_opnds[0] = use->_opnds[0]->clone();
  } else {
    uint ideal_vreg = vector_ideal_reg(C->max_vector_size());
    tmp->_opnds[0] = Matcher::pd_specialize_generic_vector_operand(tmp->_opnds[0], ideal_vreg, true /*is_temp*/);
  }
}

// Compute concrete vector operand for a generic DEF/USE vector operand (of mach node m at index idx).
MachOper* Matcher::specialize_vector_operand(MachNode* m, uint opnd_idx) {
  assert(Matcher::is_generic_vector(m->_opnds[opnd_idx]), "repeated updates");
  Node* def = NULL;
  if (opnd_idx == 0) { // DEF
    def = m; // use mach node itself to compute vector operand type
  } else {
    int base_idx = m->operand_index(opnd_idx);
    def = m->in(base_idx);
    if (def->is_Mach()) {
      if (def->is_MachTemp() && Matcher::is_generic_vector(def->as_Mach()->_opnds[0])) {
        specialize_temp_node(def->as_MachTemp(), m, base_idx); // MachTemp node use site
      } else if (is_generic_reg2reg_move(def->as_Mach())) {
        def = def->in(1); // skip over generic reg-to-reg moves
      }
    }
  }
  assert(def->bottom_type()->isa_vect(), "not a vector");
  uint ideal_vreg = def->bottom_type()->ideal_reg();
  return Matcher::pd_specialize_generic_vector_operand(m->_opnds[opnd_idx], ideal_vreg, false /*is_temp*/);
}

void Matcher::specialize_mach_node(MachNode* m) {
  assert(!m->is_MachTemp(), "processed along with its user");
  // For generic use operands pull specific register class operands from
  // its def instruction's output operand (def operand).
  for (uint i = 0; i < m->num_opnds(); i++) {
    if (Matcher::is_generic_vector(m->_opnds[i])) {
      m->_opnds[i] = specialize_vector_operand(m, i);
    }
  }
}

// Replace generic vector operands with concrete vector operands and eliminate generic reg-to-reg moves from the graph.
void Matcher::specialize_generic_vector_operands() {
  assert(supports_generic_vector_operands, "sanity");
  ResourceMark rm;

  if (C->max_vector_size() == 0) {
    return; // no vector instructions or operands
  }
  // Replace generic vector operands (vec/legVec) with concrete ones (vec[SDXYZ]/legVec[SDXYZ])
  // and remove reg-to-reg vector moves (MoveVec2Leg and MoveLeg2Vec).
  Unique_Node_List live_nodes;
  C->identify_useful_nodes(live_nodes);

  while (live_nodes.size() > 0) {
    MachNode* m = live_nodes.pop()->isa_Mach();
    if (m != NULL) {
      if (Matcher::is_generic_reg2reg_move(m)) {
        // Register allocator properly handles vec <=> leg moves using register masks.
        int opnd_idx = m->operand_index(1);
        Node* def = m->in(opnd_idx);
        m->subsume_by(def, C);
      } else if (m->is_MachTemp()) {
        // process MachTemp nodes at use site (see Matcher::specialize_vector_operand)
      } else {
        specialize_mach_node(m);
      }
    }
  }
}

#ifdef ASSERT
bool Matcher::verify_after_postselect_cleanup() {
  assert(!C->failing(), "sanity");
  if (supports_generic_vector_operands) {
    Unique_Node_List useful;
    C->identify_useful_nodes(useful);
    for (uint i = 0; i < useful.size(); i++) {
      MachNode* m = useful.at(i)->isa_Mach();
      if (m != NULL) {
        assert(!Matcher::is_generic_reg2reg_move(m), "no MoveVec nodes allowed");
        for (uint j = 0; j < m->num_opnds(); j++) {
          assert(!Matcher::is_generic_vector(m->_opnds[j]), "no generic vector operands allowed");
        }
      }
    }
  }
  return true;
}
#endif // ASSERT

// Used by the DFA in dfa_xxx.cpp.  Check for a following barrier or
// atomic instruction acting as a store_load barrier without any
// intervening volatile load, and thus we don't need a barrier here.
// We retain the Node to act as a compiler ordering barrier.
bool Matcher::post_store_load_barrier(const Node* vmb) {
  Compile* C = Compile::current();
  assert(vmb->is_MemBar(), "");
  assert(vmb->Opcode() != Op_MemBarAcquire && vmb->Opcode() != Op_LoadFence, "");
  const MemBarNode* membar = vmb->as_MemBar();

  // Get the Ideal Proj node, ctrl, that can be used to iterate forward
  Node* ctrl = NULL;
  for (DUIterator_Fast imax, i = membar->fast_outs(imax); i < imax; i++) {
    Node* p = membar->fast_out(i);
    assert(p->is_Proj(), "only projections here");
    if ((p->as_Proj()->_con == TypeFunc::Control) &&
        !C->node_arena()->contains(p)) { // Unmatched old-space only
      ctrl = p;
      break;
    }
  }
  assert((ctrl != NULL), "missing control projection");

  for (DUIterator_Fast jmax, j = ctrl->fast_outs(jmax); j < jmax; j++) {
    Node *x = ctrl->fast_out(j);
    int xop = x->Opcode();

    // We don't need current barrier if we see another or a lock
    // before seeing volatile load.
    //
    // Op_Fastunlock previously appeared in the Op_* list below.
    // With the advent of 1-0 lock operations we're no longer guaranteed
    // that a monitor exit operation contains a serializing instruction.

    if (xop == Op_MemBarVolatile ||
        xop == Op_CompareAndExchangeB ||
        xop == Op_CompareAndExchangeS ||
        xop == Op_CompareAndExchangeI ||
        xop == Op_CompareAndExchangeL ||
        xop == Op_CompareAndExchangeP ||
        xop == Op_CompareAndExchangeN ||
        xop == Op_WeakCompareAndSwapB ||
        xop == Op_WeakCompareAndSwapS ||
        xop == Op_WeakCompareAndSwapL ||
        xop == Op_WeakCompareAndSwapP ||
        xop == Op_WeakCompareAndSwapN ||
        xop == Op_WeakCompareAndSwapI ||
        xop == Op_CompareAndSwapB ||
        xop == Op_CompareAndSwapS ||
        xop == Op_CompareAndSwapL ||
        xop == Op_CompareAndSwapP ||
        xop == Op_CompareAndSwapN ||
        xop == Op_CompareAndSwapI ||
        BarrierSet::barrier_set()->barrier_set_c2()->matcher_is_store_load_barrier(x, xop)) {
      return true;
    }

    // Op_FastLock previously appeared in the Op_* list above.
    // With biased locking we're no longer guaranteed that a monitor
    // enter operation contains a serializing instruction.
    if ((xop == Op_FastLock) && !UseBiasedLocking) {
      return true;
    }

    if (x->is_MemBar()) {
      // We must retain this membar if there is an upcoming volatile
      // load, which will be followed by acquire membar.
      if (xop == Op_MemBarAcquire || xop == Op_LoadFence) {
        return false;
      } else {
        // For other kinds of barriers, check by pretending we
        // are them, and seeing if we can be removed.
        return post_store_load_barrier(x->as_MemBar());
      }
    }

    // probably not necessary to check for these
    if (x->is_Call() || x->is_SafePoint() || x->is_block_proj()) {
      return false;
    }
  }
  return false;
}

// Check whether node n is a branch to an uncommon trap that we could
// optimize as test with very high branch costs in case of going to
// the uncommon trap. The code must be able to be recompiled to use
// a cheaper test.
bool Matcher::branches_to_uncommon_trap(const Node *n) {
  // Don't do it for natives, adapters, or runtime stubs
  Compile *C = Compile::current();
  if (!C->is_method_compilation()) return false;

  assert(n->is_If(), "You should only call this on if nodes.");
  IfNode *ifn = n->as_If();

  Node *ifFalse = NULL;
  for (DUIterator_Fast imax, i = ifn->fast_outs(imax); i < imax; i++) {
    if (ifn->fast_out(i)->is_IfFalse()) {
      ifFalse = ifn->fast_out(i);
      break;
    }
  }
  assert(ifFalse, "An If should have an ifFalse. Graph is broken.");

  Node *reg = ifFalse;
  int cnt = 4; // We must protect against cycles.  Limit to 4 iterations.
               // Alternatively use visited set?  Seems too expensive.
  while (reg != NULL && cnt > 0) {
    CallNode *call = NULL;
    RegionNode *nxt_reg = NULL;
    for (DUIterator_Fast imax, i = reg->fast_outs(imax); i < imax; i++) {
      Node *o = reg->fast_out(i);
      if (o->is_Call()) {
        call = o->as_Call();
      }
      if (o->is_Region()) {
        nxt_reg = o->as_Region();
      }
    }

    if (call &&
        call->entry_point() == SharedRuntime::uncommon_trap_blob()->entry_point()) {
      const Type* trtype = call->in(TypeFunc::Parms)->bottom_type();
      if (trtype->isa_int() && trtype->is_int()->is_con()) {
        jint tr_con = trtype->is_int()->get_con();
        Deoptimization::DeoptReason reason = Deoptimization::trap_request_reason(tr_con);
        Deoptimization::DeoptAction action = Deoptimization::trap_request_action(tr_con);
        assert((int)reason < (int)BitsPerInt, "recode bit map");

        if (is_set_nth_bit(C->allowed_deopt_reasons(), (int)reason)
            && action != Deoptimization::Action_none) {
          // This uncommon trap is sure to recompile, eventually.
          // When that happens, C->too_many_traps will prevent
          // this transformation from happening again.
          return true;
        }
      }
    }

    reg = nxt_reg;
    cnt--;
  }

  return false;
}

//=============================================================================
//---------------------------State---------------------------------------------
State::State(void) {
#ifdef ASSERT
  _id = 0;
  _kids[0] = _kids[1] = (State*)(intptr_t) CONST64(0xcafebabecafebabe);
  _leaf = (Node*)(intptr_t) CONST64(0xbaadf00dbaadf00d);
  //memset(_cost, -1, sizeof(_cost));
  //memset(_rule, -1, sizeof(_rule));
#endif
  memset(_valid, 0, sizeof(_valid));
}

#ifdef ASSERT
State::~State() {
  _id = 99;
  _kids[0] = _kids[1] = (State*)(intptr_t) CONST64(0xcafebabecafebabe);
  _leaf = (Node*)(intptr_t) CONST64(0xbaadf00dbaadf00d);
  memset(_cost, -3, sizeof(_cost));
  memset(_rule, -3, sizeof(_rule));
}
#endif

#ifndef PRODUCT
//---------------------------dump----------------------------------------------
void State::dump() {
  tty->print("\n");
  dump(0);
}

void State::dump(int depth) {
  for( int j = 0; j < depth; j++ )
    tty->print("   ");
  tty->print("--N: ");
  _leaf->dump();
  uint i;
  for( i = 0; i < _LAST_MACH_OPER; i++ )
    // Check for valid entry
    if( valid(i) ) {
      for( int j = 0; j < depth; j++ )
        tty->print("   ");
        assert(_cost[i] != max_juint, "cost must be a valid value");
        assert(_rule[i] < _last_Mach_Node, "rule[i] must be valid rule");
        tty->print_cr("%s  %d  %s",
                      ruleName[i], _cost[i], ruleName[_rule[i]] );
      }
  tty->cr();

  for( i=0; i<2; i++ )
    if( _kids[i] )
      _kids[i]->dump(depth+1);
}
#endif<|MERGE_RESOLUTION|>--- conflicted
+++ resolved
@@ -1311,27 +1311,16 @@
     for( i = 0; i < argcnt; i++ ) {
       // Address of incoming argument mask to fill in
       RegMask *rm = &mcall->_in_rms[i+TypeFunc::Parms];
-      VMReg first = parm_regs[i].first();
-      VMReg second = parm_regs[i].second();
-      if( !first->is_valid() &&
-          !second->is_valid() ) {
+      if( !parm_regs[i].first()->is_valid() &&
+          !parm_regs[i].second()->is_valid() ) {
         continue;               // Avoid Halves
       }
-      // Handle case where arguments are in vector registers.
-      if(call->in(TypeFunc::Parms + i)->bottom_type()->isa_vect()) {
-        OptoReg::Name reg_fst = OptoReg::as_OptoReg(first);
-        OptoReg::Name reg_snd = OptoReg::as_OptoReg(second);
-        assert (reg_fst <= reg_snd, "fst=%d snd=%d", reg_fst, reg_snd);
-        for (OptoReg::Name r = reg_fst; r <= reg_snd; r++) {
-          rm->Insert(r);
-        }
-      }
       // Grab first register, adjust stack slots and insert in mask.
-      OptoReg::Name reg1 = warp_outgoing_stk_arg(first, begin_out_arg_area, out_arg_limit_per_call );
+      OptoReg::Name reg1 = warp_outgoing_stk_arg(parm_regs[i].first(), begin_out_arg_area, out_arg_limit_per_call );
       if (OptoReg::is_valid(reg1))
         rm->Insert( reg1 );
       // Grab second register (if any), adjust stack slots and insert in mask.
-      OptoReg::Name reg2 = warp_outgoing_stk_arg(second, begin_out_arg_area, out_arg_limit_per_call );
+      OptoReg::Name reg2 = warp_outgoing_stk_arg(parm_regs[i].second(), begin_out_arg_area, out_arg_limit_per_call );
       if (OptoReg::is_valid(reg2))
         rm->Insert( reg2 );
     } // End of for all arguments
@@ -2359,20 +2348,12 @@
       n->del_req(3);
       break;
     }
-<<<<<<< HEAD
-#ifdef X86
-=======
->>>>>>> 36343ab4
     case Op_VectorMaskCmp: {
       n->set_req(1, new BinaryNode(n->in(1), n->in(2)));
       n->set_req(2, n->in(3));
       n->del_req(3);
       break;
     }
-<<<<<<< HEAD
-#endif
-=======
->>>>>>> 36343ab4
     default:
       break;
   }
