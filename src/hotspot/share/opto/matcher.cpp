/*
 * Copyright (c) 1997, 2017, Oracle and/or its affiliates. All rights reserved.
 * DO NOT ALTER OR REMOVE COPYRIGHT NOTICES OR THIS FILE HEADER.
 *
 * This code is free software; you can redistribute it and/or modify it
 * under the terms of the GNU General Public License version 2 only, as
 * published by the Free Software Foundation.
 *
 * This code is distributed in the hope that it will be useful, but WITHOUT
 * ANY WARRANTY; without even the implied warranty of MERCHANTABILITY or
 * FITNESS FOR A PARTICULAR PURPOSE.  See the GNU General Public License
 * version 2 for more details (a copy is included in the LICENSE file that
 * accompanied this code).
 *
 * You should have received a copy of the GNU General Public License version
 * 2 along with this work; if not, write to the Free Software Foundation,
 * Inc., 51 Franklin St, Fifth Floor, Boston, MA 02110-1301 USA.
 *
 * Please contact Oracle, 500 Oracle Parkway, Redwood Shores, CA 94065 USA
 * or visit www.oracle.com if you need additional information or have any
 * questions.
 *
 */

#include "precompiled.hpp"
#include "gc/shared/barrierSet.hpp"
#include "gc/shared/c2/barrierSetC2.hpp"
#include "memory/allocation.inline.hpp"
#include "memory/resourceArea.hpp"
#include "oops/compressedOops.hpp"
#include "opto/ad.hpp"
#include "opto/addnode.hpp"
#include "opto/callnode.hpp"
#include "opto/idealGraphPrinter.hpp"
#include "opto/matcher.hpp"
#include "opto/memnode.hpp"
#include "opto/movenode.hpp"
#include "opto/opcodes.hpp"
#include "opto/regmask.hpp"
#include "opto/rootnode.hpp"
#include "opto/runtime.hpp"
#include "opto/type.hpp"
#include "opto/vectornode.hpp"
#include "runtime/os.hpp"
#include "runtime/sharedRuntime.hpp"
#include "utilities/align.hpp"

OptoReg::Name OptoReg::c_frame_pointer;

const RegMask *Matcher::idealreg2regmask[_last_machine_leaf];
RegMask Matcher::mreg2regmask[_last_Mach_Reg];
RegMask Matcher::STACK_ONLY_mask;
RegMask Matcher::c_frame_ptr_mask;
const uint Matcher::_begin_rematerialize = _BEGIN_REMATERIALIZE;
const uint Matcher::_end_rematerialize   = _END_REMATERIALIZE;

//---------------------------Matcher-------------------------------------------
Matcher::Matcher()
: PhaseTransform( Phase::Ins_Select ),
  _states_arena(Chunk::medium_size, mtCompiler),
  _visited(&_states_arena),
  _shared(&_states_arena),
  _dontcare(&_states_arena),
  _reduceOp(reduceOp), _leftOp(leftOp), _rightOp(rightOp),
  _swallowed(swallowed),
  _begin_inst_chain_rule(_BEGIN_INST_CHAIN_RULE),
  _end_inst_chain_rule(_END_INST_CHAIN_RULE),
  _must_clone(must_clone),
  _shared_nodes(C->comp_arena()),
#ifdef ASSERT
  _old2new_map(C->comp_arena()),
  _new2old_map(C->comp_arena()),
#endif
  _allocation_started(false),
  _ruleName(ruleName),
  _register_save_policy(register_save_policy),
  _c_reg_save_policy(c_reg_save_policy),
  _require_postselect_cleanup(1),
  _register_save_type(register_save_type) {
  C->set_matcher(this);

  idealreg2spillmask  [Op_RegI] = NULL;
  idealreg2spillmask  [Op_RegN] = NULL;
  idealreg2spillmask  [Op_RegL] = NULL;
  idealreg2spillmask  [Op_RegF] = NULL;
  idealreg2spillmask  [Op_RegD] = NULL;
  idealreg2spillmask  [Op_RegP] = NULL;
  idealreg2spillmask  [Op_VecS] = NULL;
  idealreg2spillmask  [Op_VecD] = NULL;
  idealreg2spillmask  [Op_VecX] = NULL;
  idealreg2spillmask  [Op_VecY] = NULL;
  idealreg2spillmask  [Op_VecZ] = NULL;
  idealreg2spillmask  [Op_RegFlags] = NULL;

  idealreg2debugmask  [Op_RegI] = NULL;
  idealreg2debugmask  [Op_RegN] = NULL;
  idealreg2debugmask  [Op_RegL] = NULL;
  idealreg2debugmask  [Op_RegF] = NULL;
  idealreg2debugmask  [Op_RegD] = NULL;
  idealreg2debugmask  [Op_RegP] = NULL;
  idealreg2debugmask  [Op_VecS] = NULL;
  idealreg2debugmask  [Op_VecD] = NULL;
  idealreg2debugmask  [Op_VecX] = NULL;
  idealreg2debugmask  [Op_VecY] = NULL;
  idealreg2debugmask  [Op_VecZ] = NULL;
  idealreg2debugmask  [Op_RegFlags] = NULL;

  idealreg2mhdebugmask[Op_RegI] = NULL;
  idealreg2mhdebugmask[Op_RegN] = NULL;
  idealreg2mhdebugmask[Op_RegL] = NULL;
  idealreg2mhdebugmask[Op_RegF] = NULL;
  idealreg2mhdebugmask[Op_RegD] = NULL;
  idealreg2mhdebugmask[Op_RegP] = NULL;
  idealreg2mhdebugmask[Op_VecS] = NULL;
  idealreg2mhdebugmask[Op_VecD] = NULL;
  idealreg2mhdebugmask[Op_VecX] = NULL;
  idealreg2mhdebugmask[Op_VecY] = NULL;
  idealreg2mhdebugmask[Op_VecZ] = NULL;
  idealreg2mhdebugmask[Op_RegFlags] = NULL;

  debug_only(_mem_node = NULL;)   // Ideal memory node consumed by mach node
}

//------------------------------warp_incoming_stk_arg------------------------
// This warps a VMReg into an OptoReg::Name
OptoReg::Name Matcher::warp_incoming_stk_arg( VMReg reg ) {
  OptoReg::Name warped;
  if( reg->is_stack() ) {  // Stack slot argument?
    warped = OptoReg::add(_old_SP, reg->reg2stack() );
    warped = OptoReg::add(warped, C->out_preserve_stack_slots());
    if( warped >= _in_arg_limit )
      _in_arg_limit = OptoReg::add(warped, 1); // Bump max stack slot seen
    if (!RegMask::can_represent_arg(warped)) {
      // the compiler cannot represent this method's calling sequence
      C->record_method_not_compilable("unsupported incoming calling sequence");
      return OptoReg::Bad;
    }
    return warped;
  }
  return OptoReg::as_OptoReg(reg);
}

//---------------------------compute_old_SP------------------------------------
OptoReg::Name Compile::compute_old_SP() {
  int fixed    = fixed_slots();
  int preserve = in_preserve_stack_slots();
  return OptoReg::stack2reg(align_up(fixed + preserve, (int)Matcher::stack_alignment_in_slots()));
}



#ifdef ASSERT
void Matcher::verify_new_nodes_only(Node* xroot) {
  // Make sure that the new graph only references new nodes
  ResourceMark rm;
  Unique_Node_List worklist;
  VectorSet visited(Thread::current()->resource_area());
  worklist.push(xroot);
  while (worklist.size() > 0) {
    Node* n = worklist.pop();
    visited.set(n->_idx);
    assert(C->node_arena()->contains(n), "dead node");
    for (uint j = 0; j < n->req(); j++) {
      Node* in = n->in(j);
      if (in != NULL) {
        assert(C->node_arena()->contains(in), "dead node");
        if (!visited.test(in->_idx)) {
          worklist.push(in);
        }
      }
    }
  }
}
#endif


//---------------------------match---------------------------------------------
void Matcher::match( ) {
  if( MaxLabelRootDepth < 100 ) { // Too small?
    assert(false, "invalid MaxLabelRootDepth, increase it to 100 minimum");
    MaxLabelRootDepth = 100;
  }
  // One-time initialization of some register masks.
  init_spill_mask( C->root()->in(1) );
  _return_addr_mask = return_addr();
#ifdef _LP64
  // Pointers take 2 slots in 64-bit land
  _return_addr_mask.Insert(OptoReg::add(return_addr(),1));
#endif

#ifdef X86
  reset_postselect_cleanup();
#endif

  // Map a Java-signature return type into return register-value
  // machine registers for 0, 1 and 2 returned values.
  const TypeTuple *range = C->tf()->range();
  if( range->cnt() > TypeFunc::Parms ) { // If not a void function
    // Get ideal-register return type
    uint ireg = range->field_at(TypeFunc::Parms)->ideal_reg();
    // Get machine return register
    uint sop = C->start()->Opcode();
    OptoRegPair regs = return_value(ireg, false);

    // And mask for same
    _return_value_mask = RegMask(regs.first());
    if( OptoReg::is_valid(regs.second()) )
      _return_value_mask.Insert(regs.second());
  }

  // ---------------
  // Frame Layout

  // Need the method signature to determine the incoming argument types,
  // because the types determine which registers the incoming arguments are
  // in, and this affects the matched code.
  const TypeTuple *domain = C->tf()->domain();
  uint             argcnt = domain->cnt() - TypeFunc::Parms;
  BasicType *sig_bt        = NEW_RESOURCE_ARRAY( BasicType, argcnt );
  VMRegPair *vm_parm_regs  = NEW_RESOURCE_ARRAY( VMRegPair, argcnt );
  _parm_regs               = NEW_RESOURCE_ARRAY( OptoRegPair, argcnt );
  _calling_convention_mask = NEW_RESOURCE_ARRAY( RegMask, argcnt );
  uint i;
  for( i = 0; i<argcnt; i++ ) {
    sig_bt[i] = domain->field_at(i+TypeFunc::Parms)->basic_type();
  }

  // Pass array of ideal registers and length to USER code (from the AD file)
  // that will convert this to an array of register numbers.
  const StartNode *start = C->start();
  start->calling_convention( sig_bt, vm_parm_regs, argcnt );
#ifdef ASSERT
  // Sanity check users' calling convention.  Real handy while trying to
  // get the initial port correct.
  { for (uint i = 0; i<argcnt; i++) {
      if( !vm_parm_regs[i].first()->is_valid() && !vm_parm_regs[i].second()->is_valid() ) {
        assert(domain->field_at(i+TypeFunc::Parms)==Type::HALF, "only allowed on halve" );
        _parm_regs[i].set_bad();
        continue;
      }
      VMReg parm_reg = vm_parm_regs[i].first();
      assert(parm_reg->is_valid(), "invalid arg?");
      if (parm_reg->is_reg()) {
        OptoReg::Name opto_parm_reg = OptoReg::as_OptoReg(parm_reg);
        assert(can_be_java_arg(opto_parm_reg) ||
               C->stub_function() == CAST_FROM_FN_PTR(address, OptoRuntime::rethrow_C) ||
               opto_parm_reg == inline_cache_reg(),
               "parameters in register must be preserved by runtime stubs");
      }
      for (uint j = 0; j < i; j++) {
        assert(parm_reg != vm_parm_regs[j].first(),
               "calling conv. must produce distinct regs");
      }
    }
  }
#endif

  // Do some initial frame layout.

  // Compute the old incoming SP (may be called FP) as
  //   OptoReg::stack0() + locks + in_preserve_stack_slots + pad2.
  _old_SP = C->compute_old_SP();
  assert( is_even(_old_SP), "must be even" );

  // Compute highest incoming stack argument as
  //   _old_SP + out_preserve_stack_slots + incoming argument size.
  _in_arg_limit = OptoReg::add(_old_SP, C->out_preserve_stack_slots());
  assert( is_even(_in_arg_limit), "out_preserve must be even" );
  for( i = 0; i < argcnt; i++ ) {
    // Permit args to have no register
    _calling_convention_mask[i].Clear();
    if( !vm_parm_regs[i].first()->is_valid() && !vm_parm_regs[i].second()->is_valid() ) {
      continue;
    }
    // calling_convention returns stack arguments as a count of
    // slots beyond OptoReg::stack0()/VMRegImpl::stack0.  We need to convert this to
    // the allocators point of view, taking into account all the
    // preserve area, locks & pad2.

    OptoReg::Name reg1 = warp_incoming_stk_arg(vm_parm_regs[i].first());
    if( OptoReg::is_valid(reg1))
      _calling_convention_mask[i].Insert(reg1);

    OptoReg::Name reg2 = warp_incoming_stk_arg(vm_parm_regs[i].second());
    if( OptoReg::is_valid(reg2))
      _calling_convention_mask[i].Insert(reg2);

    // Saved biased stack-slot register number
    _parm_regs[i].set_pair(reg2, reg1);
  }

  // Finally, make sure the incoming arguments take up an even number of
  // words, in case the arguments or locals need to contain doubleword stack
  // slots.  The rest of the system assumes that stack slot pairs (in
  // particular, in the spill area) which look aligned will in fact be
  // aligned relative to the stack pointer in the target machine.  Double
  // stack slots will always be allocated aligned.
  _new_SP = OptoReg::Name(align_up(_in_arg_limit, (int)RegMask::SlotsPerLong));

  // Compute highest outgoing stack argument as
  //   _new_SP + out_preserve_stack_slots + max(outgoing argument size).
  _out_arg_limit = OptoReg::add(_new_SP, C->out_preserve_stack_slots());
  assert( is_even(_out_arg_limit), "out_preserve must be even" );

  if (!RegMask::can_represent_arg(OptoReg::add(_out_arg_limit,-1))) {
    // the compiler cannot represent this method's calling sequence
    C->record_method_not_compilable("must be able to represent all call arguments in reg mask");
  }

  if (C->failing())  return;  // bailed out on incoming arg failure

  // ---------------
  // Collect roots of matcher trees.  Every node for which
  // _shared[_idx] is cleared is guaranteed to not be shared, and thus
  // can be a valid interior of some tree.
  find_shared( C->root() );
  find_shared( C->top() );

  C->print_method(PHASE_BEFORE_MATCHING);

  // Create new ideal node ConP #NULL even if it does exist in old space
  // to avoid false sharing if the corresponding mach node is not used.
  // The corresponding mach node is only used in rare cases for derived
  // pointers.
  Node* new_ideal_null = ConNode::make(TypePtr::NULL_PTR);

  // Swap out to old-space; emptying new-space
  Arena *old = C->node_arena()->move_contents(C->old_arena());

  // Save debug and profile information for nodes in old space:
  _old_node_note_array = C->node_note_array();
  if (_old_node_note_array != NULL) {
    C->set_node_note_array(new(C->comp_arena()) GrowableArray<Node_Notes*>
                           (C->comp_arena(), _old_node_note_array->length(),
                            0, NULL));
  }

  // Pre-size the new_node table to avoid the need for range checks.
  grow_new_node_array(C->unique());

  // Reset node counter so MachNodes start with _idx at 0
  int live_nodes = C->live_nodes();
  C->set_unique(0);
  C->reset_dead_node_list();

  // Recursively match trees from old space into new space.
  // Correct leaves of new-space Nodes; they point to old-space.
  _visited.clear();
  C->set_cached_top_node(xform( C->top(), live_nodes ));
  if (!C->failing()) {
    Node* xroot =        xform( C->root(), 1 );
    if (xroot == NULL) {
      Matcher::soft_match_failure();  // recursive matching process failed
      C->record_method_not_compilable("instruction match failed");
    } else {
      // During matching shared constants were attached to C->root()
      // because xroot wasn't available yet, so transfer the uses to
      // the xroot.
      for( DUIterator_Fast jmax, j = C->root()->fast_outs(jmax); j < jmax; j++ ) {
        Node* n = C->root()->fast_out(j);
        if (C->node_arena()->contains(n)) {
          assert(n->in(0) == C->root(), "should be control user");
          n->set_req(0, xroot);
          --j;
          --jmax;
        }
      }

      // Generate new mach node for ConP #NULL
      assert(new_ideal_null != NULL, "sanity");
      _mach_null = match_tree(new_ideal_null);
      // Don't set control, it will confuse GCM since there are no uses.
      // The control will be set when this node is used first time
      // in find_base_for_derived().
      assert(_mach_null != NULL, "");

      C->set_root(xroot->is_Root() ? xroot->as_Root() : NULL);

#ifdef ASSERT
      verify_new_nodes_only(xroot);
#endif
    }
  }
  if (C->top() == NULL || C->root() == NULL) {
    C->record_method_not_compilable("graph lost"); // %%% cannot happen?
  }
  if (C->failing()) {
    // delete old;
    old->destruct_contents();
    return;
  }
  assert( C->top(), "" );
  assert( C->root(), "" );
  validate_null_checks();

  // Now smoke old-space
  NOT_DEBUG( old->destruct_contents() );

  // ------------------------
  // Set up save-on-entry registers.
  Fixup_Save_On_Entry( );

  { // Cleanup mach IR after selection phase is over.
    Compile::TracePhase tp("postselect_cleanup", &timers[_t_postselect_cleanup]);
    do_postselect_cleanup();
    if (C->failing())  return;
    assert(verify_after_postselect_cleanup(), "");
  }
}


//------------------------------Fixup_Save_On_Entry----------------------------
// The stated purpose of this routine is to take care of save-on-entry
// registers.  However, the overall goal of the Match phase is to convert into
// machine-specific instructions which have RegMasks to guide allocation.
// So what this procedure really does is put a valid RegMask on each input
// to the machine-specific variations of all Return, TailCall and Halt
// instructions.  It also adds edgs to define the save-on-entry values (and of
// course gives them a mask).

static RegMask *init_input_masks( uint size, RegMask &ret_adr, RegMask &fp ) {
  RegMask *rms = NEW_RESOURCE_ARRAY( RegMask, size );
  // Do all the pre-defined register masks
  rms[TypeFunc::Control  ] = RegMask::Empty;
  rms[TypeFunc::I_O      ] = RegMask::Empty;
  rms[TypeFunc::Memory   ] = RegMask::Empty;
  rms[TypeFunc::ReturnAdr] = ret_adr;
  rms[TypeFunc::FramePtr ] = fp;
  return rms;
}

#define NOF_STACK_MASKS (3*11)

// Create the initial stack mask used by values spilling to the stack.
// Disallow any debug info in outgoing argument areas by setting the
// initial mask accordingly.
void Matcher::init_first_stack_mask() {

  // Allocate storage for spill masks as masks for the appropriate load type.
  RegMask *rms = (RegMask*)C->comp_arena()->Amalloc_D(sizeof(RegMask) * NOF_STACK_MASKS);

  // Initialize empty placeholder masks into the newly allocated arena
  for (int i = 0; i < NOF_STACK_MASKS; i++) {
    new (rms + i) RegMask();
  }

  idealreg2spillmask  [Op_RegN] = &rms[0];
  idealreg2spillmask  [Op_RegI] = &rms[1];
  idealreg2spillmask  [Op_RegL] = &rms[2];
  idealreg2spillmask  [Op_RegF] = &rms[3];
  idealreg2spillmask  [Op_RegD] = &rms[4];
  idealreg2spillmask  [Op_RegP] = &rms[5];

  idealreg2debugmask  [Op_RegN] = &rms[6];
  idealreg2debugmask  [Op_RegI] = &rms[7];
  idealreg2debugmask  [Op_RegL] = &rms[8];
  idealreg2debugmask  [Op_RegF] = &rms[9];
  idealreg2debugmask  [Op_RegD] = &rms[10];
  idealreg2debugmask  [Op_RegP] = &rms[11];

  idealreg2mhdebugmask[Op_RegN] = &rms[12];
  idealreg2mhdebugmask[Op_RegI] = &rms[13];
  idealreg2mhdebugmask[Op_RegL] = &rms[14];
  idealreg2mhdebugmask[Op_RegF] = &rms[15];
  idealreg2mhdebugmask[Op_RegD] = &rms[16];
  idealreg2mhdebugmask[Op_RegP] = &rms[17];

  idealreg2spillmask  [Op_VecS] = &rms[18];
  idealreg2spillmask  [Op_VecD] = &rms[19];
  idealreg2spillmask  [Op_VecX] = &rms[20];
  idealreg2spillmask  [Op_VecY] = &rms[21];
  idealreg2spillmask  [Op_VecZ] = &rms[22];

  idealreg2debugmask  [Op_VecS] = &rms[23];
  idealreg2debugmask  [Op_VecD] = &rms[24];
  idealreg2debugmask  [Op_VecX] = &rms[25];
  idealreg2debugmask  [Op_VecY] = &rms[26];
  idealreg2debugmask  [Op_VecZ] = &rms[27];

  idealreg2mhdebugmask[Op_VecS] = &rms[28];
  idealreg2mhdebugmask[Op_VecD] = &rms[29];
  idealreg2mhdebugmask[Op_VecX] = &rms[30];
  idealreg2mhdebugmask[Op_VecY] = &rms[31];
  idealreg2mhdebugmask[Op_VecZ] = &rms[32];

  OptoReg::Name i;

  // At first, start with the empty mask
  C->FIRST_STACK_mask().Clear();

  // Add in the incoming argument area
  OptoReg::Name init_in = OptoReg::add(_old_SP, C->out_preserve_stack_slots());
  for (i = init_in; i < _in_arg_limit; i = OptoReg::add(i,1)) {
    C->FIRST_STACK_mask().Insert(i);
  }
  // Add in all bits past the outgoing argument area
  guarantee(RegMask::can_represent_arg(OptoReg::add(_out_arg_limit,-1)),
            "must be able to represent all call arguments in reg mask");
  OptoReg::Name init = _out_arg_limit;
  for (i = init; RegMask::can_represent(i); i = OptoReg::add(i,1)) {
    C->FIRST_STACK_mask().Insert(i);
  }
  // Finally, set the "infinite stack" bit.
  C->FIRST_STACK_mask().set_AllStack();

  // Make spill masks.  Registers for their class, plus FIRST_STACK_mask.
  RegMask aligned_stack_mask = C->FIRST_STACK_mask();
  // Keep spill masks aligned.
  aligned_stack_mask.clear_to_pairs();
  assert(aligned_stack_mask.is_AllStack(), "should be infinite stack");

  *idealreg2spillmask[Op_RegP] = *idealreg2regmask[Op_RegP];
#ifdef _LP64
  *idealreg2spillmask[Op_RegN] = *idealreg2regmask[Op_RegN];
   idealreg2spillmask[Op_RegN]->OR(C->FIRST_STACK_mask());
   idealreg2spillmask[Op_RegP]->OR(aligned_stack_mask);
#else
   idealreg2spillmask[Op_RegP]->OR(C->FIRST_STACK_mask());
#endif
  *idealreg2spillmask[Op_RegI] = *idealreg2regmask[Op_RegI];
   idealreg2spillmask[Op_RegI]->OR(C->FIRST_STACK_mask());
  *idealreg2spillmask[Op_RegL] = *idealreg2regmask[Op_RegL];
   idealreg2spillmask[Op_RegL]->OR(aligned_stack_mask);
  *idealreg2spillmask[Op_RegF] = *idealreg2regmask[Op_RegF];
   idealreg2spillmask[Op_RegF]->OR(C->FIRST_STACK_mask());
  *idealreg2spillmask[Op_RegD] = *idealreg2regmask[Op_RegD];
   idealreg2spillmask[Op_RegD]->OR(aligned_stack_mask);

  if (Matcher::vector_size_supported(T_BYTE,4)) {
    *idealreg2spillmask[Op_VecS] = *idealreg2regmask[Op_VecS];
     idealreg2spillmask[Op_VecS]->OR(C->FIRST_STACK_mask());
  } else {
    *idealreg2spillmask[Op_VecS] = RegMask::Empty;
  }

  if (Matcher::vector_size_supported(T_FLOAT,2)) {
    // For VecD we need dual alignment and 8 bytes (2 slots) for spills.
    // RA guarantees such alignment since it is needed for Double and Long values.
    *idealreg2spillmask[Op_VecD] = *idealreg2regmask[Op_VecD];
     idealreg2spillmask[Op_VecD]->OR(aligned_stack_mask);
  } else {
    *idealreg2spillmask[Op_VecD] = RegMask::Empty;
  }

  if (Matcher::vector_size_supported(T_FLOAT,4)) {
    // For VecX we need quadro alignment and 16 bytes (4 slots) for spills.
    //
    // RA can use input arguments stack slots for spills but until RA
    // we don't know frame size and offset of input arg stack slots.
    //
    // Exclude last input arg stack slots to avoid spilling vectors there
    // otherwise vector spills could stomp over stack slots in caller frame.
    OptoReg::Name in = OptoReg::add(_in_arg_limit, -1);
    for (int k = 1; (in >= init_in) && (k < RegMask::SlotsPerVecX); k++) {
      aligned_stack_mask.Remove(in);
      in = OptoReg::add(in, -1);
    }
     aligned_stack_mask.clear_to_sets(RegMask::SlotsPerVecX);
     assert(aligned_stack_mask.is_AllStack(), "should be infinite stack");
    *idealreg2spillmask[Op_VecX] = *idealreg2regmask[Op_VecX];
     idealreg2spillmask[Op_VecX]->OR(aligned_stack_mask);
  } else {
    *idealreg2spillmask[Op_VecX] = RegMask::Empty;
  }

  if (Matcher::vector_size_supported(T_FLOAT,8)) {
    // For VecY we need octo alignment and 32 bytes (8 slots) for spills.
    OptoReg::Name in = OptoReg::add(_in_arg_limit, -1);
    for (int k = 1; (in >= init_in) && (k < RegMask::SlotsPerVecY); k++) {
      aligned_stack_mask.Remove(in);
      in = OptoReg::add(in, -1);
    }
     aligned_stack_mask.clear_to_sets(RegMask::SlotsPerVecY);
     assert(aligned_stack_mask.is_AllStack(), "should be infinite stack");
    *idealreg2spillmask[Op_VecY] = *idealreg2regmask[Op_VecY];
     idealreg2spillmask[Op_VecY]->OR(aligned_stack_mask);
  } else {
    *idealreg2spillmask[Op_VecY] = RegMask::Empty;
  }

  if (Matcher::vector_size_supported(T_FLOAT,16)) {
    // For VecZ we need enough alignment and 64 bytes (16 slots) for spills.
    OptoReg::Name in = OptoReg::add(_in_arg_limit, -1);
    for (int k = 1; (in >= init_in) && (k < RegMask::SlotsPerVecZ); k++) {
      aligned_stack_mask.Remove(in);
      in = OptoReg::add(in, -1);
    }
     aligned_stack_mask.clear_to_sets(RegMask::SlotsPerVecZ);
     assert(aligned_stack_mask.is_AllStack(), "should be infinite stack");
    *idealreg2spillmask[Op_VecZ] = *idealreg2regmask[Op_VecZ];
     idealreg2spillmask[Op_VecZ]->OR(aligned_stack_mask);
  } else {
    *idealreg2spillmask[Op_VecZ] = RegMask::Empty;
  }

   if (UseFPUForSpilling) {
     // This mask logic assumes that the spill operations are
     // symmetric and that the registers involved are the same size.
     // On sparc for instance we may have to use 64 bit moves will
     // kill 2 registers when used with F0-F31.
     idealreg2spillmask[Op_RegI]->OR(*idealreg2regmask[Op_RegF]);
     idealreg2spillmask[Op_RegF]->OR(*idealreg2regmask[Op_RegI]);
#ifdef _LP64
     idealreg2spillmask[Op_RegN]->OR(*idealreg2regmask[Op_RegF]);
     idealreg2spillmask[Op_RegL]->OR(*idealreg2regmask[Op_RegD]);
     idealreg2spillmask[Op_RegD]->OR(*idealreg2regmask[Op_RegL]);
     idealreg2spillmask[Op_RegP]->OR(*idealreg2regmask[Op_RegD]);
#else
     idealreg2spillmask[Op_RegP]->OR(*idealreg2regmask[Op_RegF]);
#ifdef ARM
     // ARM has support for moving 64bit values between a pair of
     // integer registers and a double register
     idealreg2spillmask[Op_RegL]->OR(*idealreg2regmask[Op_RegD]);
     idealreg2spillmask[Op_RegD]->OR(*idealreg2regmask[Op_RegL]);
#endif
#endif
   }

  // Make up debug masks.  Any spill slot plus callee-save registers.
  // Caller-save registers are assumed to be trashable by the various
  // inline-cache fixup routines.
  *idealreg2debugmask  [Op_RegN]= *idealreg2spillmask[Op_RegN];
  *idealreg2debugmask  [Op_RegI]= *idealreg2spillmask[Op_RegI];
  *idealreg2debugmask  [Op_RegL]= *idealreg2spillmask[Op_RegL];
  *idealreg2debugmask  [Op_RegF]= *idealreg2spillmask[Op_RegF];
  *idealreg2debugmask  [Op_RegD]= *idealreg2spillmask[Op_RegD];
  *idealreg2debugmask  [Op_RegP]= *idealreg2spillmask[Op_RegP];

  *idealreg2debugmask  [Op_VecS]= *idealreg2spillmask[Op_VecS];
  *idealreg2debugmask  [Op_VecD]= *idealreg2spillmask[Op_VecD];
  *idealreg2debugmask  [Op_VecX]= *idealreg2spillmask[Op_VecX];
  *idealreg2debugmask  [Op_VecY]= *idealreg2spillmask[Op_VecY];
  *idealreg2debugmask  [Op_VecZ]= *idealreg2spillmask[Op_VecZ];

  *idealreg2mhdebugmask[Op_RegN]= *idealreg2spillmask[Op_RegN];
  *idealreg2mhdebugmask[Op_RegI]= *idealreg2spillmask[Op_RegI];
  *idealreg2mhdebugmask[Op_RegL]= *idealreg2spillmask[Op_RegL];
  *idealreg2mhdebugmask[Op_RegF]= *idealreg2spillmask[Op_RegF];
  *idealreg2mhdebugmask[Op_RegD]= *idealreg2spillmask[Op_RegD];
  *idealreg2mhdebugmask[Op_RegP]= *idealreg2spillmask[Op_RegP];

  *idealreg2mhdebugmask[Op_VecS]= *idealreg2spillmask[Op_VecS];
  *idealreg2mhdebugmask[Op_VecD]= *idealreg2spillmask[Op_VecD];
  *idealreg2mhdebugmask[Op_VecX]= *idealreg2spillmask[Op_VecX];
  *idealreg2mhdebugmask[Op_VecY]= *idealreg2spillmask[Op_VecY];
  *idealreg2mhdebugmask[Op_VecZ]= *idealreg2spillmask[Op_VecZ];

  // Prevent stub compilations from attempting to reference
  // callee-saved registers from debug info
  bool exclude_soe = !Compile::current()->is_method_compilation();

  for( i=OptoReg::Name(0); i<OptoReg::Name(_last_Mach_Reg); i = OptoReg::add(i,1) ) {
    // registers the caller has to save do not work
    if( _register_save_policy[i] == 'C' ||
        _register_save_policy[i] == 'A' ||
        (_register_save_policy[i] == 'E' && exclude_soe) ) {
      idealreg2debugmask  [Op_RegN]->Remove(i);
      idealreg2debugmask  [Op_RegI]->Remove(i); // Exclude save-on-call
      idealreg2debugmask  [Op_RegL]->Remove(i); // registers from debug
      idealreg2debugmask  [Op_RegF]->Remove(i); // masks
      idealreg2debugmask  [Op_RegD]->Remove(i);
      idealreg2debugmask  [Op_RegP]->Remove(i);
      idealreg2debugmask  [Op_VecS]->Remove(i);
      idealreg2debugmask  [Op_VecD]->Remove(i);
      idealreg2debugmask  [Op_VecX]->Remove(i);
      idealreg2debugmask  [Op_VecY]->Remove(i);
      idealreg2debugmask  [Op_VecZ]->Remove(i);

      idealreg2mhdebugmask[Op_RegN]->Remove(i);
      idealreg2mhdebugmask[Op_RegI]->Remove(i);
      idealreg2mhdebugmask[Op_RegL]->Remove(i);
      idealreg2mhdebugmask[Op_RegF]->Remove(i);
      idealreg2mhdebugmask[Op_RegD]->Remove(i);
      idealreg2mhdebugmask[Op_RegP]->Remove(i);
      idealreg2mhdebugmask[Op_VecS]->Remove(i);
      idealreg2mhdebugmask[Op_VecD]->Remove(i);
      idealreg2mhdebugmask[Op_VecX]->Remove(i);
      idealreg2mhdebugmask[Op_VecY]->Remove(i);
      idealreg2mhdebugmask[Op_VecZ]->Remove(i);
    }
  }

  // Subtract the register we use to save the SP for MethodHandle
  // invokes to from the debug mask.
  const RegMask save_mask = method_handle_invoke_SP_save_mask();
  idealreg2mhdebugmask[Op_RegN]->SUBTRACT(save_mask);
  idealreg2mhdebugmask[Op_RegI]->SUBTRACT(save_mask);
  idealreg2mhdebugmask[Op_RegL]->SUBTRACT(save_mask);
  idealreg2mhdebugmask[Op_RegF]->SUBTRACT(save_mask);
  idealreg2mhdebugmask[Op_RegD]->SUBTRACT(save_mask);
  idealreg2mhdebugmask[Op_RegP]->SUBTRACT(save_mask);
  idealreg2mhdebugmask[Op_VecS]->SUBTRACT(save_mask);
  idealreg2mhdebugmask[Op_VecD]->SUBTRACT(save_mask);
  idealreg2mhdebugmask[Op_VecX]->SUBTRACT(save_mask);
  idealreg2mhdebugmask[Op_VecY]->SUBTRACT(save_mask);
  idealreg2mhdebugmask[Op_VecZ]->SUBTRACT(save_mask);
}

//---------------------------is_save_on_entry----------------------------------
bool Matcher::is_save_on_entry( int reg ) {
  return
    _register_save_policy[reg] == 'E' ||
    _register_save_policy[reg] == 'A' || // Save-on-entry register?
    // Also save argument registers in the trampolining stubs
    (C->save_argument_registers() && is_spillable_arg(reg));
}

//---------------------------Fixup_Save_On_Entry-------------------------------
void Matcher::Fixup_Save_On_Entry( ) {
  init_first_stack_mask();

  Node *root = C->root();       // Short name for root
  // Count number of save-on-entry registers.
  uint soe_cnt = number_of_saved_registers();
  uint i;

  // Find the procedure Start Node
  StartNode *start = C->start();
  assert( start, "Expect a start node" );

  // Save argument registers in the trampolining stubs
  if( C->save_argument_registers() )
    for( i = 0; i < _last_Mach_Reg; i++ )
      if( is_spillable_arg(i) )
        soe_cnt++;

  // Input RegMask array shared by all Returns.
  // The type for doubles and longs has a count of 2, but
  // there is only 1 returned value
  uint ret_edge_cnt = TypeFunc::Parms + ((C->tf()->range()->cnt() == TypeFunc::Parms) ? 0 : 1);
  RegMask *ret_rms  = init_input_masks( ret_edge_cnt + soe_cnt, _return_addr_mask, c_frame_ptr_mask );
  // Returns have 0 or 1 returned values depending on call signature.
  // Return register is specified by return_value in the AD file.
  if (ret_edge_cnt > TypeFunc::Parms)
    ret_rms[TypeFunc::Parms+0] = _return_value_mask;

  // Input RegMask array shared by all Rethrows.
  uint reth_edge_cnt = TypeFunc::Parms+1;
  RegMask *reth_rms  = init_input_masks( reth_edge_cnt + soe_cnt, _return_addr_mask, c_frame_ptr_mask );
  // Rethrow takes exception oop only, but in the argument 0 slot.
  OptoReg::Name reg = find_receiver(false);
  if (reg >= 0) {
    reth_rms[TypeFunc::Parms] = mreg2regmask[reg];
#ifdef _LP64
    // Need two slots for ptrs in 64-bit land
    reth_rms[TypeFunc::Parms].Insert(OptoReg::add(OptoReg::Name(reg), 1));
#endif
  }

  // Input RegMask array shared by all TailCalls
  uint tail_call_edge_cnt = TypeFunc::Parms+2;
  RegMask *tail_call_rms = init_input_masks( tail_call_edge_cnt + soe_cnt, _return_addr_mask, c_frame_ptr_mask );

  // Input RegMask array shared by all TailJumps
  uint tail_jump_edge_cnt = TypeFunc::Parms+2;
  RegMask *tail_jump_rms = init_input_masks( tail_jump_edge_cnt + soe_cnt, _return_addr_mask, c_frame_ptr_mask );

  // TailCalls have 2 returned values (target & moop), whose masks come
  // from the usual MachNode/MachOper mechanism.  Find a sample
  // TailCall to extract these masks and put the correct masks into
  // the tail_call_rms array.
  for( i=1; i < root->req(); i++ ) {
    MachReturnNode *m = root->in(i)->as_MachReturn();
    if( m->ideal_Opcode() == Op_TailCall ) {
      tail_call_rms[TypeFunc::Parms+0] = m->MachNode::in_RegMask(TypeFunc::Parms+0);
      tail_call_rms[TypeFunc::Parms+1] = m->MachNode::in_RegMask(TypeFunc::Parms+1);
      break;
    }
  }

  // TailJumps have 2 returned values (target & ex_oop), whose masks come
  // from the usual MachNode/MachOper mechanism.  Find a sample
  // TailJump to extract these masks and put the correct masks into
  // the tail_jump_rms array.
  for( i=1; i < root->req(); i++ ) {
    MachReturnNode *m = root->in(i)->as_MachReturn();
    if( m->ideal_Opcode() == Op_TailJump ) {
      tail_jump_rms[TypeFunc::Parms+0] = m->MachNode::in_RegMask(TypeFunc::Parms+0);
      tail_jump_rms[TypeFunc::Parms+1] = m->MachNode::in_RegMask(TypeFunc::Parms+1);
      break;
    }
  }

  // Input RegMask array shared by all Halts
  uint halt_edge_cnt = TypeFunc::Parms;
  RegMask *halt_rms = init_input_masks( halt_edge_cnt + soe_cnt, _return_addr_mask, c_frame_ptr_mask );

  // Capture the return input masks into each exit flavor
  for( i=1; i < root->req(); i++ ) {
    MachReturnNode *exit = root->in(i)->as_MachReturn();
    switch( exit->ideal_Opcode() ) {
      case Op_Return   : exit->_in_rms = ret_rms;  break;
      case Op_Rethrow  : exit->_in_rms = reth_rms; break;
      case Op_TailCall : exit->_in_rms = tail_call_rms; break;
      case Op_TailJump : exit->_in_rms = tail_jump_rms; break;
      case Op_Halt     : exit->_in_rms = halt_rms; break;
      default          : ShouldNotReachHere();
    }
  }

  // Next unused projection number from Start.
  int proj_cnt = C->tf()->domain()->cnt();

  // Do all the save-on-entry registers.  Make projections from Start for
  // them, and give them a use at the exit points.  To the allocator, they
  // look like incoming register arguments.
  for( i = 0; i < _last_Mach_Reg; i++ ) {
    if( is_save_on_entry(i) ) {

      // Add the save-on-entry to the mask array
      ret_rms      [      ret_edge_cnt] = mreg2regmask[i];
      reth_rms     [     reth_edge_cnt] = mreg2regmask[i];
      tail_call_rms[tail_call_edge_cnt] = mreg2regmask[i];
      tail_jump_rms[tail_jump_edge_cnt] = mreg2regmask[i];
      // Halts need the SOE registers, but only in the stack as debug info.
      // A just-prior uncommon-trap or deoptimization will use the SOE regs.
      halt_rms     [     halt_edge_cnt] = *idealreg2spillmask[_register_save_type[i]];

      Node *mproj;

      // Is this a RegF low half of a RegD?  Double up 2 adjacent RegF's
      // into a single RegD.
      if( (i&1) == 0 &&
          _register_save_type[i  ] == Op_RegF &&
          _register_save_type[i+1] == Op_RegF &&
          is_save_on_entry(i+1) ) {
        // Add other bit for double
        ret_rms      [      ret_edge_cnt].Insert(OptoReg::Name(i+1));
        reth_rms     [     reth_edge_cnt].Insert(OptoReg::Name(i+1));
        tail_call_rms[tail_call_edge_cnt].Insert(OptoReg::Name(i+1));
        tail_jump_rms[tail_jump_edge_cnt].Insert(OptoReg::Name(i+1));
        halt_rms     [     halt_edge_cnt].Insert(OptoReg::Name(i+1));
        mproj = new MachProjNode( start, proj_cnt, ret_rms[ret_edge_cnt], Op_RegD );
        proj_cnt += 2;          // Skip 2 for doubles
      }
      else if( (i&1) == 1 &&    // Else check for high half of double
               _register_save_type[i-1] == Op_RegF &&
               _register_save_type[i  ] == Op_RegF &&
               is_save_on_entry(i-1) ) {
        ret_rms      [      ret_edge_cnt] = RegMask::Empty;
        reth_rms     [     reth_edge_cnt] = RegMask::Empty;
        tail_call_rms[tail_call_edge_cnt] = RegMask::Empty;
        tail_jump_rms[tail_jump_edge_cnt] = RegMask::Empty;
        halt_rms     [     halt_edge_cnt] = RegMask::Empty;
        mproj = C->top();
      }
      // Is this a RegI low half of a RegL?  Double up 2 adjacent RegI's
      // into a single RegL.
      else if( (i&1) == 0 &&
          _register_save_type[i  ] == Op_RegI &&
          _register_save_type[i+1] == Op_RegI &&
        is_save_on_entry(i+1) ) {
        // Add other bit for long
        ret_rms      [      ret_edge_cnt].Insert(OptoReg::Name(i+1));
        reth_rms     [     reth_edge_cnt].Insert(OptoReg::Name(i+1));
        tail_call_rms[tail_call_edge_cnt].Insert(OptoReg::Name(i+1));
        tail_jump_rms[tail_jump_edge_cnt].Insert(OptoReg::Name(i+1));
        halt_rms     [     halt_edge_cnt].Insert(OptoReg::Name(i+1));
        mproj = new MachProjNode( start, proj_cnt, ret_rms[ret_edge_cnt], Op_RegL );
        proj_cnt += 2;          // Skip 2 for longs
      }
      else if( (i&1) == 1 &&    // Else check for high half of long
               _register_save_type[i-1] == Op_RegI &&
               _register_save_type[i  ] == Op_RegI &&
               is_save_on_entry(i-1) ) {
        ret_rms      [      ret_edge_cnt] = RegMask::Empty;
        reth_rms     [     reth_edge_cnt] = RegMask::Empty;
        tail_call_rms[tail_call_edge_cnt] = RegMask::Empty;
        tail_jump_rms[tail_jump_edge_cnt] = RegMask::Empty;
        halt_rms     [     halt_edge_cnt] = RegMask::Empty;
        mproj = C->top();
      } else {
        // Make a projection for it off the Start
        mproj = new MachProjNode( start, proj_cnt++, ret_rms[ret_edge_cnt], _register_save_type[i] );
      }

      ret_edge_cnt ++;
      reth_edge_cnt ++;
      tail_call_edge_cnt ++;
      tail_jump_edge_cnt ++;
      halt_edge_cnt ++;

      // Add a use of the SOE register to all exit paths
      for( uint j=1; j < root->req(); j++ )
        root->in(j)->add_req(mproj);
    } // End of if a save-on-entry register
  } // End of for all machine registers
}

const RegMask * Matcher::getRegMaskForNode(MachNode * node) {
#ifdef X86
  return Matcher::get_concrete_reg_mask(node);
#else
  return &node->out_RegMask();
#endif
}
//------------------------------init_spill_mask--------------------------------
void Matcher::init_spill_mask( Node *ret ) {
  if( idealreg2regmask[Op_RegI] ) return; // One time only init

  OptoReg::c_frame_pointer = c_frame_pointer();
  c_frame_ptr_mask = c_frame_pointer();
#ifdef _LP64
  // pointers are twice as big
  c_frame_ptr_mask.Insert(OptoReg::add(c_frame_pointer(),1));
#endif

  // Start at OptoReg::stack0()
  STACK_ONLY_mask.Clear();
  OptoReg::Name init = OptoReg::stack2reg(0);
  // STACK_ONLY_mask is all stack bits
  OptoReg::Name i;
  for (i = init; RegMask::can_represent(i); i = OptoReg::add(i,1))
    STACK_ONLY_mask.Insert(i);
  // Also set the "infinite stack" bit.
  STACK_ONLY_mask.set_AllStack();

  // Copy the register names over into the shared world
  for( i=OptoReg::Name(0); i<OptoReg::Name(_last_Mach_Reg); i = OptoReg::add(i,1) ) {
    // SharedInfo::regName[i] = regName[i];
    // Handy RegMasks per machine register
    mreg2regmask[i].Insert(i);
  }

  // Grab the Frame Pointer
  Node *fp  = ret->in(TypeFunc::FramePtr);
  // Share frame pointer while making spill ops
  set_shared(fp);

<<<<<<< HEAD
  // Vector regmasks.
  if (Matcher::vector_size_supported(T_BYTE,4)) {
    TypeVect::VECTS = TypeVect::make(T_BYTE, 4);
    MachNode *spillVectS = match_tree(new LoadVectorNode(NULL,mem,fp,atp,TypeVect::VECTS));
    idealreg2regmask[Op_VecS] = getRegMaskForNode(spillVectS);
  }
  if (Matcher::vector_size_supported(T_FLOAT,2)) {
    MachNode *spillVectD = match_tree(new LoadVectorNode(NULL,mem,fp,atp,TypeVect::VECTD));
    idealreg2regmask[Op_VecD] = getRegMaskForNode(spillVectD);
  }
  if (Matcher::vector_size_supported(T_FLOAT,4)) {
    MachNode *spillVectX = match_tree(new LoadVectorNode(NULL,mem,fp,atp,TypeVect::VECTX));
    idealreg2regmask[Op_VecX] = getRegMaskForNode(spillVectX);
  }
  if (Matcher::vector_size_supported(T_FLOAT,8)) {
    MachNode *spillVectY = match_tree(new LoadVectorNode(NULL,mem,fp,atp,TypeVect::VECTY));
    idealreg2regmask[Op_VecY] = getRegMaskForNode(spillVectY);
  }
  if (Matcher::vector_size_supported(T_FLOAT,16)) {
    MachNode *spillVectZ = match_tree(new LoadVectorNode(NULL,mem,fp,atp,TypeVect::VECTZ));
    idealreg2regmask[Op_VecZ] = getRegMaskForNode(spillVectZ);
  }

  // Compute generic short-offset Loads
=======
// Get the ADLC notion of the right regmask, for each basic type.
>>>>>>> 7649b7af
#ifdef _LP64
  idealreg2regmask[Op_RegN] = regmask_for_ideal_register(Op_RegN, ret);
#endif
<<<<<<< HEAD
  MachNode *spillI  = match_tree(new LoadINode(NULL,mem,fp,atp,TypeInt::INT,MemNode::unordered));
  MachNode *spillL  = match_tree(new LoadLNode(NULL,mem,fp,atp,TypeLong::LONG,MemNode::unordered, LoadNode::DependsOnlyOnTest, false));
  MachNode *spillF  = match_tree(new LoadFNode(NULL,mem,fp,atp,Type::FLOAT,MemNode::unordered));
  MachNode *spillD  = match_tree(new LoadDNode(NULL,mem,fp,atp,Type::DOUBLE,MemNode::unordered));
  MachNode *spillP  = match_tree(new LoadPNode(NULL,mem,fp,atp,TypeInstPtr::BOTTOM,MemNode::unordered));
  assert(spillI != NULL && spillL != NULL && spillF != NULL &&
         spillD != NULL && spillP != NULL, "");
  // Get the ADLC notion of the right regmask, for each basic type.
#ifdef _LP64
  idealreg2regmask[Op_RegN] = &spillCP->out_RegMask();
#endif
  idealreg2regmask[Op_RegI] = &spillI->out_RegMask();
  idealreg2regmask[Op_RegL] = &spillL->out_RegMask();
  idealreg2regmask[Op_RegF] = &spillF->out_RegMask();
  idealreg2regmask[Op_RegD] = &spillD->out_RegMask();
  idealreg2regmask[Op_RegP] = &spillP->out_RegMask();
=======
  idealreg2regmask[Op_RegI] = regmask_for_ideal_register(Op_RegI, ret);
  idealreg2regmask[Op_RegP] = regmask_for_ideal_register(Op_RegP, ret);
  idealreg2regmask[Op_RegF] = regmask_for_ideal_register(Op_RegF, ret);
  idealreg2regmask[Op_RegD] = regmask_for_ideal_register(Op_RegD, ret);
  idealreg2regmask[Op_RegL] = regmask_for_ideal_register(Op_RegL, ret);
  idealreg2regmask[Op_VecS] = regmask_for_ideal_register(Op_VecS, ret);
  idealreg2regmask[Op_VecD] = regmask_for_ideal_register(Op_VecD, ret);
  idealreg2regmask[Op_VecX] = regmask_for_ideal_register(Op_VecX, ret);
  idealreg2regmask[Op_VecY] = regmask_for_ideal_register(Op_VecY, ret);
  idealreg2regmask[Op_VecZ] = regmask_for_ideal_register(Op_VecZ, ret);
>>>>>>> 7649b7af
}

#ifdef ASSERT
static void match_alias_type(Compile* C, Node* n, Node* m) {
  if (!VerifyAliases)  return;  // do not go looking for trouble by default
  const TypePtr* nat = n->adr_type();
  const TypePtr* mat = m->adr_type();
  int nidx = C->get_alias_index(nat);
  int midx = C->get_alias_index(mat);
  // Detune the assert for cases like (AndI 0xFF (LoadB p)).
  if (nidx == Compile::AliasIdxTop && midx >= Compile::AliasIdxRaw) {
    for (uint i = 1; i < n->req(); i++) {
      Node* n1 = n->in(i);
      const TypePtr* n1at = n1->adr_type();
      if (n1at != NULL) {
        nat = n1at;
        nidx = C->get_alias_index(n1at);
      }
    }
  }
  // %%% Kludgery.  Instead, fix ideal adr_type methods for all these cases:
  if (nidx == Compile::AliasIdxTop && midx == Compile::AliasIdxRaw) {
    switch (n->Opcode()) {
    case Op_PrefetchAllocation:
      nidx = Compile::AliasIdxRaw;
      nat = TypeRawPtr::BOTTOM;
      break;
    }
  }
  if (nidx == Compile::AliasIdxRaw && midx == Compile::AliasIdxTop) {
    switch (n->Opcode()) {
    case Op_ClearArray:
      midx = Compile::AliasIdxRaw;
      mat = TypeRawPtr::BOTTOM;
      break;
    }
  }
  if (nidx == Compile::AliasIdxTop && midx == Compile::AliasIdxBot) {
    switch (n->Opcode()) {
    case Op_Return:
    case Op_Rethrow:
    case Op_Halt:
    case Op_TailCall:
    case Op_TailJump:
      nidx = Compile::AliasIdxBot;
      nat = TypePtr::BOTTOM;
      break;
    }
  }
  if (nidx == Compile::AliasIdxBot && midx == Compile::AliasIdxTop) {
    switch (n->Opcode()) {
    case Op_StrComp:
    case Op_StrEquals:
    case Op_StrIndexOf:
    case Op_StrIndexOfChar:
    case Op_AryEq:
    case Op_HasNegatives:
    case Op_MemBarVolatile:
    case Op_MemBarCPUOrder: // %%% these ideals should have narrower adr_type?
    case Op_StrInflatedCopy:
    case Op_StrCompressedCopy:
    case Op_OnSpinWait:
    case Op_EncodeISOArray:
      nidx = Compile::AliasIdxTop;
      nat = NULL;
      break;
    }
  }
  if (nidx != midx) {
    if (PrintOpto || (PrintMiscellaneous && (WizardMode || Verbose))) {
      tty->print_cr("==== Matcher alias shift %d => %d", nidx, midx);
      n->dump();
      m->dump();
    }
    assert(C->subsume_loads() && C->must_alias(nat, midx),
           "must not lose alias info when matching");
  }
}
#endif

//------------------------------xform------------------------------------------
// Given a Node in old-space, Match him (Label/Reduce) to produce a machine
// Node in new-space.  Given a new-space Node, recursively walk his children.
Node *Matcher::transform( Node *n ) { ShouldNotCallThis(); return n; }
Node *Matcher::xform( Node *n, int max_stack ) {
  // Use one stack to keep both: child's node/state and parent's node/index
  MStack mstack(max_stack * 2 * 2); // usually: C->live_nodes() * 2 * 2
  mstack.push(n, Visit, NULL, -1);  // set NULL as parent to indicate root
  while (mstack.is_nonempty()) {
    C->check_node_count(NodeLimitFudgeFactor, "too many nodes matching instructions");
    if (C->failing()) return NULL;
    n = mstack.node();          // Leave node on stack
    Node_State nstate = mstack.state();
    if (nstate == Visit) {
      mstack.set_state(Post_Visit);
      Node *oldn = n;
      // Old-space or new-space check
      if (!C->node_arena()->contains(n)) {
        // Old space!
        Node* m;
        if (has_new_node(n)) {  // Not yet Label/Reduced
          m = new_node(n);
        } else {
          if (!is_dontcare(n)) { // Matcher can match this guy
            // Calls match special.  They match alone with no children.
            // Their children, the incoming arguments, match normally.
            m = n->is_SafePoint() ? match_sfpt(n->as_SafePoint()):match_tree(n);
            if (C->failing())  return NULL;
            if (m == NULL) { Matcher::soft_match_failure(); return NULL; }
            if (n->is_MemBar()) {
              m->as_MachMemBar()->set_adr_type(n->adr_type());
            }
          } else {                  // Nothing the matcher cares about
            if (n->is_Proj() && n->in(0) != NULL && n->in(0)->is_Multi()) {       // Projections?
              // Convert to machine-dependent projection
              m = n->in(0)->as_Multi()->match( n->as_Proj(), this );
#ifdef ASSERT
              _new2old_map.map(m->_idx, n);
#endif
              if (m->in(0) != NULL) // m might be top
                collect_null_checks(m, n);
            } else {                // Else just a regular 'ol guy
              m = n->clone();       // So just clone into new-space
#ifdef ASSERT
              _new2old_map.map(m->_idx, n);
#endif
              // Def-Use edges will be added incrementally as Uses
              // of this node are matched.
              assert(m->outcnt() == 0, "no Uses of this clone yet");
            }
          }

          set_new_node(n, m);       // Map old to new
          if (_old_node_note_array != NULL) {
            Node_Notes* nn = C->locate_node_notes(_old_node_note_array,
                                                  n->_idx);
            C->set_node_notes_at(m->_idx, nn);
          }
          debug_only(match_alias_type(C, n, m));
        }
        n = m;    // n is now a new-space node
        mstack.set_node(n);
      }

      // New space!
      if (_visited.test_set(n->_idx)) continue; // while(mstack.is_nonempty())

      int i;
      // Put precedence edges on stack first (match them last).
      for (i = oldn->req(); (uint)i < oldn->len(); i++) {
        Node *m = oldn->in(i);
        if (m == NULL) break;
        // set -1 to call add_prec() instead of set_req() during Step1
        mstack.push(m, Visit, n, -1);
      }

      // Handle precedence edges for interior nodes
      for (i = n->len()-1; (uint)i >= n->req(); i--) {
        Node *m = n->in(i);
        if (m == NULL || C->node_arena()->contains(m)) continue;
        n->rm_prec(i);
        // set -1 to call add_prec() instead of set_req() during Step1
        mstack.push(m, Visit, n, -1);
      }

      // For constant debug info, I'd rather have unmatched constants.
      int cnt = n->req();
      JVMState* jvms = n->jvms();
      int debug_cnt = jvms ? jvms->debug_start() : cnt;

      // Now do only debug info.  Clone constants rather than matching.
      // Constants are represented directly in the debug info without
      // the need for executable machine instructions.
      // Monitor boxes are also represented directly.
      for (i = cnt - 1; i >= debug_cnt; --i) { // For all debug inputs do
        Node *m = n->in(i);          // Get input
        int op = m->Opcode();
        assert((op == Op_BoxLock) == jvms->is_monitor_use(i), "boxes only at monitor sites");
        if( op == Op_ConI || op == Op_ConP || op == Op_ConN || op == Op_ConNKlass ||
            op == Op_ConF || op == Op_ConD || op == Op_ConL
            // || op == Op_BoxLock  // %%%% enable this and remove (+++) in chaitin.cpp
            ) {
          m = m->clone();
#ifdef ASSERT
          _new2old_map.map(m->_idx, n);
#endif
          mstack.push(m, Post_Visit, n, i); // Don't need to visit
          mstack.push(m->in(0), Visit, m, 0);
        } else {
          mstack.push(m, Visit, n, i);
        }
      }

      // And now walk his children, and convert his inputs to new-space.
      for( ; i >= 0; --i ) { // For all normal inputs do
        Node *m = n->in(i);  // Get input
        if(m != NULL)
          mstack.push(m, Visit, n, i);
      }

    }
    else if (nstate == Post_Visit) {
      // Set xformed input
      Node *p = mstack.parent();
      if (p != NULL) { // root doesn't have parent
        int i = (int)mstack.index();
        if (i >= 0)
          p->set_req(i, n); // required input
        else if (i == -1)
          p->add_prec(n);   // precedence input
        else
          ShouldNotReachHere();
      }
      mstack.pop(); // remove processed node from stack
    }
    else {
      ShouldNotReachHere();
    }
  } // while (mstack.is_nonempty())
  return n; // Return new-space Node
}

//------------------------------warp_outgoing_stk_arg------------------------
OptoReg::Name Matcher::warp_outgoing_stk_arg( VMReg reg, OptoReg::Name begin_out_arg_area, OptoReg::Name &out_arg_limit_per_call ) {
  // Convert outgoing argument location to a pre-biased stack offset
  if (reg->is_stack()) {
    OptoReg::Name warped = reg->reg2stack();
    // Adjust the stack slot offset to be the register number used
    // by the allocator.
    warped = OptoReg::add(begin_out_arg_area, warped);
    // Keep track of the largest numbered stack slot used for an arg.
    // Largest used slot per call-site indicates the amount of stack
    // that is killed by the call.
    if( warped >= out_arg_limit_per_call )
      out_arg_limit_per_call = OptoReg::add(warped,1);
    if (!RegMask::can_represent_arg(warped)) {
      C->record_method_not_compilable("unsupported calling sequence");
      return OptoReg::Bad;
    }
    return warped;
  }
  return OptoReg::as_OptoReg(reg);
}


//------------------------------match_sfpt-------------------------------------
// Helper function to match call instructions.  Calls match special.
// They match alone with no children.  Their children, the incoming
// arguments, match normally.
MachNode *Matcher::match_sfpt( SafePointNode *sfpt ) {
  MachSafePointNode *msfpt = NULL;
  MachCallNode      *mcall = NULL;
  uint               cnt;
  // Split out case for SafePoint vs Call
  CallNode *call;
  const TypeTuple *domain;
  ciMethod*        method = NULL;
  bool             is_method_handle_invoke = false;  // for special kill effects
  if( sfpt->is_Call() ) {
    call = sfpt->as_Call();
    domain = call->tf()->domain();
    cnt = domain->cnt();

    // Match just the call, nothing else
    MachNode *m = match_tree(call);
    if (C->failing())  return NULL;
    if( m == NULL ) { Matcher::soft_match_failure(); return NULL; }

    // Copy data from the Ideal SafePoint to the machine version
    mcall = m->as_MachCall();

    mcall->set_tf(         call->tf());
    mcall->set_entry_point(call->entry_point());
    mcall->set_cnt(        call->cnt());

    if( mcall->is_MachCallJava() ) {
      MachCallJavaNode *mcall_java  = mcall->as_MachCallJava();
      const CallJavaNode *call_java =  call->as_CallJava();
      assert(call_java->validate_symbolic_info(), "inconsistent info");
      method = call_java->method();
      mcall_java->_method = method;
      mcall_java->_bci = call_java->_bci;
      mcall_java->_optimized_virtual = call_java->is_optimized_virtual();
      is_method_handle_invoke = call_java->is_method_handle_invoke();
      mcall_java->_method_handle_invoke = is_method_handle_invoke;
      mcall_java->_override_symbolic_info = call_java->override_symbolic_info();
      if (is_method_handle_invoke) {
        C->set_has_method_handle_invokes(true);
      }
      if( mcall_java->is_MachCallStaticJava() )
        mcall_java->as_MachCallStaticJava()->_name =
         call_java->as_CallStaticJava()->_name;
      if( mcall_java->is_MachCallDynamicJava() )
        mcall_java->as_MachCallDynamicJava()->_vtable_index =
         call_java->as_CallDynamicJava()->_vtable_index;
    }
    else if( mcall->is_MachCallRuntime() ) {
      mcall->as_MachCallRuntime()->_name = call->as_CallRuntime()->_name;
    }
    msfpt = mcall;
  }
  // This is a non-call safepoint
  else {
    call = NULL;
    domain = NULL;
    MachNode *mn = match_tree(sfpt);
    if (C->failing())  return NULL;
    msfpt = mn->as_MachSafePoint();
    cnt = TypeFunc::Parms;
  }

  // Advertise the correct memory effects (for anti-dependence computation).
  msfpt->set_adr_type(sfpt->adr_type());

  // Allocate a private array of RegMasks.  These RegMasks are not shared.
  msfpt->_in_rms = NEW_RESOURCE_ARRAY( RegMask, cnt );
  // Empty them all.
  for (uint i = 0; i < cnt; i++) ::new (&(msfpt->_in_rms[i])) RegMask();

  // Do all the pre-defined non-Empty register masks
  msfpt->_in_rms[TypeFunc::ReturnAdr] = _return_addr_mask;
  msfpt->_in_rms[TypeFunc::FramePtr ] = c_frame_ptr_mask;

  // Place first outgoing argument can possibly be put.
  OptoReg::Name begin_out_arg_area = OptoReg::add(_new_SP, C->out_preserve_stack_slots());
  assert( is_even(begin_out_arg_area), "" );
  // Compute max outgoing register number per call site.
  OptoReg::Name out_arg_limit_per_call = begin_out_arg_area;
  // Calls to C may hammer extra stack slots above and beyond any arguments.
  // These are usually backing store for register arguments for varargs.
  if( call != NULL && call->is_CallRuntime() )
    out_arg_limit_per_call = OptoReg::add(out_arg_limit_per_call,C->varargs_C_out_slots_killed());


  // Do the normal argument list (parameters) register masks
  int argcnt = cnt - TypeFunc::Parms;
  if( argcnt > 0 ) {          // Skip it all if we have no args
    BasicType *sig_bt  = NEW_RESOURCE_ARRAY( BasicType, argcnt );
    VMRegPair *parm_regs = NEW_RESOURCE_ARRAY( VMRegPair, argcnt );
    int i;
    for( i = 0; i < argcnt; i++ ) {
      sig_bt[i] = domain->field_at(i+TypeFunc::Parms)->basic_type();
    }
    // V-call to pick proper calling convention
    call->calling_convention( sig_bt, parm_regs, argcnt );

#ifdef ASSERT
    // Sanity check users' calling convention.  Really handy during
    // the initial porting effort.  Fairly expensive otherwise.
    { for (int i = 0; i<argcnt; i++) {
      if( !parm_regs[i].first()->is_valid() &&
          !parm_regs[i].second()->is_valid() ) continue;
      VMReg reg1 = parm_regs[i].first();
      VMReg reg2 = parm_regs[i].second();
      for (int j = 0; j < i; j++) {
        if( !parm_regs[j].first()->is_valid() &&
            !parm_regs[j].second()->is_valid() ) continue;
        VMReg reg3 = parm_regs[j].first();
        VMReg reg4 = parm_regs[j].second();
        if( !reg1->is_valid() ) {
          assert( !reg2->is_valid(), "valid halvsies" );
        } else if( !reg3->is_valid() ) {
          assert( !reg4->is_valid(), "valid halvsies" );
        } else {
          assert( reg1 != reg2, "calling conv. must produce distinct regs");
          assert( reg1 != reg3, "calling conv. must produce distinct regs");
          assert( reg1 != reg4, "calling conv. must produce distinct regs");
          assert( reg2 != reg3, "calling conv. must produce distinct regs");
          assert( reg2 != reg4 || !reg2->is_valid(), "calling conv. must produce distinct regs");
          assert( reg3 != reg4, "calling conv. must produce distinct regs");
        }
      }
    }
    }
#endif

    // Visit each argument.  Compute its outgoing register mask.
    // Return results now can have 2 bits returned.
    // Compute max over all outgoing arguments both per call-site
    // and over the entire method.
    for( i = 0; i < argcnt; i++ ) {
      // Address of incoming argument mask to fill in
      RegMask *rm = &mcall->_in_rms[i+TypeFunc::Parms];
      VMReg first = parm_regs[i].first();
      VMReg second = parm_regs[i].second();
      if( !first->is_valid() &&
          !second->is_valid() ) {
        continue;               // Avoid Halves
      }
      // Handle case where arguments are in vector registers.
      if(call->in(TypeFunc::Parms + i)->bottom_type()->isa_vect()) {
        OptoReg::Name reg_fst = OptoReg::as_OptoReg(first);
        OptoReg::Name reg_snd = OptoReg::as_OptoReg(second);
        assert (reg_fst <= reg_snd, "fst=%d snd=%d", reg_fst, reg_snd);
        for (OptoReg::Name r = reg_fst; r <= reg_snd; r++) {
          rm->Insert(r);
        }
      }
      // Grab first register, adjust stack slots and insert in mask.
      OptoReg::Name reg1 = warp_outgoing_stk_arg(first, begin_out_arg_area, out_arg_limit_per_call );
      if (OptoReg::is_valid(reg1))
        rm->Insert( reg1 );
      // Grab second register (if any), adjust stack slots and insert in mask.
      OptoReg::Name reg2 = warp_outgoing_stk_arg(second, begin_out_arg_area, out_arg_limit_per_call );
      if (OptoReg::is_valid(reg2))
        rm->Insert( reg2 );
    } // End of for all arguments

    // Compute number of stack slots needed to restore stack in case of
    // Pascal-style argument popping.
    mcall->_argsize = out_arg_limit_per_call - begin_out_arg_area;
  }

  // Compute the max stack slot killed by any call.  These will not be
  // available for debug info, and will be used to adjust FIRST_STACK_mask
  // after all call sites have been visited.
  if( _out_arg_limit < out_arg_limit_per_call)
    _out_arg_limit = out_arg_limit_per_call;

  if (mcall) {
    // Kill the outgoing argument area, including any non-argument holes and
    // any legacy C-killed slots.  Use Fat-Projections to do the killing.
    // Since the max-per-method covers the max-per-call-site and debug info
    // is excluded on the max-per-method basis, debug info cannot land in
    // this killed area.
    uint r_cnt = mcall->tf()->range()->cnt();
    MachProjNode *proj = new MachProjNode( mcall, r_cnt+10000, RegMask::Empty, MachProjNode::fat_proj );
    if (!RegMask::can_represent_arg(OptoReg::Name(out_arg_limit_per_call-1))) {
      C->record_method_not_compilable("unsupported outgoing calling sequence");
    } else {
      for (int i = begin_out_arg_area; i < out_arg_limit_per_call; i++)
        proj->_rout.Insert(OptoReg::Name(i));
    }
    if (proj->_rout.is_NotEmpty()) {
      push_projection(proj);
    }
  }
  // Transfer the safepoint information from the call to the mcall
  // Move the JVMState list
  msfpt->set_jvms(sfpt->jvms());
  for (JVMState* jvms = msfpt->jvms(); jvms; jvms = jvms->caller()) {
    jvms->set_map(sfpt);
  }

  // Debug inputs begin just after the last incoming parameter
  assert((mcall == NULL) || (mcall->jvms() == NULL) ||
         (mcall->jvms()->debug_start() + mcall->_jvmadj == mcall->tf()->domain()->cnt()), "");

  // Move the OopMap
  msfpt->_oop_map = sfpt->_oop_map;

  // Add additional edges.
  if (msfpt->mach_constant_base_node_input() != (uint)-1 && !msfpt->is_MachCallLeaf()) {
    // For these calls we can not add MachConstantBase in expand(), as the
    // ins are not complete then.
    msfpt->ins_req(msfpt->mach_constant_base_node_input(), C->mach_constant_base_node());
    if (msfpt->jvms() &&
        msfpt->mach_constant_base_node_input() <= msfpt->jvms()->debug_start() + msfpt->_jvmadj) {
      // We added an edge before jvms, so we must adapt the position of the ins.
      msfpt->jvms()->adapt_position(+1);
    }
  }

  // Registers killed by the call are set in the local scheduling pass
  // of Global Code Motion.
  return msfpt;
}

//---------------------------match_tree----------------------------------------
// Match a Ideal Node DAG - turn it into a tree; Label & Reduce.  Used as part
// of the whole-sale conversion from Ideal to Mach Nodes.  Also used for
// making GotoNodes while building the CFG and in init_spill_mask() to identify
// a Load's result RegMask for memoization in idealreg2regmask[]
MachNode *Matcher::match_tree( const Node *n ) {
  assert( n->Opcode() != Op_Phi, "cannot match" );
  assert( !n->is_block_start(), "cannot match" );
  // Set the mark for all locally allocated State objects.
  // When this call returns, the _states_arena arena will be reset
  // freeing all State objects.
  ResourceMark rm( &_states_arena );

  LabelRootDepth = 0;

  // StoreNodes require their Memory input to match any LoadNodes
  Node *mem = n->is_Store() ? n->in(MemNode::Memory) : (Node*)1 ;
#ifdef ASSERT
  Node* save_mem_node = _mem_node;
  _mem_node = n->is_Store() ? (Node*)n : NULL;
#endif
  // State object for root node of match tree
  // Allocate it on _states_arena - stack allocation can cause stack overflow.
  State *s = new (&_states_arena) State;
  s->_kids[0] = NULL;
  s->_kids[1] = NULL;
  s->_leaf = (Node*)n;
  // Label the input tree, allocating labels from top-level arena
  Label_Root( n, s, n->in(0), mem );
  if (C->failing())  return NULL;

  // The minimum cost match for the whole tree is found at the root State
  uint mincost = max_juint;
  uint cost = max_juint;
  uint i;
  for( i = 0; i < NUM_OPERANDS; i++ ) {
    if( s->valid(i) &&                // valid entry and
        s->_cost[i] < cost &&         // low cost and
        s->_rule[i] >= NUM_OPERANDS ) // not an operand
      cost = s->_cost[mincost=i];
  }
  if (mincost == max_juint) {
#ifndef PRODUCT
    tty->print("No matching rule for:");
    s->dump();
#endif
    Matcher::soft_match_failure();
    return NULL;
  }
  // Reduce input tree based upon the state labels to machine Nodes
  MachNode *m = ReduceInst( s, s->_rule[mincost], mem );
#ifdef ASSERT
  _old2new_map.map(n->_idx, m);
  _new2old_map.map(m->_idx, (Node*)n);
#endif

  // Add any Matcher-ignored edges
  uint cnt = n->req();
  uint start = 1;
  if( mem != (Node*)1 ) start = MemNode::Memory+1;
  if( n->is_AddP() ) {
    assert( mem == (Node*)1, "" );
    start = AddPNode::Base+1;
  }
  for( i = start; i < cnt; i++ ) {
    if( !n->match_edge(i) ) {
      if( i < m->req() )
        m->ins_req( i, n->in(i) );
      else
        m->add_req( n->in(i) );
    }
  }

  debug_only( _mem_node = save_mem_node; )
  return m;
}


//------------------------------match_into_reg---------------------------------
// Choose to either match this Node in a register or part of the current
// match tree.  Return true for requiring a register and false for matching
// as part of the current match tree.
static bool match_into_reg( const Node *n, Node *m, Node *control, int i, bool shared ) {

  const Type *t = m->bottom_type();

  if (t->singleton()) {
    // Never force constants into registers.  Allow them to match as
    // constants or registers.  Copies of the same value will share
    // the same register.  See find_shared_node.
    return false;
  } else {                      // Not a constant
    // Stop recursion if they have different Controls.
    Node* m_control = m->in(0);
    // Control of load's memory can post-dominates load's control.
    // So use it since load can't float above its memory.
    Node* mem_control = (m->is_Load()) ? m->in(MemNode::Memory)->in(0) : NULL;
    if (control && m_control && control != m_control && control != mem_control) {

      // Actually, we can live with the most conservative control we
      // find, if it post-dominates the others.  This allows us to
      // pick up load/op/store trees where the load can float a little
      // above the store.
      Node *x = control;
      const uint max_scan = 6;  // Arbitrary scan cutoff
      uint j;
      for (j=0; j<max_scan; j++) {
        if (x->is_Region())     // Bail out at merge points
          return true;
        x = x->in(0);
        if (x == m_control)     // Does 'control' post-dominate
          break;                // m->in(0)?  If so, we can use it
        if (x == mem_control)   // Does 'control' post-dominate
          break;                // mem_control?  If so, we can use it
      }
      if (j == max_scan)        // No post-domination before scan end?
        return true;            // Then break the match tree up
    }
    if ((m->is_DecodeN() && Matcher::narrow_oop_use_complex_address()) ||
        (m->is_DecodeNKlass() && Matcher::narrow_klass_use_complex_address())) {
      // These are commonly used in address expressions and can
      // efficiently fold into them on X64 in some cases.
      return false;
    }
  }

  // Not forceable cloning.  If shared, put it into a register.
  return shared;
}


//------------------------------Instruction Selection--------------------------
// Label method walks a "tree" of nodes, using the ADLC generated DFA to match
// ideal nodes to machine instructions.  Trees are delimited by shared Nodes,
// things the Matcher does not match (e.g., Memory), and things with different
// Controls (hence forced into different blocks).  We pass in the Control
// selected for this entire State tree.

// The Matcher works on Trees, but an Intel add-to-memory requires a DAG: the
// Store and the Load must have identical Memories (as well as identical
// pointers).  Since the Matcher does not have anything for Memory (and
// does not handle DAGs), I have to match the Memory input myself.  If the
// Tree root is a Store, I require all Loads to have the identical memory.
Node *Matcher::Label_Root( const Node *n, State *svec, Node *control, const Node *mem){
  // Since Label_Root is a recursive function, its possible that we might run
  // out of stack space.  See bugs 6272980 & 6227033 for more info.
  LabelRootDepth++;
  if (LabelRootDepth > MaxLabelRootDepth) {
    C->record_method_not_compilable("Out of stack space, increase MaxLabelRootDepth");
    return NULL;
  }
  uint care = 0;                // Edges matcher cares about
  uint cnt = n->req();
  uint i = 0;

  // Examine children for memory state
  // Can only subsume a child into your match-tree if that child's memory state
  // is not modified along the path to another input.
  // It is unsafe even if the other inputs are separate roots.
  Node *input_mem = NULL;
  for( i = 1; i < cnt; i++ ) {
    if( !n->match_edge(i) ) continue;
    Node *m = n->in(i);         // Get ith input
    assert( m, "expect non-null children" );
    if( m->is_Load() ) {
      if( input_mem == NULL ) {
        input_mem = m->in(MemNode::Memory);
      } else if( input_mem != m->in(MemNode::Memory) ) {
        input_mem = NodeSentinel;
      }
    }
  }

  for( i = 1; i < cnt; i++ ){// For my children
    if( !n->match_edge(i) ) continue;
    Node *m = n->in(i);         // Get ith input
    // Allocate states out of a private arena
    State *s = new (&_states_arena) State;
    svec->_kids[care++] = s;
    assert( care <= 2, "binary only for now" );

    // Recursively label the State tree.
    s->_kids[0] = NULL;
    s->_kids[1] = NULL;
    s->_leaf = m;

    // Check for leaves of the State Tree; things that cannot be a part of
    // the current tree.  If it finds any, that value is matched as a
    // register operand.  If not, then the normal matching is used.
    if( match_into_reg(n, m, control, i, is_shared(m)) ||
        //
        // Stop recursion if this is LoadNode and the root of this tree is a
        // StoreNode and the load & store have different memories.
        ((mem!=(Node*)1) && m->is_Load() && m->in(MemNode::Memory) != mem) ||
        // Can NOT include the match of a subtree when its memory state
        // is used by any of the other subtrees
        (input_mem == NodeSentinel) ) {
      // Print when we exclude matching due to different memory states at input-loads
      if (PrintOpto && (Verbose && WizardMode) && (input_mem == NodeSentinel)
        && !((mem!=(Node*)1) && m->is_Load() && m->in(MemNode::Memory) != mem)) {
        tty->print_cr("invalid input_mem");
      }
      // Switch to a register-only opcode; this value must be in a register
      // and cannot be subsumed as part of a larger instruction.
      s->DFA( m->ideal_reg(), m );

    } else {
      // If match tree has no control and we do, adopt it for entire tree
      if( control == NULL && m->in(0) != NULL && m->req() > 1 )
        control = m->in(0);         // Pick up control
      // Else match as a normal part of the match tree.
      control = Label_Root(m,s,control,mem);
      if (C->failing()) return NULL;
    }
  }


  // Call DFA to match this node, and return
  svec->DFA( n->Opcode(), n );

#ifdef ASSERT
  uint x;
  for( x = 0; x < _LAST_MACH_OPER; x++ )
    if( svec->valid(x) )
      break;

  if (x >= _LAST_MACH_OPER) {
    n->dump();
    svec->dump();
    assert( false, "bad AD file" );
  }
#endif
  return control;
}


// Con nodes reduced using the same rule can share their MachNode
// which reduces the number of copies of a constant in the final
// program.  The register allocator is free to split uses later to
// split live ranges.
MachNode* Matcher::find_shared_node(Node* leaf, uint rule) {
  if (!leaf->is_Con() && !leaf->is_DecodeNarrowPtr()) return NULL;

  // See if this Con has already been reduced using this rule.
  if (_shared_nodes.Size() <= leaf->_idx) return NULL;
  MachNode* last = (MachNode*)_shared_nodes.at(leaf->_idx);
  if (last != NULL && rule == last->rule()) {
    // Don't expect control change for DecodeN
    if (leaf->is_DecodeNarrowPtr())
      return last;
    // Get the new space root.
    Node* xroot = new_node(C->root());
    if (xroot == NULL) {
      // This shouldn't happen give the order of matching.
      return NULL;
    }

    // Shared constants need to have their control be root so they
    // can be scheduled properly.
    Node* control = last->in(0);
    if (control != xroot) {
      if (control == NULL || control == C->root()) {
        last->set_req(0, xroot);
      } else {
        assert(false, "unexpected control");
        return NULL;
      }
    }
    return last;
  }
  return NULL;
}


//------------------------------ReduceInst-------------------------------------
// Reduce a State tree (with given Control) into a tree of MachNodes.
// This routine (and it's cohort ReduceOper) convert Ideal Nodes into
// complicated machine Nodes.  Each MachNode covers some tree of Ideal Nodes.
// Each MachNode has a number of complicated MachOper operands; each
// MachOper also covers a further tree of Ideal Nodes.

// The root of the Ideal match tree is always an instruction, so we enter
// the recursion here.  After building the MachNode, we need to recurse
// the tree checking for these cases:
// (1) Child is an instruction -
//     Build the instruction (recursively), add it as an edge.
//     Build a simple operand (register) to hold the result of the instruction.
// (2) Child is an interior part of an instruction -
//     Skip over it (do nothing)
// (3) Child is the start of a operand -
//     Build the operand, place it inside the instruction
//     Call ReduceOper.
MachNode *Matcher::ReduceInst( State *s, int rule, Node *&mem ) {
  assert( rule >= NUM_OPERANDS, "called with operand rule" );

  MachNode* shared_node = find_shared_node(s->_leaf, rule);
  if (shared_node != NULL) {
    return shared_node;
  }

  // Build the object to represent this state & prepare for recursive calls
  MachNode *mach = s->MachNodeGenerator(rule);
  guarantee(mach != NULL, "Missing MachNode");
  mach->_opnds[0] = s->MachOperGenerator(_reduceOp[rule]);
  assert( mach->_opnds[0] != NULL, "Missing result operand" );
  Node *leaf = s->_leaf;
#ifdef X86
  enable_postselect_cleanup(leaf);
#endif

  // Check for instruction or instruction chain rule
  if( rule >= _END_INST_CHAIN_RULE || rule < _BEGIN_INST_CHAIN_RULE ) {
    assert(C->node_arena()->contains(s->_leaf) || !has_new_node(s->_leaf),
           "duplicating node that's already been matched");
    // Instruction
    mach->add_req( leaf->in(0) ); // Set initial control
    // Reduce interior of complex instruction
    ReduceInst_Interior( s, rule, mem, mach, 1 );
  } else {
    // Instruction chain rules are data-dependent on their inputs
    mach->add_req(0);             // Set initial control to none
    ReduceInst_Chain_Rule( s, rule, mem, mach );
  }

  // If a Memory was used, insert a Memory edge
  if( mem != (Node*)1 ) {
    mach->ins_req(MemNode::Memory,mem);
#ifdef ASSERT
    // Verify adr type after matching memory operation
    const MachOper* oper = mach->memory_operand();
    if (oper != NULL && oper != (MachOper*)-1) {
      // It has a unique memory operand.  Find corresponding ideal mem node.
      Node* m = NULL;
      if (leaf->is_Mem()) {
        m = leaf;
      } else {
        m = _mem_node;
        assert(m != NULL && m->is_Mem(), "expecting memory node");
      }
      const Type* mach_at = mach->adr_type();
      // DecodeN node consumed by an address may have different type
      // than its input. Don't compare types for such case.
      if (m->adr_type() != mach_at &&
          (m->in(MemNode::Address)->is_DecodeNarrowPtr() ||
           (m->in(MemNode::Address)->is_AddP() &&
            m->in(MemNode::Address)->in(AddPNode::Address)->is_DecodeNarrowPtr()) ||
           (m->in(MemNode::Address)->is_AddP() &&
            m->in(MemNode::Address)->in(AddPNode::Address)->is_AddP() &&
            m->in(MemNode::Address)->in(AddPNode::Address)->in(AddPNode::Address)->is_DecodeNarrowPtr()))) {
        mach_at = m->adr_type();
      }
      if (m->adr_type() != mach_at) {
        m->dump();
        tty->print_cr("mach:");
        mach->dump(1);
      }
      assert(m->adr_type() == mach_at, "matcher should not change adr type");
    }
#endif
  }

  // If the _leaf is an AddP, insert the base edge
  if (leaf->is_AddP()) {
    mach->ins_req(AddPNode::Base,leaf->in(AddPNode::Base));
  }

  uint number_of_projections_prior = number_of_projections();

  // Perform any 1-to-many expansions required
  MachNode *ex = mach->Expand(s, _projection_list, mem);
  if (ex != mach) {
    assert(ex->ideal_reg() == mach->ideal_reg(), "ideal types should match");
    if( ex->in(1)->is_Con() )
      ex->in(1)->set_req(0, C->root());
    // Remove old node from the graph
    for( uint i=0; i<mach->req(); i++ ) {
      mach->set_req(i,NULL);
    }
#ifdef ASSERT
    _new2old_map.map(ex->_idx, s->_leaf);
#endif
  }

  // PhaseChaitin::fixup_spills will sometimes generate spill code
  // via the matcher.  By the time, nodes have been wired into the CFG,
  // and any further nodes generated by expand rules will be left hanging
  // in space, and will not get emitted as output code.  Catch this.
  // Also, catch any new register allocation constraints ("projections")
  // generated belatedly during spill code generation.
  if (_allocation_started) {
    guarantee(ex == mach, "no expand rules during spill generation");
    guarantee(number_of_projections_prior == number_of_projections(), "no allocation during spill generation");
  }

  if (leaf->is_Con() || leaf->is_DecodeNarrowPtr()) {
    // Record the con for sharing
    _shared_nodes.map(leaf->_idx, ex);
  }

  // Have mach nodes inherit GC barrier data
  if (leaf->is_LoadStore()) {
    mach->set_barrier_data(leaf->as_LoadStore()->barrier_data());
  } else if (leaf->is_Mem()) {
    mach->set_barrier_data(leaf->as_Mem()->barrier_data());
  }

  return ex;
}

void Matcher::handle_precedence_edges(Node* n, MachNode *mach) {
  for (uint i = n->req(); i < n->len(); i++) {
    if (n->in(i) != NULL) {
      mach->add_prec(n->in(i));
    }
  }
}

void Matcher::ReduceInst_Chain_Rule( State *s, int rule, Node *&mem, MachNode *mach ) {
  // 'op' is what I am expecting to receive
  int op = _leftOp[rule];
  // Operand type to catch childs result
  // This is what my child will give me.
  int opnd_class_instance = s->_rule[op];
  // Choose between operand class or not.
  // This is what I will receive.
  int catch_op = (FIRST_OPERAND_CLASS <= op && op < NUM_OPERANDS) ? opnd_class_instance : op;
  // New rule for child.  Chase operand classes to get the actual rule.
  int newrule = s->_rule[catch_op];

  if( newrule < NUM_OPERANDS ) {
    // Chain from operand or operand class, may be output of shared node
    assert( 0 <= opnd_class_instance && opnd_class_instance < NUM_OPERANDS,
            "Bad AD file: Instruction chain rule must chain from operand");
    // Insert operand into array of operands for this instruction
    mach->_opnds[1] = s->MachOperGenerator(opnd_class_instance);

    ReduceOper( s, newrule, mem, mach );
  } else {
    // Chain from the result of an instruction
    assert( newrule >= _LAST_MACH_OPER, "Do NOT chain from internal operand");
    mach->_opnds[1] = s->MachOperGenerator(_reduceOp[catch_op]);
    Node *mem1 = (Node*)1;
    debug_only(Node *save_mem_node = _mem_node;)
    mach->add_req( ReduceInst(s, newrule, mem1) );
    debug_only(_mem_node = save_mem_node;)
  }
  return;
}


uint Matcher::ReduceInst_Interior( State *s, int rule, Node *&mem, MachNode *mach, uint num_opnds ) {
  handle_precedence_edges(s->_leaf, mach);

  if( s->_leaf->is_Load() ) {
    Node *mem2 = s->_leaf->in(MemNode::Memory);
    assert( mem == (Node*)1 || mem == mem2, "multiple Memories being matched at once?" );
    debug_only( if( mem == (Node*)1 ) _mem_node = s->_leaf;)
    mem = mem2;
  }
  if( s->_leaf->in(0) != NULL && s->_leaf->req() > 1) {
    if( mach->in(0) == NULL )
      mach->set_req(0, s->_leaf->in(0));
  }

  // Now recursively walk the state tree & add operand list.
  for( uint i=0; i<2; i++ ) {   // binary tree
    State *newstate = s->_kids[i];
    if( newstate == NULL ) break;      // Might only have 1 child
    // 'op' is what I am expecting to receive
    int op;
    if( i == 0 ) {
      op = _leftOp[rule];
    } else {
      op = _rightOp[rule];
    }
    // Operand type to catch childs result
    // This is what my child will give me.
    int opnd_class_instance = newstate->_rule[op];
    // Choose between operand class or not.
    // This is what I will receive.
    int catch_op = (op >= FIRST_OPERAND_CLASS && op < NUM_OPERANDS) ? opnd_class_instance : op;
    // New rule for child.  Chase operand classes to get the actual rule.
    int newrule = newstate->_rule[catch_op];

    if( newrule < NUM_OPERANDS ) { // Operand/operandClass or internalOp/instruction?
      // Operand/operandClass
      // Insert operand into array of operands for this instruction
      mach->_opnds[num_opnds++] = newstate->MachOperGenerator(opnd_class_instance);
      ReduceOper( newstate, newrule, mem, mach );

    } else {                    // Child is internal operand or new instruction
      if( newrule < _LAST_MACH_OPER ) { // internal operand or instruction?
        // internal operand --> call ReduceInst_Interior
        // Interior of complex instruction.  Do nothing but recurse.
        num_opnds = ReduceInst_Interior( newstate, newrule, mem, mach, num_opnds );
      } else {
        // instruction --> call build operand(  ) to catch result
        //             --> ReduceInst( newrule )
        mach->_opnds[num_opnds++] = s->MachOperGenerator(_reduceOp[catch_op]);
        Node *mem1 = (Node*)1;
        debug_only(Node *save_mem_node = _mem_node;)
        mach->add_req( ReduceInst( newstate, newrule, mem1 ) );
        debug_only(_mem_node = save_mem_node;)
      }
    }
    assert( mach->_opnds[num_opnds-1], "" );
  }
  return num_opnds;
}

// This routine walks the interior of possible complex operands.
// At each point we check our children in the match tree:
// (1) No children -
//     We are a leaf; add _leaf field as an input to the MachNode
// (2) Child is an internal operand -
//     Skip over it ( do nothing )
// (3) Child is an instruction -
//     Call ReduceInst recursively and
//     and instruction as an input to the MachNode
void Matcher::ReduceOper( State *s, int rule, Node *&mem, MachNode *mach ) {
  assert( rule < _LAST_MACH_OPER, "called with operand rule" );
  State *kid = s->_kids[0];
  assert( kid == NULL || s->_leaf->in(0) == NULL, "internal operands have no control" );

  // Leaf?  And not subsumed?
  if( kid == NULL && !_swallowed[rule] ) {
    mach->add_req( s->_leaf );  // Add leaf pointer
    return;                     // Bail out
  }

  if( s->_leaf->is_Load() ) {
    assert( mem == (Node*)1, "multiple Memories being matched at once?" );
    mem = s->_leaf->in(MemNode::Memory);
    debug_only(_mem_node = s->_leaf;)
  }

  handle_precedence_edges(s->_leaf, mach);

  if( s->_leaf->in(0) && s->_leaf->req() > 1) {
    if( !mach->in(0) )
      mach->set_req(0,s->_leaf->in(0));
    else {
      assert( s->_leaf->in(0) == mach->in(0), "same instruction, differing controls?" );
    }
  }

  for( uint i=0; kid != NULL && i<2; kid = s->_kids[1], i++ ) {   // binary tree
    int newrule;
    if( i == 0)
      newrule = kid->_rule[_leftOp[rule]];
    else
      newrule = kid->_rule[_rightOp[rule]];

    if( newrule < _LAST_MACH_OPER ) { // Operand or instruction?
      // Internal operand; recurse but do nothing else
      ReduceOper( kid, newrule, mem, mach );

    } else {                    // Child is a new instruction
      // Reduce the instruction, and add a direct pointer from this
      // machine instruction to the newly reduced one.
      Node *mem1 = (Node*)1;
      debug_only(Node *save_mem_node = _mem_node;)
      mach->add_req( ReduceInst( kid, newrule, mem1 ) );
      debug_only(_mem_node = save_mem_node;)
    }
  }
}


// -------------------------------------------------------------------------
// Java-Java calling convention
// (what you use when Java calls Java)

//------------------------------find_receiver----------------------------------
// For a given signature, return the OptoReg for parameter 0.
OptoReg::Name Matcher::find_receiver( bool is_outgoing ) {
  VMRegPair regs;
  BasicType sig_bt = T_OBJECT;
  calling_convention(&sig_bt, &regs, 1, is_outgoing);
  // Return argument 0 register.  In the LP64 build pointers
  // take 2 registers, but the VM wants only the 'main' name.
  return OptoReg::as_OptoReg(regs.first());
}

// This function identifies sub-graphs in which a 'load' node is
// input to two different nodes, and such that it can be matched
// with BMI instructions like blsi, blsr, etc.
// Example : for b = -a[i] & a[i] can be matched to blsi r32, m32.
// The graph is (AndL (SubL Con0 LoadL*) LoadL*), where LoadL*
// refers to the same node.
#ifdef X86
// Match the generic fused operations pattern (op1 (op2 Con{ConType} mop) mop)
// This is a temporary solution until we make DAGs expressible in ADL.
template<typename ConType>
class FusedPatternMatcher {
  Node* _op1_node;
  Node* _mop_node;
  int _con_op;

  static int match_next(Node* n, int next_op, int next_op_idx) {
    if (n->in(1) == NULL || n->in(2) == NULL) {
      return -1;
    }

    if (next_op_idx == -1) { // n is commutative, try rotations
      if (n->in(1)->Opcode() == next_op) {
        return 1;
      } else if (n->in(2)->Opcode() == next_op) {
        return 2;
      }
    } else {
      assert(next_op_idx > 0 && next_op_idx <= 2, "Bad argument index");
      if (n->in(next_op_idx)->Opcode() == next_op) {
        return next_op_idx;
      }
    }
    return -1;
  }
public:
  FusedPatternMatcher(Node* op1_node, Node *mop_node, int con_op) :
    _op1_node(op1_node), _mop_node(mop_node), _con_op(con_op) { }

  bool match(int op1, int op1_op2_idx,  // op1 and the index of the op1->op2 edge, -1 if op1 is commutative
             int op2, int op2_con_idx,  // op2 and the index of the op2->con edge, -1 if op2 is commutative
             typename ConType::NativeType con_value) {
    if (_op1_node->Opcode() != op1) {
      return false;
    }
    if (_mop_node->outcnt() > 2) {
      return false;
    }
    op1_op2_idx = match_next(_op1_node, op2, op1_op2_idx);
    if (op1_op2_idx == -1) {
      return false;
    }
    // Memory operation must be the other edge
    int op1_mop_idx = (op1_op2_idx & 1) + 1;

    // Check that the mop node is really what we want
    if (_op1_node->in(op1_mop_idx) == _mop_node) {
      Node *op2_node = _op1_node->in(op1_op2_idx);
      if (op2_node->outcnt() > 1) {
        return false;
      }
      assert(op2_node->Opcode() == op2, "Should be");
      op2_con_idx = match_next(op2_node, _con_op, op2_con_idx);
      if (op2_con_idx == -1) {
        return false;
      }
      // Memory operation must be the other edge
      int op2_mop_idx = (op2_con_idx & 1) + 1;
      // Check that the memory operation is the same node
      if (op2_node->in(op2_mop_idx) == _mop_node) {
        // Now check the constant
        const Type* con_type = op2_node->in(op2_con_idx)->bottom_type();
        if (con_type != Type::TOP && ConType::as_self(con_type)->get_con() == con_value) {
          return true;
        }
      }
    }
    return false;
  }
};


bool Matcher::is_bmi_pattern(Node *n, Node *m) {
  if (n != NULL && m != NULL) {
    if (m->Opcode() == Op_LoadI) {
      FusedPatternMatcher<TypeInt> bmii(n, m, Op_ConI);
      return bmii.match(Op_AndI, -1, Op_SubI,  1,  0)  ||
             bmii.match(Op_AndI, -1, Op_AddI, -1, -1)  ||
             bmii.match(Op_XorI, -1, Op_AddI, -1, -1);
    } else if (m->Opcode() == Op_LoadL) {
      FusedPatternMatcher<TypeLong> bmil(n, m, Op_ConL);
      return bmil.match(Op_AndL, -1, Op_SubL,  1,  0) ||
             bmil.match(Op_AndL, -1, Op_AddL, -1, -1) ||
             bmil.match(Op_XorL, -1, Op_AddL, -1, -1);
    }
  }
  return false;
}

void Matcher::enable_postselect_cleanup(const Node * n) {
  // 0th bit is set till we begin matching over ideal graph. 
  // Before starting matching, 0th bit is reset by calling  
  // reset_postselect_cleanup().
  if (_require_postselect_cleanup & 0x1)
    return;

  // Return if already found a vector node during matching.
  if (_require_postselect_cleanup & (0x1 << 2))
    return;

  _require_postselect_cleanup |= 1 << (n->bottom_type()->isa_vect() != NULL ? 2 : 1);
}

#endif // X86

bool Matcher::is_vshift_con(Node *n, Node *m) {
  if (n != NULL && m != NULL &&
      VectorNode::is_vshift(n) &&
      VectorNode::is_vshift_cnt(m) && m->in(1)->is_Con()) {
    return true;
  }
  return false;
}

bool Matcher::is_vshift_con_pattern(Node *n, Node *m) {
  if (n != NULL && m != NULL) {
    return VectorNode::is_vector_shift(n) &&
           VectorNode::is_vector_shift_count(m) && m->in(1)->is_Con();
  }
  return false;
}


bool Matcher::clone_base_plus_offset_address(AddPNode* m, Matcher::MStack& mstack, VectorSet& address_visited) {
  Node *off = m->in(AddPNode::Offset);
  if (off->is_Con()) {
    address_visited.test_set(m->_idx); // Flag as address_visited
    mstack.push(m->in(AddPNode::Address), Pre_Visit);
    // Clone X+offset as it also folds into most addressing expressions
    mstack.push(off, Visit);
    mstack.push(m->in(AddPNode::Base), Pre_Visit);
    return true;
  }
  return false;
}

// A method-klass-holder may be passed in the inline_cache_reg
// and then expanded into the inline_cache_reg and a method_oop register
//   defined in ad_<arch>.cpp

//------------------------------find_shared------------------------------------
// Set bits if Node is shared or otherwise a root
void Matcher::find_shared( Node *n ) {
  // Allocate stack of size C->live_nodes() * 2 to avoid frequent realloc
  MStack mstack(C->live_nodes() * 2);
  // Mark nodes as address_visited if they are inputs to an address expression
  VectorSet address_visited(Thread::current()->resource_area());
  mstack.push(n, Visit);     // Don't need to pre-visit root node
  while (mstack.is_nonempty()) {
    n = mstack.node();       // Leave node on stack
    Node_State nstate = mstack.state();
    uint nop = n->Opcode();
    if (nstate == Pre_Visit) {
      if (address_visited.test(n->_idx)) { // Visited in address already?
        // Flag as visited and shared now.
        set_visited(n);
      }
      if (is_visited(n)) {   // Visited already?
        // Node is shared and has no reason to clone.  Flag it as shared.
        // This causes it to match into a register for the sharing.
        set_shared(n);       // Flag as shared and
        if (n->is_DecodeNarrowPtr()) {
          // Oop field/array element loads must be shared but since
          // they are shared through a DecodeN they may appear to have
          // a single use so force sharing here.
          set_shared(n->in(1));
        }
        mstack.pop();        // remove node from stack
        continue;
      }
      nstate = Visit; // Not already visited; so visit now
    }
    if (nstate == Visit) {
      mstack.set_state(Post_Visit);
      set_visited(n);   // Flag as visited now
      bool mem_op = false;
      int mem_addr_idx = MemNode::Address;
      if (find_shared_visit(mstack, n, nop, mem_op, mem_addr_idx)) {
        continue;
      }
      for(int i = n->req() - 1; i >= 0; --i) { // For my children
        Node *m = n->in(i); // Get ith input
        if (m == NULL) continue;  // Ignore NULLs
        uint mop = m->Opcode();

        // Must clone all producers of flags, or we will not match correctly.
        // Suppose a compare setting int-flags is shared (e.g., a switch-tree)
        // then it will match into an ideal Op_RegFlags.  Alas, the fp-flags
        // are also there, so we may match a float-branch to int-flags and
        // expect the allocator to haul the flags from the int-side to the
        // fp-side.  No can do.
        if( _must_clone[mop] ) {
          mstack.push(m, Visit);
          continue; // for(int i = ...)
        }

        // if 'n' and 'm' are part of a graph for BMI instruction, clone this node.
#ifdef X86
        if (UseBMI1Instructions && is_bmi_pattern(n, m)) {
          mstack.push(m, Visit);
          continue;
        }
#endif
        if (is_vshift_con_pattern(n, m)) {
          mstack.push(m, Visit);
          continue;
        }

        // Clone addressing expressions as they are "free" in memory access instructions
        if (mem_op && i == mem_addr_idx && mop == Op_AddP &&
            // When there are other uses besides address expressions
            // put it on stack and mark as shared.
            !is_visited(m)) {
          // Some inputs for address expression are not put on stack
          // to avoid marking them as shared and forcing them into register
          // if they are used only in address expressions.
          // But they should be marked as shared if there are other uses
          // besides address expressions.

          if (clone_address_expressions(m->as_AddP(), mstack, address_visited)) {
            continue;
          }
        }   // if( mem_op &&
        mstack.push(m, Pre_Visit);
      }     // for(int i = ...)
    }
    else if (nstate == Alt_Post_Visit) {
      mstack.pop(); // Remove node from stack
      // We cannot remove the Cmp input from the Bool here, as the Bool may be
      // shared and all users of the Bool need to move the Cmp in parallel.
      // This leaves both the Bool and the If pointing at the Cmp.  To
      // prevent the Matcher from trying to Match the Cmp along both paths
      // BoolNode::match_edge always returns a zero.

      // We reorder the Op_If in a pre-order manner, so we can visit without
      // accidentally sharing the Cmp (the Bool and the If make 2 users).
      n->add_req( n->in(1)->in(1) ); // Add the Cmp next to the Bool
    }
    else if (nstate == Post_Visit) {
      mstack.pop(); // Remove node from stack

      // Now hack a few special opcodes
      uint opcode = n->Opcode();
      bool gc_handled = BarrierSet::barrier_set()->barrier_set_c2()->matcher_find_shared_post_visit(this, n, opcode);
      if (!gc_handled) {
        find_shared_post_visit(n, opcode);
      }
    }
    else {
      ShouldNotReachHere();
    }
  } // end of while (mstack.is_nonempty())
}

bool Matcher::find_shared_visit(MStack& mstack, Node* n, uint opcode, bool& mem_op, int& mem_addr_idx) {
  switch(opcode) {  // Handle some opcodes special
    case Op_Phi:             // Treat Phis as shared roots
    case Op_Parm:
    case Op_Proj:            // All handled specially during matching
    case Op_SafePointScalarObject:
      set_shared(n);
      set_dontcare(n);
      break;
    case Op_If:
    case Op_CountedLoopEnd:
      mstack.set_state(Alt_Post_Visit); // Alternative way
      // Convert (If (Bool (CmpX A B))) into (If (Bool) (CmpX A B)).  Helps
      // with matching cmp/branch in 1 instruction.  The Matcher needs the
      // Bool and CmpX side-by-side, because it can only get at constants
      // that are at the leaves of Match trees, and the Bool's condition acts
      // as a constant here.
      mstack.push(n->in(1), Visit);         // Clone the Bool
      mstack.push(n->in(0), Pre_Visit);     // Visit control input
      return true; // while (mstack.is_nonempty())
    case Op_ConvI2D:         // These forms efficiently match with a prior
    case Op_ConvI2F:         //   Load but not a following Store
      if( n->in(1)->is_Load() &&        // Prior load
          n->outcnt() == 1 &&           // Not already shared
          n->unique_out()->is_Store() ) // Following store
        set_shared(n);       // Force it to be a root
      break;
    case Op_ReverseBytesI:
    case Op_ReverseBytesL:
      if( n->in(1)->is_Load() &&        // Prior load
          n->outcnt() == 1 )            // Not already shared
        set_shared(n);                  // Force it to be a root
      break;
    case Op_BoxLock:         // Cant match until we get stack-regs in ADLC
    case Op_IfFalse:
    case Op_IfTrue:
    case Op_MachProj:
    case Op_MergeMem:
    case Op_Catch:
    case Op_CatchProj:
    case Op_CProj:
    case Op_JumpProj:
    case Op_JProj:
    case Op_NeverBranch:
      set_dontcare(n);
      break;
    case Op_Jump:
      mstack.push(n->in(1), Pre_Visit);     // Switch Value (could be shared)
      mstack.push(n->in(0), Pre_Visit);     // Visit Control input
      return true;                             // while (mstack.is_nonempty())
    case Op_StrComp:
    case Op_StrEquals:
    case Op_StrIndexOf:
    case Op_StrIndexOfChar:
    case Op_AryEq:
    case Op_HasNegatives:
    case Op_StrInflatedCopy:
    case Op_StrCompressedCopy:
    case Op_EncodeISOArray:
    case Op_FmaD:
    case Op_FmaF:
    case Op_FmaVD:
    case Op_FmaVF:
      set_shared(n); // Force result into register (it will be anyways)
      break;
    case Op_ConP: {  // Convert pointers above the centerline to NUL
      TypeNode *tn = n->as_Type(); // Constants derive from type nodes
      const TypePtr* tp = tn->type()->is_ptr();
      if (tp->_ptr == TypePtr::AnyNull) {
        tn->set_type(TypePtr::NULL_PTR);
      }
      break;
    }
    case Op_ConN: {  // Convert narrow pointers above the centerline to NUL
      TypeNode *tn = n->as_Type(); // Constants derive from type nodes
      const TypePtr* tp = tn->type()->make_ptr();
      if (tp && tp->_ptr == TypePtr::AnyNull) {
        tn->set_type(TypeNarrowOop::NULL_PTR);
      }
      break;
    }
    case Op_Binary:         // These are introduced in the Post_Visit state.
      ShouldNotReachHere();
      break;
    case Op_ClearArray:
    case Op_SafePoint:
      mem_op = true;
      break;
    default:
      if( n->is_Store() ) {
        // Do match stores, despite no ideal reg
        mem_op = true;
        break;
      }
      if( n->is_Mem() ) { // Loads and LoadStores
        mem_op = true;
        // Loads must be root of match tree due to prior load conflict
        if( C->subsume_loads() == false )
          set_shared(n);
      }
      // Fall into default case
      if( !n->ideal_reg() )
        set_dontcare(n);  // Unmatchable Nodes
  } // end_switch
  return false;
}

void Matcher::find_shared_post_visit(Node* n, uint opcode) {
  switch(opcode) {       // Handle some opcodes special
    case Op_StorePConditional:
    case Op_StoreIConditional:
    case Op_StoreLConditional:
    case Op_CompareAndExchangeB:
    case Op_CompareAndExchangeS:
    case Op_CompareAndExchangeI:
    case Op_CompareAndExchangeL:
    case Op_CompareAndExchangeP:
    case Op_CompareAndExchangeN:
    case Op_WeakCompareAndSwapB:
    case Op_WeakCompareAndSwapS:
    case Op_WeakCompareAndSwapI:
    case Op_WeakCompareAndSwapL:
    case Op_WeakCompareAndSwapP:
    case Op_WeakCompareAndSwapN:
    case Op_CompareAndSwapB:
    case Op_CompareAndSwapS:
    case Op_CompareAndSwapI:
    case Op_CompareAndSwapL:
    case Op_CompareAndSwapP:
    case Op_CompareAndSwapN: {   // Convert trinary to binary-tree
      Node* newval = n->in(MemNode::ValueIn);
      Node* oldval = n->in(LoadStoreConditionalNode::ExpectedIn);
      Node* pair = new BinaryNode(oldval, newval);
      n->set_req(MemNode::ValueIn, pair);
      n->del_req(LoadStoreConditionalNode::ExpectedIn);
      break;
    }
    case Op_CMoveD:              // Convert trinary to binary-tree
    case Op_CMoveF:
    case Op_CMoveI:
    case Op_CMoveL:
    case Op_CMoveN:
    case Op_CMoveP:
    case Op_CMoveVF:
    case Op_CMoveVD:  {
      // Restructure into a binary tree for Matching.  It's possible that
      // we could move this code up next to the graph reshaping for IfNodes
      // or vice-versa, but I do not want to debug this for Ladybird.
      // 10/2/2000 CNC.
      Node* pair1 = new BinaryNode(n->in(1), n->in(1)->in(1));
      n->set_req(1, pair1);
      Node* pair2 = new BinaryNode(n->in(2), n->in(3));
      n->set_req(2, pair2);
      n->del_req(3);
      break;
    }
    case Op_LoopLimit: {
      Node* pair1 = new BinaryNode(n->in(1), n->in(2));
      n->set_req(1, pair1);
      n->set_req(2, n->in(3));
      n->del_req(3);
      break;
    }
    case Op_StrEquals:
    case Op_StrIndexOfChar: {
      Node* pair1 = new BinaryNode(n->in(2), n->in(3));
      n->set_req(2, pair1);
      n->set_req(3, n->in(4));
      n->del_req(4);
      break;
    }
    case Op_StrComp:
    case Op_StrIndexOf: {
      Node* pair1 = new BinaryNode(n->in(2), n->in(3));
      n->set_req(2, pair1);
      Node* pair2 = new BinaryNode(n->in(4),n->in(5));
      n->set_req(3, pair2);
      n->del_req(5);
      n->del_req(4);
      break;
    }
    case Op_StrCompressedCopy:
    case Op_StrInflatedCopy:
    case Op_EncodeISOArray: {
      // Restructure into a binary tree for Matching.
      Node* pair = new BinaryNode(n->in(3), n->in(4));
      n->set_req(3, pair);
      n->del_req(4);
      break;
    }
    case Op_FmaD:
    case Op_FmaF:
    case Op_FmaVD:
    case Op_FmaVF: {
      // Restructure into a binary tree for Matching.
      Node* pair = new BinaryNode(n->in(1), n->in(2));
      n->set_req(2, pair);
      n->set_req(1, n->in(3));
        n->del_req(3);
        break;
      }
      case Op_VectorBlend:
      case Op_VectorInsert: {
        Node* pair = new BinaryNode(n->in(1), n->in(2));
        n->set_req(1, pair);
        n->set_req(2, n->in(3));
      n->del_req(3);
      break;
    }
    case Op_StoreVectorScatter: {
      Node* pair = new BinaryNode(n->in(MemNode::ValueIn), n->in(MemNode::ValueIn+1));
      n->set_req(MemNode::ValueIn, pair);
      n->del_req(MemNode::ValueIn+1);
      break;
    }
    case Op_MulAddS2I: {
      Node* pair1 = new BinaryNode(n->in(1), n->in(2));
      Node* pair2 = new BinaryNode(n->in(3), n->in(4));
      n->set_req(1, pair1);
      n->set_req(2, pair2);
      n->del_req(4);
      n->del_req(3);
      break;
    }
#ifdef X86
    case Op_VectorMaskCmp: {
      n->set_req(1, new BinaryNode(n->in(1), n->in(2)));
      n->set_req(2, n->in(3));
      n->del_req(3);
      break;
    }
#endif
    default:
      break;
  }
}

#ifdef ASSERT
// machine-independent root to machine-dependent root
void Matcher::dump_old2new_map() {
  _old2new_map.dump();
}
#endif

//---------------------------collect_null_checks-------------------------------
// Find null checks in the ideal graph; write a machine-specific node for
// it.  Used by later implicit-null-check handling.  Actually collects
// either an IfTrue or IfFalse for the common NOT-null path, AND the ideal
// value being tested.
void Matcher::collect_null_checks( Node *proj, Node *orig_proj ) {
  Node *iff = proj->in(0);
  if( iff->Opcode() == Op_If ) {
    // During matching If's have Bool & Cmp side-by-side
    BoolNode *b = iff->in(1)->as_Bool();
    Node *cmp = iff->in(2);
    int opc = cmp->Opcode();
    if (opc != Op_CmpP && opc != Op_CmpN) return;

    const Type* ct = cmp->in(2)->bottom_type();
    if (ct == TypePtr::NULL_PTR ||
        (opc == Op_CmpN && ct == TypeNarrowOop::NULL_PTR)) {

      bool push_it = false;
      if( proj->Opcode() == Op_IfTrue ) {
#ifndef PRODUCT
        extern int all_null_checks_found;
        all_null_checks_found++;
#endif
        if( b->_test._test == BoolTest::ne ) {
          push_it = true;
        }
      } else {
        assert( proj->Opcode() == Op_IfFalse, "" );
        if( b->_test._test == BoolTest::eq ) {
          push_it = true;
        }
      }
      if( push_it ) {
        _null_check_tests.push(proj);
        Node* val = cmp->in(1);
#ifdef _LP64
        if (val->bottom_type()->isa_narrowoop() &&
            !Matcher::narrow_oop_use_complex_address()) {
          //
          // Look for DecodeN node which should be pinned to orig_proj.
          // On platforms (Sparc) which can not handle 2 adds
          // in addressing mode we have to keep a DecodeN node and
          // use it to do implicit NULL check in address.
          //
          // DecodeN node was pinned to non-null path (orig_proj) during
          // CastPP transformation in final_graph_reshaping_impl().
          //
          uint cnt = orig_proj->outcnt();
          for (uint i = 0; i < orig_proj->outcnt(); i++) {
            Node* d = orig_proj->raw_out(i);
            if (d->is_DecodeN() && d->in(1) == val) {
              val = d;
              val->set_req(0, NULL); // Unpin now.
              // Mark this as special case to distinguish from
              // a regular case: CmpP(DecodeN, NULL).
              val = (Node*)(((intptr_t)val) | 1);
              break;
            }
          }
        }
#endif
        _null_check_tests.push(val);
      }
    }
  }
}

//---------------------------validate_null_checks------------------------------
// Its possible that the value being NULL checked is not the root of a match
// tree.  If so, I cannot use the value in an implicit null check.
void Matcher::validate_null_checks( ) {
  uint cnt = _null_check_tests.size();
  for( uint i=0; i < cnt; i+=2 ) {
    Node *test = _null_check_tests[i];
    Node *val = _null_check_tests[i+1];
    bool is_decoden = ((intptr_t)val) & 1;
    val = (Node*)(((intptr_t)val) & ~1);
    if (has_new_node(val)) {
      Node* new_val = new_node(val);
      if (is_decoden) {
        assert(val->is_DecodeNarrowPtr() && val->in(0) == NULL, "sanity");
        // Note: new_val may have a control edge if
        // the original ideal node DecodeN was matched before
        // it was unpinned in Matcher::collect_null_checks().
        // Unpin the mach node and mark it.
        new_val->set_req(0, NULL);
        new_val = (Node*)(((intptr_t)new_val) | 1);
      }
      // Is a match-tree root, so replace with the matched value
      _null_check_tests.map(i+1, new_val);
    } else {
      // Yank from candidate list
      _null_check_tests.map(i+1,_null_check_tests[--cnt]);
      _null_check_tests.map(i,_null_check_tests[--cnt]);
      _null_check_tests.pop();
      _null_check_tests.pop();
      i-=2;
    }
  }
}

bool Matcher::gen_narrow_oop_implicit_null_checks() {
  // Advice matcher to perform null checks on the narrow oop side.
  // Implicit checks are not possible on the uncompressed oop side anyway
  // (at least not for read accesses).
  // Performs significantly better (especially on Power 6).
  if (!os::zero_page_read_protected()) {
    return true;
  }
  return CompressedOops::use_implicit_null_checks() &&
         (narrow_oop_use_complex_address() ||
          CompressedOops::base() != NULL);
}

// Compute RegMask for an ideal register.
const RegMask* Matcher::regmask_for_ideal_register(uint ideal_reg, Node* ret) {
  const Type* t = Type::mreg2type[ideal_reg];
  if (t == NULL) {
    assert(ideal_reg >= Op_VecS && ideal_reg <= Op_VecZ, "not a vector: %d", ideal_reg);
    return NULL; // not supported
  }
  Node* fp  = ret->in(TypeFunc::FramePtr);
  Node* mem = ret->in(TypeFunc::Memory);
  const TypePtr* atp = TypePtr::BOTTOM;
  MemNode::MemOrd mo = MemNode::unordered;

  Node* spill;
  switch (ideal_reg) {
    case Op_RegN: spill = new LoadNNode(NULL, mem, fp, atp, t->is_narrowoop(), mo); break;
    case Op_RegI: spill = new LoadINode(NULL, mem, fp, atp, t->is_int(),       mo); break;
    case Op_RegP: spill = new LoadPNode(NULL, mem, fp, atp, t->is_ptr(),       mo); break;
    case Op_RegF: spill = new LoadFNode(NULL, mem, fp, atp, t,                 mo); break;
    case Op_RegD: spill = new LoadDNode(NULL, mem, fp, atp, t,                 mo); break;
    case Op_RegL: spill = new LoadLNode(NULL, mem, fp, atp, t->is_long(),      mo); break;

    case Op_VecS: // fall-through
    case Op_VecD: // fall-through
    case Op_VecX: // fall-through
    case Op_VecY: // fall-through
    case Op_VecZ: spill = new LoadVectorNode(NULL, mem, fp, atp, t->is_vect()); break;

    default: ShouldNotReachHere();
  }
  MachNode* mspill = match_tree(spill);
  assert(mspill != NULL, "matching failed: %d", ideal_reg);
  // Handle generic vector operand case
  if (Matcher::supports_generic_vector_operands && t->isa_vect()) {
    specialize_mach_node(mspill);
  }
  return &mspill->out_RegMask();
}

// Process Mach IR right after selection phase is over.
void Matcher::do_postselect_cleanup() {
  if (supports_generic_vector_operands) {
    specialize_generic_vector_operands();
    if (C->failing())  return;
  }
}

//----------------------------------------------------------------------
// Generic machine operands elision.
//----------------------------------------------------------------------

// Convert (leg)Vec to (leg)Vec[SDXYZ].
MachOper* Matcher::specialize_vector_operand_helper(MachNode* m, uint opnd_idx, const TypeVect* vt) {
  MachOper* original_opnd = m->_opnds[opnd_idx];
  uint ideal_reg = vt->ideal_reg();
  // Handle special cases.
  // LShiftCntV/RShiftCntV report wide vector type, but Matcher::vector_shift_count_ideal_reg() as ideal register (see vectornode.hpp).
  // Look for shift count use sites as well (at vector shift nodes).
  int opc = m->ideal_Opcode();
  if ((VectorNode::is_vector_shift_count(opc)  && opnd_idx == 0) || // DEF operand of LShiftCntV/RShiftCntV
      (VectorNode::is_vector_shift(opc)        && opnd_idx == 2)) { // shift operand of a vector shift node
    ideal_reg = Matcher::vector_shift_count_ideal_reg(vt->length_in_bytes());
  }
  return Matcher::specialize_generic_vector_operand(original_opnd, ideal_reg, false);
}

// Compute concrete vector operand for a generic TEMP vector mach node based on its user info.
void Matcher::specialize_temp_node(MachTempNode* tmp, MachNode* use, uint idx) {
  assert(use->in(idx) == tmp, "not a user");
  assert(!Matcher::is_generic_vector(use->_opnds[0]), "use not processed yet");

  if ((uint)idx == use->two_adr()) { // DEF_TEMP case
    tmp->_opnds[0] = use->_opnds[0]->clone();
  } else {
    uint ideal_vreg = vector_ideal_reg(C->max_vector_size());
    tmp->_opnds[0] = specialize_generic_vector_operand(tmp->_opnds[0], ideal_vreg, true);
  }
}

// Compute concrete vector operand for a generic DEF/USE vector operand (of mach node m at index idx).
MachOper* Matcher::specialize_vector_operand(MachNode* m, uint opnd_idx) {
  assert(Matcher::is_generic_vector(m->_opnds[opnd_idx]), "repeated updates");
  Node* def = NULL;
  if (opnd_idx == 0) { // DEF
    def = m; // use mach node itself to compute vector operand type
  } else {
    int base_idx = m->operand_index(opnd_idx);
    def = m->in(base_idx);
    if (def->is_Mach()) {
      if (def->is_MachTemp() && Matcher::is_generic_vector(def->as_Mach()->_opnds[0])) {
        specialize_temp_node(def->as_MachTemp(), m, base_idx); // MachTemp node use site
      } else if (is_generic_reg2reg_move(def->as_Mach())) {
        def = def->in(1); // skip over generic reg-to-reg moves
      }
    }
  }
  return specialize_vector_operand_helper(m, opnd_idx, def->bottom_type()->is_vect());
}

void Matcher::specialize_mach_node(MachNode* m) {
  assert(!m->is_MachTemp(), "processed along with its user");
  // For generic use operands pull specific register class operands from
  // its def instruction's output operand (def operand).
  for (uint i = 0; i < m->num_opnds(); i++) {
    if (Matcher::is_generic_vector(m->_opnds[i])) {
      m->_opnds[i] = specialize_vector_operand(m, i);
    }
  }
}

// Replace generic vector operands with concrete vector operands and eliminate generic reg-to-reg moves from the graph.
void Matcher::specialize_generic_vector_operands() {
  assert(supports_generic_vector_operands, "sanity");
  ResourceMark rm;

  if (C->max_vector_size() == 0) {
    return; // no vector instructions or operands
  }
  // Replace generic vector operands (vec/legVec) with concrete ones (vec[SDXYZ]/legVec[SDXYZ])
  // and remove reg-to-reg vector moves (MoveVec2Leg and MoveLeg2Vec).
  Unique_Node_List live_nodes;
  C->identify_useful_nodes(live_nodes);

  while (live_nodes.size() > 0) {
    MachNode* m = live_nodes.pop()->isa_Mach();
    if (m != NULL) {
      if (Matcher::is_generic_reg2reg_move(m)) {
        // Register allocator properly handles vec <=> leg moves using register masks.
        int opnd_idx = m->operand_index(1);
        Node* def = m->in(opnd_idx);
        m->subsume_by(def, C);
      } else if (m->is_MachTemp()) {
        // process MachTemp nodes at use site (see Matcher::specialize_vector_operand)
      } else {
        specialize_mach_node(m);
      }
    }
  }
}

#ifdef ASSERT
bool Matcher::verify_after_postselect_cleanup() {
  assert(!C->failing(), "sanity");
  if (supports_generic_vector_operands) {
    Unique_Node_List useful;
    C->identify_useful_nodes(useful);
    for (uint i = 0; i < useful.size(); i++) {
      MachNode* m = useful.at(i)->isa_Mach();
      if (m != NULL) {
        assert(!Matcher::is_generic_reg2reg_move(m), "no MoveVec nodes allowed");
        for (uint j = 0; j < m->num_opnds(); j++) {
          assert(!Matcher::is_generic_vector(m->_opnds[j]), "no generic vector operands allowed");
        }
      }
    }
  }
  return true;
}
#endif // ASSERT

// Used by the DFA in dfa_xxx.cpp.  Check for a following barrier or
// atomic instruction acting as a store_load barrier without any
// intervening volatile load, and thus we don't need a barrier here.
// We retain the Node to act as a compiler ordering barrier.
bool Matcher::post_store_load_barrier(const Node* vmb) {
  Compile* C = Compile::current();
  assert(vmb->is_MemBar(), "");
  assert(vmb->Opcode() != Op_MemBarAcquire && vmb->Opcode() != Op_LoadFence, "");
  const MemBarNode* membar = vmb->as_MemBar();

  // Get the Ideal Proj node, ctrl, that can be used to iterate forward
  Node* ctrl = NULL;
  for (DUIterator_Fast imax, i = membar->fast_outs(imax); i < imax; i++) {
    Node* p = membar->fast_out(i);
    assert(p->is_Proj(), "only projections here");
    if ((p->as_Proj()->_con == TypeFunc::Control) &&
        !C->node_arena()->contains(p)) { // Unmatched old-space only
      ctrl = p;
      break;
    }
  }
  assert((ctrl != NULL), "missing control projection");

  for (DUIterator_Fast jmax, j = ctrl->fast_outs(jmax); j < jmax; j++) {
    Node *x = ctrl->fast_out(j);
    int xop = x->Opcode();

    // We don't need current barrier if we see another or a lock
    // before seeing volatile load.
    //
    // Op_Fastunlock previously appeared in the Op_* list below.
    // With the advent of 1-0 lock operations we're no longer guaranteed
    // that a monitor exit operation contains a serializing instruction.

    if (xop == Op_MemBarVolatile ||
        xop == Op_CompareAndExchangeB ||
        xop == Op_CompareAndExchangeS ||
        xop == Op_CompareAndExchangeI ||
        xop == Op_CompareAndExchangeL ||
        xop == Op_CompareAndExchangeP ||
        xop == Op_CompareAndExchangeN ||
        xop == Op_WeakCompareAndSwapB ||
        xop == Op_WeakCompareAndSwapS ||
        xop == Op_WeakCompareAndSwapL ||
        xop == Op_WeakCompareAndSwapP ||
        xop == Op_WeakCompareAndSwapN ||
        xop == Op_WeakCompareAndSwapI ||
        xop == Op_CompareAndSwapB ||
        xop == Op_CompareAndSwapS ||
        xop == Op_CompareAndSwapL ||
        xop == Op_CompareAndSwapP ||
        xop == Op_CompareAndSwapN ||
        xop == Op_CompareAndSwapI ||
        BarrierSet::barrier_set()->barrier_set_c2()->matcher_is_store_load_barrier(x, xop)) {
      return true;
    }

    // Op_FastLock previously appeared in the Op_* list above.
    // With biased locking we're no longer guaranteed that a monitor
    // enter operation contains a serializing instruction.
    if ((xop == Op_FastLock) && !UseBiasedLocking) {
      return true;
    }

    if (x->is_MemBar()) {
      // We must retain this membar if there is an upcoming volatile
      // load, which will be followed by acquire membar.
      if (xop == Op_MemBarAcquire || xop == Op_LoadFence) {
        return false;
      } else {
        // For other kinds of barriers, check by pretending we
        // are them, and seeing if we can be removed.
        return post_store_load_barrier(x->as_MemBar());
      }
    }

    // probably not necessary to check for these
    if (x->is_Call() || x->is_SafePoint() || x->is_block_proj()) {
      return false;
    }
  }
  return false;
}

// Check whether node n is a branch to an uncommon trap that we could
// optimize as test with very high branch costs in case of going to
// the uncommon trap. The code must be able to be recompiled to use
// a cheaper test.
bool Matcher::branches_to_uncommon_trap(const Node *n) {
  // Don't do it for natives, adapters, or runtime stubs
  Compile *C = Compile::current();
  if (!C->is_method_compilation()) return false;

  assert(n->is_If(), "You should only call this on if nodes.");
  IfNode *ifn = n->as_If();

  Node *ifFalse = NULL;
  for (DUIterator_Fast imax, i = ifn->fast_outs(imax); i < imax; i++) {
    if (ifn->fast_out(i)->is_IfFalse()) {
      ifFalse = ifn->fast_out(i);
      break;
    }
  }
  assert(ifFalse, "An If should have an ifFalse. Graph is broken.");

  Node *reg = ifFalse;
  int cnt = 4; // We must protect against cycles.  Limit to 4 iterations.
               // Alternatively use visited set?  Seems too expensive.
  while (reg != NULL && cnt > 0) {
    CallNode *call = NULL;
    RegionNode *nxt_reg = NULL;
    for (DUIterator_Fast imax, i = reg->fast_outs(imax); i < imax; i++) {
      Node *o = reg->fast_out(i);
      if (o->is_Call()) {
        call = o->as_Call();
      }
      if (o->is_Region()) {
        nxt_reg = o->as_Region();
      }
    }

    if (call &&
        call->entry_point() == SharedRuntime::uncommon_trap_blob()->entry_point()) {
      const Type* trtype = call->in(TypeFunc::Parms)->bottom_type();
      if (trtype->isa_int() && trtype->is_int()->is_con()) {
        jint tr_con = trtype->is_int()->get_con();
        Deoptimization::DeoptReason reason = Deoptimization::trap_request_reason(tr_con);
        Deoptimization::DeoptAction action = Deoptimization::trap_request_action(tr_con);
        assert((int)reason < (int)BitsPerInt, "recode bit map");

        if (is_set_nth_bit(C->allowed_deopt_reasons(), (int)reason)
            && action != Deoptimization::Action_none) {
          // This uncommon trap is sure to recompile, eventually.
          // When that happens, C->too_many_traps will prevent
          // this transformation from happening again.
          return true;
        }
      }
    }

    reg = nxt_reg;
    cnt--;
  }

  return false;
}

//=============================================================================
//---------------------------State---------------------------------------------
State::State(void) {
#ifdef ASSERT
  _id = 0;
  _kids[0] = _kids[1] = (State*)(intptr_t) CONST64(0xcafebabecafebabe);
  _leaf = (Node*)(intptr_t) CONST64(0xbaadf00dbaadf00d);
  //memset(_cost, -1, sizeof(_cost));
  //memset(_rule, -1, sizeof(_rule));
#endif
  memset(_valid, 0, sizeof(_valid));
}

#ifdef ASSERT
State::~State() {
  _id = 99;
  _kids[0] = _kids[1] = (State*)(intptr_t) CONST64(0xcafebabecafebabe);
  _leaf = (Node*)(intptr_t) CONST64(0xbaadf00dbaadf00d);
  memset(_cost, -3, sizeof(_cost));
  memset(_rule, -3, sizeof(_rule));
}
#endif

#ifndef PRODUCT
//---------------------------dump----------------------------------------------
void State::dump() {
  tty->print("\n");
  dump(0);
}

void State::dump(int depth) {
  for( int j = 0; j < depth; j++ )
    tty->print("   ");
  tty->print("--N: ");
  _leaf->dump();
  uint i;
  for( i = 0; i < _LAST_MACH_OPER; i++ )
    // Check for valid entry
    if( valid(i) ) {
      for( int j = 0; j < depth; j++ )
        tty->print("   ");
        assert(_cost[i] != max_juint, "cost must be a valid value");
        assert(_rule[i] < _last_Mach_Node, "rule[i] must be valid rule");
        tty->print_cr("%s  %d  %s",
                      ruleName[i], _cost[i], ruleName[_rule[i]] );
      }
  tty->cr();

  for( i=0; i<2; i++ )
    if( _kids[i] )
      _kids[i]->dump(depth+1);
}
#endif<|MERGE_RESOLUTION|>--- conflicted
+++ resolved
@@ -75,7 +75,6 @@
   _ruleName(ruleName),
   _register_save_policy(register_save_policy),
   _c_reg_save_policy(c_reg_save_policy),
-  _require_postselect_cleanup(1),
   _register_save_type(register_save_type) {
   C->set_matcher(this);
 
@@ -186,10 +185,6 @@
 #ifdef _LP64
   // Pointers take 2 slots in 64-bit land
   _return_addr_mask.Insert(OptoReg::add(return_addr(),1));
-#endif
-
-#ifdef X86
-  reset_postselect_cleanup();
 #endif
 
   // Map a Java-signature return type into return register-value
@@ -407,7 +402,6 @@
     assert(verify_after_postselect_cleanup(), "");
   }
 }
-
 
 //------------------------------Fixup_Save_On_Entry----------------------------
 // The stated purpose of this routine is to take care of save-on-entry
@@ -887,13 +881,6 @@
   } // End of for all machine registers
 }
 
-const RegMask * Matcher::getRegMaskForNode(MachNode * node) {
-#ifdef X86
-  return Matcher::get_concrete_reg_mask(node);
-#else
-  return &node->out_RegMask();
-#endif
-}
 //------------------------------init_spill_mask--------------------------------
 void Matcher::init_spill_mask( Node *ret ) {
   if( idealreg2regmask[Op_RegI] ) return; // One time only init
@@ -927,55 +914,10 @@
   // Share frame pointer while making spill ops
   set_shared(fp);
 
-<<<<<<< HEAD
-  // Vector regmasks.
-  if (Matcher::vector_size_supported(T_BYTE,4)) {
-    TypeVect::VECTS = TypeVect::make(T_BYTE, 4);
-    MachNode *spillVectS = match_tree(new LoadVectorNode(NULL,mem,fp,atp,TypeVect::VECTS));
-    idealreg2regmask[Op_VecS] = getRegMaskForNode(spillVectS);
-  }
-  if (Matcher::vector_size_supported(T_FLOAT,2)) {
-    MachNode *spillVectD = match_tree(new LoadVectorNode(NULL,mem,fp,atp,TypeVect::VECTD));
-    idealreg2regmask[Op_VecD] = getRegMaskForNode(spillVectD);
-  }
-  if (Matcher::vector_size_supported(T_FLOAT,4)) {
-    MachNode *spillVectX = match_tree(new LoadVectorNode(NULL,mem,fp,atp,TypeVect::VECTX));
-    idealreg2regmask[Op_VecX] = getRegMaskForNode(spillVectX);
-  }
-  if (Matcher::vector_size_supported(T_FLOAT,8)) {
-    MachNode *spillVectY = match_tree(new LoadVectorNode(NULL,mem,fp,atp,TypeVect::VECTY));
-    idealreg2regmask[Op_VecY] = getRegMaskForNode(spillVectY);
-  }
-  if (Matcher::vector_size_supported(T_FLOAT,16)) {
-    MachNode *spillVectZ = match_tree(new LoadVectorNode(NULL,mem,fp,atp,TypeVect::VECTZ));
-    idealreg2regmask[Op_VecZ] = getRegMaskForNode(spillVectZ);
-  }
-
-  // Compute generic short-offset Loads
-=======
 // Get the ADLC notion of the right regmask, for each basic type.
->>>>>>> 7649b7af
 #ifdef _LP64
   idealreg2regmask[Op_RegN] = regmask_for_ideal_register(Op_RegN, ret);
 #endif
-<<<<<<< HEAD
-  MachNode *spillI  = match_tree(new LoadINode(NULL,mem,fp,atp,TypeInt::INT,MemNode::unordered));
-  MachNode *spillL  = match_tree(new LoadLNode(NULL,mem,fp,atp,TypeLong::LONG,MemNode::unordered, LoadNode::DependsOnlyOnTest, false));
-  MachNode *spillF  = match_tree(new LoadFNode(NULL,mem,fp,atp,Type::FLOAT,MemNode::unordered));
-  MachNode *spillD  = match_tree(new LoadDNode(NULL,mem,fp,atp,Type::DOUBLE,MemNode::unordered));
-  MachNode *spillP  = match_tree(new LoadPNode(NULL,mem,fp,atp,TypeInstPtr::BOTTOM,MemNode::unordered));
-  assert(spillI != NULL && spillL != NULL && spillF != NULL &&
-         spillD != NULL && spillP != NULL, "");
-  // Get the ADLC notion of the right regmask, for each basic type.
-#ifdef _LP64
-  idealreg2regmask[Op_RegN] = &spillCP->out_RegMask();
-#endif
-  idealreg2regmask[Op_RegI] = &spillI->out_RegMask();
-  idealreg2regmask[Op_RegL] = &spillL->out_RegMask();
-  idealreg2regmask[Op_RegF] = &spillF->out_RegMask();
-  idealreg2regmask[Op_RegD] = &spillD->out_RegMask();
-  idealreg2regmask[Op_RegP] = &spillP->out_RegMask();
-=======
   idealreg2regmask[Op_RegI] = regmask_for_ideal_register(Op_RegI, ret);
   idealreg2regmask[Op_RegP] = regmask_for_ideal_register(Op_RegP, ret);
   idealreg2regmask[Op_RegF] = regmask_for_ideal_register(Op_RegF, ret);
@@ -986,7 +928,6 @@
   idealreg2regmask[Op_VecX] = regmask_for_ideal_register(Op_VecX, ret);
   idealreg2regmask[Op_VecY] = regmask_for_ideal_register(Op_VecY, ret);
   idealreg2regmask[Op_VecZ] = regmask_for_ideal_register(Op_VecZ, ret);
->>>>>>> 7649b7af
 }
 
 #ifdef ASSERT
@@ -1761,10 +1702,6 @@
   mach->_opnds[0] = s->MachOperGenerator(_reduceOp[rule]);
   assert( mach->_opnds[0] != NULL, "Missing result operand" );
   Node *leaf = s->_leaf;
-#ifdef X86
-  enable_postselect_cleanup(leaf);
-#endif
-
   // Check for instruction or instruction chain rule
   if( rule >= _END_INST_CHAIN_RULE || rule < _BEGIN_INST_CHAIN_RULE ) {
     assert(C->node_arena()->contains(s->_leaf) || !has_new_node(s->_leaf),
@@ -2136,21 +2073,6 @@
   }
   return false;
 }
-
-void Matcher::enable_postselect_cleanup(const Node * n) {
-  // 0th bit is set till we begin matching over ideal graph. 
-  // Before starting matching, 0th bit is reset by calling  
-  // reset_postselect_cleanup().
-  if (_require_postselect_cleanup & 0x1)
-    return;
-
-  // Return if already found a vector node during matching.
-  if (_require_postselect_cleanup & (0x1 << 2))
-    return;
-
-  _require_postselect_cleanup |= 1 << (n->bottom_type()->isa_vect() != NULL ? 2 : 1);
-}
-
 #endif // X86
 
 bool Matcher::is_vshift_con(Node *n, Node *m) {
