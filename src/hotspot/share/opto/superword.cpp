/*
 * Copyright (c) 2007, 2018, Oracle and/or its affiliates. All rights reserved.
 * DO NOT ALTER OR REMOVE COPYRIGHT NOTICES OR THIS FILE HEADER.
 *
 * This code is free software; you can redistribute it and/or modify it
 * under the terms of the GNU General Public License version 2 only, as
 * published by the Free Software Foundation.
 *
 * This code is distributed in the hope that it will be useful, but WITHOUT
 * ANY WARRANTY; without even the implied warranty of MERCHANTABILITY or
 * FITNESS FOR A PARTICULAR PURPOSE.  See the GNU General Public License
 * version 2 for more details (a copy is included in the LICENSE file that
 * accompanied this code).
 *
 * You should have received a copy of the GNU General Public License version
 * 2 along with this work; if not, write to the Free Software Foundation,
 * Inc., 51 Franklin St, Fifth Floor, Boston, MA 02110-1301 USA.
 *
 * Please contact Oracle, 500 Oracle Parkway, Redwood Shores, CA 94065 USA
 * or visit www.oracle.com if you need additional information or have any
 * questions.
 */

#include "precompiled.hpp"
#include "compiler/compileLog.hpp"
#include "libadt/vectset.hpp"
#include "memory/allocation.inline.hpp"
#include "memory/resourceArea.hpp"
#include "opto/addnode.hpp"
#include "opto/callnode.hpp"
#include "opto/castnode.hpp"
#include "opto/convertnode.hpp"
#include "opto/divnode.hpp"
#include "opto/matcher.hpp"
#include "opto/memnode.hpp"
#include "opto/mulnode.hpp"
#include "opto/opcodes.hpp"
#include "opto/opaquenode.hpp"
#include "opto/superword.hpp"
#include "opto/vectornode.hpp"
#include "opto/movenode.hpp"
#include "utilities/powerOfTwo.hpp"

//
//                  S U P E R W O R D   T R A N S F O R M
//=============================================================================

//------------------------------SuperWord---------------------------
SuperWord::SuperWord(PhaseIdealLoop* phase) :
  _phase(phase),
  _arena(phase->C->comp_arena()),
  _igvn(phase->_igvn),
  _packset(arena(), 8,  0, NULL),         // packs for the current block
  _bb_idx(arena(), (int)(1.10 * phase->C->unique()), 0, 0), // node idx to index in bb
  _block(arena(), 8,  0, NULL),           // nodes in current block
  _post_block(arena(), 8, 0, NULL),       // nodes common to current block which are marked as post loop vectorizable
  _data_entry(arena(), 8,  0, NULL),      // nodes with all inputs from outside
  _mem_slice_head(arena(), 8,  0, NULL),  // memory slice heads
  _mem_slice_tail(arena(), 8,  0, NULL),  // memory slice tails
  _node_info(arena(), 8,  0, SWNodeInfo::initial), // info needed per node
  _clone_map(phase->C->clone_map()),      // map of nodes created in cloning
  _cmovev_kit(_arena, this),              // map to facilitate CMoveV creation
  _align_to_ref(NULL),                    // memory reference to align vectors to
  _disjoint_ptrs(arena(), 8,  0, OrderedPair::initial), // runtime disambiguated pointer pairs
  _dg(_arena),                            // dependence graph
  _visited(arena()),                      // visited node set
  _post_visited(arena()),                 // post visited node set
  _n_idx_list(arena(), 8),                // scratch list of (node,index) pairs
  _nlist(arena(), 8, 0, NULL),            // scratch list of nodes
  _stk(arena(), 8, 0, NULL),              // scratch stack of nodes
  _lpt(NULL),                             // loop tree node
  _lp(NULL),                              // LoopNode
  _bb(NULL),                              // basic block
  _iv(NULL),                              // induction var
  _race_possible(false),                  // cases where SDMU is true
  _early_return(true),                    // analysis evaluations routine
  _do_vector_loop(phase->C->do_vector_loop()),  // whether to do vectorization/simd style
  _do_reserve_copy(DoReserveCopyInSuperWord),
  _num_work_vecs(0),                      // amount of vector work we have
  _num_reductions(0),                     // amount of reduction work we have
  _ii_first(-1),                          // first loop generation index - only if do_vector_loop()
  _ii_last(-1),                           // last loop generation index - only if do_vector_loop()
  _ii_order(arena(), 8, 0, 0)
{
#ifndef PRODUCT
  _vector_loop_debug = 0;
  if (_phase->C->method() != NULL) {
    _vector_loop_debug = phase->C->directive()->VectorizeDebugOption;
  }

#endif
}

//------------------------------transform_loop---------------------------
void SuperWord::transform_loop(IdealLoopTree* lpt, bool do_optimization) {
  assert(UseSuperWord, "should be");
  // Do vectors exist on this architecture?
  if (Matcher::vector_width_in_bytes(T_BYTE) < 2) return;

  assert(lpt->_head->is_CountedLoop(), "must be");
  CountedLoopNode *cl = lpt->_head->as_CountedLoop();

  if (!cl->is_valid_counted_loop()) return; // skip malformed counted loop

  bool post_loop_allowed = (PostLoopMultiversioning && Matcher::has_predicated_vectors() && cl->is_post_loop());
  if (post_loop_allowed) {
    if (cl->is_reduction_loop()) return; // no predication mapping
    Node *limit = cl->limit();
    if (limit->is_Con()) return; // non constant limits only
    // Now check the limit for expressions we do not handle
    if (limit->is_Add()) {
      Node *in2 = limit->in(2);
      if (in2->is_Con()) {
        int val = in2->get_int();
        // should not try to program these cases
        if (val < 0) return;
      }
    }
  }

  // skip any loop that has not been assigned max unroll by analysis
  if (do_optimization) {
    if (SuperWordLoopUnrollAnalysis && cl->slp_max_unroll() == 0) return;
  }

  // Check for no control flow in body (other than exit)
  Node *cl_exit = cl->loopexit();
  if (cl->is_main_loop() && (cl_exit->in(0) != lpt->_head)) {
    #ifndef PRODUCT
      if (TraceSuperWord) {
        tty->print_cr("SuperWord::transform_loop: loop too complicated, cl_exit->in(0) != lpt->_head");
        tty->print("cl_exit %d", cl_exit->_idx); cl_exit->dump();
        tty->print("cl_exit->in(0) %d", cl_exit->in(0)->_idx); cl_exit->in(0)->dump();
        tty->print("lpt->_head %d", lpt->_head->_idx); lpt->_head->dump();
        lpt->dump_head();
      }
    #endif
    return;
  }

  // Make sure the are no extra control users of the loop backedge
  if (cl->back_control()->outcnt() != 1) {
    return;
  }

  // Skip any loops already optimized by slp
  if (cl->is_vectorized_loop()) return;

  if (cl->is_unroll_only()) return;

  if (cl->is_main_loop()) {
    // Check for pre-loop ending with CountedLoopEnd(Bool(Cmp(x,Opaque1(limit))))
    CountedLoopEndNode* pre_end = get_pre_loop_end(cl);
    if (pre_end == NULL) return;
    Node *pre_opaq1 = pre_end->limit();
    if (pre_opaq1->Opcode() != Op_Opaque1) return;
  }

  init(); // initialize data structures

  set_lpt(lpt);
  set_lp(cl);

  // For now, define one block which is the entire loop body
  set_bb(cl);

  if (do_optimization) {
    assert(_packset.length() == 0, "packset must be empty");
    SLP_extract();
    if (PostLoopMultiversioning && Matcher::has_predicated_vectors()) {
      if (cl->is_vectorized_loop() && cl->is_main_loop() && !cl->is_reduction_loop()) {
        IdealLoopTree *lpt_next = lpt->_next;
        CountedLoopNode *cl_next = lpt_next->_head->as_CountedLoop();
        _phase->has_range_checks(lpt_next);
        if (cl_next->is_post_loop() && !cl_next->range_checks_present()) {
          if (!cl_next->is_vectorized_loop()) {
            int slp_max_unroll_factor = cl->slp_max_unroll();
            cl_next->set_slp_max_unroll(slp_max_unroll_factor);
          }
        }
      }
    }
  }
}

//------------------------------early unrolling analysis------------------------------
void SuperWord::unrolling_analysis(int &local_loop_unroll_factor) {
  bool is_slp = true;
  ResourceMark rm;
  size_t ignored_size = lpt()->_body.size();
  int *ignored_loop_nodes = NEW_RESOURCE_ARRAY(int, ignored_size);
  Node_Stack nstack((int)ignored_size);
  CountedLoopNode *cl = lpt()->_head->as_CountedLoop();
  Node *cl_exit = cl->loopexit_or_null();
  int rpo_idx = _post_block.length();

  assert(rpo_idx == 0, "post loop block is empty");

  // First clear the entries
  for (uint i = 0; i < lpt()->_body.size(); i++) {
    ignored_loop_nodes[i] = -1;
  }

  int max_vector = Matcher::max_vector_size(T_BYTE);
  bool post_loop_allowed = (PostLoopMultiversioning && Matcher::has_predicated_vectors() && cl->is_post_loop());

  // Process the loop, some/all of the stack entries will not be in order, ergo
  // need to preprocess the ignored initial state before we process the loop
  for (uint i = 0; i < lpt()->_body.size(); i++) {
    Node* n = lpt()->_body.at(i);
    if (n == cl->incr() ||
      n->is_reduction() ||
      n->is_AddP() ||
      n->is_Cmp() ||
      n->is_IfTrue() ||
      n->is_CountedLoop() ||
      (n == cl_exit)) {
      ignored_loop_nodes[i] = n->_idx;
      continue;
    }

    if (n->is_If()) {
      IfNode *iff = n->as_If();
      if (iff->_fcnt != COUNT_UNKNOWN && iff->_prob != PROB_UNKNOWN) {
        if (lpt()->is_loop_exit(iff)) {
          ignored_loop_nodes[i] = n->_idx;
          continue;
        }
      }
    }

    if (n->is_Phi() && (n->bottom_type() == Type::MEMORY)) {
      Node* n_tail = n->in(LoopNode::LoopBackControl);
      if (n_tail != n->in(LoopNode::EntryControl)) {
        if (!n_tail->is_Mem()) {
          is_slp = false;
          break;
        }
      }
    }

    // This must happen after check of phi/if
    if (n->is_Phi() || n->is_If()) {
      ignored_loop_nodes[i] = n->_idx;
      continue;
    }

    if (n->is_LoadStore() || n->is_MergeMem() ||
      (n->is_Proj() && !n->as_Proj()->is_CFG())) {
      is_slp = false;
      break;
    }

    // Ignore nodes with non-primitive type.
    BasicType bt;
    if (n->is_Mem()) {
      bt = n->as_Mem()->memory_type();
    } else {
      bt = n->bottom_type()->basic_type();
    }
    if (is_java_primitive(bt) == false) {
      ignored_loop_nodes[i] = n->_idx;
      continue;
    }

    if (n->is_Mem()) {
      MemNode* current = n->as_Mem();
      Node* adr = n->in(MemNode::Address);
      Node* n_ctrl = _phase->get_ctrl(adr);

      // save a queue of post process nodes
      if (n_ctrl != NULL && lpt()->is_member(_phase->get_loop(n_ctrl))) {
        // Process the memory expression
        int stack_idx = 0;
        bool have_side_effects = true;
        if (adr->is_AddP() == false) {
          nstack.push(adr, stack_idx++);
        } else {
          // Mark the components of the memory operation in nstack
          SWPointer p1(current, this, &nstack, true);
          have_side_effects = p1.node_stack()->is_nonempty();
        }

        // Process the pointer stack
        while (have_side_effects) {
          Node* pointer_node = nstack.node();
          for (uint j = 0; j < lpt()->_body.size(); j++) {
            Node* cur_node = lpt()->_body.at(j);
            if (cur_node == pointer_node) {
              ignored_loop_nodes[j] = cur_node->_idx;
              break;
            }
          }
          nstack.pop();
          have_side_effects = nstack.is_nonempty();
        }
      }
    }
  }

  if (is_slp) {
    // Now we try to find the maximum supported consistent vector which the machine
    // description can use
    bool small_basic_type = false;
    bool flag_small_bt = false;
    for (uint i = 0; i < lpt()->_body.size(); i++) {
      if (ignored_loop_nodes[i] != -1) continue;

      BasicType bt;
      Node* n = lpt()->_body.at(i);
      if (n->is_Mem()) {
        bt = n->as_Mem()->memory_type();
      } else {
        bt = n->bottom_type()->basic_type();
      }

      if (post_loop_allowed) {
        if (!small_basic_type) {
          switch (bt) {
          case T_CHAR:
          case T_BYTE:
          case T_SHORT:
            small_basic_type = true;
            break;

          case T_LONG:
            // TODO: Remove when support completed for mask context with LONG.
            //       Support needs to be augmented for logical qword operations, currently we map to dword
            //       buckets for vectors on logicals as these were legacy.
            small_basic_type = true;
            break;

          default:
            break;
          }
        }
      }

      if (is_java_primitive(bt) == false) continue;

         int cur_max_vector = Matcher::max_vector_size(bt);

      // If a max vector exists which is not larger than _local_loop_unroll_factor
      // stop looking, we already have the max vector to map to.
      if (cur_max_vector < local_loop_unroll_factor) {
        is_slp = false;
        if (TraceSuperWordLoopUnrollAnalysis) {
          tty->print_cr("slp analysis fails: unroll limit greater than max vector\n");
        }
        break;
      }

      // Map the maximal common vector
      if (VectorNode::implemented(n->Opcode(), cur_max_vector, bt)) {
        if (cur_max_vector < max_vector && !flag_small_bt) {
          max_vector = cur_max_vector;
        } else if (cur_max_vector > max_vector && UseSubwordForMaxVector) {
          // Analyse subword in the loop to set maximum vector size to take advantage of full vector width for subword types.
          // Here we analyze if narrowing is likely to happen and if it is we set vector size more aggressively.
          // We check for possibility of narrowing by looking through chain operations using subword types.
          if (is_subword_type(bt)) {
            uint start, end;
            VectorNode::vector_operands(n, &start, &end);

            for (uint j = start; j < end; j++) {
              Node* in = n->in(j);
              // Don't propagate through a memory
              if (!in->is_Mem() && in_bb(in) && in->bottom_type()->basic_type() == T_INT) {
                bool same_type = true;
                for (DUIterator_Fast kmax, k = in->fast_outs(kmax); k < kmax; k++) {
                  Node *use = in->fast_out(k);
                  if (!in_bb(use) && use->bottom_type()->basic_type() != bt) {
                    same_type = false;
                    break;
                  }
                }
                if (same_type) {
                  max_vector = cur_max_vector;
                  flag_small_bt = true;
                  cl->mark_subword_loop();
                }
              }
            }
          }
        }
        // We only process post loops on predicated targets where we want to
        // mask map the loop to a single iteration
        if (post_loop_allowed) {
          _post_block.at_put_grow(rpo_idx++, n);
        }
      }
    }
    if (is_slp) {
      local_loop_unroll_factor = max_vector;
      cl->mark_passed_slp();
    }
    cl->mark_was_slp();
    if (cl->is_main_loop()) {
      cl->set_slp_max_unroll(local_loop_unroll_factor);
    } else if (post_loop_allowed) {
      if (!small_basic_type) {
        // avoid replication context for small basic types in programmable masked loops
        cl->set_slp_max_unroll(local_loop_unroll_factor);
      }
    }
  }
}

//------------------------------SLP_extract---------------------------
// Extract the superword level parallelism
//
// 1) A reverse post-order of nodes in the block is constructed.  By scanning
//    this list from first to last, all definitions are visited before their uses.
//
// 2) A point-to-point dependence graph is constructed between memory references.
//    This simplies the upcoming "independence" checker.
//
// 3) The maximum depth in the node graph from the beginning of the block
//    to each node is computed.  This is used to prune the graph search
//    in the independence checker.
//
// 4) For integer types, the necessary bit width is propagated backwards
//    from stores to allow packed operations on byte, char, and short
//    integers.  This reverses the promotion to type "int" that javac
//    did for operations like: char c1,c2,c3;  c1 = c2 + c3.
//
// 5) One of the memory references is picked to be an aligned vector reference.
//    The pre-loop trip count is adjusted to align this reference in the
//    unrolled body.
//
// 6) The initial set of pack pairs is seeded with memory references.
//
// 7) The set of pack pairs is extended by following use->def and def->use links.
//
// 8) The pairs are combined into vector sized packs.
//
// 9) Reorder the memory slices to co-locate members of the memory packs.
//
// 10) Generate ideal vector nodes for the final set of packs and where necessary,
//    inserting scalar promotion, vector creation from multiple scalars, and
//    extraction of scalar values from vectors.
//
void SuperWord::SLP_extract() {

#ifndef PRODUCT
  if (_do_vector_loop && TraceSuperWord) {
    tty->print("SuperWord::SLP_extract\n");
    tty->print("input loop\n");
    _lpt->dump_head();
    _lpt->dump();
    for (uint i = 0; i < _lpt->_body.size(); i++) {
      _lpt->_body.at(i)->dump();
    }
  }
#endif
  // Ready the block
  if (!construct_bb()) {
    return; // Exit if no interesting nodes or complex graph.
  }

  // build    _dg, _disjoint_ptrs
  dependence_graph();

  // compute function depth(Node*)
  compute_max_depth();

  CountedLoopNode *cl = lpt()->_head->as_CountedLoop();
  bool post_loop_allowed = (PostLoopMultiversioning && Matcher::has_predicated_vectors() && cl->is_post_loop());
  if (cl->is_main_loop()) {
    if (_do_vector_loop) {
      if (mark_generations() != -1) {
        hoist_loads_in_graph(); // this only rebuild the graph; all basic structs need rebuild explicitly

        if (!construct_bb()) {
          return; // Exit if no interesting nodes or complex graph.
        }
        dependence_graph();
        compute_max_depth();
      }

#ifndef PRODUCT
      if (TraceSuperWord) {
        tty->print_cr("\nSuperWord::_do_vector_loop: graph after hoist_loads_in_graph");
        _lpt->dump_head();
        for (int j = 0; j < _block.length(); j++) {
          Node* n = _block.at(j);
          int d = depth(n);
          for (int i = 0; i < d; i++) tty->print("%s", "  ");
          tty->print("%d :", d);
          n->dump();
        }
      }
#endif
    }

    compute_vector_element_type();

    // Attempt vectorization

    find_adjacent_refs();

    extend_packlist();

    if (_do_vector_loop) {
      if (_packset.length() == 0) {
        if (TraceSuperWord) {
          tty->print_cr("\nSuperWord::_do_vector_loop DFA could not build packset, now trying to build anyway");
        }
        pack_parallel();
      }
    }

    combine_packs();

    construct_my_pack_map();
    if (UseVectorCmov) {
      merge_packs_to_cmovd();
    }

    filter_packs();

    schedule();
  } else if (post_loop_allowed) {
    int saved_mapped_unroll_factor = cl->slp_max_unroll();
    if (saved_mapped_unroll_factor) {
      int vector_mapped_unroll_factor = saved_mapped_unroll_factor;

      // now reset the slp_unroll_factor so that we can check the analysis mapped
      // what the vector loop was mapped to
      cl->set_slp_max_unroll(0);

      // do the analysis on the post loop
      unrolling_analysis(vector_mapped_unroll_factor);

      // if our analyzed loop is a canonical fit, start processing it
      if (vector_mapped_unroll_factor == saved_mapped_unroll_factor) {
        // now add the vector nodes to packsets
        for (int i = 0; i < _post_block.length(); i++) {
          Node* n = _post_block.at(i);
          Node_List* singleton = new Node_List();
          singleton->push(n);
          _packset.append(singleton);
          set_my_pack(n, singleton);
        }

        // map base types for vector usage
        compute_vector_element_type();
      } else {
        return;
      }
    } else {
      // for some reason we could not map the slp analysis state of the vectorized loop
      return;
    }
  }

  output();
}

//------------------------------find_adjacent_refs---------------------------
// Find the adjacent memory references and create pack pairs for them.
// This is the initial set of packs that will then be extended by
// following use->def and def->use links.  The align positions are
// assigned relative to the reference "align_to_ref"
void SuperWord::find_adjacent_refs() {
  // Get list of memory operations
  Node_List memops;
  for (int i = 0; i < _block.length(); i++) {
    Node* n = _block.at(i);
    if (n->is_Mem() && !n->is_LoadStore() && in_bb(n) &&
        is_java_primitive(n->as_Mem()->memory_type())) {
      int align = memory_alignment(n->as_Mem(), 0);
      if (align != bottom_align) {
        memops.push(n);
      }
    }
  }

  Node_List align_to_refs;
  int max_idx;
  int best_iv_adjustment = 0;
  MemNode* best_align_to_mem_ref = NULL;

  while (memops.size() != 0) {
    // Find a memory reference to align to.
    MemNode* mem_ref = find_align_to_ref(memops, max_idx);
    if (mem_ref == NULL) break;
    align_to_refs.push(mem_ref);
    int iv_adjustment = get_iv_adjustment(mem_ref);

    if (best_align_to_mem_ref == NULL) {
      // Set memory reference which is the best from all memory operations
      // to be used for alignment. The pre-loop trip count is modified to align
      // this reference to a vector-aligned address.
      best_align_to_mem_ref = mem_ref;
      best_iv_adjustment = iv_adjustment;
      NOT_PRODUCT(find_adjacent_refs_trace_1(best_align_to_mem_ref, best_iv_adjustment);)
    }

    SWPointer align_to_ref_p(mem_ref, this, NULL, false);
    // Set alignment relative to "align_to_ref" for all related memory operations.
    for (int i = memops.size() - 1; i >= 0; i--) {
      MemNode* s = memops.at(i)->as_Mem();
      if (isomorphic(s, mem_ref) &&
           (!_do_vector_loop || same_origin_idx(s, mem_ref))) {
        SWPointer p2(s, this, NULL, false);
        if (p2.comparable(align_to_ref_p)) {
          int align = memory_alignment(s, iv_adjustment);
          set_alignment(s, align);
        }
      }
    }

    // Create initial pack pairs of memory operations for which
    // alignment is set and vectors will be aligned.
    bool create_pack = true;
    if (memory_alignment(mem_ref, best_iv_adjustment) == 0 || _do_vector_loop) {
      if (!Matcher::misaligned_vectors_ok() || AlignVector) {
        int vw = vector_width(mem_ref);
        int vw_best = vector_width(best_align_to_mem_ref);
        if (vw > vw_best) {
          // Do not vectorize a memory access with more elements per vector
          // if unaligned memory access is not allowed because number of
          // iterations in pre-loop will be not enough to align it.
          create_pack = false;
        } else {
          SWPointer p2(best_align_to_mem_ref, this, NULL, false);
          if (align_to_ref_p.invar() != p2.invar()) {
            // Do not vectorize memory accesses with different invariants
            // if unaligned memory accesses are not allowed.
            create_pack = false;
          }
        }
      }
    } else {
      if (same_velt_type(mem_ref, best_align_to_mem_ref)) {
        // Can't allow vectorization of unaligned memory accesses with the
        // same type since it could be overlapped accesses to the same array.
        create_pack = false;
      } else {
        // Allow independent (different type) unaligned memory operations
        // if HW supports them.
        if (!Matcher::misaligned_vectors_ok() || AlignVector) {
          create_pack = false;
        } else {
          // Check if packs of the same memory type but
          // with a different alignment were created before.
          for (uint i = 0; i < align_to_refs.size(); i++) {
            MemNode* mr = align_to_refs.at(i)->as_Mem();
            if (mr == mem_ref) {
              // Skip when we are looking at same memory operation.
              continue;
            }
            if (same_velt_type(mr, mem_ref) &&
                memory_alignment(mr, iv_adjustment) != 0)
              create_pack = false;
          }
        }
      }
    }
    if (create_pack) {
      for (uint i = 0; i < memops.size(); i++) {
        Node* s1 = memops.at(i);
        int align = alignment(s1);
        if (align == top_align) continue;
        for (uint j = 0; j < memops.size(); j++) {
          Node* s2 = memops.at(j);
          if (alignment(s2) == top_align) continue;
          if (s1 != s2 && are_adjacent_refs(s1, s2)) {
            if (stmts_can_pack(s1, s2, align)) {
              Node_List* pair = new Node_List();
              pair->push(s1);
              pair->push(s2);
              if (!_do_vector_loop || same_origin_idx(s1, s2)) {
                _packset.append(pair);
              }
            }
          }
        }
      }
    } else { // Don't create unaligned pack
      // First, remove remaining memory ops of the same type from the list.
      for (int i = memops.size() - 1; i >= 0; i--) {
        MemNode* s = memops.at(i)->as_Mem();
        if (same_velt_type(s, mem_ref)) {
          memops.remove(i);
        }
      }

      // Second, remove already constructed packs of the same type.
      for (int i = _packset.length() - 1; i >= 0; i--) {
        Node_List* p = _packset.at(i);
        MemNode* s = p->at(0)->as_Mem();
        if (same_velt_type(s, mem_ref)) {
          remove_pack_at(i);
        }
      }

      // If needed find the best memory reference for loop alignment again.
      if (same_velt_type(mem_ref, best_align_to_mem_ref)) {
        // Put memory ops from remaining packs back on memops list for
        // the best alignment search.
        uint orig_msize = memops.size();
        for (int i = 0; i < _packset.length(); i++) {
          Node_List* p = _packset.at(i);
          MemNode* s = p->at(0)->as_Mem();
          assert(!same_velt_type(s, mem_ref), "sanity");
          memops.push(s);
        }
        best_align_to_mem_ref = find_align_to_ref(memops, max_idx);
        if (best_align_to_mem_ref == NULL) {
          if (TraceSuperWord) {
            tty->print_cr("SuperWord::find_adjacent_refs(): best_align_to_mem_ref == NULL");
          }
          // best_align_to_mem_ref will be used for adjusting the pre-loop limit in
          // SuperWord::align_initial_loop_index. Find one with the biggest vector size,
          // smallest data size and smallest iv offset from memory ops from remaining packs.
          if (_packset.length() > 0) {
            if (orig_msize == 0) {
              best_align_to_mem_ref = memops.at(max_idx)->as_Mem();
            } else {
              for (uint i = 0; i < orig_msize; i++) {
                memops.remove(0);
              }
              best_align_to_mem_ref = find_align_to_ref(memops, max_idx);
              assert(best_align_to_mem_ref == NULL, "sanity");
              best_align_to_mem_ref = memops.at(max_idx)->as_Mem();
            }
            assert(best_align_to_mem_ref != NULL, "sanity");
          }
          break;
        }
        best_iv_adjustment = get_iv_adjustment(best_align_to_mem_ref);
        NOT_PRODUCT(find_adjacent_refs_trace_1(best_align_to_mem_ref, best_iv_adjustment);)
        // Restore list.
        while (memops.size() > orig_msize)
          (void)memops.pop();
      }
    } // unaligned memory accesses

    // Remove used mem nodes.
    for (int i = memops.size() - 1; i >= 0; i--) {
      MemNode* m = memops.at(i)->as_Mem();
      if (alignment(m) != top_align) {
        memops.remove(i);
      }
    }

  } // while (memops.size() != 0
  set_align_to_ref(best_align_to_mem_ref);

  if (TraceSuperWord) {
    tty->print_cr("\nAfter find_adjacent_refs");
    print_packset();
  }
}

#ifndef PRODUCT
void SuperWord::find_adjacent_refs_trace_1(Node* best_align_to_mem_ref, int best_iv_adjustment) {
  if (is_trace_adjacent()) {
    tty->print("SuperWord::find_adjacent_refs best_align_to_mem_ref = %d, best_iv_adjustment = %d",
       best_align_to_mem_ref->_idx, best_iv_adjustment);
       best_align_to_mem_ref->dump();
  }
}
#endif

//------------------------------find_align_to_ref---------------------------
// Find a memory reference to align the loop induction variable to.
// Looks first at stores then at loads, looking for a memory reference
// with the largest number of references similar to it.
MemNode* SuperWord::find_align_to_ref(Node_List &memops, int &idx) {
  GrowableArray<int> cmp_ct(arena(), memops.size(), memops.size(), 0);

  // Count number of comparable memory ops
  for (uint i = 0; i < memops.size(); i++) {
    MemNode* s1 = memops.at(i)->as_Mem();
    SWPointer p1(s1, this, NULL, false);
    // Discard if pre loop can't align this reference
    if (!ref_is_alignable(p1)) {
      *cmp_ct.adr_at(i) = 0;
      continue;
    }
    for (uint j = i+1; j < memops.size(); j++) {
      MemNode* s2 = memops.at(j)->as_Mem();
      if (isomorphic(s1, s2)) {
        SWPointer p2(s2, this, NULL, false);
        if (p1.comparable(p2)) {
          (*cmp_ct.adr_at(i))++;
          (*cmp_ct.adr_at(j))++;
        }
      }
    }
  }

  // Find Store (or Load) with the greatest number of "comparable" references,
  // biggest vector size, smallest data size and smallest iv offset.
  int max_ct        = 0;
  int max_vw        = 0;
  int max_idx       = -1;
  int min_size      = max_jint;
  int min_iv_offset = max_jint;
  for (uint j = 0; j < memops.size(); j++) {
    MemNode* s = memops.at(j)->as_Mem();
    if (s->is_Store()) {
      int vw = vector_width_in_bytes(s);
      assert(vw > 1, "sanity");
      SWPointer p(s, this, NULL, false);
      if ( cmp_ct.at(j) >  max_ct ||
          (cmp_ct.at(j) == max_ct &&
            ( vw >  max_vw ||
             (vw == max_vw &&
              ( data_size(s) <  min_size ||
               (data_size(s) == min_size &&
                p.offset_in_bytes() < min_iv_offset)))))) {
        max_ct = cmp_ct.at(j);
        max_vw = vw;
        max_idx = j;
        min_size = data_size(s);
        min_iv_offset = p.offset_in_bytes();
      }
    }
  }
  // If no stores, look at loads
  if (max_ct == 0) {
    for (uint j = 0; j < memops.size(); j++) {
      MemNode* s = memops.at(j)->as_Mem();
      if (s->is_Load()) {
        int vw = vector_width_in_bytes(s);
        assert(vw > 1, "sanity");
        SWPointer p(s, this, NULL, false);
        if ( cmp_ct.at(j) >  max_ct ||
            (cmp_ct.at(j) == max_ct &&
              ( vw >  max_vw ||
               (vw == max_vw &&
                ( data_size(s) <  min_size ||
                 (data_size(s) == min_size &&
                  p.offset_in_bytes() < min_iv_offset)))))) {
          max_ct = cmp_ct.at(j);
          max_vw = vw;
          max_idx = j;
          min_size = data_size(s);
          min_iv_offset = p.offset_in_bytes();
        }
      }
    }
  }

#ifdef ASSERT
  if (TraceSuperWord && Verbose) {
    tty->print_cr("\nVector memops after find_align_to_ref");
    for (uint i = 0; i < memops.size(); i++) {
      MemNode* s = memops.at(i)->as_Mem();
      s->dump();
    }
  }
#endif

  idx = max_idx;
  if (max_ct > 0) {
#ifdef ASSERT
    if (TraceSuperWord) {
      tty->print("\nVector align to node: ");
      memops.at(max_idx)->as_Mem()->dump();
    }
#endif
    return memops.at(max_idx)->as_Mem();
  }
  return NULL;
}

//------------------span_works_for_memory_size-----------------------------
static bool span_works_for_memory_size(MemNode* mem, int span, int mem_size, int offset) {
  bool span_matches_memory = false;
  if ((mem_size == type2aelembytes(T_BYTE) || mem_size == type2aelembytes(T_SHORT))
    && ABS(span) == type2aelembytes(T_INT)) {
    // There is a mismatch on span size compared to memory.
    for (DUIterator_Fast jmax, j = mem->fast_outs(jmax); j < jmax; j++) {
      Node* use = mem->fast_out(j);
      if (!VectorNode::is_type_transition_to_int(use)) {
        return false;
      }
    }
    // If all uses transition to integer, it means that we can successfully align even on mismatch.
    return true;
  }
  else {
    span_matches_memory = ABS(span) == mem_size;
  }
  return span_matches_memory && (ABS(offset) % mem_size) == 0;
}

//------------------------------ref_is_alignable---------------------------
// Can the preloop align the reference to position zero in the vector?
bool SuperWord::ref_is_alignable(SWPointer& p) {
  if (!p.has_iv()) {
    return true;   // no induction variable
  }
  CountedLoopEndNode* pre_end = get_pre_loop_end(lp()->as_CountedLoop());
  assert(pre_end != NULL, "we must have a correct pre-loop");
  assert(pre_end->stride_is_con(), "pre loop stride is constant");
  int preloop_stride = pre_end->stride_con();

  int span = preloop_stride * p.scale_in_bytes();
  int mem_size = p.memory_size();
  int offset   = p.offset_in_bytes();
  // Stride one accesses are alignable if offset is aligned to memory operation size.
  // Offset can be unaligned when UseUnalignedAccesses is used.
  if (span_works_for_memory_size(p.mem(), span, mem_size, offset)) {
    return true;
  }
  // If the initial offset from start of the object is computable,
  // check if the pre-loop can align the final offset accordingly.
  //
  // In other words: Can we find an i such that the offset
  // after i pre-loop iterations is aligned to vw?
  //   (init_offset + pre_loop) % vw == 0              (1)
  // where
  //   pre_loop = i * span
  // is the number of bytes added to the offset by i pre-loop iterations.
  //
  // For this to hold we need pre_loop to increase init_offset by
  //   pre_loop = vw - (init_offset % vw)
  //
  // This is only possible if pre_loop is divisible by span because each
  // pre-loop iteration increases the initial offset by 'span' bytes:
  //   (vw - (init_offset % vw)) % span == 0
  //
  int vw = vector_width_in_bytes(p.mem());
  assert(vw > 1, "sanity");
  Node* init_nd = pre_end->init_trip();
  if (init_nd->is_Con() && p.invar() == NULL) {
    int init = init_nd->bottom_type()->is_int()->get_con();
    int init_offset = init * p.scale_in_bytes() + offset;
    if (init_offset < 0) { // negative offset from object start?
      return false;        // may happen in dead loop
    }
    if (vw % span == 0) {
      // If vm is a multiple of span, we use formula (1).
      if (span > 0) {
        return (vw - (init_offset % vw)) % span == 0;
      } else {
        assert(span < 0, "nonzero stride * scale");
        return (init_offset % vw) % -span == 0;
      }
    } else if (span % vw == 0) {
      // If span is a multiple of vw, we can simplify formula (1) to:
      //   (init_offset + i * span) % vw == 0
      //     =>
      //   (init_offset % vw) + ((i * span) % vw) == 0
      //     =>
      //   init_offset % vw == 0
      //
      // Because we add a multiple of vw to the initial offset, the final
      // offset is a multiple of vw if and only if init_offset is a multiple.
      //
      return (init_offset % vw) == 0;
    }
  }
  return false;
}
//---------------------------get_vw_bytes_special------------------------
int SuperWord::get_vw_bytes_special(MemNode* s) {
  // Get the vector width in bytes.
  int vw = vector_width_in_bytes(s);

  // Check for special case where there is an MulAddS2I usage where short vectors are going to need combined.
  BasicType btype = velt_basic_type(s);
  if (type2aelembytes(btype) == 2) {
    bool should_combine_adjacent = true;
    for (DUIterator_Fast imax, i = s->fast_outs(imax); i < imax; i++) {
      Node* user = s->fast_out(i);
      if (!VectorNode::is_muladds2i(user)) {
        should_combine_adjacent = false;
      }
    }
    if (should_combine_adjacent) {
      vw = MIN2(Matcher::max_vector_size(btype)*type2aelembytes(btype), vw * 2);
    }
  }

  return vw;
}

//---------------------------get_iv_adjustment---------------------------
// Calculate loop's iv adjustment for this memory ops.
int SuperWord::get_iv_adjustment(MemNode* mem_ref) {
  SWPointer align_to_ref_p(mem_ref, this, NULL, false);
  int offset = align_to_ref_p.offset_in_bytes();
  int scale  = align_to_ref_p.scale_in_bytes();
  int elt_size = align_to_ref_p.memory_size();
  int vw       = get_vw_bytes_special(mem_ref);
  assert(vw > 1, "sanity");
  int iv_adjustment;
  if (scale != 0) {
    int stride_sign = (scale * iv_stride()) > 0 ? 1 : -1;
    // At least one iteration is executed in pre-loop by default. As result
    // several iterations are needed to align memory operations in main-loop even
    // if offset is 0.
    int iv_adjustment_in_bytes = (stride_sign * vw - (offset % vw));
    assert(((ABS(iv_adjustment_in_bytes) % elt_size) == 0),
           "(%d) should be divisible by (%d)", iv_adjustment_in_bytes, elt_size);
    iv_adjustment = iv_adjustment_in_bytes/elt_size;
  } else {
    // This memory op is not dependent on iv (scale == 0)
    iv_adjustment = 0;
  }

#ifndef PRODUCT
  if (TraceSuperWord) {
    tty->print("SuperWord::get_iv_adjustment: n = %d, noffset = %d iv_adjust = %d elt_size = %d scale = %d iv_stride = %d vect_size %d: ",
      mem_ref->_idx, offset, iv_adjustment, elt_size, scale, iv_stride(), vw);
    mem_ref->dump();
  }
#endif
  return iv_adjustment;
}

//---------------------------dependence_graph---------------------------
// Construct dependency graph.
// Add dependence edges to load/store nodes for memory dependence
//    A.out()->DependNode.in(1) and DependNode.out()->B.prec(x)
void SuperWord::dependence_graph() {
  CountedLoopNode *cl = lpt()->_head->as_CountedLoop();
  // First, assign a dependence node to each memory node
  for (int i = 0; i < _block.length(); i++ ) {
    Node *n = _block.at(i);
    if (n->is_Mem() || (n->is_Phi() && n->bottom_type() == Type::MEMORY)) {
      _dg.make_node(n);
    }
  }

  // For each memory slice, create the dependences
  for (int i = 0; i < _mem_slice_head.length(); i++) {
    Node* n      = _mem_slice_head.at(i);
    Node* n_tail = _mem_slice_tail.at(i);

    // Get slice in predecessor order (last is first)
    if (cl->is_main_loop()) {
      mem_slice_preds(n_tail, n, _nlist);
    }

#ifndef PRODUCT
    if(TraceSuperWord && Verbose) {
      tty->print_cr("SuperWord::dependence_graph: built a new mem slice");
      for (int j = _nlist.length() - 1; j >= 0 ; j--) {
        _nlist.at(j)->dump();
      }
    }
#endif
    // Make the slice dependent on the root
    DepMem* slice = _dg.dep(n);
    _dg.make_edge(_dg.root(), slice);

    // Create a sink for the slice
    DepMem* slice_sink = _dg.make_node(NULL);
    _dg.make_edge(slice_sink, _dg.tail());

    // Now visit each pair of memory ops, creating the edges
    for (int j = _nlist.length() - 1; j >= 0 ; j--) {
      Node* s1 = _nlist.at(j);

      // If no dependency yet, use slice
      if (_dg.dep(s1)->in_cnt() == 0) {
        _dg.make_edge(slice, s1);
      }
      SWPointer p1(s1->as_Mem(), this, NULL, false);
      bool sink_dependent = true;
      for (int k = j - 1; k >= 0; k--) {
        Node* s2 = _nlist.at(k);
        if (s1->is_Load() && s2->is_Load())
          continue;
        SWPointer p2(s2->as_Mem(), this, NULL, false);

        int cmp = p1.cmp(p2);
        if (SuperWordRTDepCheck &&
            p1.base() != p2.base() && p1.valid() && p2.valid()) {
          // Create a runtime check to disambiguate
          OrderedPair pp(p1.base(), p2.base());
          _disjoint_ptrs.append_if_missing(pp);
        } else if (!SWPointer::not_equal(cmp)) {
          // Possibly same address
          _dg.make_edge(s1, s2);
          sink_dependent = false;
        }
      }
      if (sink_dependent) {
        _dg.make_edge(s1, slice_sink);
      }
    }

    if (TraceSuperWord) {
      tty->print_cr("\nDependence graph for slice: %d", n->_idx);
      for (int q = 0; q < _nlist.length(); q++) {
        _dg.print(_nlist.at(q));
      }
      tty->cr();
    }

    _nlist.clear();
  }

  if (TraceSuperWord) {
    tty->print_cr("\ndisjoint_ptrs: %s", _disjoint_ptrs.length() > 0 ? "" : "NONE");
    for (int r = 0; r < _disjoint_ptrs.length(); r++) {
      _disjoint_ptrs.at(r).print();
      tty->cr();
    }
    tty->cr();
  }

}

//---------------------------mem_slice_preds---------------------------
// Return a memory slice (node list) in predecessor order starting at "start"
void SuperWord::mem_slice_preds(Node* start, Node* stop, GrowableArray<Node*> &preds) {
  assert(preds.length() == 0, "start empty");
  Node* n = start;
  Node* prev = NULL;
  while (true) {
    NOT_PRODUCT( if(is_trace_mem_slice()) tty->print_cr("SuperWord::mem_slice_preds: n %d", n->_idx);)
    assert(in_bb(n), "must be in block");
    for (DUIterator_Fast imax, i = n->fast_outs(imax); i < imax; i++) {
      Node* out = n->fast_out(i);
      if (out->is_Load()) {
        if (in_bb(out)) {
          preds.push(out);
          if (TraceSuperWord && Verbose) {
            tty->print_cr("SuperWord::mem_slice_preds: added pred(%d)", out->_idx);
          }
        }
      } else {
        // FIXME
        if (out->is_MergeMem() && !in_bb(out)) {
          // Either unrolling is causing a memory edge not to disappear,
          // or need to run igvn.optimize() again before SLP
        } else if (out->is_Phi() && out->bottom_type() == Type::MEMORY && !in_bb(out)) {
          // Ditto.  Not sure what else to check further.
        } else if (out->Opcode() == Op_StoreCM && out->in(MemNode::OopStore) == n) {
          // StoreCM has an input edge used as a precedence edge.
          // Maybe an issue when oop stores are vectorized.
        } else {
          assert(out == prev || prev == NULL, "no branches off of store slice");
        }
      }//else
    }//for
    if (n == stop) break;
    preds.push(n);
    if (TraceSuperWord && Verbose) {
      tty->print_cr("SuperWord::mem_slice_preds: added pred(%d)", n->_idx);
    }
    prev = n;
    assert(n->is_Mem(), "unexpected node %s", n->Name());
    n = n->in(MemNode::Memory);
  }
}

//------------------------------stmts_can_pack---------------------------
// Can s1 and s2 be in a pack with s1 immediately preceding s2 and
// s1 aligned at "align"
bool SuperWord::stmts_can_pack(Node* s1, Node* s2, int align) {

  // Do not use superword for non-primitives
  BasicType bt1 = velt_basic_type(s1);
  BasicType bt2 = velt_basic_type(s2);
  if(!is_java_primitive(bt1) || !is_java_primitive(bt2))
    return false;
  if (Matcher::max_vector_size(bt1) < 2) {
    return false; // No vectors for this type
  }

  if (isomorphic(s1, s2)) {
    if ((independent(s1, s2) && have_similar_inputs(s1, s2)) || reduction(s1, s2)) {
      if (!exists_at(s1, 0) && !exists_at(s2, 1)) {
        if (!s1->is_Mem() || are_adjacent_refs(s1, s2)) {
          int s1_align = alignment(s1);
          int s2_align = alignment(s2);
          if (s1_align == top_align || s1_align == align) {
            if (s2_align == top_align || s2_align == align + data_size(s1)) {
              return true;
            }
          }
        }
      }
    }
  }
  return false;
}

//------------------------------exists_at---------------------------
// Does s exist in a pack at position pos?
bool SuperWord::exists_at(Node* s, uint pos) {
  for (int i = 0; i < _packset.length(); i++) {
    Node_List* p = _packset.at(i);
    if (p->at(pos) == s) {
      return true;
    }
  }
  return false;
}

//------------------------------are_adjacent_refs---------------------------
// Is s1 immediately before s2 in memory?
bool SuperWord::are_adjacent_refs(Node* s1, Node* s2) {
  if (!s1->is_Mem() || !s2->is_Mem()) return false;
  if (!in_bb(s1)    || !in_bb(s2))    return false;

  // Do not use superword for non-primitives
  if (!is_java_primitive(s1->as_Mem()->memory_type()) ||
      !is_java_primitive(s2->as_Mem()->memory_type())) {
    return false;
  }

  // FIXME - co_locate_pack fails on Stores in different mem-slices, so
  // only pack memops that are in the same alias set until that's fixed.
  if (_phase->C->get_alias_index(s1->as_Mem()->adr_type()) !=
      _phase->C->get_alias_index(s2->as_Mem()->adr_type()))
    return false;
  SWPointer p1(s1->as_Mem(), this, NULL, false);
  SWPointer p2(s2->as_Mem(), this, NULL, false);
  if (p1.base() != p2.base() || !p1.comparable(p2)) return false;
  int diff = p2.offset_in_bytes() - p1.offset_in_bytes();
  return diff == data_size(s1);
}

//------------------------------isomorphic---------------------------
// Are s1 and s2 similar?
bool SuperWord::isomorphic(Node* s1, Node* s2) {
  if (s1->Opcode() != s2->Opcode()) return false;
  if (s1->req() != s2->req()) return false;
  if (!same_velt_type(s1, s2)) return false;
  Node* s1_ctrl = s1->in(0);
  Node* s2_ctrl = s2->in(0);
  // If the control nodes are equivalent, no further checks are required to test for isomorphism.
  if (s1_ctrl == s2_ctrl) {
    return true;
  } else {
    bool s1_ctrl_inv = ((s1_ctrl == NULL) ? true : lpt()->is_invariant(s1_ctrl));
    bool s2_ctrl_inv = ((s2_ctrl == NULL) ? true : lpt()->is_invariant(s2_ctrl));
    // If the control nodes are not invariant for the loop, fail isomorphism test.
    if (!s1_ctrl_inv || !s2_ctrl_inv) {
      return false;
    }
    if(s1_ctrl != NULL && s2_ctrl != NULL) {
      if (s1_ctrl->is_Proj()) {
        s1_ctrl = s1_ctrl->in(0);
        assert(lpt()->is_invariant(s1_ctrl), "must be invariant");
      }
      if (s2_ctrl->is_Proj()) {
        s2_ctrl = s2_ctrl->in(0);
        assert(lpt()->is_invariant(s2_ctrl), "must be invariant");
      }
      if (!s1_ctrl->is_RangeCheck() || !s2_ctrl->is_RangeCheck()) {
        return false;
      }
    }
    // Control nodes are invariant. However, we have no way of checking whether they resolve
    // in an equivalent manner. But, we know that invariant range checks are guaranteed to
    // throw before the loop (if they would have thrown). Thus, the loop would not have been reached.
    // Therefore, if the control nodes for both are range checks, we accept them to be isomorphic.
    for (DUIterator_Fast imax, i = s1->fast_outs(imax); i < imax; i++) {
      Node* t1 = s1->fast_out(i);
      for (DUIterator_Fast jmax, j = s2->fast_outs(jmax); j < jmax; j++) {
        Node* t2 = s2->fast_out(j);
        if (VectorNode::is_muladds2i(t1) && VectorNode::is_muladds2i(t2)) {
          return true;
        }
      }
    }
  }
  return false;
}

//------------------------------independent---------------------------
// Is there no data path from s1 to s2 or s2 to s1?
bool SuperWord::independent(Node* s1, Node* s2) {
  //  assert(s1->Opcode() == s2->Opcode(), "check isomorphic first");
  int d1 = depth(s1);
  int d2 = depth(s2);
  if (d1 == d2) return s1 != s2;
  Node* deep    = d1 > d2 ? s1 : s2;
  Node* shallow = d1 > d2 ? s2 : s1;

  visited_clear();

  return independent_path(shallow, deep);
}

//--------------------------have_similar_inputs-----------------------
// For a node pair (s1, s2) which is isomorphic and independent,
// do s1 and s2 have similar input edges?
bool SuperWord::have_similar_inputs(Node* s1, Node* s2) {
  // assert(isomorphic(s1, s2) == true, "check isomorphic");
  // assert(independent(s1, s2) == true, "check independent");
  if (s1->req() > 1 && !s1->is_Store() && !s1->is_Load()) {
    for (uint i = 1; i < s1->req(); i++) {
      if (s1->in(i)->Opcode() != s2->in(i)->Opcode()) return false;
    }
  }
  return true;
}

//------------------------------reduction---------------------------
// Is there a data path between s1 and s2 and the nodes reductions?
bool SuperWord::reduction(Node* s1, Node* s2) {
  bool retValue = false;
  int d1 = depth(s1);
  int d2 = depth(s2);
  if (d1 + 1 == d2) {
    if (s1->is_reduction() && s2->is_reduction()) {
      // This is an ordered set, so s1 should define s2
      for (DUIterator_Fast imax, i = s1->fast_outs(imax); i < imax; i++) {
        Node* t1 = s1->fast_out(i);
        if (t1 == s2) {
          // both nodes are reductions and connected
          retValue = true;
        }
      }
    }
  }

  return retValue;
}

//------------------------------independent_path------------------------------
// Helper for independent
bool SuperWord::independent_path(Node* shallow, Node* deep, uint dp) {
  if (dp >= 1000) return false; // stop deep recursion
  visited_set(deep);
  int shal_depth = depth(shallow);
  assert(shal_depth <= depth(deep), "must be");
  for (DepPreds preds(deep, _dg); !preds.done(); preds.next()) {
    Node* pred = preds.current();
    if (in_bb(pred) && !visited_test(pred)) {
      if (shallow == pred) {
        return false;
      }
      if (shal_depth < depth(pred) && !independent_path(shallow, pred, dp+1)) {
        return false;
      }
    }
  }
  return true;
}

//------------------------------set_alignment---------------------------
void SuperWord::set_alignment(Node* s1, Node* s2, int align) {
  set_alignment(s1, align);
  if (align == top_align || align == bottom_align) {
    set_alignment(s2, align);
  } else {
    set_alignment(s2, align + data_size(s1));
  }
}

//------------------------------data_size---------------------------
int SuperWord::data_size(Node* s) {
  Node* use = NULL; //test if the node is a candidate for CMoveV optimization, then return the size of CMov
  if (UseVectorCmov) {
    use = _cmovev_kit.is_Bool_candidate(s);
    if (use != NULL) {
      return data_size(use);
    }
    use = _cmovev_kit.is_CmpD_candidate(s);
    if (use != NULL) {
      return data_size(use);
    }
  }

  int bsize = type2aelembytes(velt_basic_type(s));
  assert(bsize != 0, "valid size");
  return bsize;
}

//------------------------------extend_packlist---------------------------
// Extend packset by following use->def and def->use links from pack members.
void SuperWord::extend_packlist() {
  bool changed;
  do {
    packset_sort(_packset.length());
    changed = false;
    for (int i = 0; i < _packset.length(); i++) {
      Node_List* p = _packset.at(i);
      changed |= follow_use_defs(p);
      changed |= follow_def_uses(p);
    }
  } while (changed);

  if (_race_possible) {
    for (int i = 0; i < _packset.length(); i++) {
      Node_List* p = _packset.at(i);
      order_def_uses(p);
    }
  }

  if (TraceSuperWord) {
    tty->print_cr("\nAfter extend_packlist");
    print_packset();
  }
}

//------------------------------follow_use_defs---------------------------
// Extend the packset by visiting operand definitions of nodes in pack p
bool SuperWord::follow_use_defs(Node_List* p) {
  assert(p->size() == 2, "just checking");
  Node* s1 = p->at(0);
  Node* s2 = p->at(1);
  assert(s1->req() == s2->req(), "just checking");
  assert(alignment(s1) + data_size(s1) == alignment(s2), "just checking");

  if (s1->is_Load()) return false;

  int align = alignment(s1);
  NOT_PRODUCT(if(is_trace_alignment()) tty->print_cr("SuperWord::follow_use_defs: s1 %d, align %d", s1->_idx, align);)
  bool changed = false;
  int start = s1->is_Store() ? MemNode::ValueIn   : 1;
  int end   = s1->is_Store() ? MemNode::ValueIn+1 : s1->req();
  for (int j = start; j < end; j++) {
    Node* t1 = s1->in(j);
    Node* t2 = s2->in(j);
    if (!in_bb(t1) || !in_bb(t2))
      continue;
    if (stmts_can_pack(t1, t2, align)) {
      if (est_savings(t1, t2) >= 0) {
        Node_List* pair = new Node_List();
        pair->push(t1);
        pair->push(t2);
        _packset.append(pair);
        NOT_PRODUCT(if(is_trace_alignment()) tty->print_cr("SuperWord::follow_use_defs: set_alignment(%d, %d, %d)", t1->_idx, t2->_idx, align);)
        set_alignment(t1, t2, align);
        changed = true;
      }
    }
  }
  return changed;
}

//------------------------------follow_def_uses---------------------------
// Extend the packset by visiting uses of nodes in pack p
bool SuperWord::follow_def_uses(Node_List* p) {
  bool changed = false;
  Node* s1 = p->at(0);
  Node* s2 = p->at(1);
  assert(p->size() == 2, "just checking");
  assert(s1->req() == s2->req(), "just checking");
  assert(alignment(s1) + data_size(s1) == alignment(s2), "just checking");

  if (s1->is_Store()) return false;

  int align = alignment(s1);
  NOT_PRODUCT(if(is_trace_alignment()) tty->print_cr("SuperWord::follow_def_uses: s1 %d, align %d", s1->_idx, align);)
  int savings = -1;
  int num_s1_uses = 0;
  Node* u1 = NULL;
  Node* u2 = NULL;
  for (DUIterator_Fast imax, i = s1->fast_outs(imax); i < imax; i++) {
    Node* t1 = s1->fast_out(i);
    num_s1_uses++;
    if (!in_bb(t1)) continue;
    for (DUIterator_Fast jmax, j = s2->fast_outs(jmax); j < jmax; j++) {
      Node* t2 = s2->fast_out(j);
      if (!in_bb(t2)) continue;
      if (t2->Opcode() == Op_AddI && t2 == _lp->as_CountedLoop()->incr()) continue; // don't mess with the iv
      if (!opnd_positions_match(s1, t1, s2, t2))
        continue;
      if (stmts_can_pack(t1, t2, align)) {
        int my_savings = est_savings(t1, t2);
        if (my_savings > savings) {
          savings = my_savings;
          u1 = t1;
          u2 = t2;
        }
      }
    }
  }
  if (num_s1_uses > 1) {
    _race_possible = true;
  }
  if (savings >= 0) {
    Node_List* pair = new Node_List();
    pair->push(u1);
    pair->push(u2);
    _packset.append(pair);
    NOT_PRODUCT(if(is_trace_alignment()) tty->print_cr("SuperWord::follow_def_uses: set_alignment(%d, %d, %d)", u1->_idx, u2->_idx, align);)
    set_alignment(u1, u2, align);
    changed = true;
  }
  return changed;
}

//------------------------------order_def_uses---------------------------
// For extended packsets, ordinally arrange uses packset by major component
void SuperWord::order_def_uses(Node_List* p) {
  Node* s1 = p->at(0);

  if (s1->is_Store()) return;

  // reductions are always managed beforehand
  if (s1->is_reduction()) return;

  for (DUIterator_Fast imax, i = s1->fast_outs(imax); i < imax; i++) {
    Node* t1 = s1->fast_out(i);

    // Only allow operand swap on commuting operations
    if (!t1->is_Add() && !t1->is_Mul() && !VectorNode::is_muladds2i(t1)) {
      break;
    }

    // Now find t1's packset
    Node_List* p2 = NULL;
    for (int j = 0; j < _packset.length(); j++) {
      p2 = _packset.at(j);
      Node* first = p2->at(0);
      if (t1 == first) {
        break;
      }
      p2 = NULL;
    }
    // Arrange all sub components by the major component
    if (p2 != NULL) {
      for (uint j = 1; j < p->size(); j++) {
        Node* d1 = p->at(j);
        Node* u1 = p2->at(j);
        opnd_positions_match(s1, t1, d1, u1);
      }
    }
  }
}

//---------------------------opnd_positions_match-------------------------
// Is the use of d1 in u1 at the same operand position as d2 in u2?
bool SuperWord::opnd_positions_match(Node* d1, Node* u1, Node* d2, Node* u2) {
  // check reductions to see if they are marshalled to represent the reduction
  // operator in a specified opnd
  if (u1->is_reduction() && u2->is_reduction()) {
    // ensure reductions have phis and reduction definitions feeding the 1st operand
    Node* first = u1->in(2);
    if (first->is_Phi() || first->is_reduction()) {
      u1->swap_edges(1, 2);
    }
    // ensure reductions have phis and reduction definitions feeding the 1st operand
    first = u2->in(2);
    if (first->is_Phi() || first->is_reduction()) {
      u2->swap_edges(1, 2);
    }
    return true;
  }

  uint ct = u1->req();
  if (ct != u2->req()) return false;
  uint i1 = 0;
  uint i2 = 0;
  do {
    for (i1++; i1 < ct; i1++) if (u1->in(i1) == d1) break;
    for (i2++; i2 < ct; i2++) if (u2->in(i2) == d2) break;
    if (i1 != i2) {
      if ((i1 == (3-i2)) && (u2->is_Add() || u2->is_Mul())) {
        // Further analysis relies on operands position matching.
        u2->swap_edges(i1, i2);
      } else if (VectorNode::is_muladds2i(u2) && u1 != u2) {
        if (i1 == 5 - i2) { // ((i1 == 3 && i2 == 2) || (i1 == 2 && i2 == 3) || (i1 == 1 && i2 == 4) || (i1 == 4 && i2 == 1))
          u2->swap_edges(1, 2);
          u2->swap_edges(3, 4);
        }
        if (i1 == 3 - i2 || i1 == 7 - i2) { // ((i1 == 1 && i2 == 2) || (i1 == 2 && i2 == 1) || (i1 == 3 && i2 == 4) || (i1 == 4 && i2 == 3))
          u2->swap_edges(2, 3);
          u2->swap_edges(1, 4);
        }
        return false; // Just swap the edges, the muladds2i nodes get packed in follow_use_defs
      } else {
        return false;
      }
    } else if (i1 == i2 && VectorNode::is_muladds2i(u2) && u1 != u2) {
      u2->swap_edges(1, 3);
      u2->swap_edges(2, 4);
      return false; // Just swap the edges, the muladds2i nodes get packed in follow_use_defs
    }
  } while (i1 < ct);
  return true;
}

//------------------------------est_savings---------------------------
// Estimate the savings from executing s1 and s2 as a pack
int SuperWord::est_savings(Node* s1, Node* s2) {
  int save_in = 2 - 1; // 2 operations per instruction in packed form

  // inputs
  for (uint i = 1; i < s1->req(); i++) {
    Node* x1 = s1->in(i);
    Node* x2 = s2->in(i);
    if (x1 != x2) {
      if (are_adjacent_refs(x1, x2)) {
        save_in += adjacent_profit(x1, x2);
      } else if (!in_packset(x1, x2)) {
        save_in -= pack_cost(2);
      } else {
        save_in += unpack_cost(2);
      }
    }
  }

  // uses of result
  uint ct = 0;
  int save_use = 0;
  for (DUIterator_Fast imax, i = s1->fast_outs(imax); i < imax; i++) {
    Node* s1_use = s1->fast_out(i);
    for (int j = 0; j < _packset.length(); j++) {
      Node_List* p = _packset.at(j);
      if (p->at(0) == s1_use) {
        for (DUIterator_Fast kmax, k = s2->fast_outs(kmax); k < kmax; k++) {
          Node* s2_use = s2->fast_out(k);
          if (p->at(p->size()-1) == s2_use) {
            ct++;
            if (are_adjacent_refs(s1_use, s2_use)) {
              save_use += adjacent_profit(s1_use, s2_use);
            }
          }
        }
      }
    }
  }

  if (ct < s1->outcnt()) save_use += unpack_cost(1);
  if (ct < s2->outcnt()) save_use += unpack_cost(1);

  return MAX2(save_in, save_use);
}

//------------------------------costs---------------------------
int SuperWord::adjacent_profit(Node* s1, Node* s2) { return 2; }
int SuperWord::pack_cost(int ct)   { return ct; }
int SuperWord::unpack_cost(int ct) { return ct; }

//------------------------------combine_packs---------------------------
// Combine packs A and B with A.last == B.first into A.first..,A.last,B.second,..B.last
void SuperWord::combine_packs() {
  bool changed = true;
  // Combine packs regardless max vector size.
  while (changed) {
    changed = false;
    for (int i = 0; i < _packset.length(); i++) {
      Node_List* p1 = _packset.at(i);
      if (p1 == NULL) continue;
      // Because of sorting we can start at i + 1
      for (int j = i + 1; j < _packset.length(); j++) {
        Node_List* p2 = _packset.at(j);
        if (p2 == NULL) continue;
        if (i == j) continue;
        if (p1->at(p1->size()-1) == p2->at(0)) {
          for (uint k = 1; k < p2->size(); k++) {
            p1->push(p2->at(k));
          }
          _packset.at_put(j, NULL);
          changed = true;
        }
      }
    }
  }

  // Split packs which have size greater then max vector size.
  for (int i = 0; i < _packset.length(); i++) {
    Node_List* p1 = _packset.at(i);
    if (p1 != NULL) {
      BasicType bt = velt_basic_type(p1->at(0));
      uint max_vlen = Matcher::max_vector_size(bt); // Max elements in vector
      assert(is_power_of_2(max_vlen), "sanity");
      uint psize = p1->size();
      if (!is_power_of_2(psize)) {
        // Skip pack which can't be vector.
        // case1: for(...) { a[i] = i; }    elements values are different (i+x)
        // case2: for(...) { a[i] = b[i+1]; }  can't align both, load and store
        _packset.at_put(i, NULL);
        continue;
      }
      if (psize > max_vlen) {
        Node_List* pack = new Node_List();
        for (uint j = 0; j < psize; j++) {
          pack->push(p1->at(j));
          if (pack->size() >= max_vlen) {
            assert(is_power_of_2(pack->size()), "sanity");
            _packset.append(pack);
            pack = new Node_List();
          }
        }
        _packset.at_put(i, NULL);
      }
    }
  }

  // Compress list.
  for (int i = _packset.length() - 1; i >= 0; i--) {
    Node_List* p1 = _packset.at(i);
    if (p1 == NULL) {
      _packset.remove_at(i);
    }
  }

  if (TraceSuperWord) {
    tty->print_cr("\nAfter combine_packs");
    print_packset();
  }
}

//-----------------------------construct_my_pack_map--------------------------
// Construct the map from nodes to packs.  Only valid after the
// point where a node is only in one pack (after combine_packs).
void SuperWord::construct_my_pack_map() {
  Node_List* rslt = NULL;
  for (int i = 0; i < _packset.length(); i++) {
    Node_List* p = _packset.at(i);
    for (uint j = 0; j < p->size(); j++) {
      Node* s = p->at(j);
      assert(my_pack(s) == NULL, "only in one pack");
      set_my_pack(s, p);
    }
  }
}

//------------------------------filter_packs---------------------------
// Remove packs that are not implemented or not profitable.
void SuperWord::filter_packs() {
  // Remove packs that are not implemented
  for (int i = _packset.length() - 1; i >= 0; i--) {
    Node_List* pk = _packset.at(i);
    bool impl = implemented(pk);
    if (!impl) {
#ifndef PRODUCT
      if (TraceSuperWord && Verbose) {
        tty->print_cr("Unimplemented");
        pk->at(0)->dump();
      }
#endif
      remove_pack_at(i);
    }
    Node *n = pk->at(0);
    if (n->is_reduction()) {
      _num_reductions++;
    } else {
      _num_work_vecs++;
    }
  }

  // Remove packs that are not profitable
  bool changed;
  do {
    changed = false;
    for (int i = _packset.length() - 1; i >= 0; i--) {
      Node_List* pk = _packset.at(i);
      bool prof = profitable(pk);
      if (!prof) {
#ifndef PRODUCT
        if (TraceSuperWord && Verbose) {
          tty->print_cr("Unprofitable");
          pk->at(0)->dump();
        }
#endif
        remove_pack_at(i);
        changed = true;
      }
    }
  } while (changed);

#ifndef PRODUCT
  if (TraceSuperWord) {
    tty->print_cr("\nAfter filter_packs");
    print_packset();
    tty->cr();
  }
#endif
}

//------------------------------merge_packs_to_cmovd---------------------------
// Merge CMoveD into new vector-nodes
// We want to catch this pattern and subsume CmpD and Bool into CMoveD
//
//                   SubD             ConD
//                  /  |               /
//                 /   |           /   /
//                /    |       /      /
//               /     |   /         /
//              /      /            /
//             /    /  |           /
//            v /      |          /
//         CmpD        |         /
//          |          |        /
//          v          |       /
//         Bool        |      /
//           \         |     /
//             \       |    /
//               \     |   /
//                 \   |  /
//                   \ v /
//                   CMoveD
//

void SuperWord::merge_packs_to_cmovd() {
  for (int i = _packset.length() - 1; i >= 0; i--) {
    _cmovev_kit.make_cmovevd_pack(_packset.at(i));
  }
  #ifndef PRODUCT
    if (TraceSuperWord) {
      tty->print_cr("\nSuperWord::merge_packs_to_cmovd(): After merge");
      print_packset();
      tty->cr();
    }
  #endif
}

Node* CMoveKit::is_Bool_candidate(Node* def) const {
  Node* use = NULL;
  if (!def->is_Bool() || def->in(0) != NULL || def->outcnt() != 1) {
    return NULL;
  }
  for (DUIterator_Fast jmax, j = def->fast_outs(jmax); j < jmax; j++) {
    use = def->fast_out(j);
    if (!_sw->same_generation(def, use) || !use->is_CMove()) {
      return NULL;
    }
  }
  return use;
}

Node* CMoveKit::is_CmpD_candidate(Node* def) const {
  Node* use = NULL;
  if (!def->is_Cmp() || def->in(0) != NULL || def->outcnt() != 1) {
    return NULL;
  }
  for (DUIterator_Fast jmax, j = def->fast_outs(jmax); j < jmax; j++) {
    use = def->fast_out(j);
    if (!_sw->same_generation(def, use) || (use = is_Bool_candidate(use)) == NULL || !_sw->same_generation(def, use)) {
      return NULL;
    }
  }
  return use;
}

Node_List* CMoveKit::make_cmovevd_pack(Node_List* cmovd_pk) {
  Node *cmovd = cmovd_pk->at(0);
  if (!cmovd->is_CMove()) {
    return NULL;
  }
  if (cmovd->Opcode() != Op_CMoveF && cmovd->Opcode() != Op_CMoveD) {
    return NULL;
  }
  if (pack(cmovd) != NULL) { // already in the cmov pack
    return NULL;
  }
  if (cmovd->in(0) != NULL) {
    NOT_PRODUCT(if(_sw->is_trace_cmov()) {tty->print("CMoveKit::make_cmovevd_pack: CMoveD %d has control flow, escaping...", cmovd->_idx); cmovd->dump();})
    return NULL;
  }

  Node* bol = cmovd->as_CMove()->in(CMoveNode::Condition);
  if (!bol->is_Bool()
      || bol->outcnt() != 1
      || !_sw->same_generation(bol, cmovd)
      || bol->in(0) != NULL  // BoolNode has control flow!!
      || _sw->my_pack(bol) == NULL) {
      NOT_PRODUCT(if(_sw->is_trace_cmov()) {tty->print("CMoveKit::make_cmovevd_pack: Bool %d does not fit CMoveD %d for building vector, escaping...", bol->_idx, cmovd->_idx); bol->dump();})
      return NULL;
  }
  Node_List* bool_pk = _sw->my_pack(bol);
  if (bool_pk->size() != cmovd_pk->size() ) {
    return NULL;
  }

  Node* cmpd = bol->in(1);
  if (!cmpd->is_Cmp()
      || cmpd->outcnt() != 1
      || !_sw->same_generation(cmpd, cmovd)
      || cmpd->in(0) != NULL  // CmpDNode has control flow!!
      || _sw->my_pack(cmpd) == NULL) {
      NOT_PRODUCT(if(_sw->is_trace_cmov()) {tty->print("CMoveKit::make_cmovevd_pack: CmpD %d does not fit CMoveD %d for building vector, escaping...", cmpd->_idx, cmovd->_idx); cmpd->dump();})
      return NULL;
  }
  Node_List* cmpd_pk = _sw->my_pack(cmpd);
  if (cmpd_pk->size() != cmovd_pk->size() ) {
    return NULL;
  }

  if (!test_cmpd_pack(cmpd_pk, cmovd_pk)) {
    NOT_PRODUCT(if(_sw->is_trace_cmov()) {tty->print("CMoveKit::make_cmovevd_pack: cmpd pack for CmpD %d failed vectorization test", cmpd->_idx); cmpd->dump();})
    return NULL;
  }

  Node_List* new_cmpd_pk = new Node_List();
  uint sz = cmovd_pk->size() - 1;
  for (uint i = 0; i <= sz; ++i) {
    Node* cmov = cmovd_pk->at(i);
    Node* bol  = bool_pk->at(i);
    Node* cmp  = cmpd_pk->at(i);

    new_cmpd_pk->insert(i, cmov);

    map(cmov, new_cmpd_pk);
    map(bol, new_cmpd_pk);
    map(cmp, new_cmpd_pk);

    _sw->set_my_pack(cmov, new_cmpd_pk); // and keep old packs for cmp and bool
  }
  _sw->_packset.remove(cmovd_pk);
  _sw->_packset.remove(bool_pk);
  _sw->_packset.remove(cmpd_pk);
  _sw->_packset.append(new_cmpd_pk);
  NOT_PRODUCT(if(_sw->is_trace_cmov()) {tty->print_cr("CMoveKit::make_cmovevd_pack: added syntactic CMoveD pack"); _sw->print_pack(new_cmpd_pk);})
  return new_cmpd_pk;
}

bool CMoveKit::test_cmpd_pack(Node_List* cmpd_pk, Node_List* cmovd_pk) {
  Node* cmpd0 = cmpd_pk->at(0);
  assert(cmpd0->is_Cmp(), "CMoveKit::test_cmpd_pack: should be CmpDNode");
  assert(cmovd_pk->at(0)->is_CMove(), "CMoveKit::test_cmpd_pack: should be CMoveD");
  assert(cmpd_pk->size() == cmovd_pk->size(), "CMoveKit::test_cmpd_pack: should be same size");
  Node* in1 = cmpd0->in(1);
  Node* in2 = cmpd0->in(2);
  Node_List* in1_pk = _sw->my_pack(in1);
  Node_List* in2_pk = _sw->my_pack(in2);

  if (  (in1_pk != NULL && in1_pk->size() != cmpd_pk->size())
     || (in2_pk != NULL && in2_pk->size() != cmpd_pk->size()) ) {
    return false;
  }

  // test if "all" in1 are in the same pack or the same node
  if (in1_pk == NULL) {
    for (uint j = 1; j < cmpd_pk->size(); j++) {
      if (cmpd_pk->at(j)->in(1) != in1) {
        return false;
      }
    }//for: in1_pk is not pack but all CmpD nodes in the pack have the same in(1)
  }
  // test if "all" in2 are in the same pack or the same node
  if (in2_pk == NULL) {
    for (uint j = 1; j < cmpd_pk->size(); j++) {
      if (cmpd_pk->at(j)->in(2) != in2) {
        return false;
      }
    }//for: in2_pk is not pack but all CmpD nodes in the pack have the same in(2)
  }
  //now check if cmpd_pk may be subsumed in vector built for cmovd_pk
  int cmovd_ind1, cmovd_ind2;
  if (cmpd_pk->at(0)->in(1) == cmovd_pk->at(0)->as_CMove()->in(CMoveNode::IfFalse)
   && cmpd_pk->at(0)->in(2) == cmovd_pk->at(0)->as_CMove()->in(CMoveNode::IfTrue)) {
      cmovd_ind1 = CMoveNode::IfFalse;
      cmovd_ind2 = CMoveNode::IfTrue;
  } else if (cmpd_pk->at(0)->in(2) == cmovd_pk->at(0)->as_CMove()->in(CMoveNode::IfFalse)
          && cmpd_pk->at(0)->in(1) == cmovd_pk->at(0)->as_CMove()->in(CMoveNode::IfTrue)) {
      cmovd_ind2 = CMoveNode::IfFalse;
      cmovd_ind1 = CMoveNode::IfTrue;
  }
  else {
    return false;
  }

  for (uint j = 1; j < cmpd_pk->size(); j++) {
    if (cmpd_pk->at(j)->in(1) != cmovd_pk->at(j)->as_CMove()->in(cmovd_ind1)
        || cmpd_pk->at(j)->in(2) != cmovd_pk->at(j)->as_CMove()->in(cmovd_ind2)) {
        return false;
    }//if
  }
  NOT_PRODUCT(if(_sw->is_trace_cmov()) { tty->print("CMoveKit::test_cmpd_pack: cmpd pack for 1st CmpD %d is OK for vectorization: ", cmpd0->_idx); cmpd0->dump(); })
  return true;
}

//------------------------------implemented---------------------------
// Can code be generated for pack p?
bool SuperWord::implemented(Node_List* p) {
  bool retValue = false;
  Node* p0 = p->at(0);
  if (p0 != NULL) {
    int opc = p0->Opcode();
    uint size = p->size();
    if (p0->is_reduction()) {
      const Type *arith_type = p0->bottom_type();
      // Length 2 reductions of INT/LONG do not offer performance benefits
      if (((arith_type->basic_type() == T_INT) || (arith_type->basic_type() == T_LONG)) && (size == 2)) {
        retValue = false;
      } else {
        retValue = ReductionNode::implemented(opc, size, arith_type->basic_type());
      }
    } else {
      retValue = VectorNode::implemented(opc, size, velt_basic_type(p0));
    }
    if (!retValue) {
      if (is_cmov_pack(p)) {
        NOT_PRODUCT(if(is_trace_cmov()) {tty->print_cr("SWPointer::implemented: found cmpd pack"); print_pack(p);})
        return true;
      }
    }
  }
  return retValue;
}

bool SuperWord::is_cmov_pack(Node_List* p) {
  return _cmovev_kit.pack(p->at(0)) != NULL;
}
//------------------------------same_inputs--------------------------
// For pack p, are all idx operands the same?
bool SuperWord::same_inputs(Node_List* p, int idx) {
  Node* p0 = p->at(0);
  uint vlen = p->size();
  Node* p0_def = p0->in(idx);
  for (uint i = 1; i < vlen; i++) {
    Node* pi = p->at(i);
    Node* pi_def = pi->in(idx);
    if (p0_def != pi_def) {
      return false;
    }
  }
  return true;
}

//------------------------------profitable---------------------------
// For pack p, are all operands and all uses (with in the block) vector?
bool SuperWord::profitable(Node_List* p) {
  Node* p0 = p->at(0);
  uint start, end;
  VectorNode::vector_operands(p0, &start, &end);

  // Return false if some inputs are not vectors or vectors with different
  // size or alignment.
  // Also, for now, return false if not scalar promotion case when inputs are
  // the same. Later, implement PackNode and allow differing, non-vector inputs
  // (maybe just the ones from outside the block.)
  for (uint i = start; i < end; i++) {
    if (!is_vector_use(p0, i)) {
      return false;
    }
  }
  // Check if reductions are connected
  if (p0->is_reduction()) {
    Node* second_in = p0->in(2);
    Node_List* second_pk = my_pack(second_in);
    if ((second_pk == NULL) || (_num_work_vecs == _num_reductions)) {
      // Remove reduction flag if no parent pack or if not enough work
      // to cover reduction expansion overhead
      p0->remove_flag(Node::Flag_is_reduction);
      return false;
    } else if (second_pk->size() != p->size()) {
      return false;
    }
  }
  if (VectorNode::is_shift(p0)) {
    // For now, return false if shift count is vector or not scalar promotion
    // case (different shift counts) because it is not supported yet.
    Node* cnt = p0->in(2);
    Node_List* cnt_pk = my_pack(cnt);
    if (cnt_pk != NULL)
      return false;
    if (!same_inputs(p, 2))
      return false;
  }
  if (!p0->is_Store()) {
    // For now, return false if not all uses are vector.
    // Later, implement ExtractNode and allow non-vector uses (maybe
    // just the ones outside the block.)
    for (uint i = 0; i < p->size(); i++) {
      Node* def = p->at(i);
      if (is_cmov_pack_internal_node(p, def)) {
        continue;
      }
      for (DUIterator_Fast jmax, j = def->fast_outs(jmax); j < jmax; j++) {
        Node* use = def->fast_out(j);
        for (uint k = 0; k < use->req(); k++) {
          Node* n = use->in(k);
          if (def == n) {
            // Reductions should only have a Phi use at the loop head or a non-phi use
            // outside of the loop if it is the last element of the pack (e.g. SafePoint).
            if (def->is_reduction() &&
                ((use->is_Phi() && use->in(0) == _lpt->_head) ||
                 (!_lpt->is_member(_phase->get_loop(_phase->ctrl_or_self(use))) && i == p->size()-1))) {
              continue;
            }
            if (!is_vector_use(use, k)) {
              return false;
            }
          }
        }
      }
    }
  }
  return true;
}

//------------------------------schedule---------------------------
// Adjust the memory graph for the packed operations
void SuperWord::schedule() {

  // Co-locate in the memory graph the members of each memory pack
  for (int i = 0; i < _packset.length(); i++) {
    co_locate_pack(_packset.at(i));
  }
}

//-------------------------------remove_and_insert-------------------
// Remove "current" from its current position in the memory graph and insert
// it after the appropriate insertion point (lip or uip).
void SuperWord::remove_and_insert(MemNode *current, MemNode *prev, MemNode *lip,
                                  Node *uip, Unique_Node_List &sched_before) {
  Node* my_mem = current->in(MemNode::Memory);
  bool sched_up = sched_before.member(current);

  // remove current_store from its current position in the memmory graph
  for (DUIterator i = current->outs(); current->has_out(i); i++) {
    Node* use = current->out(i);
    if (use->is_Mem()) {
      assert(use->in(MemNode::Memory) == current, "must be");
      if (use == prev) { // connect prev to my_mem
          _igvn.replace_input_of(use, MemNode::Memory, my_mem);
          --i; //deleted this edge; rescan position
      } else if (sched_before.member(use)) {
        if (!sched_up) { // Will be moved together with current
          _igvn.replace_input_of(use, MemNode::Memory, uip);
          --i; //deleted this edge; rescan position
        }
      } else {
        if (sched_up) { // Will be moved together with current
          _igvn.replace_input_of(use, MemNode::Memory, lip);
          --i; //deleted this edge; rescan position
        }
      }
    }
  }

  Node *insert_pt =  sched_up ?  uip : lip;

  // all uses of insert_pt's memory state should use current's instead
  for (DUIterator i = insert_pt->outs(); insert_pt->has_out(i); i++) {
    Node* use = insert_pt->out(i);
    if (use->is_Mem()) {
      assert(use->in(MemNode::Memory) == insert_pt, "must be");
      _igvn.replace_input_of(use, MemNode::Memory, current);
      --i; //deleted this edge; rescan position
    } else if (!sched_up && use->is_Phi() && use->bottom_type() == Type::MEMORY) {
      uint pos; //lip (lower insert point) must be the last one in the memory slice
      for (pos=1; pos < use->req(); pos++) {
        if (use->in(pos) == insert_pt) break;
      }
      _igvn.replace_input_of(use, pos, current);
      --i;
    }
  }

  //connect current to insert_pt
  _igvn.replace_input_of(current, MemNode::Memory, insert_pt);
}

//------------------------------co_locate_pack----------------------------------
// To schedule a store pack, we need to move any sandwiched memory ops either before
// or after the pack, based upon dependence information:
// (1) If any store in the pack depends on the sandwiched memory op, the
//     sandwiched memory op must be scheduled BEFORE the pack;
// (2) If a sandwiched memory op depends on any store in the pack, the
//     sandwiched memory op must be scheduled AFTER the pack;
// (3) If a sandwiched memory op (say, memA) depends on another sandwiched
//     memory op (say memB), memB must be scheduled before memA. So, if memA is
//     scheduled before the pack, memB must also be scheduled before the pack;
// (4) If there is no dependence restriction for a sandwiched memory op, we simply
//     schedule this store AFTER the pack
// (5) We know there is no dependence cycle, so there in no other case;
// (6) Finally, all memory ops in another single pack should be moved in the same direction.
//
// To schedule a load pack, we use the memory state of either the first or the last load in
// the pack, based on the dependence constraint.
void SuperWord::co_locate_pack(Node_List* pk) {
  if (pk->at(0)->is_Store()) {
    MemNode* first     = executed_first(pk)->as_Mem();
    MemNode* last      = executed_last(pk)->as_Mem();
    Unique_Node_List schedule_before_pack;
    Unique_Node_List memops;

    MemNode* current   = last->in(MemNode::Memory)->as_Mem();
    MemNode* previous  = last;
    while (true) {
      assert(in_bb(current), "stay in block");
      memops.push(previous);
      for (DUIterator i = current->outs(); current->has_out(i); i++) {
        Node* use = current->out(i);
        if (use->is_Mem() && use != previous)
          memops.push(use);
      }
      if (current == first) break;
      previous = current;
      current  = current->in(MemNode::Memory)->as_Mem();
    }

    // determine which memory operations should be scheduled before the pack
    for (uint i = 1; i < memops.size(); i++) {
      Node *s1 = memops.at(i);
      if (!in_pack(s1, pk) && !schedule_before_pack.member(s1)) {
        for (uint j = 0; j< i; j++) {
          Node *s2 = memops.at(j);
          if (!independent(s1, s2)) {
            if (in_pack(s2, pk) || schedule_before_pack.member(s2)) {
              schedule_before_pack.push(s1); // s1 must be scheduled before
              Node_List* mem_pk = my_pack(s1);
              if (mem_pk != NULL) {
                for (uint ii = 0; ii < mem_pk->size(); ii++) {
                  Node* s = mem_pk->at(ii);  // follow partner
                  if (memops.member(s) && !schedule_before_pack.member(s))
                    schedule_before_pack.push(s);
                }
              }
              break;
            }
          }
        }
      }
    }

    Node*    upper_insert_pt = first->in(MemNode::Memory);
    // Following code moves loads connected to upper_insert_pt below aliased stores.
    // Collect such loads here and reconnect them back to upper_insert_pt later.
    memops.clear();
    for (DUIterator i = upper_insert_pt->outs(); upper_insert_pt->has_out(i); i++) {
      Node* use = upper_insert_pt->out(i);
      if (use->is_Mem() && !use->is_Store()) {
        memops.push(use);
      }
    }

    MemNode* lower_insert_pt = last;
    previous                 = last; //previous store in pk
    current                  = last->in(MemNode::Memory)->as_Mem();

    // start scheduling from "last" to "first"
    while (true) {
      assert(in_bb(current), "stay in block");
      assert(in_pack(previous, pk), "previous stays in pack");
      Node* my_mem = current->in(MemNode::Memory);

      if (in_pack(current, pk)) {
        // Forward users of my memory state (except "previous) to my input memory state
        for (DUIterator i = current->outs(); current->has_out(i); i++) {
          Node* use = current->out(i);
          if (use->is_Mem() && use != previous) {
            assert(use->in(MemNode::Memory) == current, "must be");
            if (schedule_before_pack.member(use)) {
              _igvn.replace_input_of(use, MemNode::Memory, upper_insert_pt);
            } else {
              _igvn.replace_input_of(use, MemNode::Memory, lower_insert_pt);
            }
            --i; // deleted this edge; rescan position
          }
        }
        previous = current;
      } else { // !in_pack(current, pk) ==> a sandwiched store
        remove_and_insert(current, previous, lower_insert_pt, upper_insert_pt, schedule_before_pack);
      }

      if (current == first) break;
      current = my_mem->as_Mem();
    } // end while

    // Reconnect loads back to upper_insert_pt.
    for (uint i = 0; i < memops.size(); i++) {
      Node *ld = memops.at(i);
      if (ld->in(MemNode::Memory) != upper_insert_pt) {
        _igvn.replace_input_of(ld, MemNode::Memory, upper_insert_pt);
      }
    }
  } else if (pk->at(0)->is_Load()) { //load
    // all loads in the pack should have the same memory state. By default,
    // we use the memory state of the last load. However, if any load could
    // not be moved down due to the dependence constraint, we use the memory
    // state of the first load.
    Node* last_mem  = pk->at(0)->in(MemNode::Memory);
    Node* first_mem = last_mem;
    // Walk the memory graph from the current first load until the
    // start of the loop and check if nodes on the way are memory
    // edges of loads in the pack. The last one we encounter is the
    // first load.
    for (Node* current = first_mem; in_bb(current); current = current->is_Phi() ? current->in(LoopNode::EntryControl) : current->in(MemNode::Memory)) {
     assert(current->is_Mem() || (current->is_Phi() && current->in(0) == bb()), "unexpected memory");
     for (uint i = 1; i < pk->size(); i++) {
        Node* ld = pk->at(i);
        if (ld->in(MemNode::Memory) == current) {
          first_mem = current;
          break;
        }
      }
    }
    // Find the last load by going over the pack again and walking
    // the memory graph from the loads of the pack to the memory of
    // the first load. If we encounter the memory of the current last
    // load, then we started from further down in the memory graph and
    // the load we started from is the last load. Check for dependence
    // constraints in that loop as well.
    bool schedule_last = true;
    for (uint i = 0; i < pk->size(); i++) {
      Node* ld = pk->at(i);
      for (Node* current = ld->in(MemNode::Memory); current != first_mem; current = current->in(MemNode::Memory)) {
        assert(current->is_Mem() && in_bb(current), "unexpected memory");
        if (current->in(MemNode::Memory) == last_mem) {
          last_mem = ld->in(MemNode::Memory);
        }
        if (!independent(current, ld)) {
          schedule_last = false; // a later store depends on this load
        }
      }
    }

    Node* mem_input = schedule_last ? last_mem : first_mem;
    _igvn.hash_delete(mem_input);
    // Give each load the same memory state
    for (uint i = 0; i < pk->size(); i++) {
      LoadNode* ld = pk->at(i)->as_Load();
      _igvn.replace_input_of(ld, MemNode::Memory, mem_input);
    }
  }
}

#ifndef PRODUCT
void SuperWord::print_loop(bool whole) {
  Node_Stack stack(_arena, _phase->C->unique() >> 2);
  Node_List rpo_list;
  VectorSet visited(_arena);
  visited.set(lpt()->_head->_idx);
  _phase->rpo(lpt()->_head, stack, visited, rpo_list);
  _phase->dump(lpt(), rpo_list.size(), rpo_list );
  if(whole) {
    tty->print_cr("\n Whole loop tree");
    _phase->dump();
    tty->print_cr(" End of whole loop tree\n");
  }
}
#endif

//------------------------------output---------------------------
// Convert packs into vector node operations
void SuperWord::output() {
  CountedLoopNode *cl = lpt()->_head->as_CountedLoop();
  Compile* C = _phase->C;
  if (_packset.length() == 0) {
    if (cl->is_main_loop()) {
      // Instigate more unrolling for optimization when vectorization fails.
      C->set_major_progress();
      cl->set_notpassed_slp();
      cl->mark_do_unroll_only();
    }
    return;
  }

#ifndef PRODUCT
  if (TraceLoopOpts) {
    tty->print("SuperWord::output    ");
    lpt()->dump_head();
  }
#endif

  if (cl->is_main_loop()) {
    // MUST ENSURE main loop's initial value is properly aligned:
    //  (iv_initial_value + min_iv_offset) % vector_width_in_bytes() == 0

    align_initial_loop_index(align_to_ref());

    // Insert extract (unpack) operations for scalar uses
    for (int i = 0; i < _packset.length(); i++) {
      insert_extracts(_packset.at(i));
    }
  }

  uint max_vlen_in_bytes = 0;
  uint max_vlen = 0;
  bool can_process_post_loop = (PostLoopMultiversioning && Matcher::has_predicated_vectors() && cl->is_post_loop());

  NOT_PRODUCT(if(is_trace_loop_reverse()) {tty->print_cr("SWPointer::output: print loop before create_reserve_version_of_loop"); print_loop(true);})

  CountedLoopReserveKit make_reversable(_phase, _lpt, do_reserve_copy());

  NOT_PRODUCT(if(is_trace_loop_reverse()) {tty->print_cr("SWPointer::output: print loop after create_reserve_version_of_loop"); print_loop(true);})

  if (do_reserve_copy() && !make_reversable.has_reserved()) {
    NOT_PRODUCT(if(is_trace_loop_reverse() || TraceLoopOpts) {tty->print_cr("SWPointer::output: loop was not reserved correctly, exiting SuperWord");})
    return;
  }

  for (int i = 0; i < _block.length(); i++) {
    Node* n = _block.at(i);
    Node_List* p = my_pack(n);
    if (p && n == executed_last(p)) {
      uint vlen = p->size();
      uint vlen_in_bytes = 0;
      Node* vn = NULL;
      Node* low_adr = p->at(0);
      Node* first   = executed_first(p);
      if (can_process_post_loop) {
        // override vlen with the main loops vector length
        vlen = cl->slp_max_unroll();
      }
      NOT_PRODUCT(if(is_trace_cmov()) {tty->print_cr("SWPointer::output: %d executed first, %d executed last in pack", first->_idx, n->_idx); print_pack(p);})
      int   opc = n->Opcode();
      if (n->is_Load()) {
        Node* ctl = n->in(MemNode::Control);
        Node* mem = first->in(MemNode::Memory);
        SWPointer p1(n->as_Mem(), this, NULL, false);
        // Identify the memory dependency for the new loadVector node by
        // walking up through memory chain.
        // This is done to give flexibility to the new loadVector node so that
        // it can move above independent storeVector nodes.
        while (mem->is_StoreVector()) {
          SWPointer p2(mem->as_Mem(), this, NULL, false);
          int cmp = p1.cmp(p2);
          if (SWPointer::not_equal(cmp) || !SWPointer::comparable(cmp)) {
            mem = mem->in(MemNode::Memory);
          } else {
            break; // dependent memory
          }
        }
        Node* adr = low_adr->in(MemNode::Address);
        const TypePtr* atyp = n->adr_type();
        vn = LoadVectorNode::make(opc, ctl, mem, adr, atyp, vlen, velt_basic_type(n), control_dependency(p));
        vlen_in_bytes = vn->as_LoadVector()->memory_size();
      } else if (n->is_Store()) {
        // Promote value to be stored to vector
        Node* val = vector_opd(p, MemNode::ValueIn);
        if (val == NULL) {
          if (do_reserve_copy()) {
            NOT_PRODUCT(if(is_trace_loop_reverse() || TraceLoopOpts) {tty->print_cr("SWPointer::output: val should not be NULL, exiting SuperWord");})
            return; //and reverse to backup IG
          }
          ShouldNotReachHere();
        }

        Node* ctl = n->in(MemNode::Control);
        Node* mem = first->in(MemNode::Memory);
        Node* adr = low_adr->in(MemNode::Address);
        const TypePtr* atyp = n->adr_type();
        vn = StoreVectorNode::make(opc, ctl, mem, adr, atyp, val, vlen);
        vlen_in_bytes = vn->as_StoreVector()->memory_size();
      } else if (VectorNode::is_roundopD(n)) {
        Node* in1 = vector_opd(p, 1);
        Node* in2 = low_adr->in(2);
        assert(in2->is_Con(), "Constant rounding mode expected.");
        vn = VectorNode::make(opc, in1, in2, vlen, velt_basic_type(n));
        vlen_in_bytes = vn->as_Vector()->length_in_bytes();
      } else if (VectorNode::is_muladds2i(n)) {
        assert(n->req() == 5u, "MulAddS2I should have 4 operands.");
        Node* in1 = vector_opd(p, 1);
        Node* in2 = vector_opd(p, 2);
        vn = VectorNode::make(opc, in1, in2, vlen, velt_basic_type(n));
        vlen_in_bytes = vn->as_Vector()->length_in_bytes();
      } else if (n->req() == 3 && !is_cmov_pack(p)) {
        // Promote operands to vector
        Node* in1 = NULL;
        bool node_isa_reduction = n->is_reduction();
        if (node_isa_reduction) {
          // the input to the first reduction operation is retained
          in1 = low_adr->in(1);
        } else {
          in1 = vector_opd(p, 1);
          if (in1 == NULL) {
            if (do_reserve_copy()) {
              NOT_PRODUCT(if(is_trace_loop_reverse() || TraceLoopOpts) {tty->print_cr("SWPointer::output: in1 should not be NULL, exiting SuperWord");})
              return; //and reverse to backup IG
            }
            ShouldNotReachHere();
          }
        }
        Node* in2 = vector_opd(p, 2);
        if (in2 == NULL) {
          if (do_reserve_copy()) {
            NOT_PRODUCT(if(is_trace_loop_reverse() || TraceLoopOpts) {tty->print_cr("SWPointer::output: in2 should not be NULL, exiting SuperWord");})
            return; //and reverse to backup IG
          }
          ShouldNotReachHere();
        }
        if (VectorNode::is_invariant_vector(in1) && (node_isa_reduction == false) && (n->is_Add() || n->is_Mul())) {
          // Move invariant vector input into second position to avoid register spilling.
          Node* tmp = in1;
          in1 = in2;
          in2 = tmp;
        }
        if (node_isa_reduction) {
          const Type *arith_type = n->bottom_type();
          vn = ReductionNode::make(opc, NULL, in1, in2, arith_type->basic_type());
          if (in2->is_Load()) {
            vlen_in_bytes = in2->as_LoadVector()->memory_size();
          } else {
            vlen_in_bytes = in2->as_Vector()->length_in_bytes();
          }
        } else {
          vn = VectorNode::make(opc, in1, in2, vlen, velt_basic_type(n));
          vlen_in_bytes = vn->as_Vector()->length_in_bytes();
        }
      } else if (opc == Op_SqrtF || opc == Op_SqrtD ||
                 opc == Op_AbsF || opc == Op_AbsD ||
                 opc == Op_AbsI || opc == Op_AbsL ||
                 opc == Op_NegF || opc == Op_NegD ||
                 opc == Op_PopCountI) {
        assert(n->req() == 2, "only one input expected");
        Node* in = vector_opd(p, 1);
        vn = VectorNode::make(opc, in, NULL, vlen, velt_basic_type(n));
        vlen_in_bytes = vn->as_Vector()->length_in_bytes();
      } else if (is_cmov_pack(p)) {
        if (can_process_post_loop) {
          // do not refactor of flow in post loop context
          return;
        }
        if (!n->is_CMove()) {
          continue;
        }
        // place here CMoveVDNode
        NOT_PRODUCT(if(is_trace_cmov()) {tty->print_cr("SWPointer::output: print before CMove vectorization"); print_loop(false);})
        Node* bol = n->in(CMoveNode::Condition);
        if (!bol->is_Bool() && bol->Opcode() == Op_ExtractI && bol->req() > 1 ) {
          NOT_PRODUCT(if(is_trace_cmov()) {tty->print_cr("SWPointer::output: %d is not Bool node, trying its in(1) node %d", bol->_idx, bol->in(1)->_idx); bol->dump(); bol->in(1)->dump();})
          bol = bol->in(1); //may be ExtractNode
        }

        assert(bol->is_Bool(), "should be BoolNode - too late to bail out!");
        if (!bol->is_Bool()) {
          if (do_reserve_copy()) {
            NOT_PRODUCT(if(is_trace_loop_reverse() || TraceLoopOpts) {tty->print_cr("SWPointer::output: expected %d bool node, exiting SuperWord", bol->_idx); bol->dump();})
            return; //and reverse to backup IG
          }
          ShouldNotReachHere();
        }

        int cond = (int)bol->as_Bool()->_test._test;
        Node* in_cc  = _igvn.intcon(cond);
        NOT_PRODUCT(if(is_trace_cmov()) {tty->print("SWPointer::output: created intcon in_cc node %d", in_cc->_idx); in_cc->dump();})
        Node* cc = bol->clone();
        cc->set_req(1, in_cc);
        NOT_PRODUCT(if(is_trace_cmov()) {tty->print("SWPointer::output: created bool cc node %d", cc->_idx); cc->dump();})

        Node* src1 = vector_opd(p, 2); //2=CMoveNode::IfFalse
        if (src1 == NULL) {
          if (do_reserve_copy()) {
            NOT_PRODUCT(if(is_trace_loop_reverse() || TraceLoopOpts) {tty->print_cr("SWPointer::output: src1 should not be NULL, exiting SuperWord");})
            return; //and reverse to backup IG
          }
          ShouldNotReachHere();
        }
        Node* src2 = vector_opd(p, 3); //3=CMoveNode::IfTrue
        if (src2 == NULL) {
          if (do_reserve_copy()) {
            NOT_PRODUCT(if(is_trace_loop_reverse() || TraceLoopOpts) {tty->print_cr("SWPointer::output: src2 should not be NULL, exiting SuperWord");})
            return; //and reverse to backup IG
          }
          ShouldNotReachHere();
        }
        BasicType bt = velt_basic_type(n);
        const TypeVect* vt = TypeVect::make(bt, vlen);
        assert(bt == T_FLOAT || bt == T_DOUBLE, "Only vectorization for FP cmovs is supported");
        if (bt == T_FLOAT) {
          vn = new CMoveVFNode(cc, src1, src2, vt);
        } else {
          assert(bt == T_DOUBLE, "Expected double");
          vn = new CMoveVDNode(cc, src1, src2, vt);
        }
        NOT_PRODUCT(if(is_trace_cmov()) {tty->print("SWPointer::output: created new CMove node %d: ", vn->_idx); vn->dump();})
      } else if (opc == Op_FmaD || opc == Op_FmaF) {
        // Promote operands to vector
        Node* in1 = vector_opd(p, 1);
        Node* in2 = vector_opd(p, 2);
        Node* in3 = vector_opd(p, 3);
        vn = VectorNode::make(opc, in1, in2, in3, vlen, velt_basic_type(n));
        vlen_in_bytes = vn->as_Vector()->length_in_bytes();
      } else {
        if (do_reserve_copy()) {
          NOT_PRODUCT(if(is_trace_loop_reverse() || TraceLoopOpts) {tty->print_cr("SWPointer::output: ShouldNotReachHere, exiting SuperWord");})
          return; //and reverse to backup IG
        }
        ShouldNotReachHere();
      }

      assert(vn != NULL, "sanity");
      if (vn == NULL) {
        if (do_reserve_copy()){
          NOT_PRODUCT(if(is_trace_loop_reverse() || TraceLoopOpts) {tty->print_cr("SWPointer::output: got NULL node, cannot proceed, exiting SuperWord");})
          return; //and reverse to backup IG
        }
        ShouldNotReachHere();
      }

      _block.at_put(i, vn);
      _igvn.register_new_node_with_optimizer(vn);
      _phase->set_ctrl(vn, _phase->get_ctrl(p->at(0)));
      for (uint j = 0; j < p->size(); j++) {
        Node* pm = p->at(j);
        _igvn.replace_node(pm, vn);
      }
      _igvn._worklist.push(vn);

      if (can_process_post_loop) {
        // first check if the vector size if the maximum vector which we can use on the machine,
        // other vector size have reduced values for predicated data mapping.
        if (vlen_in_bytes != (uint)MaxVectorSize) {
          return;
        }
      }

      if (vlen_in_bytes >= max_vlen_in_bytes && vlen > max_vlen) {
        max_vlen = vlen;
        max_vlen_in_bytes = vlen_in_bytes;
      }
#ifdef ASSERT
      if (TraceNewVectors) {
        tty->print("new Vector node: ");
        vn->dump();
      }
#endif
    }
  }//for (int i = 0; i < _block.length(); i++)

  if (max_vlen_in_bytes > C->max_vector_size()) {
    C->set_max_vector_size(max_vlen_in_bytes);
  }
  if (max_vlen_in_bytes > 0) {
    cl->mark_loop_vectorized();
  }

  if (SuperWordLoopUnrollAnalysis) {
    if (cl->has_passed_slp()) {
      uint slp_max_unroll_factor = cl->slp_max_unroll();
      if (slp_max_unroll_factor == max_vlen) {
        if (TraceSuperWordLoopUnrollAnalysis) {
          tty->print_cr("vector loop(unroll=%d, len=%d)\n", max_vlen, max_vlen_in_bytes*BitsPerByte);
        }

        // For atomic unrolled loops which are vector mapped, instigate more unrolling
        cl->set_notpassed_slp();
        if (cl->is_main_loop()) {
          // if vector resources are limited, do not allow additional unrolling, also
          // do not unroll more on pure vector loops which were not reduced so that we can
          // program the post loop to single iteration execution.
          if (FLOATPRESSURE > 8) {
            C->set_major_progress();
            cl->mark_do_unroll_only();
          }
        }

        if (do_reserve_copy()) {
          if (can_process_post_loop) {
            // Now create the difference of trip and limit and use it as our mask index.
            // Note: We limited the unroll of the vectorized loop so that
            //       only vlen-1 size iterations can remain to be mask programmed.
            Node *incr = cl->incr();
            SubINode *index = new SubINode(cl->limit(), cl->init_trip());
            _igvn.register_new_node_with_optimizer(index);
            SetVectMaskINode  *mask = new SetVectMaskINode(_phase->get_ctrl(cl->init_trip()), index);
            _igvn.register_new_node_with_optimizer(mask);
            // make this a single iteration loop
            AddINode *new_incr = new AddINode(incr->in(1), mask);
            _igvn.register_new_node_with_optimizer(new_incr);
            _phase->set_ctrl(new_incr, _phase->get_ctrl(incr));
            _igvn.replace_node(incr, new_incr);
            cl->mark_is_multiversioned();
            cl->loopexit()->add_flag(Node::Flag_has_vector_mask_set);
          }
        }
      }
    }
  }

  if (do_reserve_copy()) {
    make_reversable.use_new();
  }
  NOT_PRODUCT(if(is_trace_loop_reverse()) {tty->print_cr("\n Final loop after SuperWord"); print_loop(true);})
  return;
}

//------------------------------vector_opd---------------------------
// Create a vector operand for the nodes in pack p for operand: in(opd_idx)
Node* SuperWord::vector_opd(Node_List* p, int opd_idx) {
  Node* p0 = p->at(0);
  uint vlen = p->size();
  Node* opd = p0->in(opd_idx);
  CountedLoopNode *cl = lpt()->_head->as_CountedLoop();

  if (PostLoopMultiversioning && Matcher::has_predicated_vectors() && cl->is_post_loop()) {
    // override vlen with the main loops vector length
    vlen = cl->slp_max_unroll();
  }

  if (same_inputs(p, opd_idx)) {
    if (opd->is_Vector() || opd->is_LoadVector()) {
      assert(((opd_idx != 2) || !VectorNode::is_shift(p0)), "shift's count can't be vector");
      if (opd_idx == 2 && VectorNode::is_shift(p0)) {
        NOT_PRODUCT(if(is_trace_loop_reverse() || TraceLoopOpts) {tty->print_cr("shift's count can't be vector");})
        return NULL;
      }
      return opd; // input is matching vector
    }

    if ((opd_idx == 2) && VectorNode::is_shift(p0)) {
      assert(opd->bottom_type()->isa_int(), "int type only");
      if (!opd->bottom_type()->isa_int()) {
        NOT_PRODUCT(if(is_trace_loop_reverse() || TraceLoopOpts) {tty->print_cr("Should be int type only");})
        return NULL;
      }
      Compile* C = _phase->C;
      // Vector instructions do not mask shift count, do it here.
      juint mask = (p0->bottom_type() == TypeInt::INT) ? (BitsPerInt - 1) : (BitsPerLong - 1);
<<<<<<< HEAD
      Node* cnt = ConNode::make(TypeInt::make(mask));
      _igvn.register_new_node_with_optimizer(cnt);

      cnt = new AndINode(opd, cnt);
      _igvn.register_new_node_with_optimizer(cnt);
      _phase->set_ctrl(cnt, _phase->get_ctrl(opd));

      // Move non constant shift count into vector register.
      cnt = VectorNode::shift_count(p0->Opcode(), cnt, vlen, velt_basic_type(p0));
=======
      const TypeInt* t = opd->find_int_type();
      if (t != NULL && t->is_con()) {
        juint shift = t->get_con();
        if (shift > mask) { // Unsigned cmp
          cnt = ConNode::make(TypeInt::make(shift & mask));
        }
      } else {
        if (t == NULL || t->_lo < 0 || t->_hi > (int)mask) {
          cnt = ConNode::make(TypeInt::make(mask));
          _igvn.register_new_node_with_optimizer(cnt);
          cnt = new AndINode(opd, cnt);
          _igvn.register_new_node_with_optimizer(cnt);
          _phase->set_ctrl(cnt, _phase->get_ctrl(opd));
        }
        assert(opd->bottom_type()->isa_int(), "int type only");
        if (!opd->bottom_type()->isa_int()) {
          NOT_PRODUCT(if(is_trace_loop_reverse() || TraceLoopOpts) {tty->print_cr("Should be int type only");})
          return NULL;
        }
      }
      // Move shift count into vector register.
      cnt = VectorNode::shift_count(p0, cnt, vlen, velt_basic_type(p0));
>>>>>>> f729514e
      _igvn.register_new_node_with_optimizer(cnt);
      _phase->set_ctrl(cnt, _phase->get_ctrl(opd));
      return cnt;
    }

    assert(!opd->is_StoreVector(), "such vector is not expected here");
    if (opd->is_StoreVector()) {
      NOT_PRODUCT(if(is_trace_loop_reverse() || TraceLoopOpts) {tty->print_cr("StoreVector is not expected here");})
      return NULL;
    }
    // Convert scalar input to vector with the same number of elements as
    // p0's vector. Use p0's type because size of operand's container in
    // vector should match p0's size regardless operand's size.
    const Type* p0_t = velt_type(p0);
    VectorNode* vn = VectorNode::scalar2vector(opd, vlen, p0_t);

    _igvn.register_new_node_with_optimizer(vn);
    _phase->set_ctrl(vn, _phase->get_ctrl(opd));
#ifdef ASSERT
    if (TraceNewVectors) {
      tty->print("new Vector node: ");
      vn->dump();
    }
#endif
    return vn;
  }

  // Insert pack operation
  BasicType bt = velt_basic_type(p0);
  PackNode* pk = PackNode::make(opd, vlen, bt);
  DEBUG_ONLY( const BasicType opd_bt = opd->bottom_type()->basic_type(); )

  for (uint i = 1; i < vlen; i++) {
    Node* pi = p->at(i);
    Node* in = pi->in(opd_idx);
    assert(my_pack(in) == NULL, "Should already have been unpacked");
    if (my_pack(in) != NULL) {
      NOT_PRODUCT(if(is_trace_loop_reverse() || TraceLoopOpts) {tty->print_cr("Should already have been unpacked");})
      return NULL;
    }
    assert(opd_bt == in->bottom_type()->basic_type(), "all same type");
    pk->add_opd(in);
    if (VectorNode::is_muladds2i(pi)) {
      Node* in2 = pi->in(opd_idx + 2);
      assert(my_pack(in2) == NULL, "Should already have been unpacked");
      if (my_pack(in2) != NULL) {
        NOT_PRODUCT(if (is_trace_loop_reverse() || TraceLoopOpts) { tty->print_cr("Should already have been unpacked"); })
          return NULL;
      }
      assert(opd_bt == in2->bottom_type()->basic_type(), "all same type");
      pk->add_opd(in2);
    }
  }
  _igvn.register_new_node_with_optimizer(pk);
  _phase->set_ctrl(pk, _phase->get_ctrl(opd));
#ifdef ASSERT
  if (TraceNewVectors) {
    tty->print("new Vector node: ");
    pk->dump();
  }
#endif
  return pk;
}

//------------------------------insert_extracts---------------------------
// If a use of pack p is not a vector use, then replace the
// use with an extract operation.
void SuperWord::insert_extracts(Node_List* p) {
  if (p->at(0)->is_Store()) return;
  assert(_n_idx_list.is_empty(), "empty (node,index) list");

  // Inspect each use of each pack member.  For each use that is
  // not a vector use, replace the use with an extract operation.

  for (uint i = 0; i < p->size(); i++) {
    Node* def = p->at(i);
    for (DUIterator_Fast jmax, j = def->fast_outs(jmax); j < jmax; j++) {
      Node* use = def->fast_out(j);
      for (uint k = 0; k < use->req(); k++) {
        Node* n = use->in(k);
        if (def == n) {
          Node_List* u_pk = my_pack(use);
          if ((u_pk == NULL || !is_cmov_pack(u_pk) || use->is_CMove()) && !is_vector_use(use, k)) {
              _n_idx_list.push(use, k);
          }
        }
      }
    }
  }

  while (_n_idx_list.is_nonempty()) {
    Node* use = _n_idx_list.node();
    int   idx = _n_idx_list.index();
    _n_idx_list.pop();
    Node* def = use->in(idx);

    if (def->is_reduction()) continue;

    // Insert extract operation
    _igvn.hash_delete(def);
    int def_pos = alignment(def) / data_size(def);

    Node* ex = ExtractNode::make(def, def_pos, velt_basic_type(def));
    _igvn.register_new_node_with_optimizer(ex);
    _phase->set_ctrl(ex, _phase->get_ctrl(def));
    _igvn.replace_input_of(use, idx, ex);
    _igvn._worklist.push(def);

    bb_insert_after(ex, bb_idx(def));
    set_velt_type(ex, velt_type(def));
  }
}

//------------------------------is_vector_use---------------------------
// Is use->in(u_idx) a vector use?
bool SuperWord::is_vector_use(Node* use, int u_idx) {
  Node_List* u_pk = my_pack(use);
  if (u_pk == NULL) return false;
  if (use->is_reduction()) return true;
  Node* def = use->in(u_idx);
  Node_List* d_pk = my_pack(def);
  if (d_pk == NULL) {
    // check for scalar promotion
    Node* n = u_pk->at(0)->in(u_idx);
    for (uint i = 1; i < u_pk->size(); i++) {
      if (u_pk->at(i)->in(u_idx) != n) return false;
    }
    return true;
  }
  if (VectorNode::is_muladds2i(use)) {
    // MulAddS2I takes shorts and produces ints - hence the special checks
    // on alignment and size.
    if (u_pk->size() * 2 != d_pk->size()) {
      return false;
    }
    for (uint i = 0; i < MIN2(d_pk->size(), u_pk->size()); i++) {
      Node* ui = u_pk->at(i);
      Node* di = d_pk->at(i);
      if (alignment(ui) != alignment(di) * 2) {
        return false;
      }
    }
    return true;
  }
  if (u_pk->size() != d_pk->size())
    return false;
  for (uint i = 0; i < u_pk->size(); i++) {
    Node* ui = u_pk->at(i);
    Node* di = d_pk->at(i);
    if (ui->in(u_idx) != di || alignment(ui) != alignment(di))
      return false;
  }
  return true;
}

//------------------------------construct_bb---------------------------
// Construct reverse postorder list of block members
bool SuperWord::construct_bb() {
  Node* entry = bb();

  assert(_stk.length() == 0,            "stk is empty");
  assert(_block.length() == 0,          "block is empty");
  assert(_data_entry.length() == 0,     "data_entry is empty");
  assert(_mem_slice_head.length() == 0, "mem_slice_head is empty");
  assert(_mem_slice_tail.length() == 0, "mem_slice_tail is empty");

  // Find non-control nodes with no inputs from within block,
  // create a temporary map from node _idx to bb_idx for use
  // by the visited and post_visited sets,
  // and count number of nodes in block.
  int bb_ct = 0;
  for (uint i = 0; i < lpt()->_body.size(); i++) {
    Node *n = lpt()->_body.at(i);
    set_bb_idx(n, i); // Create a temporary map
    if (in_bb(n)) {
      if (n->is_LoadStore() || n->is_MergeMem() ||
          (n->is_Proj() && !n->as_Proj()->is_CFG())) {
        // Bailout if the loop has LoadStore, MergeMem or data Proj
        // nodes. Superword optimization does not work with them.
        return false;
      }
      bb_ct++;
      if (!n->is_CFG()) {
        bool found = false;
        for (uint j = 0; j < n->req(); j++) {
          Node* def = n->in(j);
          if (def && in_bb(def)) {
            found = true;
            break;
          }
        }
        if (!found) {
          assert(n != entry, "can't be entry");
          _data_entry.push(n);
        }
      }
    }
  }

  // Find memory slices (head and tail)
  for (DUIterator_Fast imax, i = lp()->fast_outs(imax); i < imax; i++) {
    Node *n = lp()->fast_out(i);
    if (in_bb(n) && (n->is_Phi() && n->bottom_type() == Type::MEMORY)) {
      Node* n_tail  = n->in(LoopNode::LoopBackControl);
      if (n_tail != n->in(LoopNode::EntryControl)) {
        if (!n_tail->is_Mem()) {
          assert(n_tail->is_Mem(), "unexpected node for memory slice: %s", n_tail->Name());
          return false; // Bailout
        }
        _mem_slice_head.push(n);
        _mem_slice_tail.push(n_tail);
      }
    }
  }

  // Create an RPO list of nodes in block

  visited_clear();
  post_visited_clear();

  // Push all non-control nodes with no inputs from within block, then control entry
  for (int j = 0; j < _data_entry.length(); j++) {
    Node* n = _data_entry.at(j);
    visited_set(n);
    _stk.push(n);
  }
  visited_set(entry);
  _stk.push(entry);

  // Do a depth first walk over out edges
  int rpo_idx = bb_ct - 1;
  int size;
  int reduction_uses = 0;
  while ((size = _stk.length()) > 0) {
    Node* n = _stk.top(); // Leave node on stack
    if (!visited_test_set(n)) {
      // forward arc in graph
    } else if (!post_visited_test(n)) {
      // cross or back arc
      for (DUIterator_Fast imax, i = n->fast_outs(imax); i < imax; i++) {
        Node *use = n->fast_out(i);
        if (in_bb(use) && !visited_test(use) &&
            // Don't go around backedge
            (!use->is_Phi() || n == entry)) {
          if (use->is_reduction()) {
            // First see if we can map the reduction on the given system we are on, then
            // make a data entry operation for each reduction we see.
            BasicType bt = use->bottom_type()->basic_type();
            if (ReductionNode::implemented(use->Opcode(), Matcher::min_vector_size(bt), bt)) {
              reduction_uses++;
            }
          }
          _stk.push(use);
        }
      }
      if (_stk.length() == size) {
        // There were no additional uses, post visit node now
        _stk.pop(); // Remove node from stack
        assert(rpo_idx >= 0, "");
        _block.at_put_grow(rpo_idx, n);
        rpo_idx--;
        post_visited_set(n);
        assert(rpo_idx >= 0 || _stk.is_empty(), "");
      }
    } else {
      _stk.pop(); // Remove post-visited node from stack
    }
  }//while

  int ii_current = -1;
  unsigned int load_idx = (unsigned int)-1;
  _ii_order.clear();
  // Create real map of block indices for nodes
  for (int j = 0; j < _block.length(); j++) {
    Node* n = _block.at(j);
    set_bb_idx(n, j);
    if (_do_vector_loop && n->is_Load()) {
      if (ii_current == -1) {
        ii_current = _clone_map.gen(n->_idx);
        _ii_order.push(ii_current);
        load_idx = _clone_map.idx(n->_idx);
      } else if (_clone_map.idx(n->_idx) == load_idx && _clone_map.gen(n->_idx) != ii_current) {
        ii_current = _clone_map.gen(n->_idx);
        _ii_order.push(ii_current);
      }
    }
  }//for

  // Ensure extra info is allocated.
  initialize_bb();

#ifndef PRODUCT
  if (_vector_loop_debug && _ii_order.length() > 0) {
    tty->print("SuperWord::construct_bb: List of generations: ");
    for (int jj = 0; jj < _ii_order.length(); ++jj) {
      tty->print("  %d:%d", jj, _ii_order.at(jj));
    }
    tty->print_cr(" ");
  }
  if (TraceSuperWord) {
    print_bb();
    tty->print_cr("\ndata entry nodes: %s", _data_entry.length() > 0 ? "" : "NONE");
    for (int m = 0; m < _data_entry.length(); m++) {
      tty->print("%3d ", m);
      _data_entry.at(m)->dump();
    }
    tty->print_cr("\nmemory slices: %s", _mem_slice_head.length() > 0 ? "" : "NONE");
    for (int m = 0; m < _mem_slice_head.length(); m++) {
      tty->print("%3d ", m); _mem_slice_head.at(m)->dump();
      tty->print("    ");    _mem_slice_tail.at(m)->dump();
    }
  }
#endif
  assert(rpo_idx == -1 && bb_ct == _block.length(), "all block members found");
  return (_mem_slice_head.length() > 0) || (reduction_uses > 0) || (_data_entry.length() > 0);
}

//------------------------------initialize_bb---------------------------
// Initialize per node info
void SuperWord::initialize_bb() {
  Node* last = _block.at(_block.length() - 1);
  grow_node_info(bb_idx(last));
}

//------------------------------bb_insert_after---------------------------
// Insert n into block after pos
void SuperWord::bb_insert_after(Node* n, int pos) {
  int n_pos = pos + 1;
  // Make room
  for (int i = _block.length() - 1; i >= n_pos; i--) {
    _block.at_put_grow(i+1, _block.at(i));
  }
  for (int j = _node_info.length() - 1; j >= n_pos; j--) {
    _node_info.at_put_grow(j+1, _node_info.at(j));
  }
  // Set value
  _block.at_put_grow(n_pos, n);
  _node_info.at_put_grow(n_pos, SWNodeInfo::initial);
  // Adjust map from node->_idx to _block index
  for (int i = n_pos; i < _block.length(); i++) {
    set_bb_idx(_block.at(i), i);
  }
}

//------------------------------compute_max_depth---------------------------
// Compute max depth for expressions from beginning of block
// Use to prune search paths during test for independence.
void SuperWord::compute_max_depth() {
  int ct = 0;
  bool again;
  do {
    again = false;
    for (int i = 0; i < _block.length(); i++) {
      Node* n = _block.at(i);
      if (!n->is_Phi()) {
        int d_orig = depth(n);
        int d_in   = 0;
        for (DepPreds preds(n, _dg); !preds.done(); preds.next()) {
          Node* pred = preds.current();
          if (in_bb(pred)) {
            d_in = MAX2(d_in, depth(pred));
          }
        }
        if (d_in + 1 != d_orig) {
          set_depth(n, d_in + 1);
          again = true;
        }
      }
    }
    ct++;
  } while (again);

  if (TraceSuperWord && Verbose) {
    tty->print_cr("compute_max_depth iterated: %d times", ct);
  }
}

//-------------------------compute_vector_element_type-----------------------
// Compute necessary vector element type for expressions
// This propagates backwards a narrower integer type when the
// upper bits of the value are not needed.
// Example:  char a,b,c;  a = b + c;
// Normally the type of the add is integer, but for packed character
// operations the type of the add needs to be char.
void SuperWord::compute_vector_element_type() {
  if (TraceSuperWord && Verbose) {
    tty->print_cr("\ncompute_velt_type:");
  }

  // Initial type
  for (int i = 0; i < _block.length(); i++) {
    Node* n = _block.at(i);
    set_velt_type(n, container_type(n));
  }

  // Propagate integer narrowed type backwards through operations
  // that don't depend on higher order bits
  for (int i = _block.length() - 1; i >= 0; i--) {
    Node* n = _block.at(i);
    // Only integer types need be examined
    const Type* vtn = velt_type(n);
    if (vtn->basic_type() == T_INT) {
      uint start, end;
      VectorNode::vector_operands(n, &start, &end);

      for (uint j = start; j < end; j++) {
        Node* in  = n->in(j);
        // Don't propagate through a memory
        if (!in->is_Mem() && in_bb(in) && velt_type(in)->basic_type() == T_INT &&
            data_size(n) < data_size(in)) {
          bool same_type = true;
          for (DUIterator_Fast kmax, k = in->fast_outs(kmax); k < kmax; k++) {
            Node *use = in->fast_out(k);
            if (!in_bb(use) || !same_velt_type(use, n)) {
              same_type = false;
              break;
            }
          }
          if (same_type) {
            // For right shifts of small integer types (bool, byte, char, short)
            // we need precise information about sign-ness. Only Load nodes have
            // this information because Store nodes are the same for signed and
            // unsigned values. And any arithmetic operation after a load may
            // expand a value to signed Int so such right shifts can't be used
            // because vector elements do not have upper bits of Int.
            const Type* vt = vtn;
            if (VectorNode::is_shift(in)) {
              Node* load = in->in(1);
              if (load->is_Load() && in_bb(load) && (velt_type(load)->basic_type() == T_INT)) {
                vt = velt_type(load);
              } else if (in->Opcode() != Op_LShiftI) {
                // Widen type to Int to avoid creation of right shift vector
                // (align + data_size(s1) check in stmts_can_pack() will fail).
                // Note, left shifts work regardless type.
                vt = TypeInt::INT;
              }
            }
            set_velt_type(in, vt);
          }
        }
      }
    }
  }
#ifndef PRODUCT
  if (TraceSuperWord && Verbose) {
    for (int i = 0; i < _block.length(); i++) {
      Node* n = _block.at(i);
      velt_type(n)->dump();
      tty->print("\t");
      n->dump();
    }
  }
#endif
}

//------------------------------memory_alignment---------------------------
// Alignment within a vector memory reference
int SuperWord::memory_alignment(MemNode* s, int iv_adjust) {
  #ifndef PRODUCT
    if(TraceSuperWord && Verbose) {
      tty->print("SuperWord::memory_alignment within a vector memory reference for %d:  ", s->_idx); s->dump();
    }
  #endif
  NOT_PRODUCT(SWPointer::Tracer::Depth ddd(0);)
  SWPointer p(s, this, NULL, false);
  if (!p.valid()) {
    NOT_PRODUCT(if(is_trace_alignment()) tty->print("SWPointer::memory_alignment: SWPointer p invalid, return bottom_align");)
    return bottom_align;
  }
  int vw = get_vw_bytes_special(s);
  if (vw < 2) {
    NOT_PRODUCT(if(is_trace_alignment()) tty->print_cr("SWPointer::memory_alignment: vector_width_in_bytes < 2, return bottom_align");)
    return bottom_align; // No vectors for this type
  }
  int offset  = p.offset_in_bytes();
  offset     += iv_adjust*p.memory_size();
  int off_rem = offset % vw;
  int off_mod = off_rem >= 0 ? off_rem : off_rem + vw;
  if (TraceSuperWord && Verbose) {
    tty->print_cr("SWPointer::memory_alignment: off_rem = %d, off_mod = %d", off_rem, off_mod);
  }
  return off_mod;
}

//---------------------------container_type---------------------------
// Smallest type containing range of values
const Type* SuperWord::container_type(Node* n) {
  if (n->is_Mem()) {
    BasicType bt = n->as_Mem()->memory_type();
    if (n->is_Store() && (bt == T_CHAR)) {
      // Use T_SHORT type instead of T_CHAR for stored values because any
      // preceding arithmetic operation extends values to signed Int.
      bt = T_SHORT;
    }
    if (n->Opcode() == Op_LoadUB) {
      // Adjust type for unsigned byte loads, it is important for right shifts.
      // T_BOOLEAN is used because there is no basic type representing type
      // TypeInt::UBYTE. Use of T_BOOLEAN for vectors is fine because only
      // size (one byte) and sign is important.
      bt = T_BOOLEAN;
    }
    return Type::get_const_basic_type(bt);
  }
  const Type* t = _igvn.type(n);
  if (t->basic_type() == T_INT) {
    // A narrow type of arithmetic operations will be determined by
    // propagating the type of memory operations.
    return TypeInt::INT;
  }
  return t;
}

bool SuperWord::same_velt_type(Node* n1, Node* n2) {
  const Type* vt1 = velt_type(n1);
  const Type* vt2 = velt_type(n2);
  if (vt1->basic_type() == T_INT && vt2->basic_type() == T_INT) {
    // Compare vectors element sizes for integer types.
    return data_size(n1) == data_size(n2);
  }
  return vt1 == vt2;
}

//------------------------------in_packset---------------------------
// Are s1 and s2 in a pack pair and ordered as s1,s2?
bool SuperWord::in_packset(Node* s1, Node* s2) {
  for (int i = 0; i < _packset.length(); i++) {
    Node_List* p = _packset.at(i);
    assert(p->size() == 2, "must be");
    if (p->at(0) == s1 && p->at(p->size()-1) == s2) {
      return true;
    }
  }
  return false;
}

//------------------------------in_pack---------------------------
// Is s in pack p?
Node_List* SuperWord::in_pack(Node* s, Node_List* p) {
  for (uint i = 0; i < p->size(); i++) {
    if (p->at(i) == s) {
      return p;
    }
  }
  return NULL;
}

//------------------------------remove_pack_at---------------------------
// Remove the pack at position pos in the packset
void SuperWord::remove_pack_at(int pos) {
  Node_List* p = _packset.at(pos);
  for (uint i = 0; i < p->size(); i++) {
    Node* s = p->at(i);
    set_my_pack(s, NULL);
  }
  _packset.remove_at(pos);
}

void SuperWord::packset_sort(int n) {
  // simple bubble sort so that we capitalize with O(n) when its already sorted
  while (n != 0) {
    bool swapped = false;
    for (int i = 1; i < n; i++) {
      Node_List* q_low = _packset.at(i-1);
      Node_List* q_i = _packset.at(i);

      // only swap when we find something to swap
      if (alignment(q_low->at(0)) > alignment(q_i->at(0))) {
        Node_List* t = q_i;
        *(_packset.adr_at(i)) = q_low;
        *(_packset.adr_at(i-1)) = q_i;
        swapped = true;
      }
    }
    if (swapped == false) break;
    n--;
  }
}

//------------------------------executed_first---------------------------
// Return the node executed first in pack p.  Uses the RPO block list
// to determine order.
Node* SuperWord::executed_first(Node_List* p) {
  Node* n = p->at(0);
  int n_rpo = bb_idx(n);
  for (uint i = 1; i < p->size(); i++) {
    Node* s = p->at(i);
    int s_rpo = bb_idx(s);
    if (s_rpo < n_rpo) {
      n = s;
      n_rpo = s_rpo;
    }
  }
  return n;
}

//------------------------------executed_last---------------------------
// Return the node executed last in pack p.
Node* SuperWord::executed_last(Node_List* p) {
  Node* n = p->at(0);
  int n_rpo = bb_idx(n);
  for (uint i = 1; i < p->size(); i++) {
    Node* s = p->at(i);
    int s_rpo = bb_idx(s);
    if (s_rpo > n_rpo) {
      n = s;
      n_rpo = s_rpo;
    }
  }
  return n;
}

LoadNode::ControlDependency SuperWord::control_dependency(Node_List* p) {
  LoadNode::ControlDependency dep = LoadNode::DependsOnlyOnTest;
  for (uint i = 0; i < p->size(); i++) {
    Node* n = p->at(i);
    assert(n->is_Load(), "only meaningful for loads");
    if (!n->depends_only_on_test()) {
      if (n->as_Load()->has_unknown_control_dependency() &&
          dep != LoadNode::Pinned) {
        // Upgrade to unknown control...
        dep = LoadNode::UnknownControl;
      } else {
        // Otherwise, we must pin it.
        dep = LoadNode::Pinned;
      }
    }
  }
  return dep;
}


//----------------------------align_initial_loop_index---------------------------
// Adjust pre-loop limit so that in main loop, a load/store reference
// to align_to_ref will be a position zero in the vector.
//   (iv + k) mod vector_align == 0
void SuperWord::align_initial_loop_index(MemNode* align_to_ref) {
  CountedLoopNode *main_head = lp()->as_CountedLoop();
  assert(main_head->is_main_loop(), "");
  CountedLoopEndNode* pre_end = get_pre_loop_end(main_head);
  assert(pre_end != NULL, "we must have a correct pre-loop");
  Node *pre_opaq1 = pre_end->limit();
  assert(pre_opaq1->Opcode() == Op_Opaque1, "");
  Opaque1Node *pre_opaq = (Opaque1Node*)pre_opaq1;
  Node *lim0 = pre_opaq->in(1);

  // Where we put new limit calculations
  Node *pre_ctrl = pre_end->loopnode()->in(LoopNode::EntryControl);

  // Ensure the original loop limit is available from the
  // pre-loop Opaque1 node.
  Node *orig_limit = pre_opaq->original_loop_limit();
  assert(orig_limit != NULL && _igvn.type(orig_limit) != Type::TOP, "");

  SWPointer align_to_ref_p(align_to_ref, this, NULL, false);
  assert(align_to_ref_p.valid(), "sanity");

  // Given:
  //     lim0 == original pre loop limit
  //     V == v_align (power of 2)
  //     invar == extra invariant piece of the address expression
  //     e == offset [ +/- invar ]
  //
  // When reassociating expressions involving '%' the basic rules are:
  //     (a - b) % k == 0   =>  a % k == b % k
  // and:
  //     (a + b) % k == 0   =>  a % k == (k - b) % k
  //
  // For stride > 0 && scale > 0,
  //   Derive the new pre-loop limit "lim" such that the two constraints:
  //     (1) lim = lim0 + N           (where N is some positive integer < V)
  //     (2) (e + lim) % V == 0
  //   are true.
  //
  //   Substituting (1) into (2),
  //     (e + lim0 + N) % V == 0
  //   solve for N:
  //     N = (V - (e + lim0)) % V
  //   substitute back into (1), so that new limit
  //     lim = lim0 + (V - (e + lim0)) % V
  //
  // For stride > 0 && scale < 0
  //   Constraints:
  //     lim = lim0 + N
  //     (e - lim) % V == 0
  //   Solving for lim:
  //     (e - lim0 - N) % V == 0
  //     N = (e - lim0) % V
  //     lim = lim0 + (e - lim0) % V
  //
  // For stride < 0 && scale > 0
  //   Constraints:
  //     lim = lim0 - N
  //     (e + lim) % V == 0
  //   Solving for lim:
  //     (e + lim0 - N) % V == 0
  //     N = (e + lim0) % V
  //     lim = lim0 - (e + lim0) % V
  //
  // For stride < 0 && scale < 0
  //   Constraints:
  //     lim = lim0 - N
  //     (e - lim) % V == 0
  //   Solving for lim:
  //     (e - lim0 + N) % V == 0
  //     N = (V - (e - lim0)) % V
  //     lim = lim0 - (V - (e - lim0)) % V

  int vw = vector_width_in_bytes(align_to_ref);
  int stride   = iv_stride();
  int scale    = align_to_ref_p.scale_in_bytes();
  int elt_size = align_to_ref_p.memory_size();
  int v_align  = vw / elt_size;
  assert(v_align > 1, "sanity");
  int offset   = align_to_ref_p.offset_in_bytes() / elt_size;
  Node *offsn  = _igvn.intcon(offset);

  Node *e = offsn;
  if (align_to_ref_p.invar() != NULL) {
    // incorporate any extra invariant piece producing (offset +/- invar) >>> log2(elt)
    Node* log2_elt = _igvn.intcon(exact_log2(elt_size));
    Node* invar = align_to_ref_p.invar();
    if (_igvn.type(invar)->isa_long()) {
      // Computations are done % (vector width/element size) so it's
      // safe to simply convert invar to an int and loose the upper 32
      // bit half.
      invar = new ConvL2INode(invar);
      _igvn.register_new_node_with_optimizer(invar);
    }
    Node* aref = new URShiftINode(invar, log2_elt);
    _igvn.register_new_node_with_optimizer(aref);
    _phase->set_ctrl(aref, pre_ctrl);
    if (align_to_ref_p.negate_invar()) {
      e = new SubINode(e, aref);
    } else {
      e = new AddINode(e, aref);
    }
    _igvn.register_new_node_with_optimizer(e);
    _phase->set_ctrl(e, pre_ctrl);
  }
  if (vw > ObjectAlignmentInBytes || align_to_ref_p.base()->is_top()) {
    // incorporate base e +/- base && Mask >>> log2(elt)
    Node* xbase = new CastP2XNode(NULL, align_to_ref_p.adr());
    _igvn.register_new_node_with_optimizer(xbase);
#ifdef _LP64
    xbase  = new ConvL2INode(xbase);
    _igvn.register_new_node_with_optimizer(xbase);
#endif
    Node* mask = _igvn.intcon(vw-1);
    Node* masked_xbase  = new AndINode(xbase, mask);
    _igvn.register_new_node_with_optimizer(masked_xbase);
    Node* log2_elt = _igvn.intcon(exact_log2(elt_size));
    Node* bref     = new URShiftINode(masked_xbase, log2_elt);
    _igvn.register_new_node_with_optimizer(bref);
    _phase->set_ctrl(bref, pre_ctrl);
    e = new AddINode(e, bref);
    _igvn.register_new_node_with_optimizer(e);
    _phase->set_ctrl(e, pre_ctrl);
  }

  // compute e +/- lim0
  if (scale < 0) {
    e = new SubINode(e, lim0);
  } else {
    e = new AddINode(e, lim0);
  }
  _igvn.register_new_node_with_optimizer(e);
  _phase->set_ctrl(e, pre_ctrl);

  if (stride * scale > 0) {
    // compute V - (e +/- lim0)
    Node* va  = _igvn.intcon(v_align);
    e = new SubINode(va, e);
    _igvn.register_new_node_with_optimizer(e);
    _phase->set_ctrl(e, pre_ctrl);
  }
  // compute N = (exp) % V
  Node* va_msk = _igvn.intcon(v_align - 1);
  Node* N = new AndINode(e, va_msk);
  _igvn.register_new_node_with_optimizer(N);
  _phase->set_ctrl(N, pre_ctrl);

  //   substitute back into (1), so that new limit
  //     lim = lim0 + N
  Node* lim;
  if (stride < 0) {
    lim = new SubINode(lim0, N);
  } else {
    lim = new AddINode(lim0, N);
  }
  _igvn.register_new_node_with_optimizer(lim);
  _phase->set_ctrl(lim, pre_ctrl);
  Node* constrained =
    (stride > 0) ? (Node*) new MinINode(lim, orig_limit)
                 : (Node*) new MaxINode(lim, orig_limit);
  _igvn.register_new_node_with_optimizer(constrained);
  _phase->set_ctrl(constrained, pre_ctrl);
  _igvn.replace_input_of(pre_opaq, 1, constrained);
}

//----------------------------get_pre_loop_end---------------------------
// Find pre loop end from main loop.  Returns null if none.
CountedLoopEndNode* SuperWord::get_pre_loop_end(CountedLoopNode* cl) {
  // The loop cannot be optimized if the graph shape at
  // the loop entry is inappropriate.
  if (!PhaseIdealLoop::is_canonical_loop_entry(cl)) {
    return NULL;
  }

  Node* p_f = cl->skip_predicates()->in(0)->in(0);
  if (!p_f->is_IfFalse()) return NULL;
  if (!p_f->in(0)->is_CountedLoopEnd()) return NULL;
  CountedLoopEndNode* pre_end = p_f->in(0)->as_CountedLoopEnd();
  CountedLoopNode* loop_node = pre_end->loopnode();
  if (loop_node == NULL || !loop_node->is_pre_loop()) return NULL;
  return pre_end;
}

//------------------------------init---------------------------
void SuperWord::init() {
  _dg.init();
  _packset.clear();
  _disjoint_ptrs.clear();
  _block.clear();
  _post_block.clear();
  _data_entry.clear();
  _mem_slice_head.clear();
  _mem_slice_tail.clear();
  _iteration_first.clear();
  _iteration_last.clear();
  _node_info.clear();
  _align_to_ref = NULL;
  _lpt = NULL;
  _lp = NULL;
  _bb = NULL;
  _iv = NULL;
  _race_possible = 0;
  _early_return = false;
  _num_work_vecs = 0;
  _num_reductions = 0;
}

//------------------------------restart---------------------------
void SuperWord::restart() {
  _dg.init();
  _packset.clear();
  _disjoint_ptrs.clear();
  _block.clear();
  _post_block.clear();
  _data_entry.clear();
  _mem_slice_head.clear();
  _mem_slice_tail.clear();
  _node_info.clear();
}

//------------------------------print_packset---------------------------
void SuperWord::print_packset() {
#ifndef PRODUCT
  tty->print_cr("packset");
  for (int i = 0; i < _packset.length(); i++) {
    tty->print_cr("Pack: %d", i);
    Node_List* p = _packset.at(i);
    print_pack(p);
  }
#endif
}

//------------------------------print_pack---------------------------
void SuperWord::print_pack(Node_List* p) {
  for (uint i = 0; i < p->size(); i++) {
    print_stmt(p->at(i));
  }
}

//------------------------------print_bb---------------------------
void SuperWord::print_bb() {
#ifndef PRODUCT
  tty->print_cr("\nBlock");
  for (int i = 0; i < _block.length(); i++) {
    Node* n = _block.at(i);
    tty->print("%d ", i);
    if (n) {
      n->dump();
    }
  }
#endif
}

//------------------------------print_stmt---------------------------
void SuperWord::print_stmt(Node* s) {
#ifndef PRODUCT
  tty->print(" align: %d \t", alignment(s));
  s->dump();
#endif
}

//------------------------------blank---------------------------
char* SuperWord::blank(uint depth) {
  static char blanks[101];
  assert(depth < 101, "too deep");
  for (uint i = 0; i < depth; i++) blanks[i] = ' ';
  blanks[depth] = '\0';
  return blanks;
}


//==============================SWPointer===========================
#ifndef PRODUCT
int SWPointer::Tracer::_depth = 0;
#endif
//----------------------------SWPointer------------------------
SWPointer::SWPointer(MemNode* mem, SuperWord* slp, Node_Stack *nstack, bool analyze_only) :
  _mem(mem), _slp(slp),  _base(NULL),  _adr(NULL),
  _scale(0), _offset(0), _invar(NULL), _negate_invar(false),
  _nstack(nstack), _analyze_only(analyze_only),
  _stack_idx(0)
#ifndef PRODUCT
  , _tracer(slp)
#endif
{
  NOT_PRODUCT(_tracer.ctor_1(mem);)

  Node* adr = mem->in(MemNode::Address);
  if (!adr->is_AddP()) {
    assert(!valid(), "too complex");
    return;
  }
  // Match AddP(base, AddP(ptr, k*iv [+ invariant]), constant)
  Node* base = adr->in(AddPNode::Base);
  // The base address should be loop invariant
  if (!invariant(base)) {
    assert(!valid(), "base address is loop variant");
    return;
  }
  // unsafe references require misaligned vector access support
  if (base->is_top() && !Matcher::misaligned_vectors_ok()) {
    assert(!valid(), "unsafe access");
    return;
  }

  NOT_PRODUCT(if(_slp->is_trace_alignment()) _tracer.store_depth();)
  NOT_PRODUCT(_tracer.ctor_2(adr);)

  int i;
  for (i = 0; i < 3; i++) {
    NOT_PRODUCT(_tracer.ctor_3(adr, i);)

    if (!scaled_iv_plus_offset(adr->in(AddPNode::Offset))) {
      assert(!valid(), "too complex");
      return;
    }
    adr = adr->in(AddPNode::Address);
    NOT_PRODUCT(_tracer.ctor_4(adr, i);)

    if (base == adr || !adr->is_AddP()) {
      NOT_PRODUCT(_tracer.ctor_5(adr, base, i);)
      break; // stop looking at addp's
    }
  }
  if (!invariant(adr)) {
    assert(!valid(), "adr is loop variant");
    return;
  }

  if (!base->is_top() && adr != base) {
    assert(!valid(), "adr and base differ");
    return;
  }

  NOT_PRODUCT(if(_slp->is_trace_alignment()) _tracer.restore_depth();)
  NOT_PRODUCT(_tracer.ctor_6(mem);)

  _base = base;
  _adr  = adr;
  assert(valid(), "Usable");
}

// Following is used to create a temporary object during
// the pattern match of an address expression.
SWPointer::SWPointer(SWPointer* p) :
  _mem(p->_mem), _slp(p->_slp),  _base(NULL),  _adr(NULL),
  _scale(0), _offset(0), _invar(NULL), _negate_invar(false),
  _nstack(p->_nstack), _analyze_only(p->_analyze_only),
  _stack_idx(p->_stack_idx)
  #ifndef PRODUCT
  , _tracer(p->_slp)
  #endif
{}


bool SWPointer::invariant(Node* n) {
  NOT_PRODUCT(Tracer::Depth dd;)
  Node *n_c = phase()->get_ctrl(n);
  NOT_PRODUCT(_tracer.invariant_1(n, n_c);)
  return !lpt()->is_member(phase()->get_loop(n_c));
}
//------------------------scaled_iv_plus_offset--------------------
// Match: k*iv + offset
// where: k is a constant that maybe zero, and
//        offset is (k2 [+/- invariant]) where k2 maybe zero and invariant is optional
bool SWPointer::scaled_iv_plus_offset(Node* n) {
  NOT_PRODUCT(Tracer::Depth ddd;)
  NOT_PRODUCT(_tracer.scaled_iv_plus_offset_1(n);)

  if (scaled_iv(n)) {
    NOT_PRODUCT(_tracer.scaled_iv_plus_offset_2(n);)
    return true;
  }

  if (offset_plus_k(n)) {
    NOT_PRODUCT(_tracer.scaled_iv_plus_offset_3(n);)
    return true;
  }

  int opc = n->Opcode();
  if (opc == Op_AddI) {
    if (scaled_iv(n->in(1)) && offset_plus_k(n->in(2))) {
      NOT_PRODUCT(_tracer.scaled_iv_plus_offset_4(n);)
      return true;
    }
    if (scaled_iv(n->in(2)) && offset_plus_k(n->in(1))) {
      NOT_PRODUCT(_tracer.scaled_iv_plus_offset_5(n);)
      return true;
    }
  } else if (opc == Op_SubI) {
    if (scaled_iv(n->in(1)) && offset_plus_k(n->in(2), true)) {
      NOT_PRODUCT(_tracer.scaled_iv_plus_offset_6(n);)
      return true;
    }
    if (scaled_iv(n->in(2)) && offset_plus_k(n->in(1))) {
      _scale *= -1;
      NOT_PRODUCT(_tracer.scaled_iv_plus_offset_7(n);)
      return true;
    }
  }

  NOT_PRODUCT(_tracer.scaled_iv_plus_offset_8(n);)
  return false;
}

//----------------------------scaled_iv------------------------
// Match: k*iv where k is a constant that's not zero
bool SWPointer::scaled_iv(Node* n) {
  NOT_PRODUCT(Tracer::Depth ddd;)
  NOT_PRODUCT(_tracer.scaled_iv_1(n);)

  if (_scale != 0) { // already found a scale
    NOT_PRODUCT(_tracer.scaled_iv_2(n, _scale);)
    return false;
  }

  if (n == iv()) {
    _scale = 1;
    NOT_PRODUCT(_tracer.scaled_iv_3(n, _scale);)
    return true;
  }
  if (_analyze_only && (invariant(n) == false)) {
    _nstack->push(n, _stack_idx++);
  }

  int opc = n->Opcode();
  if (opc == Op_MulI) {
    if (n->in(1) == iv() && n->in(2)->is_Con()) {
      _scale = n->in(2)->get_int();
      NOT_PRODUCT(_tracer.scaled_iv_4(n, _scale);)
      return true;
    } else if (n->in(2) == iv() && n->in(1)->is_Con()) {
      _scale = n->in(1)->get_int();
      NOT_PRODUCT(_tracer.scaled_iv_5(n, _scale);)
      return true;
    }
  } else if (opc == Op_LShiftI) {
    if (n->in(1) == iv() && n->in(2)->is_Con()) {
      _scale = 1 << n->in(2)->get_int();
      NOT_PRODUCT(_tracer.scaled_iv_6(n, _scale);)
      return true;
    }
  } else if (opc == Op_ConvI2L) {
    if (n->in(1)->Opcode() == Op_CastII &&
        n->in(1)->as_CastII()->has_range_check()) {
      // Skip range check dependent CastII nodes
      n = n->in(1);
    }
    if (scaled_iv_plus_offset(n->in(1))) {
      NOT_PRODUCT(_tracer.scaled_iv_7(n);)
      return true;
    }
  } else if (opc == Op_LShiftL) {
    if (!has_iv() && _invar == NULL) {
      // Need to preserve the current _offset value, so
      // create a temporary object for this expression subtree.
      // Hacky, so should re-engineer the address pattern match.
      NOT_PRODUCT(Tracer::Depth dddd;)
      SWPointer tmp(this);
      NOT_PRODUCT(_tracer.scaled_iv_8(n, &tmp);)

      if (tmp.scaled_iv_plus_offset(n->in(1))) {
        if (tmp._invar == NULL || _slp->do_vector_loop()) {
          int mult = 1 << n->in(2)->get_int();
          _scale   = tmp._scale  * mult;
          _offset += tmp._offset * mult;
          NOT_PRODUCT(_tracer.scaled_iv_9(n, _scale, _offset, mult);)
          return true;
        }
      }
    }
  }
  NOT_PRODUCT(_tracer.scaled_iv_10(n);)
  return false;
}

//----------------------------offset_plus_k------------------------
// Match: offset is (k [+/- invariant])
// where k maybe zero and invariant is optional, but not both.
bool SWPointer::offset_plus_k(Node* n, bool negate) {
  NOT_PRODUCT(Tracer::Depth ddd;)
  NOT_PRODUCT(_tracer.offset_plus_k_1(n);)

  int opc = n->Opcode();
  if (opc == Op_ConI) {
    _offset += negate ? -(n->get_int()) : n->get_int();
    NOT_PRODUCT(_tracer.offset_plus_k_2(n, _offset);)
    return true;
  } else if (opc == Op_ConL) {
    // Okay if value fits into an int
    const TypeLong* t = n->find_long_type();
    if (t->higher_equal(TypeLong::INT)) {
      jlong loff = n->get_long();
      jint  off  = (jint)loff;
      _offset += negate ? -off : loff;
      NOT_PRODUCT(_tracer.offset_plus_k_3(n, _offset);)
      return true;
    }
    NOT_PRODUCT(_tracer.offset_plus_k_4(n);)
    return false;
  }
  if (_invar != NULL) { // already has an invariant
    NOT_PRODUCT(_tracer.offset_plus_k_5(n, _invar);)
    return false;
  }

  if (_analyze_only && (invariant(n) == false)) {
    _nstack->push(n, _stack_idx++);
  }
  if (opc == Op_AddI) {
    if (n->in(2)->is_Con() && invariant(n->in(1))) {
      _negate_invar = negate;
      _invar = n->in(1);
      _offset += negate ? -(n->in(2)->get_int()) : n->in(2)->get_int();
      NOT_PRODUCT(_tracer.offset_plus_k_6(n, _invar, _negate_invar, _offset);)
      return true;
    } else if (n->in(1)->is_Con() && invariant(n->in(2))) {
      _offset += negate ? -(n->in(1)->get_int()) : n->in(1)->get_int();
      _negate_invar = negate;
      _invar = n->in(2);
      NOT_PRODUCT(_tracer.offset_plus_k_7(n, _invar, _negate_invar, _offset);)
      return true;
    }
  }
  if (opc == Op_SubI) {
    if (n->in(2)->is_Con() && invariant(n->in(1))) {
      _negate_invar = negate;
      _invar = n->in(1);
      _offset += !negate ? -(n->in(2)->get_int()) : n->in(2)->get_int();
      NOT_PRODUCT(_tracer.offset_plus_k_8(n, _invar, _negate_invar, _offset);)
      return true;
    } else if (n->in(1)->is_Con() && invariant(n->in(2))) {
      _offset += negate ? -(n->in(1)->get_int()) : n->in(1)->get_int();
      _negate_invar = !negate;
      _invar = n->in(2);
      NOT_PRODUCT(_tracer.offset_plus_k_9(n, _invar, _negate_invar, _offset);)
      return true;
    }
  }
  if (invariant(n)) {
    if (opc == Op_ConvI2L) {
      n = n->in(1);
      if (n->Opcode() == Op_CastII &&
          n->as_CastII()->has_range_check()) {
        // Skip range check dependent CastII nodes
        assert(invariant(n), "sanity");
        n = n->in(1);
      }
    }
    _negate_invar = negate;
    _invar = n;
    NOT_PRODUCT(_tracer.offset_plus_k_10(n, _invar, _negate_invar, _offset);)
    return true;
  }

  NOT_PRODUCT(_tracer.offset_plus_k_11(n);)
  return false;
}

//----------------------------print------------------------
void SWPointer::print() {
#ifndef PRODUCT
  tty->print("base: %d  adr: %d  scale: %d  offset: %d  invar: %c%d\n",
             _base != NULL ? _base->_idx : 0,
             _adr  != NULL ? _adr->_idx  : 0,
             _scale, _offset,
             _negate_invar?'-':'+',
             _invar != NULL ? _invar->_idx : 0);
#endif
}

//----------------------------tracing------------------------
#ifndef PRODUCT
void SWPointer::Tracer::print_depth() {
  for (int ii = 0; ii<_depth; ++ii) tty->print("  ");
}

void SWPointer::Tracer::ctor_1 (Node* mem) {
  if(_slp->is_trace_alignment()) {
    print_depth(); tty->print(" %d SWPointer::SWPointer: start alignment analysis", mem->_idx); mem->dump();
  }
}

void SWPointer::Tracer::ctor_2(Node* adr) {
  if(_slp->is_trace_alignment()) {
    //store_depth();
    inc_depth();
    print_depth(); tty->print(" %d (adr) SWPointer::SWPointer: ", adr->_idx); adr->dump();
    inc_depth();
    print_depth(); tty->print(" %d (base) SWPointer::SWPointer: ", adr->in(AddPNode::Base)->_idx); adr->in(AddPNode::Base)->dump();
  }
}

void SWPointer::Tracer::ctor_3(Node* adr, int i) {
  if(_slp->is_trace_alignment()) {
    inc_depth();
    Node* offset = adr->in(AddPNode::Offset);
    print_depth(); tty->print(" %d (offset) SWPointer::SWPointer: i = %d: ", offset->_idx, i); offset->dump();
  }
}

void SWPointer::Tracer::ctor_4(Node* adr, int i) {
  if(_slp->is_trace_alignment()) {
    inc_depth();
    print_depth(); tty->print(" %d (adr) SWPointer::SWPointer: i = %d: ", adr->_idx, i); adr->dump();
  }
}

void SWPointer::Tracer::ctor_5(Node* adr, Node* base, int i) {
  if(_slp->is_trace_alignment()) {
    inc_depth();
    if (base == adr) {
      print_depth(); tty->print_cr("  \\ %d (adr) == %d (base) SWPointer::SWPointer: breaking analysis at i = %d", adr->_idx, base->_idx, i);
    } else if (!adr->is_AddP()) {
      print_depth(); tty->print_cr("  \\ %d (adr) is NOT Addp SWPointer::SWPointer: breaking analysis at i = %d", adr->_idx, i);
    }
  }
}

void SWPointer::Tracer::ctor_6(Node* mem) {
  if(_slp->is_trace_alignment()) {
    //restore_depth();
    print_depth(); tty->print_cr(" %d (adr) SWPointer::SWPointer: stop analysis", mem->_idx);
  }
}

void SWPointer::Tracer::invariant_1(Node *n, Node *n_c) {
  if (_slp->do_vector_loop() && _slp->is_debug() && _slp->_lpt->is_member(_slp->_phase->get_loop(n_c)) != (int)_slp->in_bb(n)) {
    int is_member =  _slp->_lpt->is_member(_slp->_phase->get_loop(n_c));
    int in_bb     =  _slp->in_bb(n);
    print_depth(); tty->print("  \\ ");  tty->print_cr(" %d SWPointer::invariant  conditions differ: n_c %d", n->_idx, n_c->_idx);
    print_depth(); tty->print("  \\ ");  tty->print_cr("is_member %d, in_bb %d", is_member, in_bb);
    print_depth(); tty->print("  \\ ");  n->dump();
    print_depth(); tty->print("  \\ ");  n_c->dump();
  }
}

void SWPointer::Tracer::scaled_iv_plus_offset_1(Node* n) {
  if(_slp->is_trace_alignment()) {
    print_depth(); tty->print(" %d SWPointer::scaled_iv_plus_offset testing node: ", n->_idx);
    n->dump();
  }
}

void SWPointer::Tracer::scaled_iv_plus_offset_2(Node* n) {
  if(_slp->is_trace_alignment()) {
    print_depth(); tty->print_cr(" %d SWPointer::scaled_iv_plus_offset: PASSED", n->_idx);
  }
}

void SWPointer::Tracer::scaled_iv_plus_offset_3(Node* n) {
  if(_slp->is_trace_alignment()) {
    print_depth(); tty->print_cr(" %d SWPointer::scaled_iv_plus_offset: PASSED", n->_idx);
  }
}

void SWPointer::Tracer::scaled_iv_plus_offset_4(Node* n) {
  if(_slp->is_trace_alignment()) {
    print_depth(); tty->print_cr(" %d SWPointer::scaled_iv_plus_offset: Op_AddI PASSED", n->_idx);
    print_depth(); tty->print("  \\ %d SWPointer::scaled_iv_plus_offset: in(1) is scaled_iv: ", n->in(1)->_idx); n->in(1)->dump();
    print_depth(); tty->print("  \\ %d SWPointer::scaled_iv_plus_offset: in(2) is offset_plus_k: ", n->in(2)->_idx); n->in(2)->dump();
  }
}

void SWPointer::Tracer::scaled_iv_plus_offset_5(Node* n) {
  if(_slp->is_trace_alignment()) {
    print_depth(); tty->print_cr(" %d SWPointer::scaled_iv_plus_offset: Op_AddI PASSED", n->_idx);
    print_depth(); tty->print("  \\ %d SWPointer::scaled_iv_plus_offset: in(2) is scaled_iv: ", n->in(2)->_idx); n->in(2)->dump();
    print_depth(); tty->print("  \\ %d SWPointer::scaled_iv_plus_offset: in(1) is offset_plus_k: ", n->in(1)->_idx); n->in(1)->dump();
  }
}

void SWPointer::Tracer::scaled_iv_plus_offset_6(Node* n) {
  if(_slp->is_trace_alignment()) {
    print_depth(); tty->print_cr(" %d SWPointer::scaled_iv_plus_offset: Op_SubI PASSED", n->_idx);
    print_depth(); tty->print("  \\  %d SWPointer::scaled_iv_plus_offset: in(1) is scaled_iv: ", n->in(1)->_idx); n->in(1)->dump();
    print_depth(); tty->print("  \\ %d SWPointer::scaled_iv_plus_offset: in(2) is offset_plus_k: ", n->in(2)->_idx); n->in(2)->dump();
  }
}

void SWPointer::Tracer::scaled_iv_plus_offset_7(Node* n) {
  if(_slp->is_trace_alignment()) {
    print_depth(); tty->print_cr(" %d SWPointer::scaled_iv_plus_offset: Op_SubI PASSED", n->_idx);
    print_depth(); tty->print("  \\ %d SWPointer::scaled_iv_plus_offset: in(2) is scaled_iv: ", n->in(2)->_idx); n->in(2)->dump();
    print_depth(); tty->print("  \\ %d SWPointer::scaled_iv_plus_offset: in(1) is offset_plus_k: ", n->in(1)->_idx); n->in(1)->dump();
  }
}

void SWPointer::Tracer::scaled_iv_plus_offset_8(Node* n) {
  if(_slp->is_trace_alignment()) {
    print_depth(); tty->print_cr(" %d SWPointer::scaled_iv_plus_offset: FAILED", n->_idx);
  }
}

void SWPointer::Tracer::scaled_iv_1(Node* n) {
  if(_slp->is_trace_alignment()) {
    print_depth(); tty->print(" %d SWPointer::scaled_iv: testing node: ", n->_idx); n->dump();
  }
}

void SWPointer::Tracer::scaled_iv_2(Node* n, int scale) {
  if(_slp->is_trace_alignment()) {
    print_depth(); tty->print_cr(" %d SWPointer::scaled_iv: FAILED since another _scale has been detected before", n->_idx);
    print_depth(); tty->print_cr("  \\ SWPointer::scaled_iv: _scale (%d) != 0", scale);
  }
}

void SWPointer::Tracer::scaled_iv_3(Node* n, int scale) {
  if(_slp->is_trace_alignment()) {
    print_depth(); tty->print_cr(" %d SWPointer::scaled_iv: is iv, setting _scale = %d", n->_idx, scale);
  }
}

void SWPointer::Tracer::scaled_iv_4(Node* n, int scale) {
  if(_slp->is_trace_alignment()) {
    print_depth(); tty->print_cr(" %d SWPointer::scaled_iv: Op_MulI PASSED, setting _scale = %d", n->_idx, scale);
    print_depth(); tty->print("  \\ %d SWPointer::scaled_iv: in(1) is iv: ", n->in(1)->_idx); n->in(1)->dump();
    print_depth(); tty->print("  \\ %d SWPointer::scaled_iv: in(2) is Con: ", n->in(2)->_idx); n->in(2)->dump();
  }
}

void SWPointer::Tracer::scaled_iv_5(Node* n, int scale) {
  if(_slp->is_trace_alignment()) {
    print_depth(); tty->print_cr(" %d SWPointer::scaled_iv: Op_MulI PASSED, setting _scale = %d", n->_idx, scale);
    print_depth(); tty->print("  \\ %d SWPointer::scaled_iv: in(2) is iv: ", n->in(2)->_idx); n->in(2)->dump();
    print_depth(); tty->print("  \\ %d SWPointer::scaled_iv: in(1) is Con: ", n->in(1)->_idx); n->in(1)->dump();
  }
}

void SWPointer::Tracer::scaled_iv_6(Node* n, int scale) {
  if(_slp->is_trace_alignment()) {
    print_depth(); tty->print_cr(" %d SWPointer::scaled_iv: Op_LShiftI PASSED, setting _scale = %d", n->_idx, scale);
    print_depth(); tty->print("  \\ %d SWPointer::scaled_iv: in(1) is iv: ", n->in(1)->_idx); n->in(1)->dump();
    print_depth(); tty->print("  \\ %d SWPointer::scaled_iv: in(2) is Con: ", n->in(2)->_idx); n->in(2)->dump();
  }
}

void SWPointer::Tracer::scaled_iv_7(Node* n) {
  if(_slp->is_trace_alignment()) {
    print_depth(); tty->print_cr(" %d SWPointer::scaled_iv: Op_ConvI2L PASSED", n->_idx);
    print_depth(); tty->print_cr("  \\ SWPointer::scaled_iv: in(1) %d is scaled_iv_plus_offset: ", n->in(1)->_idx);
    inc_depth(); inc_depth();
    print_depth(); n->in(1)->dump();
    dec_depth(); dec_depth();
  }
}

void SWPointer::Tracer::scaled_iv_8(Node* n, SWPointer* tmp) {
  if(_slp->is_trace_alignment()) {
    print_depth(); tty->print(" %d SWPointer::scaled_iv: Op_LShiftL, creating tmp SWPointer: ", n->_idx); tmp->print();
  }
}

void SWPointer::Tracer::scaled_iv_9(Node* n, int scale, int _offset, int mult) {
  if(_slp->is_trace_alignment()) {
    print_depth(); tty->print_cr(" %d SWPointer::scaled_iv: Op_LShiftL PASSED, setting _scale = %d, _offset = %d", n->_idx, scale, _offset);
    print_depth(); tty->print_cr("  \\ SWPointer::scaled_iv: in(1) %d is scaled_iv_plus_offset, in(2) %d used to get mult = %d: _scale = %d, _offset = %d",
    n->in(1)->_idx, n->in(2)->_idx, mult, scale, _offset);
    inc_depth(); inc_depth();
    print_depth(); n->in(1)->dump();
    print_depth(); n->in(2)->dump();
    dec_depth(); dec_depth();
  }
}

void SWPointer::Tracer::scaled_iv_10(Node* n) {
  if(_slp->is_trace_alignment()) {
    print_depth(); tty->print_cr(" %d SWPointer::scaled_iv: FAILED", n->_idx);
  }
}

void SWPointer::Tracer::offset_plus_k_1(Node* n) {
  if(_slp->is_trace_alignment()) {
    print_depth(); tty->print(" %d SWPointer::offset_plus_k: testing node: ", n->_idx); n->dump();
  }
}

void SWPointer::Tracer::offset_plus_k_2(Node* n, int _offset) {
  if(_slp->is_trace_alignment()) {
    print_depth(); tty->print_cr(" %d SWPointer::offset_plus_k: Op_ConI PASSED, setting _offset = %d", n->_idx, _offset);
  }
}

void SWPointer::Tracer::offset_plus_k_3(Node* n, int _offset) {
  if(_slp->is_trace_alignment()) {
    print_depth(); tty->print_cr(" %d SWPointer::offset_plus_k: Op_ConL PASSED, setting _offset = %d", n->_idx, _offset);
  }
}

void SWPointer::Tracer::offset_plus_k_4(Node* n) {
  if(_slp->is_trace_alignment()) {
    print_depth(); tty->print_cr(" %d SWPointer::offset_plus_k: FAILED", n->_idx);
    print_depth(); tty->print_cr("  \\ " JLONG_FORMAT " SWPointer::offset_plus_k: Op_ConL FAILED, k is too big", n->get_long());
  }
}

void SWPointer::Tracer::offset_plus_k_5(Node* n, Node* _invar) {
  if(_slp->is_trace_alignment()) {
    print_depth(); tty->print_cr(" %d SWPointer::offset_plus_k: FAILED since another invariant has been detected before", n->_idx);
    print_depth(); tty->print("  \\ %d SWPointer::offset_plus_k: _invar != NULL: ", _invar->_idx); _invar->dump();
  }
}

void SWPointer::Tracer::offset_plus_k_6(Node* n, Node* _invar, bool _negate_invar, int _offset) {
  if(_slp->is_trace_alignment()) {
    print_depth(); tty->print_cr(" %d SWPointer::offset_plus_k: Op_AddI PASSED, setting _negate_invar = %d, _invar = %d, _offset = %d",
    n->_idx, _negate_invar, _invar->_idx, _offset);
    print_depth(); tty->print("  \\ %d SWPointer::offset_plus_k: in(2) is Con: ", n->in(2)->_idx); n->in(2)->dump();
    print_depth(); tty->print("  \\ %d SWPointer::offset_plus_k: in(1) is invariant: ", _invar->_idx); _invar->dump();
  }
}

void SWPointer::Tracer::offset_plus_k_7(Node* n, Node* _invar, bool _negate_invar, int _offset) {
  if(_slp->is_trace_alignment()) {
    print_depth(); tty->print_cr(" %d SWPointer::offset_plus_k: Op_AddI PASSED, setting _negate_invar = %d, _invar = %d, _offset = %d",
    n->_idx, _negate_invar, _invar->_idx, _offset);
    print_depth(); tty->print("  \\ %d SWPointer::offset_plus_k: in(1) is Con: ", n->in(1)->_idx); n->in(1)->dump();
    print_depth(); tty->print("  \\ %d SWPointer::offset_plus_k: in(2) is invariant: ", _invar->_idx); _invar->dump();
  }
}

void SWPointer::Tracer::offset_plus_k_8(Node* n, Node* _invar, bool _negate_invar, int _offset) {
  if(_slp->is_trace_alignment()) {
    print_depth(); tty->print_cr(" %d SWPointer::offset_plus_k: Op_SubI is PASSED, setting _negate_invar = %d, _invar = %d, _offset = %d",
    n->_idx, _negate_invar, _invar->_idx, _offset);
    print_depth(); tty->print("  \\ %d SWPointer::offset_plus_k: in(2) is Con: ", n->in(2)->_idx); n->in(2)->dump();
    print_depth(); tty->print("  \\ %d SWPointer::offset_plus_k: in(1) is invariant: ", _invar->_idx); _invar->dump();
  }
}

void SWPointer::Tracer::offset_plus_k_9(Node* n, Node* _invar, bool _negate_invar, int _offset) {
  if(_slp->is_trace_alignment()) {
    print_depth(); tty->print_cr(" %d SWPointer::offset_plus_k: Op_SubI PASSED, setting _negate_invar = %d, _invar = %d, _offset = %d", n->_idx, _negate_invar, _invar->_idx, _offset);
    print_depth(); tty->print("  \\ %d SWPointer::offset_plus_k: in(1) is Con: ", n->in(1)->_idx); n->in(1)->dump();
    print_depth(); tty->print("  \\ %d SWPointer::offset_plus_k: in(2) is invariant: ", _invar->_idx); _invar->dump();
  }
}

void SWPointer::Tracer::offset_plus_k_10(Node* n, Node* _invar, bool _negate_invar, int _offset) {
  if(_slp->is_trace_alignment()) {
    print_depth(); tty->print_cr(" %d SWPointer::offset_plus_k: PASSED, setting _negate_invar = %d, _invar = %d, _offset = %d", n->_idx, _negate_invar, _invar->_idx, _offset);
    print_depth(); tty->print_cr("  \\ %d SWPointer::offset_plus_k: is invariant", n->_idx);
  }
}

void SWPointer::Tracer::offset_plus_k_11(Node* n) {
  if(_slp->is_trace_alignment()) {
    print_depth(); tty->print_cr(" %d SWPointer::offset_plus_k: FAILED", n->_idx);
  }
}

#endif
// ========================= OrderedPair =====================

const OrderedPair OrderedPair::initial;

// ========================= SWNodeInfo =====================

const SWNodeInfo SWNodeInfo::initial;


// ============================ DepGraph ===========================

//------------------------------make_node---------------------------
// Make a new dependence graph node for an ideal node.
DepMem* DepGraph::make_node(Node* node) {
  DepMem* m = new (_arena) DepMem(node);
  if (node != NULL) {
    assert(_map.at_grow(node->_idx) == NULL, "one init only");
    _map.at_put_grow(node->_idx, m);
  }
  return m;
}

//------------------------------make_edge---------------------------
// Make a new dependence graph edge from dpred -> dsucc
DepEdge* DepGraph::make_edge(DepMem* dpred, DepMem* dsucc) {
  DepEdge* e = new (_arena) DepEdge(dpred, dsucc, dsucc->in_head(), dpred->out_head());
  dpred->set_out_head(e);
  dsucc->set_in_head(e);
  return e;
}

// ========================== DepMem ========================

//------------------------------in_cnt---------------------------
int DepMem::in_cnt() {
  int ct = 0;
  for (DepEdge* e = _in_head; e != NULL; e = e->next_in()) ct++;
  return ct;
}

//------------------------------out_cnt---------------------------
int DepMem::out_cnt() {
  int ct = 0;
  for (DepEdge* e = _out_head; e != NULL; e = e->next_out()) ct++;
  return ct;
}

//------------------------------print-----------------------------
void DepMem::print() {
#ifndef PRODUCT
  tty->print("  DepNode %d (", _node->_idx);
  for (DepEdge* p = _in_head; p != NULL; p = p->next_in()) {
    Node* pred = p->pred()->node();
    tty->print(" %d", pred != NULL ? pred->_idx : 0);
  }
  tty->print(") [");
  for (DepEdge* s = _out_head; s != NULL; s = s->next_out()) {
    Node* succ = s->succ()->node();
    tty->print(" %d", succ != NULL ? succ->_idx : 0);
  }
  tty->print_cr(" ]");
#endif
}

// =========================== DepEdge =========================

//------------------------------DepPreds---------------------------
void DepEdge::print() {
#ifndef PRODUCT
  tty->print_cr("DepEdge: %d [ %d ]", _pred->node()->_idx, _succ->node()->_idx);
#endif
}

// =========================== DepPreds =========================
// Iterator over predecessor edges in the dependence graph.

//------------------------------DepPreds---------------------------
DepPreds::DepPreds(Node* n, DepGraph& dg) {
  _n = n;
  _done = false;
  if (_n->is_Store() || _n->is_Load()) {
    _next_idx = MemNode::Address;
    _end_idx  = n->req();
    _dep_next = dg.dep(_n)->in_head();
  } else if (_n->is_Mem()) {
    _next_idx = 0;
    _end_idx  = 0;
    _dep_next = dg.dep(_n)->in_head();
  } else {
    _next_idx = 1;
    _end_idx  = _n->req();
    _dep_next = NULL;
  }
  next();
}

//------------------------------next---------------------------
void DepPreds::next() {
  if (_dep_next != NULL) {
    _current  = _dep_next->pred()->node();
    _dep_next = _dep_next->next_in();
  } else if (_next_idx < _end_idx) {
    _current  = _n->in(_next_idx++);
  } else {
    _done = true;
  }
}

// =========================== DepSuccs =========================
// Iterator over successor edges in the dependence graph.

//------------------------------DepSuccs---------------------------
DepSuccs::DepSuccs(Node* n, DepGraph& dg) {
  _n = n;
  _done = false;
  if (_n->is_Load()) {
    _next_idx = 0;
    _end_idx  = _n->outcnt();
    _dep_next = dg.dep(_n)->out_head();
  } else if (_n->is_Mem() || (_n->is_Phi() && _n->bottom_type() == Type::MEMORY)) {
    _next_idx = 0;
    _end_idx  = 0;
    _dep_next = dg.dep(_n)->out_head();
  } else {
    _next_idx = 0;
    _end_idx  = _n->outcnt();
    _dep_next = NULL;
  }
  next();
}

//-------------------------------next---------------------------
void DepSuccs::next() {
  if (_dep_next != NULL) {
    _current  = _dep_next->succ()->node();
    _dep_next = _dep_next->next_out();
  } else if (_next_idx < _end_idx) {
    _current  = _n->raw_out(_next_idx++);
  } else {
    _done = true;
  }
}

//
// --------------------------------- vectorization/simd -----------------------------------
//
bool SuperWord::same_origin_idx(Node* a, Node* b) const {
  return a != NULL && b != NULL && _clone_map.same_idx(a->_idx, b->_idx);
}
bool SuperWord::same_generation(Node* a, Node* b) const {
  return a != NULL && b != NULL && _clone_map.same_gen(a->_idx, b->_idx);
}

Node*  SuperWord::find_phi_for_mem_dep(LoadNode* ld) {
  assert(in_bb(ld), "must be in block");
  if (_clone_map.gen(ld->_idx) == _ii_first) {
#ifndef PRODUCT
    if (_vector_loop_debug) {
      tty->print_cr("SuperWord::find_phi_for_mem_dep _clone_map.gen(ld->_idx)=%d",
        _clone_map.gen(ld->_idx));
    }
#endif
    return NULL; //we think that any ld in the first gen being vectorizable
  }

  Node* mem = ld->in(MemNode::Memory);
  if (mem->outcnt() <= 1) {
    // we don't want to remove the only edge from mem node to load
#ifndef PRODUCT
    if (_vector_loop_debug) {
      tty->print_cr("SuperWord::find_phi_for_mem_dep input node %d to load %d has no other outputs and edge mem->load cannot be removed",
        mem->_idx, ld->_idx);
      ld->dump();
      mem->dump();
    }
#endif
    return NULL;
  }
  if (!in_bb(mem) || same_generation(mem, ld)) {
#ifndef PRODUCT
    if (_vector_loop_debug) {
      tty->print_cr("SuperWord::find_phi_for_mem_dep _clone_map.gen(mem->_idx)=%d",
        _clone_map.gen(mem->_idx));
    }
#endif
    return NULL; // does not depend on loop volatile node or depends on the same generation
  }

  //otherwise first node should depend on mem-phi
  Node* first = first_node(ld);
  assert(first->is_Load(), "must be Load");
  Node* phi = first->as_Load()->in(MemNode::Memory);
  if (!phi->is_Phi() || phi->bottom_type() != Type::MEMORY) {
#ifndef PRODUCT
    if (_vector_loop_debug) {
      tty->print_cr("SuperWord::find_phi_for_mem_dep load is not vectorizable node, since it's `first` does not take input from mem phi");
      ld->dump();
      first->dump();
    }
#endif
    return NULL;
  }

  Node* tail = 0;
  for (int m = 0; m < _mem_slice_head.length(); m++) {
    if (_mem_slice_head.at(m) == phi) {
      tail = _mem_slice_tail.at(m);
    }
  }
  if (tail == 0) { //test that found phi is in the list  _mem_slice_head
#ifndef PRODUCT
    if (_vector_loop_debug) {
      tty->print_cr("SuperWord::find_phi_for_mem_dep load %d is not vectorizable node, its phi %d is not _mem_slice_head",
        ld->_idx, phi->_idx);
      ld->dump();
      phi->dump();
    }
#endif
    return NULL;
  }

  // now all conditions are met
  return phi;
}

Node* SuperWord::first_node(Node* nd) {
  for (int ii = 0; ii < _iteration_first.length(); ii++) {
    Node* nnn = _iteration_first.at(ii);
    if (same_origin_idx(nnn, nd)) {
#ifndef PRODUCT
      if (_vector_loop_debug) {
        tty->print_cr("SuperWord::first_node: %d is the first iteration node for %d (_clone_map.idx(nnn->_idx) = %d)",
          nnn->_idx, nd->_idx, _clone_map.idx(nnn->_idx));
      }
#endif
      return nnn;
    }
  }

#ifndef PRODUCT
  if (_vector_loop_debug) {
    tty->print_cr("SuperWord::first_node: did not find first iteration node for %d (_clone_map.idx(nd->_idx)=%d)",
      nd->_idx, _clone_map.idx(nd->_idx));
  }
#endif
  return 0;
}

Node* SuperWord::last_node(Node* nd) {
  for (int ii = 0; ii < _iteration_last.length(); ii++) {
    Node* nnn = _iteration_last.at(ii);
    if (same_origin_idx(nnn, nd)) {
#ifndef PRODUCT
      if (_vector_loop_debug) {
        tty->print_cr("SuperWord::last_node _clone_map.idx(nnn->_idx)=%d, _clone_map.idx(nd->_idx)=%d",
          _clone_map.idx(nnn->_idx), _clone_map.idx(nd->_idx));
      }
#endif
      return nnn;
    }
  }
  return 0;
}

int SuperWord::mark_generations() {
  Node *ii_err = NULL, *tail_err = NULL;
  for (int i = 0; i < _mem_slice_head.length(); i++) {
    Node* phi  = _mem_slice_head.at(i);
    assert(phi->is_Phi(), "must be phi");

    Node* tail = _mem_slice_tail.at(i);
    if (_ii_last == -1) {
      tail_err = tail;
      _ii_last = _clone_map.gen(tail->_idx);
    }
    else if (_ii_last != _clone_map.gen(tail->_idx)) {
#ifndef PRODUCT
      if (TraceSuperWord && Verbose) {
        tty->print_cr("SuperWord::mark_generations _ii_last error - found different generations in two tail nodes ");
        tail->dump();
        tail_err->dump();
      }
#endif
      return -1;
    }

    // find first iteration in the loop
    for (DUIterator_Fast imax, i = phi->fast_outs(imax); i < imax; i++) {
      Node* ii = phi->fast_out(i);
      if (in_bb(ii) && ii->is_Store()) { // we speculate that normally Stores of one and one only generation have deps from mem phi
        if (_ii_first == -1) {
          ii_err = ii;
          _ii_first = _clone_map.gen(ii->_idx);
        } else if (_ii_first != _clone_map.gen(ii->_idx)) {
#ifndef PRODUCT
          if (TraceSuperWord && Verbose) {
            tty->print_cr("SuperWord::mark_generations: _ii_first was found before and not equal to one in this node (%d)", _ii_first);
            ii->dump();
            if (ii_err!= 0) {
              ii_err->dump();
            }
          }
#endif
          return -1; // this phi has Stores from different generations of unroll and cannot be simd/vectorized
        }
      }
    }//for (DUIterator_Fast imax,
  }//for (int i...

  if (_ii_first == -1 || _ii_last == -1) {
    if (TraceSuperWord && Verbose) {
      tty->print_cr("SuperWord::mark_generations unknown error, something vent wrong");
    }
    return -1; // something vent wrong
  }
  // collect nodes in the first and last generations
  assert(_iteration_first.length() == 0, "_iteration_first must be empty");
  assert(_iteration_last.length() == 0, "_iteration_last must be empty");
  for (int j = 0; j < _block.length(); j++) {
    Node* n = _block.at(j);
    node_idx_t gen = _clone_map.gen(n->_idx);
    if ((signed)gen == _ii_first) {
      _iteration_first.push(n);
    } else if ((signed)gen == _ii_last) {
      _iteration_last.push(n);
    }
  }

  // building order of iterations
  if (_ii_order.length() == 0 && ii_err != 0) {
    assert(in_bb(ii_err) && ii_err->is_Store(), "should be Store in bb");
    Node* nd = ii_err;
    while(_clone_map.gen(nd->_idx) != _ii_last) {
      _ii_order.push(_clone_map.gen(nd->_idx));
      bool found = false;
      for (DUIterator_Fast imax, i = nd->fast_outs(imax); i < imax; i++) {
        Node* use = nd->fast_out(i);
        if (same_origin_idx(use, nd) && use->as_Store()->in(MemNode::Memory) == nd) {
          found = true;
          nd = use;
          break;
        }
      }//for

      if (found == false) {
        if (TraceSuperWord && Verbose) {
          tty->print_cr("SuperWord::mark_generations: Cannot build order of iterations - no dependent Store for %d", nd->_idx);
        }
        _ii_order.clear();
        return -1;
      }
    } //while
    _ii_order.push(_clone_map.gen(nd->_idx));
  }

#ifndef PRODUCT
  if (_vector_loop_debug) {
    tty->print_cr("SuperWord::mark_generations");
    tty->print_cr("First generation (%d) nodes:", _ii_first);
    for (int ii = 0; ii < _iteration_first.length(); ii++)  _iteration_first.at(ii)->dump();
    tty->print_cr("Last generation (%d) nodes:", _ii_last);
    for (int ii = 0; ii < _iteration_last.length(); ii++)  _iteration_last.at(ii)->dump();
    tty->print_cr(" ");

    tty->print("SuperWord::List of generations: ");
    for (int jj = 0; jj < _ii_order.length(); ++jj) {
      tty->print("%d:%d ", jj, _ii_order.at(jj));
    }
    tty->print_cr(" ");
  }
#endif

  return _ii_first;
}

bool SuperWord::fix_commutative_inputs(Node* gold, Node* fix) {
  assert(gold->is_Add() && fix->is_Add() || gold->is_Mul() && fix->is_Mul(), "should be only Add or Mul nodes");
  assert(same_origin_idx(gold, fix), "should be clones of the same node");
  Node* gin1 = gold->in(1);
  Node* gin2 = gold->in(2);
  Node* fin1 = fix->in(1);
  Node* fin2 = fix->in(2);
  bool swapped = false;

  if (in_bb(gin1) && in_bb(gin2) && in_bb(fin1) && in_bb(fin1)) {
    if (same_origin_idx(gin1, fin1) &&
        same_origin_idx(gin2, fin2)) {
      return true; // nothing to fix
    }
    if (same_origin_idx(gin1, fin2) &&
        same_origin_idx(gin2, fin1)) {
      fix->swap_edges(1, 2);
      swapped = true;
    }
  }
  // at least one input comes from outside of bb
  if (gin1->_idx == fin1->_idx)  {
    return true; // nothing to fix
  }
  if (!swapped && (gin1->_idx == fin2->_idx || gin2->_idx == fin1->_idx))  { //swapping is expensive, check condition first
    fix->swap_edges(1, 2);
    swapped = true;
  }

  if (swapped) {
#ifndef PRODUCT
    if (_vector_loop_debug) {
      tty->print_cr("SuperWord::fix_commutative_inputs: fixed node %d", fix->_idx);
    }
#endif
    return true;
  }

  if (TraceSuperWord && Verbose) {
    tty->print_cr("SuperWord::fix_commutative_inputs: cannot fix node %d", fix->_idx);
  }

  return false;
}

bool SuperWord::pack_parallel() {
#ifndef PRODUCT
  if (_vector_loop_debug) {
    tty->print_cr("SuperWord::pack_parallel: START");
  }
#endif

  _packset.clear();

  for (int ii = 0; ii < _iteration_first.length(); ii++) {
    Node* nd = _iteration_first.at(ii);
    if (in_bb(nd) && (nd->is_Load() || nd->is_Store() || nd->is_Add() || nd->is_Mul())) {
      Node_List* pk = new Node_List();
      pk->push(nd);
      for (int gen = 1; gen < _ii_order.length(); ++gen) {
        for (int kk = 0; kk < _block.length(); kk++) {
          Node* clone = _block.at(kk);
          if (same_origin_idx(clone, nd) &&
              _clone_map.gen(clone->_idx) == _ii_order.at(gen)) {
            if (nd->is_Add() || nd->is_Mul()) {
              fix_commutative_inputs(nd, clone);
            }
            pk->push(clone);
            if (pk->size() == 4) {
              _packset.append(pk);
#ifndef PRODUCT
              if (_vector_loop_debug) {
                tty->print_cr("SuperWord::pack_parallel: added pack ");
                pk->dump();
              }
#endif
              if (_clone_map.gen(clone->_idx) != _ii_last) {
                pk = new Node_List();
              }
            }
            break;
          }
        }
      }//for
    }//if
  }//for

#ifndef PRODUCT
  if (_vector_loop_debug) {
    tty->print_cr("SuperWord::pack_parallel: END");
  }
#endif

  return true;
}

bool SuperWord::hoist_loads_in_graph() {
  GrowableArray<Node*> loads;

#ifndef PRODUCT
  if (_vector_loop_debug) {
    tty->print_cr("SuperWord::hoist_loads_in_graph: total number _mem_slice_head.length() = %d", _mem_slice_head.length());
  }
#endif

  for (int i = 0; i < _mem_slice_head.length(); i++) {
    Node* n = _mem_slice_head.at(i);
    if ( !in_bb(n) || !n->is_Phi() || n->bottom_type() != Type::MEMORY) {
      if (TraceSuperWord && Verbose) {
        tty->print_cr("SuperWord::hoist_loads_in_graph: skipping unexpected node n=%d", n->_idx);
      }
      continue;
    }

#ifndef PRODUCT
    if (_vector_loop_debug) {
      tty->print_cr("SuperWord::hoist_loads_in_graph: processing phi %d  = _mem_slice_head.at(%d);", n->_idx, i);
    }
#endif

    for (DUIterator_Fast imax, i = n->fast_outs(imax); i < imax; i++) {
      Node* ld = n->fast_out(i);
      if (ld->is_Load() && ld->as_Load()->in(MemNode::Memory) == n && in_bb(ld)) {
        for (int i = 0; i < _block.length(); i++) {
          Node* ld2 = _block.at(i);
          if (ld2->is_Load() && same_origin_idx(ld, ld2) &&
              !same_generation(ld, ld2)) { // <= do not collect the first generation ld
#ifndef PRODUCT
            if (_vector_loop_debug) {
              tty->print_cr("SuperWord::hoist_loads_in_graph: will try to hoist load ld2->_idx=%d, cloned from %d (ld->_idx=%d)",
                ld2->_idx, _clone_map.idx(ld->_idx), ld->_idx);
            }
#endif
            // could not do on-the-fly, since iterator is immutable
            loads.push(ld2);
          }
        }// for
      }//if
    }//for (DUIterator_Fast imax,
  }//for (int i = 0; i

  for (int i = 0; i < loads.length(); i++) {
    LoadNode* ld = loads.at(i)->as_Load();
    Node* phi = find_phi_for_mem_dep(ld);
    if (phi != NULL) {
#ifndef PRODUCT
      if (_vector_loop_debug) {
        tty->print_cr("SuperWord::hoist_loads_in_graph replacing MemNode::Memory(%d) edge in %d with one from %d",
          MemNode::Memory, ld->_idx, phi->_idx);
      }
#endif
      _igvn.replace_input_of(ld, MemNode::Memory, phi);
    }
  }//for

  restart(); // invalidate all basic structures, since we rebuilt the graph

  if (TraceSuperWord && Verbose) {
    tty->print_cr("\nSuperWord::hoist_loads_in_graph() the graph was rebuilt, all structures invalidated and need rebuild");
  }

  return true;
}<|MERGE_RESOLUTION|>--- conflicted
+++ resolved
@@ -2683,27 +2683,11 @@
       }
       return opd; // input is matching vector
     }
-
     if ((opd_idx == 2) && VectorNode::is_shift(p0)) {
-      assert(opd->bottom_type()->isa_int(), "int type only");
-      if (!opd->bottom_type()->isa_int()) {
-        NOT_PRODUCT(if(is_trace_loop_reverse() || TraceLoopOpts) {tty->print_cr("Should be int type only");})
-        return NULL;
-      }
       Compile* C = _phase->C;
+      Node* cnt = opd;
       // Vector instructions do not mask shift count, do it here.
       juint mask = (p0->bottom_type() == TypeInt::INT) ? (BitsPerInt - 1) : (BitsPerLong - 1);
-<<<<<<< HEAD
-      Node* cnt = ConNode::make(TypeInt::make(mask));
-      _igvn.register_new_node_with_optimizer(cnt);
-
-      cnt = new AndINode(opd, cnt);
-      _igvn.register_new_node_with_optimizer(cnt);
-      _phase->set_ctrl(cnt, _phase->get_ctrl(opd));
-
-      // Move non constant shift count into vector register.
-      cnt = VectorNode::shift_count(p0->Opcode(), cnt, vlen, velt_basic_type(p0));
-=======
       const TypeInt* t = opd->find_int_type();
       if (t != NULL && t->is_con()) {
         juint shift = t->get_con();
@@ -2725,8 +2709,7 @@
         }
       }
       // Move shift count into vector register.
-      cnt = VectorNode::shift_count(p0, cnt, vlen, velt_basic_type(p0));
->>>>>>> f729514e
+      cnt = VectorNode::shift_count(p0->Opcode(), cnt, vlen, velt_basic_type(p0));
       _igvn.register_new_node_with_optimizer(cnt);
       _phase->set_ctrl(cnt, _phase->get_ctrl(opd));
       return cnt;
