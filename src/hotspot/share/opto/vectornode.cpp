/*
 * Copyright (c) 2007, 2017, Oracle and/or its affiliates. All rights reserved.
 * DO NOT ALTER OR REMOVE COPYRIGHT NOTICES OR THIS FILE HEADER.
 *
 * This code is free software; you can redistribute it and/or modify it
 * under the terms of the GNU General Public License version 2 only, as
 * published by the Free Software Foundation.
 *
 * This code is distributed in the hope that it will be useful, but WITHOUT
 * ANY WARRANTY; without even the implied warranty of MERCHANTABILITY or
 * FITNESS FOR A PARTICULAR PURPOSE.  See the GNU General Public License
 * version 2 for more details (a copy is included in the LICENSE file that
 * accompanied this code).
 *
 * You should have received a copy of the GNU General Public License version
 * 2 along with this work; if not, write to the Free Software Foundation,
 * Inc., 51 Franklin St, Fifth Floor, Boston, MA 02110-1301 USA.
 *
 * Please contact Oracle, 500 Oracle Parkway, Redwood Shores, CA 94065 USA
 * or visit www.oracle.com if you need additional information or have any
 * questions.
 */

#include "precompiled.hpp"
#include "memory/allocation.inline.hpp"
#include "opto/connode.hpp"
#include "opto/cfgnode.hpp"
#include "opto/vectornode.hpp"
#include "utilities/powerOfTwo.hpp"

//------------------------------VectorNode--------------------------------------

// Return the vector operator for the specified scalar operation
// and vector length.
int VectorNode::opcode(int sopc, BasicType bt) {
  switch (sopc) {
  case Op_AddI:
    switch (bt) {
    case T_BOOLEAN:
    case T_BYTE:      return Op_AddVB;
    case T_CHAR:
    case T_SHORT:     return Op_AddVS;
    case T_INT:       return Op_AddVI;
    default:          ShouldNotReachHere(); return 0;
    }
  case Op_AddL:
    assert(bt == T_LONG, "must be");
    return Op_AddVL;
  case Op_AddF:
    assert(bt == T_FLOAT, "must be");
    return Op_AddVF;
  case Op_AddD:
    assert(bt == T_DOUBLE, "must be");
    return Op_AddVD;
  case Op_SubI:
    switch (bt) {
    case T_BOOLEAN:
    case T_BYTE:   return Op_SubVB;
    case T_CHAR:
    case T_SHORT:  return Op_SubVS;
    case T_INT:    return Op_SubVI;
    default:       ShouldNotReachHere(); return 0;
    }
  case Op_SubL:
    assert(bt == T_LONG, "must be");
    return Op_SubVL;
  case Op_SubF:
    assert(bt == T_FLOAT, "must be");
    return Op_SubVF;
  case Op_SubD:
    assert(bt == T_DOUBLE, "must be");
    return Op_SubVD;
  case Op_MulI:
    switch (bt) {
    case T_BOOLEAN:return 0;
    case T_BYTE:   return Op_MulVB;
    case T_CHAR:
    case T_SHORT:  return Op_MulVS;
    case T_INT:    return Op_MulVI;
    default:       ShouldNotReachHere(); return 0;
    }
  case Op_MulL:
    assert(bt == T_LONG, "must be");
    return Op_MulVL;
  case Op_MulF:
    assert(bt == T_FLOAT, "must be");
    return Op_MulVF;
  case Op_MulD:
    assert(bt == T_DOUBLE, "must be");
    return Op_MulVD;
  case Op_FmaD:
    assert(bt == T_DOUBLE, "must be");
    return Op_FmaVD;
  case Op_FmaF:
    assert(bt == T_FLOAT, "must be");
    return Op_FmaVF;
  case Op_CMoveF:
    assert(bt == T_FLOAT, "must be");
    return Op_CMoveVF;
  case Op_CMoveD:
    assert(bt == T_DOUBLE, "must be");
    return Op_CMoveVD;
  case Op_DivF:
    assert(bt == T_FLOAT, "must be");
    return Op_DivVF;
  case Op_DivD:
    assert(bt == T_DOUBLE, "must be");
    return Op_DivVD;
  case Op_AbsI:
    switch (bt) {
    case T_BOOLEAN:
    case T_CHAR:  return 0; // abs does not make sense for unsigned
    case T_BYTE:  return Op_AbsVB;
    case T_SHORT: return Op_AbsVS;
    case T_INT:   return Op_AbsVI;
    default: ShouldNotReachHere(); return 0;
    }
  case Op_AbsL:
    assert(bt == T_LONG, "must be");
    return Op_AbsVL;
  case Op_MinI:
    switch (bt) {
    case T_BOOLEAN:
    case T_CHAR:   return 0;
    case T_BYTE:
    case T_SHORT:
    case T_INT:    return Op_MinV;
    default:       ShouldNotReachHere(); return 0;
    }
  case Op_MinL:
    assert(bt == T_LONG, "must be");
    return Op_MinV;
  case Op_MinF:
    assert(bt == T_FLOAT, "must be");
    return Op_MinV;
  case Op_MinD:
    assert(bt == T_DOUBLE, "must be");
    return Op_MinV;
  case Op_MaxI:
    switch (bt) {
    case T_BOOLEAN:
    case T_CHAR:   return 0;
    case T_BYTE:
    case T_SHORT:
    case T_INT:    return Op_MaxV;
    default:       ShouldNotReachHere(); return 0;
    }
  case Op_MaxL:
    assert(bt == T_LONG, "must be");
    return Op_MaxV;
  case Op_MaxF:
    assert(bt == T_FLOAT, "must be");
    return Op_MaxV;
  case Op_MaxD:
    assert(bt == T_DOUBLE, "must be");
    return Op_MaxV;
  case Op_AbsF:
    assert(bt == T_FLOAT, "must be");
    return Op_AbsVF;
  case Op_AbsD:
    assert(bt == T_DOUBLE, "must be");
    return Op_AbsVD;
  case Op_NegI:
    assert(bt == T_INT, "must be");
    return Op_NegVI;
  case Op_NegF:
    assert(bt == T_FLOAT, "must be");
    return Op_NegVF;
  case Op_NegD:
    assert(bt == T_DOUBLE, "must be");
    return Op_NegVD;
  case Op_RoundDoubleMode:
    assert(bt == T_DOUBLE, "must be");
    return Op_RoundDoubleModeV;
  case Op_SqrtF:
    assert(bt == T_FLOAT, "must be");
    return Op_SqrtVF;
  case Op_SqrtD:
    assert(bt == T_DOUBLE, "must be");
    return Op_SqrtVD;
  case Op_Not:
    return Op_NotV;
  case Op_PopCountI:
    if (bt == T_INT) {
      return Op_PopCountVI;
    }
    // Unimplemented for subword types since bit count changes
    // depending on size of lane (and sign bit).
    return 0;
  case Op_LShiftI:
    switch (bt) {
    case T_BOOLEAN:
    case T_BYTE:   return Op_LShiftVB;
    case T_CHAR:
    case T_SHORT:  return Op_LShiftVS;
    case T_INT:    return Op_LShiftVI;
      default:       ShouldNotReachHere(); return 0;
    }
  case Op_LShiftL:
    assert(bt == T_LONG, "must be");
    return Op_LShiftVL;
  case Op_RShiftI:
    switch (bt) {
    case T_BOOLEAN:return Op_URShiftVB; // boolean is unsigned value
    case T_CHAR:   return Op_URShiftVS; // char is unsigned value
    case T_BYTE:   return Op_RShiftVB;
    case T_SHORT:  return Op_RShiftVS;
    case T_INT:    return Op_RShiftVI;
    default:       ShouldNotReachHere(); return 0;
    }
  case Op_RShiftL:
    assert(bt == T_LONG, "must be");
    return Op_RShiftVL;
  case Op_URShiftB:
    assert(bt == T_BYTE, "must be");
    return Op_URShiftVB;
  case Op_URShiftS:
    assert(bt == T_SHORT, "must be");
    return Op_URShiftVS;
  case Op_URShiftI:
    switch (bt) {
    case T_BOOLEAN:return Op_URShiftVB;
    case T_CHAR:   return Op_URShiftVS;
    case T_BYTE:
    case T_SHORT:  return 0; // Vector logical right shift for signed short
                             // values produces incorrect Java result for
                             // negative data because java code should convert
                             // a short value into int value with sign
                             // extension before a shift.
    case T_INT:    return Op_URShiftVI;
    default:       ShouldNotReachHere(); return 0;
    }
  case Op_URShiftL:
    assert(bt == T_LONG, "must be");
    return Op_URShiftVL;
  case Op_AndI:
  case Op_AndL:
    return Op_AndV;
  case Op_OrI:
  case Op_OrL:
    return Op_OrV;
  case Op_XorI:
  case Op_XorL:
    return Op_XorV;

  case Op_LoadB:
  case Op_LoadUB:
  case Op_LoadUS:
  case Op_LoadS:
  case Op_LoadI:
  case Op_LoadL:
  case Op_LoadF:
  case Op_LoadD:
    return Op_LoadVector;

  case Op_StoreB:
  case Op_StoreC:
  case Op_StoreI:
  case Op_StoreL:
  case Op_StoreF:
  case Op_StoreD:
    return Op_StoreVector;
  case Op_MulAddS2I:
    return Op_MulAddVS2VI;

  default:
    return 0; // Unimplemented
  }
}

int VectorNode::replicate_opcode(BasicType bt) {
  switch(bt) {
    case T_BOOLEAN:
    case T_BYTE:
      return Op_ReplicateB;
    case T_SHORT:
    case T_CHAR:
      return Op_ReplicateS;
    case T_INT:
      return Op_ReplicateI;
    case T_LONG:
      return Op_ReplicateL;
    case T_FLOAT:
      return Op_ReplicateF;
    case T_DOUBLE:
      return Op_ReplicateD;
    default:
      break;
  }

  return 0;
}

// Also used to check if the code generator
// supports the vector operation.
bool VectorNode::implemented(int opc, uint vlen, BasicType bt) {
  if (is_java_primitive(bt) &&
      (vlen > 1) && is_power_of_2(vlen) &&
      Matcher::vector_size_supported(bt, vlen)) {
    int vopc = VectorNode::opcode(opc, bt);
    return vopc > 0 && Matcher::match_rule_supported_vector(vopc, vlen, bt);
  }
  return false;
}

bool VectorNode::is_type_transition_short_to_int(Node* n) {
  switch (n->Opcode()) {
  case Op_MulAddS2I:
    return true;
  }
  return false;
}

bool VectorNode::is_type_transition_to_int(Node* n) {
  return is_type_transition_short_to_int(n);
}

bool VectorNode::is_muladds2i(Node* n) {
  if (n->Opcode() == Op_MulAddS2I) {
    return true;
  }
  return false;
}

bool VectorNode::is_roundopD(Node *n) {
  if (n->Opcode() == Op_RoundDoubleMode) {
    return true;
  }
  return false;
}

bool VectorNode::is_shift(Node* n) {
  switch (n->Opcode()) {
  case Op_LShiftI:
  case Op_LShiftL:
  case Op_RShiftI:
  case Op_RShiftL:
  case Op_URShiftI:
  case Op_URShiftL:
    return true;
  default:
    return false;
  }
}

bool VectorNode::is_vshift(Node* n) {
  switch (n->Opcode()) {
  case Op_LShiftVB:
  case Op_LShiftVS:
  case Op_LShiftVI:
  case Op_LShiftVL:

  case Op_RShiftVB:
  case Op_RShiftVS:
  case Op_RShiftVI:
  case Op_RShiftVL:

  case Op_URShiftVB:
  case Op_URShiftVS:
  case Op_URShiftVI:
  case Op_URShiftVL:
    return true;
  default:
    return false;
  }
}

bool VectorNode::is_vshift_cnt(Node* n) {
  switch (n->Opcode()) {
  case Op_LShiftCntV:
  case Op_RShiftCntV:
    return true;
  default:
    return false;
  }
}

// Check if input is loop invariant vector.
bool VectorNode::is_invariant_vector(Node* n) {
  // Only Replicate vector nodes are loop invariant for now.
  switch (n->Opcode()) {
  case Op_ReplicateB:
  case Op_ReplicateS:
  case Op_ReplicateI:
  case Op_ReplicateL:
  case Op_ReplicateF:
  case Op_ReplicateD:
    return true;
  default:
    return false;
  }
}

// [Start, end) half-open range defining which operands are vectors
void VectorNode::vector_operands(Node* n, uint* start, uint* end) {
  switch (n->Opcode()) {
  case Op_LoadB:   case Op_LoadUB:
  case Op_LoadS:   case Op_LoadUS:
  case Op_LoadI:   case Op_LoadL:
  case Op_LoadF:   case Op_LoadD:
  case Op_LoadP:   case Op_LoadN:
    *start = 0;
    *end   = 0; // no vector operands
    break;
  case Op_StoreB:  case Op_StoreC:
  case Op_StoreI:  case Op_StoreL:
  case Op_StoreF:  case Op_StoreD:
  case Op_StoreP:  case Op_StoreN:
    *start = MemNode::ValueIn;
    *end   = MemNode::ValueIn + 1; // 1 vector operand
    break;
  case Op_LShiftI:  case Op_LShiftL:
  case Op_RShiftI:  case Op_RShiftL:
  case Op_URShiftI: case Op_URShiftL:
    *start = 1;
    *end   = 2; // 1 vector operand
    break;
  case Op_AddI: case Op_AddL: case Op_AddF: case Op_AddD:
  case Op_SubI: case Op_SubL: case Op_SubF: case Op_SubD:
  case Op_MulI: case Op_MulL: case Op_MulF: case Op_MulD:
  case Op_DivF: case Op_DivD:
  case Op_AndI: case Op_AndL:
  case Op_OrI:  case Op_OrL:
  case Op_XorI: case Op_XorL:
  case Op_MulAddS2I:
    *start = 1;
    *end   = 3; // 2 vector operands
    break;
  case Op_CMoveI:  case Op_CMoveL:  case Op_CMoveF:  case Op_CMoveD:
    *start = 2;
    *end   = n->req();
    break;
  case Op_FmaD:
  case Op_FmaF:
    *start = 1;
    *end   = 4; // 3 vector operands
    break;
  default:
    *start = 1;
    *end   = n->req(); // default is all operands
  }
}

// Make a vector node for binary operation
VectorNode* VectorNode::make(int vopc, Node* n1, Node* n2, const TypeVect* vt) {
  // This method should not be called for unimplemented vectors.
  guarantee(vopc > 0, "vopc must be > 0");
  switch (vopc) {
  case Op_AddVB: return new AddVBNode(n1, n2, vt);
  case Op_AddVS: return new AddVSNode(n1, n2, vt);
  case Op_AddVI: return new AddVINode(n1, n2, vt);
  case Op_AddVL: return new AddVLNode(n1, n2, vt);
  case Op_AddVF: return new AddVFNode(n1, n2, vt);
  case Op_AddVD: return new AddVDNode(n1, n2, vt);

  case Op_SubVB: return new SubVBNode(n1, n2, vt);
  case Op_SubVS: return new SubVSNode(n1, n2, vt);
  case Op_SubVI: return new SubVINode(n1, n2, vt);
  case Op_SubVL: return new SubVLNode(n1, n2, vt);
  case Op_SubVF: return new SubVFNode(n1, n2, vt);
  case Op_SubVD: return new SubVDNode(n1, n2, vt);

  case Op_MulVB: return new MulVBNode(n1, n2, vt);
  case Op_MulVS: return new MulVSNode(n1, n2, vt);
  case Op_MulVI: return new MulVINode(n1, n2, vt);
  case Op_MulVL: return new MulVLNode(n1, n2, vt);
  case Op_MulVF: return new MulVFNode(n1, n2, vt);
  case Op_MulVD: return new MulVDNode(n1, n2, vt);

  case Op_DivVF: return new DivVFNode(n1, n2, vt);
  case Op_DivVD: return new DivVDNode(n1, n2, vt);

  case Op_MinV: return new MinVNode(n1, n2, vt);
  case Op_MaxV: return new MaxVNode(n1, n2, vt);

  case Op_AbsV: return new AbsVNode(n1, vt);
  case Op_AbsVF: return new AbsVFNode(n1, vt);
  case Op_AbsVD: return new AbsVDNode(n1, vt);
  case Op_AbsVB: return new AbsVBNode(n1, vt);
  case Op_AbsVS: return new AbsVSNode(n1, vt);
  case Op_AbsVI: return new AbsVINode(n1, vt);
  case Op_AbsVL: return new AbsVLNode(n1, vt);

  case Op_NegVI: return new NegVINode(n1, vt);
  case Op_NegVF: return new NegVFNode(n1, vt);
  case Op_NegVD: return new NegVDNode(n1, vt);

  case Op_SqrtVF: return new SqrtVFNode(n1, vt);
  case Op_SqrtVD: return new SqrtVDNode(n1, vt);

  case Op_PopCountVI: return new PopCountVINode(n1, vt);
  case Op_NotV: return new NotVNode(n1, vt);

  case Op_LShiftVB: return new LShiftVBNode(n1, n2, vt);
  case Op_LShiftVS: return new LShiftVSNode(n1, n2, vt);
  case Op_LShiftVI: return new LShiftVINode(n1, n2, vt);
  case Op_LShiftVL: return new LShiftVLNode(n1, n2, vt);

  case Op_RShiftVB: return new RShiftVBNode(n1, n2, vt);
  case Op_RShiftVS: return new RShiftVSNode(n1, n2, vt);
  case Op_RShiftVI: return new RShiftVINode(n1, n2, vt);
  case Op_RShiftVL: return new RShiftVLNode(n1, n2, vt);

  case Op_URShiftVB: return new URShiftVBNode(n1, n2, vt);
  case Op_URShiftVS: return new URShiftVSNode(n1, n2, vt);
  case Op_URShiftVI: return new URShiftVINode(n1, n2, vt);
  case Op_URShiftVL: return new URShiftVLNode(n1, n2, vt);

  // Variable shift left
  case Op_VLShiftV: return new VLShiftVNode(n1, n2, vt);
  case Op_VRShiftV: return new VRShiftVNode(n1, n2, vt);
  case Op_VURShiftV: return new VURShiftVNode(n1, n2, vt);

  case Op_AndV: return new AndVNode(n1, n2, vt);
  case Op_OrV:  return new OrVNode (n1, n2, vt);
  case Op_XorV: return new XorVNode(n1, n2, vt);

  case Op_RoundDoubleModeV: return new RoundDoubleModeVNode(n1, n2, vt);

  case Op_MulAddVS2VI: return new MulAddVS2VINode(n1, n2, vt);
  default:
    fatal("Missed vector creation for '%s'", NodeClassNames[vopc]);
    return NULL;
  }
}

// Return the vector version of a scalar binary operation node.
VectorNode* VectorNode::make(int opc, Node* n1, Node* n2, uint vlen, BasicType bt) {
  const TypeVect* vt = TypeVect::make(bt, vlen);
  int vopc = VectorNode::opcode(opc, bt);
  // This method should not be called for unimplemented vectors.
  guarantee(vopc > 0, "Vector for '%s' is not implemented", NodeClassNames[opc]);
  return make(vopc, n1, n2, vt);
}

// Make a vector node for ternary operation
VectorNode* VectorNode::make(int vopc, Node* n1, Node* n2, Node* n3, const TypeVect* vt) {
  // This method should not be called for unimplemented vectors.
  guarantee(vopc > 0, "vopc must be > 0");
  switch (vopc) {
  case Op_FmaVD: return new FmaVDNode(n1, n2, n3, vt);
  case Op_FmaVF: return new FmaVFNode(n1, n2, n3, vt);
  default:
    fatal("Missed vector creation for '%s'", NodeClassNames[vopc]);
    return NULL;
  }
}

// Return the vector version of a scalar ternary operation node.
VectorNode* VectorNode::make(int opc, Node* n1, Node* n2, Node* n3, uint vlen, BasicType bt) {
  const TypeVect* vt = TypeVect::make(bt, vlen);
  int vopc = VectorNode::opcode(opc, bt);
  // This method should not be called for unimplemented vectors.
  guarantee(vopc > 0, "Vector for '%s' is not implemented", NodeClassNames[opc]);
  return make(vopc, n1, n2, n3, vt);
}

// Scalar promotion
VectorNode* VectorNode::scalar2vector(Node* s, uint vlen, const Type* opd_t) {
  BasicType bt = opd_t->array_element_basic_type();
  const TypeVect* vt = opd_t->singleton() ? TypeVect::make(opd_t, vlen)
                                          : TypeVect::make(bt, vlen);
  switch (bt) {
  case T_BOOLEAN:
  case T_BYTE:
    return new ReplicateBNode(s, vt);
  case T_CHAR:
  case T_SHORT:
    return new ReplicateSNode(s, vt);
  case T_INT:
    return new ReplicateINode(s, vt);
  case T_LONG:
    return new ReplicateLNode(s, vt);
  case T_FLOAT:
    return new ReplicateFNode(s, vt);
  case T_DOUBLE:
    return new ReplicateDNode(s, vt);
  default:
    fatal("Type '%s' is not supported for vectors", type2name(bt));
    return NULL;
  }
}

VectorNode* VectorNode::shift_count(int opc, Node* cnt, uint vlen, BasicType bt) {
  // Match shift count type with shift vector type.
  const TypeVect* vt = TypeVect::make(bt, vlen);
  switch (opc) {
  case Op_LShiftI:
  case Op_LShiftL:
    return new LShiftCntVNode(cnt, vt);
  case Op_RShiftI:
  case Op_RShiftL:
  case Op_URShiftB:
  case Op_URShiftS:
  case Op_URShiftI:
  case Op_URShiftL:
    return new RShiftCntVNode(cnt, vt);
  default:
    fatal("Missed vector creation for '%s'", NodeClassNames[opc]);
    return NULL;
  }
}

bool VectorNode::is_vector_shift(int opc) {
  assert(opc > _last_machine_leaf && opc < _last_opcode, "invalid opcode");
  switch (opc) {
  case Op_LShiftVB:
  case Op_LShiftVS:
  case Op_LShiftVI:
  case Op_LShiftVL:
  case Op_RShiftVB:
  case Op_RShiftVS:
  case Op_RShiftVI:
  case Op_RShiftVL:
  case Op_URShiftVB:
  case Op_URShiftVS:
  case Op_URShiftVI:
  case Op_URShiftVL:
    return true;
  default:
    return false;
  }
}

bool VectorNode::is_vector_shift_count(int opc) {
  assert(opc > _last_machine_leaf && opc < _last_opcode, "invalid opcode");
  switch (opc) {
  case Op_RShiftCntV:
  case Op_LShiftCntV:
    return true;
  default:
    return false;
  }
}

// Return initial Pack node. Additional operands added with add_opd() calls.
PackNode* PackNode::make(Node* s, uint vlen, BasicType bt) {
  const TypeVect* vt = TypeVect::make(bt, vlen);
  switch (bt) {
  case T_BOOLEAN:
  case T_BYTE:
    return new PackBNode(s, vt);
  case T_CHAR:
  case T_SHORT:
    return new PackSNode(s, vt);
  case T_INT:
    return new PackINode(s, vt);
  case T_LONG:
    return new PackLNode(s, vt);
  case T_FLOAT:
    return new PackFNode(s, vt);
  case T_DOUBLE:
    return new PackDNode(s, vt);
  default:
    fatal("Type '%s' is not supported for vectors", type2name(bt));
    return NULL;
  }
}

// Create a binary tree form for Packs. [lo, hi) (half-open) range
PackNode* PackNode::binary_tree_pack(int lo, int hi) {
  int ct = hi - lo;
  assert(is_power_of_2(ct), "power of 2");
  if (ct == 2) {
    PackNode* pk = PackNode::make(in(lo), 2, vect_type()->element_basic_type());
    pk->add_opd(in(lo+1));
    return pk;
  } else {
    int mid = lo + ct/2;
    PackNode* n1 = binary_tree_pack(lo,  mid);
    PackNode* n2 = binary_tree_pack(mid, hi );

    BasicType bt = n1->vect_type()->element_basic_type();
    assert(bt == n2->vect_type()->element_basic_type(), "should be the same");
    switch (bt) {
    case T_BOOLEAN:
    case T_BYTE:
      return new PackSNode(n1, n2, TypeVect::make(T_SHORT, 2));
    case T_CHAR:
    case T_SHORT:
      return new PackINode(n1, n2, TypeVect::make(T_INT, 2));
    case T_INT:
      return new PackLNode(n1, n2, TypeVect::make(T_LONG, 2));
    case T_LONG:
      return new Pack2LNode(n1, n2, TypeVect::make(T_LONG, 2));
    case T_FLOAT:
      return new PackDNode(n1, n2, TypeVect::make(T_DOUBLE, 2));
    case T_DOUBLE:
      return new Pack2DNode(n1, n2, TypeVect::make(T_DOUBLE, 2));
    default:
      fatal("Type '%s' is not supported for vectors", type2name(bt));
      return NULL;
    }
  }
}

// Return the vector version of a scalar load node.
LoadVectorNode* LoadVectorNode::make(int opc, Node* ctl, Node* mem,
                                     Node* adr, const TypePtr* atyp,
                                     uint vlen, BasicType bt,
                                     ControlDependency control_dependency) {
  const TypeVect* vt = TypeVect::make(bt, vlen);
  return new LoadVectorNode(ctl, mem, adr, atyp, vt, control_dependency);
}

// Return the vector version of a scalar store node.
StoreVectorNode* StoreVectorNode::make(int opc, Node* ctl, Node* mem,
                                       Node* adr, const TypePtr* atyp, Node* val,
                                       uint vlen) {
  return new StoreVectorNode(ctl, mem, adr, atyp, val);
}

int ExtractNode::opcode(BasicType bt) {
  switch (bt) {
    case T_BOOLEAN:
      return Op_ExtractUB;
    case T_BYTE:
      return Op_ExtractB;
    case T_CHAR:
      return Op_ExtractC;
    case T_SHORT:
      return Op_ExtractS;
    case T_INT:
      return Op_ExtractI;
    case T_LONG:
      return Op_ExtractL;
    case T_FLOAT:
      return Op_ExtractF;
    case T_DOUBLE:
      return Op_ExtractD;
    default:
      fatal("Type '%s' is not supported for vectors", type2name(bt));
      return 0;
  }
}

// Extract a scalar element of vector.
Node* ExtractNode::make(Node* v, uint position, BasicType bt) {
  assert((int)position < Matcher::max_vector_size(bt), "pos in range");
  ConINode* pos = ConINode::make((int)position);
  switch (bt) {
  case T_BOOLEAN:
    return new ExtractUBNode(v, pos);
  case T_BYTE:
    return new ExtractBNode(v, pos);
  case T_CHAR:
    return new ExtractCNode(v, pos);
  case T_SHORT:
    return new ExtractSNode(v, pos);
  case T_INT:
    return new ExtractINode(v, pos);
  case T_LONG:
    return new ExtractLNode(v, pos);
  case T_FLOAT:
    return new ExtractFNode(v, pos);
  case T_DOUBLE:
    return new ExtractDNode(v, pos);
  default:
    fatal("Type '%s' is not supported for vectors", type2name(bt));
    return NULL;
  }
}

int ReductionNode::opcode(int opc, BasicType bt) {
  int vopc = opc;
  switch (opc) {
    case Op_AddI:
      switch (bt) {
        case T_BOOLEAN:
        case T_CHAR: return 0;
        case T_BYTE:
        case T_SHORT:
        case T_INT:
          vopc = Op_AddReductionVI;
          break;
        default:          ShouldNotReachHere(); return 0;
      }
      break;
    case Op_AddL:
      assert(bt == T_LONG, "must be");
      vopc = Op_AddReductionVL;
      break;
    case Op_AddF:
      assert(bt == T_FLOAT, "must be");
      vopc = Op_AddReductionVF;
      break;
    case Op_AddD:
      assert(bt == T_DOUBLE, "must be");
      vopc = Op_AddReductionVD;
      break;
    case Op_MulI:
      switch (bt) {
        case T_BOOLEAN:
        case T_CHAR: return 0;
        case T_BYTE:
        case T_SHORT:
        case T_INT:
          vopc = Op_MulReductionVI;
          break;
        default:          ShouldNotReachHere(); return 0;
      }
      break;
    case Op_MulL:
      assert(bt == T_LONG, "must be");
      vopc = Op_MulReductionVL;
      break;
    case Op_MulF:
      assert(bt == T_FLOAT, "must be");
      vopc = Op_MulReductionVF;
      break;
    case Op_MulD:
      assert(bt == T_DOUBLE, "must be");
      vopc = Op_MulReductionVD;
      break;
    case Op_MinI:
      switch (bt) {
        case T_BOOLEAN:
        case T_CHAR: return 0;
        case T_BYTE:
        case T_SHORT:
        case T_INT:
          vopc = Op_MinReductionV;
          break;
        default:          ShouldNotReachHere(); return 0;
      }
      break;
    case Op_MinL:
      assert(bt == T_LONG, "must be");
      vopc = Op_MinReductionV;
      break;
    case Op_MinF:
      assert(bt == T_FLOAT, "must be");
      vopc = Op_MinReductionV;
      break;
    case Op_MinD:
      assert(bt == T_DOUBLE, "must be");
      vopc = Op_MinReductionV;
      break;
    case Op_MaxI:
      switch (bt) {
        case T_BOOLEAN:
        case T_CHAR: return 0;
        case T_BYTE:
        case T_SHORT:
        case T_INT:
          vopc = Op_MaxReductionV;
          break;
        default:          ShouldNotReachHere(); return 0;
      }
      break;
    case Op_MaxL:
      assert(bt == T_LONG, "must be");
      vopc = Op_MaxReductionV;
      break;
    case Op_MaxF:
      assert(bt == T_FLOAT, "must be");
      vopc = Op_MaxReductionV;
      break;
    case Op_MaxD:
      assert(bt == T_DOUBLE, "must be");
      vopc = Op_MaxReductionV;
      break;
    case Op_AndI:
<<<<<<< HEAD
      switch (bt) {
      case T_BOOLEAN:
      case T_CHAR: return 0;
      case T_BYTE:
      case T_SHORT:
      case T_INT:
        vopc = Op_AndReductionV;
        break;
      default:          ShouldNotReachHere(); return 0;
      }
=======
      assert(bt == T_INT, "must be");
      vopc = Op_AndReductionV;
>>>>>>> b0245c2b
      break;
    case Op_AndL:
      assert(bt == T_LONG, "must be");
      vopc = Op_AndReductionV;
      break;
    case Op_OrI:
<<<<<<< HEAD
      switch(bt) {
      case T_BOOLEAN:
      case T_CHAR: return 0;
      case T_BYTE:
      case T_SHORT:
      case T_INT:
        vopc = Op_OrReductionV;
        break;
      default:  ShouldNotReachHere(); return 0;
      }
=======
      assert(bt == T_INT, "must be");
      vopc = Op_OrReductionV;
>>>>>>> b0245c2b
      break;
    case Op_OrL:
      assert(bt == T_LONG, "must be");
      vopc = Op_OrReductionV;
      break;
    case Op_XorI:
<<<<<<< HEAD
      switch(bt) {
      case T_BOOLEAN:
      case T_CHAR: return 0;
      case T_BYTE:
      case T_SHORT:
      case T_INT:
        vopc = Op_XorReductionV;
        break;
      default:  ShouldNotReachHere(); return 0;
      }
=======
      assert(bt == T_INT, "must be");
      vopc = Op_XorReductionV;
>>>>>>> b0245c2b
      break;
    case Op_XorL:
      assert(bt == T_LONG, "must be");
      vopc = Op_XorReductionV;
      break;
<<<<<<< HEAD
    // TODO: add MulL for targets that support it
=======
>>>>>>> b0245c2b
    default:
      break;
  }
  return vopc;
}

// Return the appropriate reduction node.
ReductionNode* ReductionNode::make(int opc, Node *ctrl, Node* n1, Node* n2, BasicType bt) {

  int vopc = opcode(opc, bt);

  // This method should not be called for unimplemented vectors.
  guarantee(vopc != opc, "Vector for '%s' is not implemented", NodeClassNames[opc]);

  switch (vopc) {
  case Op_AddReductionVI: return new AddReductionVINode(ctrl, n1, n2);
  case Op_AddReductionVL: return new AddReductionVLNode(ctrl, n1, n2);
  case Op_AddReductionVF: return new AddReductionVFNode(ctrl, n1, n2);
  case Op_AddReductionVD: return new AddReductionVDNode(ctrl, n1, n2);
  case Op_MulReductionVI: return new MulReductionVINode(ctrl, n1, n2);
  case Op_MulReductionVL: return new MulReductionVLNode(ctrl, n1, n2);
  case Op_MulReductionVF: return new MulReductionVFNode(ctrl, n1, n2);
  case Op_MulReductionVD: return new MulReductionVDNode(ctrl, n1, n2);
<<<<<<< HEAD
  case Op_MinReductionV: return new MinReductionVNode(ctrl, n1, n2);
  case Op_MaxReductionV: return new MaxReductionVNode(ctrl, n1, n2);
  case Op_AndReductionV: return new AndReductionVNode(ctrl, n1, n2);
  case Op_OrReductionV: return new OrReductionVNode(ctrl, n1, n2);
  case Op_XorReductionV: return new XorReductionVNode(ctrl, n1, n2);
=======
  case Op_MinReductionV:  return new MinReductionVNode(ctrl, n1, n2);
  case Op_MaxReductionV:  return new MaxReductionVNode(ctrl, n1, n2);
  case Op_AndReductionV:  return new AndReductionVNode(ctrl, n1, n2);
  case Op_OrReductionV:   return new OrReductionVNode(ctrl, n1, n2);
  case Op_XorReductionV:  return new XorReductionVNode(ctrl, n1, n2);
>>>>>>> b0245c2b
  default:
    fatal("Missed vector creation for '%s'", NodeClassNames[vopc]);
    return NULL;
  }
}

VectorCastNode* VectorCastNode::make(int vopc, Node* n1, BasicType bt, uint vlen) {
  const TypeVect* vt = TypeVect::make(bt, vlen);
  switch (vopc) {
    case Op_VectorCastB2X: return new VectorCastB2XNode(n1, vt);
    case Op_VectorCastS2X: return new VectorCastS2XNode(n1, vt);
    case Op_VectorCastI2X: return new VectorCastI2XNode(n1, vt);
    case Op_VectorCastL2X: return new VectorCastL2XNode(n1, vt);
    case Op_VectorCastF2X: return new VectorCastF2XNode(n1, vt);
    case Op_VectorCastD2X: return new VectorCastD2XNode(n1, vt);
    default: fatal("unknown node: %s", NodeClassNames[vopc]);
  }
  return NULL;
}

int VectorCastNode::opcode(BasicType bt) {
  switch (bt) {
    case T_BYTE:   return Op_VectorCastB2X;
    case T_SHORT:  return Op_VectorCastS2X;
    case T_INT:    return Op_VectorCastI2X;
    case T_LONG:   return Op_VectorCastL2X;
    case T_FLOAT:  return Op_VectorCastF2X;
    case T_DOUBLE: return Op_VectorCastD2X;
    default: Unimplemented();
  }
  return 0;
}

Node* ReductionNode::make_reduction_input(PhaseGVN& gvn, int opc, BasicType bt) {
  int vopc = opcode(opc, bt);
  guarantee(vopc != opc, "Vector reduction for '%s' is not implemented", NodeClassNames[opc]);

  switch (vopc) {
    case Op_AndReductionV:
      switch (bt) {
        case T_BYTE:
        case T_SHORT:
        case T_INT:
          return gvn.makecon(TypeInt::MINUS_1);
        case T_LONG:
          return gvn.makecon(TypeLong::MINUS_1);
        default:
          fatal("Missed vector creation for '%s' as the basic type is not correct.", NodeClassNames[vopc]);
          return NULL;
      }
      break;
    case Op_AddReductionVI: // fallthrough
    case Op_AddReductionVL: // fallthrough
    case Op_AddReductionVF: // fallthrough
    case Op_AddReductionVD:
    case Op_OrReductionV:
    case Op_XorReductionV:
      return gvn.zerocon(bt);
    case Op_MulReductionVI:
      return gvn.makecon(TypeInt::ONE);
    case Op_MulReductionVL:
      return gvn.makecon(TypeLong::ONE);
    case Op_MulReductionVF:
      return gvn.makecon(TypeF::ONE);
    case Op_MulReductionVD:
      return gvn.makecon(TypeD::ONE);
    case Op_MinReductionV:
      switch (bt) {
        case T_BYTE:
        case T_SHORT:
        case T_INT:
          return gvn.makecon(TypeInt::MAX);
        case T_LONG:
          return gvn.makecon(TypeLong::MAX);
        case T_FLOAT:
          return gvn.makecon(TypeF::POS_INF);
        case T_DOUBLE:
          return gvn.makecon(TypeD::POS_INF);
          default: Unimplemented(); return NULL;
      }
      break;
    case Op_MaxReductionV:
      switch (bt) {
        case T_BYTE:
        case T_SHORT:
        case T_INT:
          return gvn.makecon(TypeInt::MIN);
        case T_LONG:
          return gvn.makecon(TypeLong::MIN);
        case T_FLOAT:
          return gvn.makecon(TypeF::NEG_INF);
        case T_DOUBLE:
          return gvn.makecon(TypeD::NEG_INF);
          default: Unimplemented(); return NULL;
      }
      break;
    default:
      fatal("Missed vector creation for '%s'", NodeClassNames[vopc]);
      return NULL;
  }
}

bool ReductionNode::implemented(int opc, uint vlen, BasicType bt) {
  if (is_java_primitive(bt) &&
      (vlen > 1) && is_power_of_2(vlen) &&
      Matcher::vector_size_supported(bt, vlen)) {
    int vopc = ReductionNode::opcode(opc, bt);
    return vopc != opc && Matcher::match_rule_supported(vopc);
  }
  return false;
}

#ifndef PRODUCT
void VectorMaskCmpNode::dump_spec(outputStream *st) const {
  st->print(" %d #", _predicate); _type->dump_on(st);
}
#endif // PRODUCT

Node* VectorReinterpretNode::Identity(PhaseGVN *phase) {
  Node* n = in(1);
  if (n->Opcode() == Op_VectorReinterpret) {
    if (Type::cmp(bottom_type(), n->in(1)->bottom_type()) == 0) {
      return n->in(1);
    }
  }
  return this;
}

Node* VectorInsertNode::make(Node* vec, Node* new_val, int position) {
  assert(position < (int)vec->bottom_type()->is_vect()->length(), "pos in range");
  ConINode* pos = ConINode::make(position);
  return new VectorInsertNode(vec, new_val, pos, vec->bottom_type()->is_vect());
}

Node* VectorUnboxNode::Identity(PhaseGVN *phase) {
  Node* n = obj()->uncast();
  if (EnableVectorReboxing && n->Opcode() == Op_VectorBox) {
    if (Type::cmp(bottom_type(), n->in(VectorBoxNode::Value)->bottom_type()) == 0) {
      return n->in(VectorBoxNode::Value);
    }
  }
  return this;
}

const TypeFunc* VectorBoxNode::vec_box_type(const TypeInstPtr* box_type) {
  const Type** fields = TypeTuple::fields(0);
  const TypeTuple *domain = TypeTuple::make(TypeFunc::Parms, fields);

  fields = TypeTuple::fields(1);
  fields[TypeFunc::Parms+0] = box_type;
  const TypeTuple *range = TypeTuple::make(TypeFunc::Parms+1, fields);

  return TypeFunc::make(domain, range);
}

#ifndef PRODUCT
void VectorBoxAllocateNode::dump_spec(outputStream *st) const {
  CallStaticJavaNode::dump_spec(st);
}
#endif // !PRODUCT<|MERGE_RESOLUTION|>--- conflicted
+++ resolved
@@ -821,7 +821,7 @@
         case T_INT:
           vopc = Op_MinReductionV;
           break;
-        default:          ShouldNotReachHere(); return 0;
+        default: ShouldNotReachHere(); return 0;
       }
       break;
     case Op_MinL:
@@ -845,7 +845,7 @@
         case T_INT:
           vopc = Op_MaxReductionV;
           break;
-        default:          ShouldNotReachHere(); return 0;
+        default: ShouldNotReachHere(); return 0;
       }
       break;
     case Op_MaxL:
@@ -861,7 +861,6 @@
       vopc = Op_MaxReductionV;
       break;
     case Op_AndI:
-<<<<<<< HEAD
       switch (bt) {
       case T_BOOLEAN:
       case T_CHAR: return 0;
@@ -870,19 +869,14 @@
       case T_INT:
         vopc = Op_AndReductionV;
         break;
-      default:          ShouldNotReachHere(); return 0;
+      default: ShouldNotReachHere(); return 0;
       }
-=======
-      assert(bt == T_INT, "must be");
-      vopc = Op_AndReductionV;
->>>>>>> b0245c2b
       break;
     case Op_AndL:
       assert(bt == T_LONG, "must be");
       vopc = Op_AndReductionV;
       break;
     case Op_OrI:
-<<<<<<< HEAD
       switch(bt) {
       case T_BOOLEAN:
       case T_CHAR: return 0;
@@ -891,19 +885,14 @@
       case T_INT:
         vopc = Op_OrReductionV;
         break;
-      default:  ShouldNotReachHere(); return 0;
+      default: ShouldNotReachHere(); return 0;
       }
-=======
-      assert(bt == T_INT, "must be");
-      vopc = Op_OrReductionV;
->>>>>>> b0245c2b
       break;
     case Op_OrL:
       assert(bt == T_LONG, "must be");
       vopc = Op_OrReductionV;
       break;
     case Op_XorI:
-<<<<<<< HEAD
       switch(bt) {
       case T_BOOLEAN:
       case T_CHAR: return 0;
@@ -912,21 +901,13 @@
       case T_INT:
         vopc = Op_XorReductionV;
         break;
-      default:  ShouldNotReachHere(); return 0;
+      default: ShouldNotReachHere(); return 0;
       }
-=======
-      assert(bt == T_INT, "must be");
-      vopc = Op_XorReductionV;
->>>>>>> b0245c2b
       break;
     case Op_XorL:
       assert(bt == T_LONG, "must be");
       vopc = Op_XorReductionV;
       break;
-<<<<<<< HEAD
-    // TODO: add MulL for targets that support it
-=======
->>>>>>> b0245c2b
     default:
       break;
   }
@@ -950,19 +931,11 @@
   case Op_MulReductionVL: return new MulReductionVLNode(ctrl, n1, n2);
   case Op_MulReductionVF: return new MulReductionVFNode(ctrl, n1, n2);
   case Op_MulReductionVD: return new MulReductionVDNode(ctrl, n1, n2);
-<<<<<<< HEAD
-  case Op_MinReductionV: return new MinReductionVNode(ctrl, n1, n2);
-  case Op_MaxReductionV: return new MaxReductionVNode(ctrl, n1, n2);
-  case Op_AndReductionV: return new AndReductionVNode(ctrl, n1, n2);
-  case Op_OrReductionV: return new OrReductionVNode(ctrl, n1, n2);
-  case Op_XorReductionV: return new XorReductionVNode(ctrl, n1, n2);
-=======
   case Op_MinReductionV:  return new MinReductionVNode(ctrl, n1, n2);
   case Op_MaxReductionV:  return new MaxReductionVNode(ctrl, n1, n2);
   case Op_AndReductionV:  return new AndReductionVNode(ctrl, n1, n2);
   case Op_OrReductionV:   return new OrReductionVNode(ctrl, n1, n2);
   case Op_XorReductionV:  return new XorReductionVNode(ctrl, n1, n2);
->>>>>>> b0245c2b
   default:
     fatal("Missed vector creation for '%s'", NodeClassNames[vopc]);
     return NULL;
