/*
 * Copyright (c) 2007, 2020, Oracle and/or its affiliates. All rights reserved.
 * DO NOT ALTER OR REMOVE COPYRIGHT NOTICES OR THIS FILE HEADER.
 *
 * This code is free software; you can redistribute it and/or modify it
 * under the terms of the GNU General Public License version 2 only, as
 * published by the Free Software Foundation.
 *
 * This code is distributed in the hope that it will be useful, but WITHOUT
 * ANY WARRANTY; without even the implied warranty of MERCHANTABILITY or
 * FITNESS FOR A PARTICULAR PURPOSE.  See the GNU General Public License
 * version 2 for more details (a copy is included in the LICENSE file that
 * accompanied this code).
 *
 * You should have received a copy of the GNU General Public License version
 * 2 along with this work; if not, write to the Free Software Foundation,
 * Inc., 51 Franklin St, Fifth Floor, Boston, MA 02110-1301 USA.
 *
 * Please contact Oracle, 500 Oracle Parkway, Redwood Shores, CA 94065 USA
 * or visit www.oracle.com if you need additional information or have any
 * questions.
 */

#include "precompiled.hpp"
#include "memory/allocation.inline.hpp"
#include "opto/connode.hpp"
#include "opto/mulnode.hpp"
#include "opto/subnode.hpp"
#include "opto/vectornode.hpp"
#include "utilities/powerOfTwo.hpp"
#include "utilities/globalDefinitions.hpp"

//------------------------------VectorNode--------------------------------------

// Return the vector operator for the specified scalar operation
// and vector length.
int VectorNode::opcode(int sopc, BasicType bt) {
  switch (sopc) {
  case Op_AddI:
    switch (bt) {
    case T_BOOLEAN:
    case T_BYTE:      return Op_AddVB;
    case T_CHAR:
    case T_SHORT:     return Op_AddVS;
    case T_INT:       return Op_AddVI;
    default:          ShouldNotReachHere(); return 0;
    }
  case Op_AddL:
    assert(bt == T_LONG, "must be");
    return Op_AddVL;
  case Op_AddF:
    assert(bt == T_FLOAT, "must be");
    return Op_AddVF;
  case Op_AddD:
    assert(bt == T_DOUBLE, "must be");
    return Op_AddVD;
  case Op_SubI:
    switch (bt) {
    case T_BOOLEAN:
    case T_BYTE:   return Op_SubVB;
    case T_CHAR:
    case T_SHORT:  return Op_SubVS;
    case T_INT:    return Op_SubVI;
    default:       ShouldNotReachHere(); return 0;
    }
  case Op_SubL:
    assert(bt == T_LONG, "must be");
    return Op_SubVL;
  case Op_SubF:
    assert(bt == T_FLOAT, "must be");
    return Op_SubVF;
  case Op_SubD:
    assert(bt == T_DOUBLE, "must be");
    return Op_SubVD;
  case Op_MulI:
    switch (bt) {
    case T_BOOLEAN:return 0;
    case T_BYTE:   return Op_MulVB;
    case T_CHAR:
    case T_SHORT:  return Op_MulVS;
    case T_INT:    return Op_MulVI;
    default:       ShouldNotReachHere(); return 0;
    }
  case Op_MulL:
    assert(bt == T_LONG, "must be");
    return Op_MulVL;
  case Op_MulF:
    assert(bt == T_FLOAT, "must be");
    return Op_MulVF;
  case Op_MulD:
    assert(bt == T_DOUBLE, "must be");
    return Op_MulVD;
  case Op_FmaD:
    assert(bt == T_DOUBLE, "must be");
    return Op_FmaVD;
  case Op_FmaF:
    assert(bt == T_FLOAT, "must be");
    return Op_FmaVF;
  case Op_CMoveF:
    assert(bt == T_FLOAT, "must be");
    return Op_CMoveVF;
  case Op_CMoveD:
    assert(bt == T_DOUBLE, "must be");
    return Op_CMoveVD;
  case Op_DivF:
    assert(bt == T_FLOAT, "must be");
    return Op_DivVF;
  case Op_DivD:
    assert(bt == T_DOUBLE, "must be");
    return Op_DivVD;
  case Op_AbsI:
    switch (bt) {
    case T_BOOLEAN:
    case T_CHAR:  return 0; // abs does not make sense for unsigned
    case T_BYTE:  return Op_AbsVB;
    case T_SHORT: return Op_AbsVS;
    case T_INT:   return Op_AbsVI;
    default: ShouldNotReachHere(); return 0;
    }
  case Op_AbsL:
    assert(bt == T_LONG, "must be");
    return Op_AbsVL;
  case Op_MinI:
    switch (bt) {
    case T_BOOLEAN:
    case T_CHAR:   return 0;
    case T_BYTE:
    case T_SHORT:
    case T_INT:    return Op_MinV;
    default:       ShouldNotReachHere(); return 0;
    }
  case Op_MinL:
    assert(bt == T_LONG, "must be");
    return Op_MinV;
  case Op_MinF:
    assert(bt == T_FLOAT, "must be");
    return Op_MinV;
  case Op_MinD:
    assert(bt == T_DOUBLE, "must be");
    return Op_MinV;
  case Op_MaxI:
    switch (bt) {
    case T_BOOLEAN:
    case T_CHAR:   return 0;
    case T_BYTE:
    case T_SHORT:
    case T_INT:    return Op_MaxV;
    default:       ShouldNotReachHere(); return 0;
    }
  case Op_MaxL:
    assert(bt == T_LONG, "must be");
    return Op_MaxV;
  case Op_MaxF:
    assert(bt == T_FLOAT, "must be");
    return Op_MaxV;
  case Op_MaxD:
    assert(bt == T_DOUBLE, "must be");
    return Op_MaxV;
  case Op_AbsF:
    assert(bt == T_FLOAT, "must be");
    return Op_AbsVF;
  case Op_AbsD:
    assert(bt == T_DOUBLE, "must be");
    return Op_AbsVD;
  case Op_NegI:
    assert(bt == T_INT, "must be");
    return Op_NegVI;
  case Op_NegF:
    assert(bt == T_FLOAT, "must be");
    return Op_NegVF;
  case Op_NegD:
    assert(bt == T_DOUBLE, "must be");
    return Op_NegVD;
  case Op_RoundDoubleMode:
    assert(bt == T_DOUBLE, "must be");
    return Op_RoundDoubleModeV;
  case Op_RotateLeft:
    assert(bt == T_LONG || bt == T_INT, "must be");
    return Op_RotateLeftV;
  case Op_RotateRight:
    assert(bt == T_LONG || bt == T_INT, "must be");
    return Op_RotateRightV;
  case Op_SqrtF:
    assert(bt == T_FLOAT, "must be");
    return Op_SqrtVF;
  case Op_SqrtD:
    assert(bt == T_DOUBLE, "must be");
    return Op_SqrtVD;
  case Op_PopCountI:
    if (bt == T_INT) {
      return Op_PopCountVI;
    }
    // Unimplemented for subword types since bit count changes
    // depending on size of lane (and sign bit).
    return 0;
  case Op_LShiftI:
    switch (bt) {
    case T_BOOLEAN:
    case T_BYTE:   return Op_LShiftVB;
    case T_CHAR:
    case T_SHORT:  return Op_LShiftVS;
    case T_INT:    return Op_LShiftVI;
      default:       ShouldNotReachHere(); return 0;
    }
  case Op_LShiftL:
    assert(bt == T_LONG, "must be");
    return Op_LShiftVL;
  case Op_RShiftI:
    switch (bt) {
    case T_BOOLEAN:return Op_URShiftVB; // boolean is unsigned value
    case T_CHAR:   return Op_URShiftVS; // char is unsigned value
    case T_BYTE:   return Op_RShiftVB;
    case T_SHORT:  return Op_RShiftVS;
    case T_INT:    return Op_RShiftVI;
    default:       ShouldNotReachHere(); return 0;
    }
  case Op_RShiftL:
    assert(bt == T_LONG, "must be");
    return Op_RShiftVL;
  case Op_URShiftB:
    assert(bt == T_BYTE, "must be");
    return Op_URShiftVB;
  case Op_URShiftS:
    assert(bt == T_SHORT, "must be");
    return Op_URShiftVS;
  case Op_URShiftI:
    switch (bt) {
    case T_BOOLEAN:return Op_URShiftVB;
    case T_CHAR:   return Op_URShiftVS;
    case T_BYTE:
    case T_SHORT:  return 0; // Vector logical right shift for signed short
                             // values produces incorrect Java result for
                             // negative data because java code should convert
                             // a short value into int value with sign
                             // extension before a shift.
    case T_INT:    return Op_URShiftVI;
    default:       ShouldNotReachHere(); return 0;
    }
  case Op_URShiftL:
    assert(bt == T_LONG, "must be");
    return Op_URShiftVL;
  case Op_AndI:
  case Op_AndL:
    return Op_AndV;
  case Op_OrI:
  case Op_OrL:
    return Op_OrV;
  case Op_XorI:
  case Op_XorL:
    return Op_XorV;

  case Op_LoadB:
  case Op_LoadUB:
  case Op_LoadUS:
  case Op_LoadS:
  case Op_LoadI:
  case Op_LoadL:
  case Op_LoadF:
  case Op_LoadD:
    return Op_LoadVector;

  case Op_StoreB:
  case Op_StoreC:
  case Op_StoreI:
  case Op_StoreL:
  case Op_StoreF:
  case Op_StoreD:
    return Op_StoreVector;
  case Op_MulAddS2I:
    return Op_MulAddVS2VI;

  default:
    return 0; // Unimplemented
  }
}

int VectorNode::replicate_opcode(BasicType bt) {
  switch(bt) {
    case T_BOOLEAN:
    case T_BYTE:
      return Op_ReplicateB;
    case T_SHORT:
    case T_CHAR:
      return Op_ReplicateS;
    case T_INT:
      return Op_ReplicateI;
    case T_LONG:
      return Op_ReplicateL;
    case T_FLOAT:
      return Op_ReplicateF;
    case T_DOUBLE:
      return Op_ReplicateD;
    default:
      assert(false, "wrong type: %s", type2name(bt));
      return 0;
  }
}

// Also used to check if the code generator
// supports the vector operation.
bool VectorNode::implemented(int opc, uint vlen, BasicType bt) {
  if (is_java_primitive(bt) &&
      (vlen > 1) && is_power_of_2(vlen) &&
      Matcher::vector_size_supported(bt, vlen)) {
    int vopc = VectorNode::opcode(opc, bt);
    // For rotate operation we will do a lazy de-generation into
    // OrV/LShiftV/URShiftV pattern if the target does not support
    // vector rotation instruction.
    if (vopc == Op_RotateLeftV || vopc == Op_RotateRightV) {
      return is_vector_rotate_supported(vopc, vlen, bt);
    }
    return vopc > 0 && Matcher::match_rule_supported_vector(vopc, vlen, bt);
  }
  return false;
}

bool VectorNode::is_type_transition_short_to_int(Node* n) {
  switch (n->Opcode()) {
  case Op_MulAddS2I:
    return true;
  }
  return false;
}

bool VectorNode::is_type_transition_to_int(Node* n) {
  return is_type_transition_short_to_int(n);
}

bool VectorNode::is_muladds2i(Node* n) {
  if (n->Opcode() == Op_MulAddS2I) {
    return true;
  }
  return false;
}

bool VectorNode::is_roundopD(Node* n) {
  if (n->Opcode() == Op_RoundDoubleMode) {
    return true;
  }
  return false;
}

bool VectorNode::is_scalar_rotate(Node* n) {
  if (n->Opcode() == Op_RotateLeft || n->Opcode() == Op_RotateRight) {
    return true;
  }
  return false;
}

bool VectorNode::is_vector_rotate_supported(int vopc, uint vlen, BasicType bt) {
  assert(vopc == Op_RotateLeftV || vopc == Op_RotateRightV, "wrong opcode");

  // If target defines vector rotation patterns then no
  // need for degeneration.
  if (Matcher::match_rule_supported_vector(vopc, vlen, bt)) {
    return true;
  }

  // Validate existence of nodes created in case of rotate degeneration.
  switch (bt) {
    case T_INT:
      return Matcher::match_rule_supported_vector(Op_OrV,       vlen, bt) &&
             Matcher::match_rule_supported_vector(Op_LShiftVI,  vlen, bt) &&
             Matcher::match_rule_supported_vector(Op_URShiftVI, vlen, bt);
    case T_LONG:
      return Matcher::match_rule_supported_vector(Op_OrV,       vlen, bt) &&
             Matcher::match_rule_supported_vector(Op_LShiftVL,  vlen, bt) &&
             Matcher::match_rule_supported_vector(Op_URShiftVL, vlen, bt);
    default:
      assert(false, "not supported: %s", type2name(bt));
      return false;
  }
}

bool VectorNode::is_shift(Node* n) {
  switch (n->Opcode()) {
  case Op_LShiftI:
  case Op_LShiftL:
  case Op_RShiftI:
  case Op_RShiftL:
  case Op_URShiftI:
  case Op_URShiftL:
    return true;
  default:
    return false;
  }
}

bool VectorNode::is_vshift_cnt(Node* n) {
  switch (n->Opcode()) {
  case Op_LShiftCntV:
  case Op_RShiftCntV:
    return true;
  default:
    return false;
  }
}

// Check if input is loop invariant vector.
bool VectorNode::is_invariant_vector(Node* n) {
  // Only Replicate vector nodes are loop invariant for now.
  switch (n->Opcode()) {
  case Op_ReplicateB:
  case Op_ReplicateS:
  case Op_ReplicateI:
  case Op_ReplicateL:
  case Op_ReplicateF:
  case Op_ReplicateD:
    return true;
  default:
    return false;
  }
}

// [Start, end) half-open range defining which operands are vectors
void VectorNode::vector_operands(Node* n, uint* start, uint* end) {
  switch (n->Opcode()) {
  case Op_LoadB:   case Op_LoadUB:
  case Op_LoadS:   case Op_LoadUS:
  case Op_LoadI:   case Op_LoadL:
  case Op_LoadF:   case Op_LoadD:
  case Op_LoadP:   case Op_LoadN:
    *start = 0;
    *end   = 0; // no vector operands
    break;
  case Op_StoreB:  case Op_StoreC:
  case Op_StoreI:  case Op_StoreL:
  case Op_StoreF:  case Op_StoreD:
  case Op_StoreP:  case Op_StoreN:
    *start = MemNode::ValueIn;
    *end   = MemNode::ValueIn + 1; // 1 vector operand
    break;
  case Op_LShiftI:  case Op_LShiftL:
  case Op_RShiftI:  case Op_RShiftL:
  case Op_URShiftI: case Op_URShiftL:
    *start = 1;
    *end   = 2; // 1 vector operand
    break;
  case Op_AddI: case Op_AddL: case Op_AddF: case Op_AddD:
  case Op_SubI: case Op_SubL: case Op_SubF: case Op_SubD:
  case Op_MulI: case Op_MulL: case Op_MulF: case Op_MulD:
  case Op_DivF: case Op_DivD:
  case Op_AndI: case Op_AndL:
  case Op_OrI:  case Op_OrL:
  case Op_XorI: case Op_XorL:
  case Op_MulAddS2I:
    *start = 1;
    *end   = 3; // 2 vector operands
    break;
  case Op_CMoveI:  case Op_CMoveL:  case Op_CMoveF:  case Op_CMoveD:
    *start = 2;
    *end   = n->req();
    break;
  case Op_FmaD:
  case Op_FmaF:
    *start = 1;
    *end   = 4; // 3 vector operands
    break;
  default:
    *start = 1;
    *end   = n->req(); // default is all operands
  }
}

// Make a vector node for binary operation
VectorNode* VectorNode::make(int vopc, Node* n1, Node* n2, const TypeVect* vt) {
  // This method should not be called for unimplemented vectors.
  guarantee(vopc > 0, "vopc must be > 0");
  switch (vopc) {
  case Op_AddVB: return new AddVBNode(n1, n2, vt);
  case Op_AddVS: return new AddVSNode(n1, n2, vt);
  case Op_AddVI: return new AddVINode(n1, n2, vt);
  case Op_AddVL: return new AddVLNode(n1, n2, vt);
  case Op_AddVF: return new AddVFNode(n1, n2, vt);
  case Op_AddVD: return new AddVDNode(n1, n2, vt);

  case Op_SubVB: return new SubVBNode(n1, n2, vt);
  case Op_SubVS: return new SubVSNode(n1, n2, vt);
  case Op_SubVI: return new SubVINode(n1, n2, vt);
  case Op_SubVL: return new SubVLNode(n1, n2, vt);
  case Op_SubVF: return new SubVFNode(n1, n2, vt);
  case Op_SubVD: return new SubVDNode(n1, n2, vt);

  case Op_MulVB: return new MulVBNode(n1, n2, vt);
  case Op_MulVS: return new MulVSNode(n1, n2, vt);
  case Op_MulVI: return new MulVINode(n1, n2, vt);
  case Op_MulVL: return new MulVLNode(n1, n2, vt);
  case Op_MulVF: return new MulVFNode(n1, n2, vt);
  case Op_MulVD: return new MulVDNode(n1, n2, vt);

  case Op_DivVF: return new DivVFNode(n1, n2, vt);
  case Op_DivVD: return new DivVDNode(n1, n2, vt);

  case Op_MinV: return new MinVNode(n1, n2, vt);
  case Op_MaxV: return new MaxVNode(n1, n2, vt);

  case Op_AbsVF: return new AbsVFNode(n1, vt);
  case Op_AbsVD: return new AbsVDNode(n1, vt);
  case Op_AbsVB: return new AbsVBNode(n1, vt);
  case Op_AbsVS: return new AbsVSNode(n1, vt);
  case Op_AbsVI: return new AbsVINode(n1, vt);
  case Op_AbsVL: return new AbsVLNode(n1, vt);

  case Op_NegVI: return new NegVINode(n1, vt);
  case Op_NegVF: return new NegVFNode(n1, vt);
  case Op_NegVD: return new NegVDNode(n1, vt);

  case Op_SqrtVF: return new SqrtVFNode(n1, vt);
  case Op_SqrtVD: return new SqrtVDNode(n1, vt);

  case Op_PopCountVI: return new PopCountVINode(n1, vt);
  case Op_RotateLeftV: return new RotateLeftVNode(n1, n2, vt);
  case Op_RotateRightV: return new RotateRightVNode(n1, n2, vt);

  case Op_LShiftVB: return new LShiftVBNode(n1, n2, vt);
  case Op_LShiftVS: return new LShiftVSNode(n1, n2, vt);
  case Op_LShiftVI: return new LShiftVINode(n1, n2, vt);
  case Op_LShiftVL: return new LShiftVLNode(n1, n2, vt);

  case Op_RShiftVB: return new RShiftVBNode(n1, n2, vt);
  case Op_RShiftVS: return new RShiftVSNode(n1, n2, vt);
  case Op_RShiftVI: return new RShiftVINode(n1, n2, vt);
  case Op_RShiftVL: return new RShiftVLNode(n1, n2, vt);

  case Op_URShiftVB: return new URShiftVBNode(n1, n2, vt);
  case Op_URShiftVS: return new URShiftVSNode(n1, n2, vt);
  case Op_URShiftVI: return new URShiftVINode(n1, n2, vt);
  case Op_URShiftVL: return new URShiftVLNode(n1, n2, vt);

  case Op_AndV: return new AndVNode(n1, n2, vt);
  case Op_OrV:  return new OrVNode (n1, n2, vt);
  case Op_XorV: return new XorVNode(n1, n2, vt);

  case Op_RoundDoubleModeV: return new RoundDoubleModeVNode(n1, n2, vt);

  case Op_MulAddVS2VI: return new MulAddVS2VINode(n1, n2, vt);
  default:
    fatal("Missed vector creation for '%s'", NodeClassNames[vopc]);
    return NULL;
  }
}

// Return the vector version of a scalar binary operation node.
VectorNode* VectorNode::make(int opc, Node* n1, Node* n2, uint vlen, BasicType bt) {
  const TypeVect* vt = TypeVect::make(bt, vlen);
  int vopc = VectorNode::opcode(opc, bt);
  // This method should not be called for unimplemented vectors.
  guarantee(vopc > 0, "Vector for '%s' is not implemented", NodeClassNames[opc]);
  return make(vopc, n1, n2, vt);
}

// Make a vector node for ternary operation
VectorNode* VectorNode::make(int vopc, Node* n1, Node* n2, Node* n3, const TypeVect* vt) {
  // This method should not be called for unimplemented vectors.
  guarantee(vopc > 0, "vopc must be > 0");
  switch (vopc) {
  case Op_FmaVD: return new FmaVDNode(n1, n2, n3, vt);
  case Op_FmaVF: return new FmaVFNode(n1, n2, n3, vt);
  default:
    fatal("Missed vector creation for '%s'", NodeClassNames[vopc]);
    return NULL;
  }
}

// Return the vector version of a scalar ternary operation node.
VectorNode* VectorNode::make(int opc, Node* n1, Node* n2, Node* n3, uint vlen, BasicType bt) {
  const TypeVect* vt = TypeVect::make(bt, vlen);
  int vopc = VectorNode::opcode(opc, bt);
  // This method should not be called for unimplemented vectors.
  guarantee(vopc > 0, "Vector for '%s' is not implemented", NodeClassNames[opc]);
  return make(vopc, n1, n2, n3, vt);
}

// Scalar promotion
VectorNode* VectorNode::scalar2vector(Node* s, uint vlen, const Type* opd_t) {
  BasicType bt = opd_t->array_element_basic_type();
  const TypeVect* vt = opd_t->singleton() ? TypeVect::make(opd_t, vlen)
                                          : TypeVect::make(bt, vlen);
  switch (bt) {
  case T_BOOLEAN:
  case T_BYTE:
    return new ReplicateBNode(s, vt);
  case T_CHAR:
  case T_SHORT:
    return new ReplicateSNode(s, vt);
  case T_INT:
    return new ReplicateINode(s, vt);
  case T_LONG:
    return new ReplicateLNode(s, vt);
  case T_FLOAT:
    return new ReplicateFNode(s, vt);
  case T_DOUBLE:
    return new ReplicateDNode(s, vt);
  default:
    fatal("Type '%s' is not supported for vectors", type2name(bt));
    return NULL;
  }
}

VectorNode* VectorNode::shift_count(int opc, Node* cnt, uint vlen, BasicType bt) {
  // Match shift count type with shift vector type.
  const TypeVect* vt = TypeVect::make(bt, vlen);
  switch (opc) {
  case Op_LShiftI:
  case Op_LShiftL:
    return new LShiftCntVNode(cnt, vt);
  case Op_RShiftI:
  case Op_RShiftL:
  case Op_URShiftB:
  case Op_URShiftS:
  case Op_URShiftI:
  case Op_URShiftL:
    return new RShiftCntVNode(cnt, vt);
  default:
    fatal("Missed vector creation for '%s'", NodeClassNames[opc]);
    return NULL;
  }
}

bool VectorNode::is_vector_shift(int opc) {
  assert(opc > _last_machine_leaf && opc < _last_opcode, "invalid opcode");
  switch (opc) {
  case Op_LShiftVB:
  case Op_LShiftVS:
  case Op_LShiftVI:
  case Op_LShiftVL:
  case Op_RShiftVB:
  case Op_RShiftVS:
  case Op_RShiftVI:
  case Op_RShiftVL:
  case Op_URShiftVB:
  case Op_URShiftVS:
  case Op_URShiftVI:
  case Op_URShiftVL:
    return true;
  default:
    return false;
  }
}

bool VectorNode::is_vector_shift_count(int opc) {
  assert(opc > _last_machine_leaf && opc < _last_opcode, "invalid opcode");
  switch (opc) {
  case Op_RShiftCntV:
  case Op_LShiftCntV:
    return true;
  default:
    return false;
  }
}

static bool is_con_M1(Node* n) {
  if (n->is_Con()) {
    const Type* t = n->bottom_type();
    if (t->isa_int() && t->is_int()->get_con() == -1) {
      return true;
    }
    if (t->isa_long() && t->is_long()->get_con() == -1) {
      return true;
    }
  }
  return false;
}

bool VectorNode::is_all_ones_vector(Node* n) {
  switch (n->Opcode()) {
  case Op_ReplicateB:
  case Op_ReplicateS:
  case Op_ReplicateI:
  case Op_ReplicateL:
    return is_con_M1(n->in(1));
  default:
    return false;
  }
}

bool VectorNode::is_vector_bitwise_not_pattern(Node* n) {
  if (n->Opcode() == Op_XorV) {
    return is_all_ones_vector(n->in(1)) ||
           is_all_ones_vector(n->in(2));
  }
  return false;
}

// Return initial Pack node. Additional operands added with add_opd() calls.
PackNode* PackNode::make(Node* s, uint vlen, BasicType bt) {
  const TypeVect* vt = TypeVect::make(bt, vlen);
  switch (bt) {
  case T_BOOLEAN:
  case T_BYTE:
    return new PackBNode(s, vt);
  case T_CHAR:
  case T_SHORT:
    return new PackSNode(s, vt);
  case T_INT:
    return new PackINode(s, vt);
  case T_LONG:
    return new PackLNode(s, vt);
  case T_FLOAT:
    return new PackFNode(s, vt);
  case T_DOUBLE:
    return new PackDNode(s, vt);
  default:
    fatal("Type '%s' is not supported for vectors", type2name(bt));
    return NULL;
  }
}

// Create a binary tree form for Packs. [lo, hi) (half-open) range
PackNode* PackNode::binary_tree_pack(int lo, int hi) {
  int ct = hi - lo;
  assert(is_power_of_2(ct), "power of 2");
  if (ct == 2) {
    PackNode* pk = PackNode::make(in(lo), 2, vect_type()->element_basic_type());
    pk->add_opd(in(lo+1));
    return pk;
  } else {
    int mid = lo + ct/2;
    PackNode* n1 = binary_tree_pack(lo,  mid);
    PackNode* n2 = binary_tree_pack(mid, hi );

    BasicType bt = n1->vect_type()->element_basic_type();
    assert(bt == n2->vect_type()->element_basic_type(), "should be the same");
    switch (bt) {
    case T_BOOLEAN:
    case T_BYTE:
      return new PackSNode(n1, n2, TypeVect::make(T_SHORT, 2));
    case T_CHAR:
    case T_SHORT:
      return new PackINode(n1, n2, TypeVect::make(T_INT, 2));
    case T_INT:
      return new PackLNode(n1, n2, TypeVect::make(T_LONG, 2));
    case T_LONG:
      return new Pack2LNode(n1, n2, TypeVect::make(T_LONG, 2));
    case T_FLOAT:
      return new PackDNode(n1, n2, TypeVect::make(T_DOUBLE, 2));
    case T_DOUBLE:
      return new Pack2DNode(n1, n2, TypeVect::make(T_DOUBLE, 2));
    default:
      fatal("Type '%s' is not supported for vectors", type2name(bt));
      return NULL;
    }
  }
}

// Return the vector version of a scalar load node.
LoadVectorNode* LoadVectorNode::make(int opc, Node* ctl, Node* mem,
                                     Node* adr, const TypePtr* atyp,
                                     uint vlen, BasicType bt,
                                     ControlDependency control_dependency) {
  const TypeVect* vt = TypeVect::make(bt, vlen);
  return new LoadVectorNode(ctl, mem, adr, atyp, vt, control_dependency);
}

// Return the vector version of a scalar store node.
StoreVectorNode* StoreVectorNode::make(int opc, Node* ctl, Node* mem,
                                       Node* adr, const TypePtr* atyp, Node* val,
                                       uint vlen) {
  return new StoreVectorNode(ctl, mem, adr, atyp, val);
}

int ExtractNode::opcode(BasicType bt) {
  switch (bt) {
    case T_BOOLEAN: return Op_ExtractUB;
    case T_BYTE:    return Op_ExtractB;
    case T_CHAR:    return Op_ExtractC;
    case T_SHORT:   return Op_ExtractS;
    case T_INT:     return Op_ExtractI;
    case T_LONG:    return Op_ExtractL;
    case T_FLOAT:   return Op_ExtractF;
    case T_DOUBLE:  return Op_ExtractD;
    default:
      assert(false, "wrong type: %s", type2name(bt));
      return 0;
  }
}

// Extract a scalar element of vector.
Node* ExtractNode::make(Node* v, uint position, BasicType bt) {
  assert((int)position < Matcher::max_vector_size(bt), "pos in range");
  ConINode* pos = ConINode::make((int)position);
  switch (bt) {
  case T_BOOLEAN: return new ExtractUBNode(v, pos);
  case T_BYTE:    return new ExtractBNode(v, pos);
  case T_CHAR:    return new ExtractCNode(v, pos);
  case T_SHORT:   return new ExtractSNode(v, pos);
  case T_INT:     return new ExtractINode(v, pos);
  case T_LONG:    return new ExtractLNode(v, pos);
  case T_FLOAT:   return new ExtractFNode(v, pos);
  case T_DOUBLE:  return new ExtractDNode(v, pos);
  default:
    assert(false, "wrong type: %s", type2name(bt));
    return NULL;
  }
}

int ReductionNode::opcode(int opc, BasicType bt) {
  int vopc = opc;
  switch (opc) {
    case Op_AddI:
      switch (bt) {
        case T_BOOLEAN:
        case T_CHAR: return 0;
        case T_BYTE:
        case T_SHORT:
        case T_INT:
          vopc = Op_AddReductionVI;
          break;
        default: ShouldNotReachHere(); return 0;
      }
      break;
    case Op_AddL:
      assert(bt == T_LONG, "must be");
      vopc = Op_AddReductionVL;
      break;
    case Op_AddF:
      assert(bt == T_FLOAT, "must be");
      vopc = Op_AddReductionVF;
      break;
    case Op_AddD:
      assert(bt == T_DOUBLE, "must be");
      vopc = Op_AddReductionVD;
      break;
    case Op_MulI:
      switch (bt) {
        case T_BOOLEAN:
        case T_CHAR: return 0;
        case T_BYTE:
        case T_SHORT:
        case T_INT:
          vopc = Op_MulReductionVI;
          break;
        default: ShouldNotReachHere(); return 0;
      }
      break;
    case Op_MulL:
      assert(bt == T_LONG, "must be");
      vopc = Op_MulReductionVL;
      break;
    case Op_MulF:
      assert(bt == T_FLOAT, "must be");
      vopc = Op_MulReductionVF;
      break;
    case Op_MulD:
      assert(bt == T_DOUBLE, "must be");
      vopc = Op_MulReductionVD;
      break;
    case Op_MinI:
      switch (bt) {
        case T_BOOLEAN:
        case T_CHAR: return 0;
        case T_BYTE:
        case T_SHORT:
        case T_INT:
          vopc = Op_MinReductionV;
          break;
        default: ShouldNotReachHere(); return 0;
      }
      break;
    case Op_MinL:
      assert(bt == T_LONG, "must be");
      vopc = Op_MinReductionV;
      break;
    case Op_MinF:
      assert(bt == T_FLOAT, "must be");
      vopc = Op_MinReductionV;
      break;
    case Op_MinD:
      assert(bt == T_DOUBLE, "must be");
      vopc = Op_MinReductionV;
      break;
    case Op_MaxI:
      switch (bt) {
        case T_BOOLEAN:
        case T_CHAR: return 0;
        case T_BYTE:
        case T_SHORT:
        case T_INT:
          vopc = Op_MaxReductionV;
          break;
        default: ShouldNotReachHere(); return 0;
      }
      break;
    case Op_MaxL:
      assert(bt == T_LONG, "must be");
      vopc = Op_MaxReductionV;
      break;
    case Op_MaxF:
      assert(bt == T_FLOAT, "must be");
      vopc = Op_MaxReductionV;
      break;
    case Op_MaxD:
      assert(bt == T_DOUBLE, "must be");
      vopc = Op_MaxReductionV;
      break;
    case Op_AndI:
      switch (bt) {
      case T_BOOLEAN:
      case T_CHAR: return 0;
      case T_BYTE:
      case T_SHORT:
      case T_INT:
        vopc = Op_AndReductionV;
        break;
      default: ShouldNotReachHere(); return 0;
      }
      break;
    case Op_AndL:
      assert(bt == T_LONG, "must be");
      vopc = Op_AndReductionV;
      break;
    case Op_OrI:
      switch(bt) {
      case T_BOOLEAN:
      case T_CHAR: return 0;
      case T_BYTE:
      case T_SHORT:
      case T_INT:
        vopc = Op_OrReductionV;
        break;
      default: ShouldNotReachHere(); return 0;
      }
      break;
    case Op_OrL:
      assert(bt == T_LONG, "must be");
      vopc = Op_OrReductionV;
      break;
    case Op_XorI:
      switch(bt) {
      case T_BOOLEAN:
      case T_CHAR: return 0;
      case T_BYTE:
      case T_SHORT:
      case T_INT:
        vopc = Op_XorReductionV;
        break;
      default: ShouldNotReachHere(); return 0;
      }
      break;
    case Op_XorL:
      assert(bt == T_LONG, "must be");
      vopc = Op_XorReductionV;
      break;
    default:
      break;
  }
  return vopc;
}

// Return the appropriate reduction node.
ReductionNode* ReductionNode::make(int opc, Node *ctrl, Node* n1, Node* n2, BasicType bt) {

  int vopc = opcode(opc, bt);

  // This method should not be called for unimplemented vectors.
  guarantee(vopc != opc, "Vector for '%s' is not implemented", NodeClassNames[opc]);

  switch (vopc) {
  case Op_AddReductionVI: return new AddReductionVINode(ctrl, n1, n2);
  case Op_AddReductionVL: return new AddReductionVLNode(ctrl, n1, n2);
  case Op_AddReductionVF: return new AddReductionVFNode(ctrl, n1, n2);
  case Op_AddReductionVD: return new AddReductionVDNode(ctrl, n1, n2);
  case Op_MulReductionVI: return new MulReductionVINode(ctrl, n1, n2);
  case Op_MulReductionVL: return new MulReductionVLNode(ctrl, n1, n2);
  case Op_MulReductionVF: return new MulReductionVFNode(ctrl, n1, n2);
  case Op_MulReductionVD: return new MulReductionVDNode(ctrl, n1, n2);
  case Op_MinReductionV:  return new MinReductionVNode(ctrl, n1, n2);
  case Op_MaxReductionV:  return new MaxReductionVNode(ctrl, n1, n2);
  case Op_AndReductionV:  return new AndReductionVNode(ctrl, n1, n2);
  case Op_OrReductionV:   return new OrReductionVNode(ctrl, n1, n2);
  case Op_XorReductionV:  return new XorReductionVNode(ctrl, n1, n2);
  default:
    assert(false, "unknown node: %s", NodeClassNames[vopc]);
    return NULL;
  }
}

VectorStoreMaskNode* VectorStoreMaskNode::make(PhaseGVN& gvn, Node* in, BasicType in_type, uint num_elem) {
  assert(in->bottom_type()->isa_vect(), "sanity");
  const TypeVect* vt = TypeVect::make(T_BOOLEAN, num_elem);
  int elem_size = type2aelembytes(in_type);
  return new VectorStoreMaskNode(in, gvn.intcon(elem_size), vt);
}

VectorCastNode* VectorCastNode::make(int vopc, Node* n1, BasicType bt, uint vlen) {
  const TypeVect* vt = TypeVect::make(bt, vlen);
  switch (vopc) {
    case Op_VectorCastB2X: return new VectorCastB2XNode(n1, vt);
    case Op_VectorCastS2X: return new VectorCastS2XNode(n1, vt);
    case Op_VectorCastI2X: return new VectorCastI2XNode(n1, vt);
    case Op_VectorCastL2X: return new VectorCastL2XNode(n1, vt);
    case Op_VectorCastF2X: return new VectorCastF2XNode(n1, vt);
    case Op_VectorCastD2X: return new VectorCastD2XNode(n1, vt);
    default:
      assert(false, "unknown node: %s", NodeClassNames[vopc]);
      return NULL;
  }
}

int VectorCastNode::opcode(BasicType bt) {
  switch (bt) {
    case T_BYTE:   return Op_VectorCastB2X;
    case T_SHORT:  return Op_VectorCastS2X;
    case T_INT:    return Op_VectorCastI2X;
    case T_LONG:   return Op_VectorCastL2X;
    case T_FLOAT:  return Op_VectorCastF2X;
    case T_DOUBLE: return Op_VectorCastD2X;
    default:
      assert(false, "unknown type: %s", type2name(bt));
      return 0;
  }
}

Node* ReductionNode::make_reduction_input(PhaseGVN& gvn, int opc, BasicType bt) {
  int vopc = opcode(opc, bt);
  guarantee(vopc != opc, "Vector reduction for '%s' is not implemented", NodeClassNames[opc]);

  switch (vopc) {
    case Op_AndReductionV:
      switch (bt) {
        case T_BYTE:
        case T_SHORT:
        case T_INT:
          return gvn.makecon(TypeInt::MINUS_1);
        case T_LONG:
          return gvn.makecon(TypeLong::MINUS_1);
        default:
          fatal("Missed vector creation for '%s' as the basic type is not correct.", NodeClassNames[vopc]);
          return NULL;
      }
      break;
    case Op_AddReductionVI: // fallthrough
    case Op_AddReductionVL: // fallthrough
    case Op_AddReductionVF: // fallthrough
    case Op_AddReductionVD:
    case Op_OrReductionV:
    case Op_XorReductionV:
      return gvn.zerocon(bt);
    case Op_MulReductionVI:
      return gvn.makecon(TypeInt::ONE);
    case Op_MulReductionVL:
      return gvn.makecon(TypeLong::ONE);
    case Op_MulReductionVF:
      return gvn.makecon(TypeF::ONE);
    case Op_MulReductionVD:
      return gvn.makecon(TypeD::ONE);
    case Op_MinReductionV:
      switch (bt) {
        case T_BYTE:
        case T_SHORT:
        case T_INT:
          return gvn.makecon(TypeInt::MAX);
        case T_LONG:
          return gvn.makecon(TypeLong::MAX);
        case T_FLOAT:
          return gvn.makecon(TypeF::POS_INF);
        case T_DOUBLE:
          return gvn.makecon(TypeD::POS_INF);
          default: Unimplemented(); return NULL;
      }
      break;
    case Op_MaxReductionV:
      switch (bt) {
        case T_BYTE:
        case T_SHORT:
        case T_INT:
          return gvn.makecon(TypeInt::MIN);
        case T_LONG:
          return gvn.makecon(TypeLong::MIN);
        case T_FLOAT:
          return gvn.makecon(TypeF::NEG_INF);
        case T_DOUBLE:
          return gvn.makecon(TypeD::NEG_INF);
          default: Unimplemented(); return NULL;
      }
      break;
    default:
      fatal("Missed vector creation for '%s'", NodeClassNames[vopc]);
      return NULL;
  }
}

bool ReductionNode::implemented(int opc, uint vlen, BasicType bt) {
  if (is_java_primitive(bt) &&
      (vlen > 1) && is_power_of_2(vlen) &&
      Matcher::vector_size_supported(bt, vlen)) {
    int vopc = ReductionNode::opcode(opc, bt);
    return vopc != opc && Matcher::match_rule_supported_vector(vopc, vlen, bt);
  }
  return false;
}

MacroLogicVNode* MacroLogicVNode::make(PhaseGVN& gvn, Node* in1, Node* in2, Node* in3,
                                       uint truth_table, const TypeVect* vt) {
  assert(truth_table <= 0xFF, "invalid");
  assert(in1->bottom_type()->is_vect()->length_in_bytes() == vt->length_in_bytes(), "mismatch");
  assert(in2->bottom_type()->is_vect()->length_in_bytes() == vt->length_in_bytes(), "mismatch");
  assert(in3->bottom_type()->is_vect()->length_in_bytes() == vt->length_in_bytes(), "mismatch");
  Node* fn = gvn.intcon(truth_table);
  return new MacroLogicVNode(in1, in2, in3, fn, vt);
}

Node* VectorNode::degenerate_vector_rotate(Node* src, Node* cnt, bool is_rotate_left,
                                           int vlen, BasicType bt, PhaseGVN* phase) {
  assert(bt == T_INT || bt == T_LONG, "sanity");
  const TypeVect* vt = TypeVect::make(bt, vlen);

  int shift_mask = (bt == T_INT) ? 0x1F : 0x3F;
  int shiftLOpc = (bt == T_INT) ? Op_LShiftI : Op_LShiftL;
  int shiftROpc = (bt == T_INT) ? Op_URShiftI: Op_URShiftL;

  // Compute shift values for right rotation and
  // later swap them in case of left rotation.
  Node* shiftRCnt = NULL;
  Node* shiftLCnt = NULL;
  if (cnt->is_Con() && cnt->bottom_type()->isa_int()) {
    // Constant shift case.
    int shift = cnt->get_int() & shift_mask;
    shiftRCnt = phase->intcon(shift);
    shiftLCnt = phase->intcon(shift_mask + 1 - shift);
  } else {
    // Variable shift case.
    assert(VectorNode::is_invariant_vector(cnt), "Broadcast expected");
    cnt = cnt->in(1);
    if (bt == T_LONG) {
      // Shift count vector for Rotate vector has long elements too.
      assert(cnt->Opcode() == Op_ConvI2L, "ConvI2L expected");
      cnt = cnt->in(1);
    }
    shiftRCnt = phase->transform(new AndINode(cnt, phase->intcon(shift_mask)));
    shiftLCnt = phase->transform(new SubINode(phase->intcon(shift_mask + 1), shiftRCnt));
  }

  // Swap the computed left and right shift counts.
  if (is_rotate_left) {
    swap(shiftRCnt,shiftLCnt);
  }

  shiftLCnt = phase->transform(new LShiftCntVNode(shiftLCnt, vt));
  shiftRCnt = phase->transform(new RShiftCntVNode(shiftRCnt, vt));

  return new OrVNode(phase->transform(VectorNode::make(shiftLOpc, src, shiftLCnt, vlen, bt)),
                     phase->transform(VectorNode::make(shiftROpc, src, shiftRCnt, vlen, bt)),
                     vt);
}

Node* RotateLeftVNode::Ideal(PhaseGVN* phase, bool can_reshape) {
  int vlen = length();
  BasicType bt = vect_type()->element_basic_type();
  if (!Matcher::match_rule_supported_vector(Op_RotateLeftV, vlen, bt)) {
    return VectorNode::degenerate_vector_rotate(in(1), in(2), true, vlen, bt, phase);
  }
  return NULL;
}

Node* RotateRightVNode::Ideal(PhaseGVN* phase, bool can_reshape) {
  int vlen = length();
  BasicType bt = vect_type()->element_basic_type();
  if (!Matcher::match_rule_supported_vector(Op_RotateRightV, vlen, bt)) {
    return VectorNode::degenerate_vector_rotate(in(1), in(2), false, vlen, bt, phase);
  }
  return NULL;
}
<<<<<<< HEAD

Node* OrVNode::Ideal(PhaseGVN* phase, bool can_reshape) {
  int lopcode = in(1)->Opcode();
  int ropcode = in(2)->Opcode();
  const TypeVect* vt = bottom_type()->is_vect();
  int vec_len = vt->length();
  BasicType bt = vt->element_basic_type();

  // Vector Rotate operations inferencing, this will be useful when vector
  // operations are created via non-SLP route i.e. (VectorAPI).
  if (Matcher::match_rule_supported_vector(Op_RotateLeftV, vec_len, bt) &&
      ((ropcode == Op_LShiftVI && lopcode == Op_URShiftVI) ||
       (ropcode == Op_LShiftVL && lopcode == Op_URShiftVL)) &&
      in(1)->in(1) == in(2)->in(1)) {
    assert(Op_RShiftCntV == in(1)->in(2)->Opcode(), "LShiftCntV operand expected");
    assert(Op_LShiftCntV == in(2)->in(2)->Opcode(), "RShiftCntV operand expected");
    Node* lshift = in(1)->in(2)->in(1);
    Node* rshift = in(2)->in(2)->in(1);
    int mod_val = bt == T_LONG ? 64 : 32;
    int shift_mask = bt == T_LONG ? 0x3F : 0x1F;
    // val >> norm_con_shift | val << (32 - norm_con_shift) => rotate_right val ,
    // norm_con_shift
    if (lshift->is_Con() && rshift->is_Con() &&
        ((lshift->get_int() & shift_mask) ==
         (mod_val - (rshift->get_int() & shift_mask)))) {
      return new RotateRightVNode(
          in(1)->in(1), phase->intcon(lshift->get_int() & shift_mask), vt);
    }
    if (lshift->Opcode() == Op_AndI && rshift->Opcode() == Op_AndI &&
        lshift->in(2)->is_Con() && rshift->in(2)->is_Con() &&
        lshift->in(2)->get_int() == (mod_val - 1) &&
        rshift->in(2)->get_int() == (mod_val - 1)) {
      lshift = lshift->in(1);
      rshift = rshift->in(1);
      // val << var_shift | val >> (0/32 - var_shift) => rotate_left val ,
      // var_shift
      if (lshift->Opcode() == Op_SubI && lshift->in(2) == rshift &&
          lshift->in(1)->is_Con() &&
          (lshift->in(1)->get_int() == 0 ||
           lshift->in(1)->get_int() == mod_val)) {
        Node* rotate_cnt = phase->transform(new ReplicateINode(rshift, vt));
        return new RotateLeftVNode(in(1)->in(1), rotate_cnt, vt);
      }
    }
  }

  if (Matcher::match_rule_supported_vector(Op_RotateRightV, vec_len, bt) &&
      ((ropcode == Op_URShiftVI && lopcode == Op_LShiftVI) ||
       (ropcode == Op_URShiftVL && lopcode == Op_LShiftVL)) &&
      in(1)->in(1) == in(2)->in(1)) {
    assert(Op_LShiftCntV == in(1)->in(2)->Opcode(), "RShiftCntV operand expected");
    assert(Op_RShiftCntV == in(2)->in(2)->Opcode(), "LShiftCntV operand expected");
    Node* rshift = in(1)->in(2)->in(1);
    Node* lshift = in(2)->in(2)->in(1);
    int mod_val = bt == T_LONG ? 64 : 32;
    int shift_mask = bt == T_LONG ? 0x3F : 0x1F;
    // val << norm_con_shift | val >> (32 - norm_con_shift) => rotate_left val
    // , norm_con_shift
    if (rshift->is_Con() && lshift->is_Con() &&
        ((rshift->get_int() & shift_mask) ==
         (mod_val - (lshift->get_int() & shift_mask)))) {
      return new RotateLeftVNode(
          in(1)->in(1), phase->intcon(rshift->get_int() & shift_mask), vt);
    }
    if (lshift->Opcode() == Op_AndI && rshift->Opcode() == Op_AndI &&
        lshift->in(2)->is_Con() && rshift->in(2)->is_Con() &&
        rshift->in(2)->get_int() == (mod_val - 1) &&
        lshift->in(2)->get_int() == (mod_val - 1)) {
      rshift = rshift->in(1);
      lshift = lshift->in(1);
      // val >> var_shift | val << (0/32 - var_shift) => rotate_right val ,
      // var_shift
      if (rshift->Opcode() == Op_SubI && rshift->in(2) == lshift &&
          rshift->in(1)->is_Con() &&
          (rshift->in(1)->get_int() == 0 ||
           rshift->in(1)->get_int() == mod_val)) {
        Node* rotate_cnt = phase->transform(new ReplicateINode(lshift, vt));
        return new RotateRightVNode(in(1)->in(1), rotate_cnt, vt);
      }
    }
  }
  return NULL;
}

#ifndef PRODUCT
void VectorMaskCmpNode::dump_spec(outputStream *st) const {
  st->print(" %d #", _predicate); _type->dump_on(st);
}
#endif // PRODUCT

Node* VectorReinterpretNode::Identity(PhaseGVN *phase) {
  Node* n = in(1);
  if (n->Opcode() == Op_VectorReinterpret) {
    if (Type::cmp(bottom_type(), n->in(1)->bottom_type()) == 0) {
      return n->in(1);
    }
  }
  return this;
}

Node* VectorInsertNode::make(Node* vec, Node* new_val, int position) {
  assert(position < (int)vec->bottom_type()->is_vect()->length(), "pos in range");
  ConINode* pos = ConINode::make(position);
  return new VectorInsertNode(vec, new_val, pos, vec->bottom_type()->is_vect());
}

Node* VectorUnboxNode::Identity(PhaseGVN *phase) {
  Node* n = obj()->uncast();
  if (EnableVectorReboxing && n->Opcode() == Op_VectorBox) {
    if (Type::cmp(bottom_type(), n->in(VectorBoxNode::Value)->bottom_type()) == 0) {
      return n->in(VectorBoxNode::Value);
    }
  }
  return this;
}

const TypeFunc* VectorBoxNode::vec_box_type(const TypeInstPtr* box_type) {
  const Type** fields = TypeTuple::fields(0);
  const TypeTuple *domain = TypeTuple::make(TypeFunc::Parms, fields);

  fields = TypeTuple::fields(1);
  fields[TypeFunc::Parms+0] = box_type;
  const TypeTuple *range = TypeTuple::make(TypeFunc::Parms+1, fields);

  return TypeFunc::make(domain, range);
}

#ifndef PRODUCT
void VectorBoxAllocateNode::dump_spec(outputStream *st) const {
  CallStaticJavaNode::dump_spec(st);
}
#endif // !PRODUCT
=======
>>>>>>> 715e24af
<|MERGE_RESOLUTION|>--- conflicted
+++ resolved
@@ -1161,90 +1161,6 @@
   }
   return NULL;
 }
-<<<<<<< HEAD
-
-Node* OrVNode::Ideal(PhaseGVN* phase, bool can_reshape) {
-  int lopcode = in(1)->Opcode();
-  int ropcode = in(2)->Opcode();
-  const TypeVect* vt = bottom_type()->is_vect();
-  int vec_len = vt->length();
-  BasicType bt = vt->element_basic_type();
-
-  // Vector Rotate operations inferencing, this will be useful when vector
-  // operations are created via non-SLP route i.e. (VectorAPI).
-  if (Matcher::match_rule_supported_vector(Op_RotateLeftV, vec_len, bt) &&
-      ((ropcode == Op_LShiftVI && lopcode == Op_URShiftVI) ||
-       (ropcode == Op_LShiftVL && lopcode == Op_URShiftVL)) &&
-      in(1)->in(1) == in(2)->in(1)) {
-    assert(Op_RShiftCntV == in(1)->in(2)->Opcode(), "LShiftCntV operand expected");
-    assert(Op_LShiftCntV == in(2)->in(2)->Opcode(), "RShiftCntV operand expected");
-    Node* lshift = in(1)->in(2)->in(1);
-    Node* rshift = in(2)->in(2)->in(1);
-    int mod_val = bt == T_LONG ? 64 : 32;
-    int shift_mask = bt == T_LONG ? 0x3F : 0x1F;
-    // val >> norm_con_shift | val << (32 - norm_con_shift) => rotate_right val ,
-    // norm_con_shift
-    if (lshift->is_Con() && rshift->is_Con() &&
-        ((lshift->get_int() & shift_mask) ==
-         (mod_val - (rshift->get_int() & shift_mask)))) {
-      return new RotateRightVNode(
-          in(1)->in(1), phase->intcon(lshift->get_int() & shift_mask), vt);
-    }
-    if (lshift->Opcode() == Op_AndI && rshift->Opcode() == Op_AndI &&
-        lshift->in(2)->is_Con() && rshift->in(2)->is_Con() &&
-        lshift->in(2)->get_int() == (mod_val - 1) &&
-        rshift->in(2)->get_int() == (mod_val - 1)) {
-      lshift = lshift->in(1);
-      rshift = rshift->in(1);
-      // val << var_shift | val >> (0/32 - var_shift) => rotate_left val ,
-      // var_shift
-      if (lshift->Opcode() == Op_SubI && lshift->in(2) == rshift &&
-          lshift->in(1)->is_Con() &&
-          (lshift->in(1)->get_int() == 0 ||
-           lshift->in(1)->get_int() == mod_val)) {
-        Node* rotate_cnt = phase->transform(new ReplicateINode(rshift, vt));
-        return new RotateLeftVNode(in(1)->in(1), rotate_cnt, vt);
-      }
-    }
-  }
-
-  if (Matcher::match_rule_supported_vector(Op_RotateRightV, vec_len, bt) &&
-      ((ropcode == Op_URShiftVI && lopcode == Op_LShiftVI) ||
-       (ropcode == Op_URShiftVL && lopcode == Op_LShiftVL)) &&
-      in(1)->in(1) == in(2)->in(1)) {
-    assert(Op_LShiftCntV == in(1)->in(2)->Opcode(), "RShiftCntV operand expected");
-    assert(Op_RShiftCntV == in(2)->in(2)->Opcode(), "LShiftCntV operand expected");
-    Node* rshift = in(1)->in(2)->in(1);
-    Node* lshift = in(2)->in(2)->in(1);
-    int mod_val = bt == T_LONG ? 64 : 32;
-    int shift_mask = bt == T_LONG ? 0x3F : 0x1F;
-    // val << norm_con_shift | val >> (32 - norm_con_shift) => rotate_left val
-    // , norm_con_shift
-    if (rshift->is_Con() && lshift->is_Con() &&
-        ((rshift->get_int() & shift_mask) ==
-         (mod_val - (lshift->get_int() & shift_mask)))) {
-      return new RotateLeftVNode(
-          in(1)->in(1), phase->intcon(rshift->get_int() & shift_mask), vt);
-    }
-    if (lshift->Opcode() == Op_AndI && rshift->Opcode() == Op_AndI &&
-        lshift->in(2)->is_Con() && rshift->in(2)->is_Con() &&
-        rshift->in(2)->get_int() == (mod_val - 1) &&
-        lshift->in(2)->get_int() == (mod_val - 1)) {
-      rshift = rshift->in(1);
-      lshift = lshift->in(1);
-      // val >> var_shift | val << (0/32 - var_shift) => rotate_right val ,
-      // var_shift
-      if (rshift->Opcode() == Op_SubI && rshift->in(2) == lshift &&
-          rshift->in(1)->is_Con() &&
-          (rshift->in(1)->get_int() == 0 ||
-           rshift->in(1)->get_int() == mod_val)) {
-        Node* rotate_cnt = phase->transform(new ReplicateINode(lshift, vt));
-        return new RotateRightVNode(in(1)->in(1), rotate_cnt, vt);
-      }
-    }
-  }
-  return NULL;
-}
 
 #ifndef PRODUCT
 void VectorMaskCmpNode::dump_spec(outputStream *st) const {
@@ -1293,6 +1209,4 @@
 void VectorBoxAllocateNode::dump_spec(outputStream *st) const {
   CallStaticJavaNode::dump_spec(st);
 }
-#endif // !PRODUCT
-=======
->>>>>>> 715e24af
+#endif // !PRODUCT