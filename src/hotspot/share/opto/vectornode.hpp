/*
 * Copyright (c) 2007, 2019, Oracle and/or its affiliates. All rights reserved.
 * DO NOT ALTER OR REMOVE COPYRIGHT NOTICES OR THIS FILE HEADER.
 *
 * This code is free software; you can redistribute it and/or modify it
 * under the terms of the GNU General Public License version 2 only, as
 * published by the Free Software Foundation.
 *
 * This code is distributed in the hope that it will be useful, but WITHOUT
 * ANY WARRANTY; without even the implied warranty of MERCHANTABILITY or
 * FITNESS FOR A PARTICULAR PURPOSE.  See the GNU General Public License
 * version 2 for more details (a copy is included in the LICENSE file that
 * accompanied this code).
 *
 * You should have received a copy of the GNU General Public License version
 * 2 along with this work; if not, write to the Free Software Foundation,
 * Inc., 51 Franklin St, Fifth Floor, Boston, MA 02110-1301 USA.
 *
 * Please contact Oracle, 500 Oracle Parkway, Redwood Shores, CA 94065 USA
 * or visit www.oracle.com if you need additional information or have any
 * questions.
 */

#ifndef SHARE_OPTO_VECTORNODE_HPP
#define SHARE_OPTO_VECTORNODE_HPP

#include "opto/callnode.hpp"
#include "opto/matcher.hpp"
#include "opto/memnode.hpp"
#include "opto/node.hpp"
#include "opto/opcodes.hpp"

//------------------------------VectorNode-------------------------------------
// Vector Operation
class VectorNode : public TypeNode {
 public:

  VectorNode(Node* n1, const TypeVect* vt) : TypeNode(vt, 2) {
    init_class_id(Class_Vector);
    init_req(1, n1);
  }
  VectorNode(Node* n1, Node* n2, const TypeVect* vt) : TypeNode(vt, 3) {
    init_class_id(Class_Vector);
    init_req(1, n1);
    init_req(2, n2);
  }

  VectorNode(Node* n1, Node* n2, Node* n3, const TypeVect* vt) : TypeNode(vt, 4) {
    init_class_id(Class_Vector);
    init_req(1, n1);
    init_req(2, n2);
    init_req(3, n3);
  }

  VectorNode(Node *n0, Node* n1, Node* n2, Node* n3, const TypeVect* vt) : TypeNode(vt, 5) {
    init_class_id(Class_Vector);
    init_req(1, n0);
    init_req(2, n1);
    init_req(3, n2);
    init_req(4, n3);
  }

  const TypeVect* vect_type() const { return type()->is_vect(); }
  uint length() const { return vect_type()->length(); } // Vector length
  uint length_in_bytes() const { return vect_type()->length_in_bytes(); }

  virtual int Opcode() const;

  virtual uint ideal_reg() const { return Matcher::vector_ideal_reg(vect_type()->length_in_bytes()); }

  static VectorNode* scalar2vector(Node* s, uint vlen, const Type* opd_t);
  static VectorNode* shift_count(int opc, Node* cnt, uint vlen, BasicType bt);
  static VectorNode* make(int opc, Node* n1, Node* n2, uint vlen, BasicType bt);
  static VectorNode* make(int vopc, Node* n1, Node* n2, const TypeVect* vt);
  static VectorNode* make(int opc, Node* n1, Node* n2, Node* n3, uint vlen, BasicType bt);
  static VectorNode* make(int vopc, Node* n1, Node* n2, Node* n3, const TypeVect* vt);

  static int  opcode(int opc, BasicType bt);
  static int replicate_opcode(BasicType bt);
  static bool implemented(int opc, uint vlen, BasicType bt);
  static bool is_shift(Node* n);
  static bool is_vshift(Node* n);
  static bool is_vshift_cnt(Node* n);
  static bool is_type_transition_short_to_int(Node* n);
  static bool is_type_transition_to_int(Node* n);
  static bool is_muladds2i(Node* n);
  static bool is_roundopD(Node * n);
  static bool is_invariant_vector(Node* n);
  static bool is_all_ones_vector(Node* n);
  static bool is_vector_bitwise_not_pattern(Node* n);

  // [Start, end) half-open range defining which operands are vectors
  static void vector_operands(Node* n, uint* start, uint* end);

  static bool is_vector_shift(int opc);
  static bool is_vector_shift_count(int opc);

  static bool is_vector_shift(Node* n) {
    return is_vector_shift(n->Opcode());
  }
  static bool is_vector_shift_count(Node* n) {
    return is_vector_shift_count(n->Opcode());
  }
};

//===========================Vector=ALU=Operations=============================

//------------------------------AddVBNode--------------------------------------
// Vector add byte
class AddVBNode : public VectorNode {
 public:
  AddVBNode(Node* in1, Node* in2, const TypeVect* vt) : VectorNode(in1,in2,vt) {}
  virtual int Opcode() const;
};

//------------------------------AddVSNode--------------------------------------
// Vector add char/short
class AddVSNode : public VectorNode {
 public:
  AddVSNode(Node* in1, Node* in2, const TypeVect* vt) : VectorNode(in1,in2,vt) {}
  virtual int Opcode() const;
};

//------------------------------AddVINode--------------------------------------
// Vector add int
class AddVINode : public VectorNode {
 public:
  AddVINode(Node* in1, Node* in2, const TypeVect* vt) : VectorNode(in1,in2,vt) {}
  virtual int Opcode() const;
};

//------------------------------AddVLNode--------------------------------------
// Vector add long
class AddVLNode : public VectorNode {
public:
  AddVLNode(Node* in1, Node* in2, const TypeVect* vt) : VectorNode(in1, in2, vt) {}
  virtual int Opcode() const;
};

//------------------------------AddVFNode--------------------------------------
// Vector add float
class AddVFNode : public VectorNode {
public:
  AddVFNode(Node* in1, Node* in2, const TypeVect* vt) : VectorNode(in1, in2, vt) {}
  virtual int Opcode() const;
};

//------------------------------AddVDNode--------------------------------------
// Vector add double
class AddVDNode : public VectorNode {
public:
  AddVDNode(Node* in1, Node* in2, const TypeVect* vt) : VectorNode(in1, in2, vt) {}
  virtual int Opcode() const;
};

//------------------------------ReductionNode------------------------------------
// Perform reduction of a vector
class ReductionNode : public Node {
 public:
  ReductionNode(Node *ctrl, Node* in1, Node* in2) : Node(ctrl, in1, in2) {}

  static ReductionNode* make(int opc, Node *ctrl, Node* in1, Node* in2, BasicType bt);
  static int  opcode(int opc, BasicType bt);
  static bool implemented(int opc, uint vlen, BasicType bt);
  static Node* make_reduction_input(PhaseGVN& gvn, int opc, BasicType bt);

  virtual const Type* bottom_type() const {
    BasicType vbt = in(1)->bottom_type()->basic_type();
    return Type::get_const_basic_type(vbt);
  }

  virtual uint ideal_reg() const {
    return bottom_type()->ideal_reg();
  }
};

//------------------------------AddReductionVINode--------------------------------------
// Vector add byte, short and int as a reduction
class AddReductionVINode : public ReductionNode {
public:
  AddReductionVINode(Node * ctrl, Node* in1, Node* in2) : ReductionNode(ctrl, in1, in2) {}
  virtual int Opcode() const;
  virtual uint ideal_reg() const { return Op_RegI; }
};

//------------------------------AddReductionVLNode--------------------------------------
// Vector add long as a reduction
class AddReductionVLNode : public ReductionNode {
public:
  AddReductionVLNode(Node *ctrl, Node* in1, Node* in2) : ReductionNode(ctrl, in1, in2) {}
  virtual int Opcode() const;
  virtual const Type* bottom_type() const { return TypeLong::LONG; }
  virtual uint ideal_reg() const { return Op_RegL; }
};

//------------------------------AddReductionVFNode--------------------------------------
// Vector add float as a reduction
class AddReductionVFNode : public ReductionNode {
public:
  AddReductionVFNode(Node *ctrl, Node* in1, Node* in2) : ReductionNode(ctrl, in1, in2) {}
  virtual int Opcode() const;
  virtual const Type* bottom_type() const { return Type::FLOAT; }
  virtual uint ideal_reg() const { return Op_RegF; }
};

//------------------------------AddReductionVDNode--------------------------------------
// Vector add double as a reduction
class AddReductionVDNode : public ReductionNode {
public:
  AddReductionVDNode(Node *ctrl, Node* in1, Node* in2) : ReductionNode(ctrl, in1, in2) {}
  virtual int Opcode() const;
  virtual const Type* bottom_type() const { return Type::DOUBLE; }
  virtual uint ideal_reg() const { return Op_RegD; }
};

//------------------------------SubVBNode--------------------------------------
// Vector subtract byte
class SubVBNode : public VectorNode {
 public:
  SubVBNode(Node* in1, Node* in2, const TypeVect* vt) : VectorNode(in1,in2,vt) {}
  virtual int Opcode() const;
};

//------------------------------SubVSNode--------------------------------------
// Vector subtract short
class SubVSNode : public VectorNode {
 public:
  SubVSNode(Node* in1, Node* in2, const TypeVect* vt) : VectorNode(in1,in2,vt) {}
  virtual int Opcode() const;
};

//------------------------------SubVINode--------------------------------------
// Vector subtract int
class SubVINode : public VectorNode {
 public:
  SubVINode(Node* in1, Node* in2, const TypeVect* vt) : VectorNode(in1,in2,vt) {}
  virtual int Opcode() const;
};

//------------------------------SubVLNode--------------------------------------
// Vector subtract long
class SubVLNode : public VectorNode {
 public:
  SubVLNode(Node* in1, Node* in2, const TypeVect* vt) : VectorNode(in1,in2,vt) {}
  virtual int Opcode() const;
};

//------------------------------SubVFNode--------------------------------------
// Vector subtract float
class SubVFNode : public VectorNode {
 public:
  SubVFNode(Node* in1, Node* in2, const TypeVect* vt) : VectorNode(in1,in2,vt) {}
  virtual int Opcode() const;
};

//------------------------------SubVDNode--------------------------------------
// Vector subtract double
class SubVDNode : public VectorNode {
 public:
  SubVDNode(Node* in1, Node* in2, const TypeVect* vt) : VectorNode(in1,in2,vt) {}
  virtual int Opcode() const;
};

//------------------------------MulVBNode--------------------------------------
// Vector multiply byte
class MulVBNode : public VectorNode {
 public:
  MulVBNode(Node* in1, Node* in2, const TypeVect* vt) : VectorNode(in1, in2, vt) {}
  virtual int Opcode() const;
};

//------------------------------MulVSNode--------------------------------------
// Vector multiply short
class MulVSNode : public VectorNode {
 public:
  MulVSNode(Node* in1, Node* in2, const TypeVect* vt) : VectorNode(in1,in2,vt) {}
  virtual int Opcode() const;
};

//------------------------------MulVINode--------------------------------------
// Vector multiply int
class MulVINode : public VectorNode {
 public:
  MulVINode(Node* in1, Node* in2, const TypeVect* vt) : VectorNode(in1,in2,vt) {}
  virtual int Opcode() const;
};

//------------------------------MulVLNode--------------------------------------
// Vector multiply long
class MulVLNode : public VectorNode {
public:
  MulVLNode(Node* in1, Node* in2, const TypeVect* vt) : VectorNode(in1, in2, vt) {}
  virtual int Opcode() const;
};

//------------------------------MulVFNode--------------------------------------
// Vector multiply float
class MulVFNode : public VectorNode {
public:
  MulVFNode(Node* in1, Node* in2, const TypeVect* vt) : VectorNode(in1, in2, vt) {}
  virtual int Opcode() const;
};

//------------------------------MulVDNode--------------------------------------
// Vector multiply double
class MulVDNode : public VectorNode {
public:
  MulVDNode(Node* in1, Node* in2, const TypeVect* vt) : VectorNode(in1, in2, vt) {}
  virtual int Opcode() const;
};

//------------------------------MulAddVS2VINode--------------------------------
// Vector multiply shorts to int and add adjacent ints.
class MulAddVS2VINode : public VectorNode {
  public:
    MulAddVS2VINode(Node* in1, Node* in2, const TypeVect* vt) : VectorNode(in1, in2, vt) {}
    virtual int Opcode() const;
};

//------------------------------FmaVDNode--------------------------------------
// Vector multiply double
class FmaVDNode : public VectorNode {
public:
  FmaVDNode(Node* in1, Node* in2, Node* in3, const TypeVect* vt) : VectorNode(in1, in2, in3, vt) {}
  virtual int Opcode() const;
};

//------------------------------FmaVFNode--------------------------------------
// Vector multiply float
class FmaVFNode : public VectorNode {
public:
  FmaVFNode(Node* in1, Node* in2, Node* in3, const TypeVect* vt) : VectorNode(in1, in2, in3, vt) {}
  virtual int Opcode() const;
};

//------------------------------CMoveVFNode--------------------------------------
// Vector float conditional move
class CMoveVFNode : public VectorNode {
public:
  CMoveVFNode(Node* in1, Node* in2, Node* in3, const TypeVect* vt) : VectorNode(in1, in2, in3, vt) {}
  virtual int Opcode() const;
};

//------------------------------CMoveVDNode--------------------------------------
// Vector double conditional move
class CMoveVDNode : public VectorNode {
public:
  CMoveVDNode(Node* in1, Node* in2, Node* in3, const TypeVect* vt) : VectorNode(in1, in2, in3, vt) {}
  virtual int Opcode() const;
};

//------------------------------MulReductionVINode--------------------------------------
// Vector multiply byte, short and int as a reduction
class MulReductionVINode : public ReductionNode {
public:
  MulReductionVINode(Node *ctrl, Node* in1, Node* in2) : ReductionNode(ctrl, in1, in2) {}
  virtual int Opcode() const;
  virtual uint ideal_reg() const { return Op_RegI; }
};

//------------------------------MulReductionVLNode--------------------------------------
// Vector multiply int as a reduction
class MulReductionVLNode : public ReductionNode {
public:
  MulReductionVLNode(Node *ctrl, Node* in1, Node* in2) : ReductionNode(ctrl, in1, in2) {}
  virtual int Opcode() const;
  virtual const Type* bottom_type() const { return TypeLong::LONG; }
  virtual uint ideal_reg() const { return Op_RegL; }
};

//------------------------------MulReductionVFNode--------------------------------------
// Vector multiply float as a reduction
class MulReductionVFNode : public ReductionNode {
public:
  MulReductionVFNode(Node *ctrl, Node* in1, Node* in2) : ReductionNode(ctrl, in1, in2) {}
  virtual int Opcode() const;
  virtual const Type* bottom_type() const { return Type::FLOAT; }
  virtual uint ideal_reg() const { return Op_RegF; }
};

//------------------------------MulReductionVDNode--------------------------------------
// Vector multiply double as a reduction
class MulReductionVDNode : public ReductionNode {
public:
  MulReductionVDNode(Node *ctrl, Node* in1, Node* in2) : ReductionNode(ctrl, in1, in2) {}
  virtual int Opcode() const;
  virtual const Type* bottom_type() const { return Type::DOUBLE; }
  virtual uint ideal_reg() const { return Op_RegD; }
};

//------------------------------DivVFNode--------------------------------------
// Vector divide float
class DivVFNode : public VectorNode {
 public:
  DivVFNode(Node* in1, Node* in2, const TypeVect* vt) : VectorNode(in1,in2,vt) {}
  virtual int Opcode() const;
};

//------------------------------DivVDNode--------------------------------------
// Vector Divide double
class DivVDNode : public VectorNode {
 public:
  DivVDNode(Node* in1, Node* in2, const TypeVect* vt) : VectorNode(in1,in2,vt) {}
  virtual int Opcode() const;
};

//------------------------------AbsVBNode--------------------------------------
// Vector Abs byte
class AbsVBNode : public VectorNode {
public:
  AbsVBNode(Node* in, const TypeVect* vt) : VectorNode(in, vt) {}
  virtual int Opcode() const;
};

//------------------------------AbsVSNode--------------------------------------
// Vector Abs short
class AbsVSNode : public VectorNode {
public:
  AbsVSNode(Node* in, const TypeVect* vt) : VectorNode(in, vt) {}
  virtual int Opcode() const;
};

//------------------------------MinVNode--------------------------------------
// Vector Min
class MinVNode : public VectorNode {
public:
  MinVNode(Node* in1, Node* in2, const TypeVect* vt) : VectorNode(in1, in2, vt) {}
  virtual int Opcode() const;
};

//------------------------------MaxVNode--------------------------------------
// Vector Max
class MaxVNode : public VectorNode {
public:
  MaxVNode(Node* in1, Node* in2, const TypeVect* vt) : VectorNode(in1, in2, vt) {}
  virtual int Opcode() const;
};

//------------------------------AbsVNode--------------------------------------
// Vector Abs
class AbsVNode : public VectorNode {
public:
  AbsVNode(Node* in, const TypeVect* vt) : VectorNode(in, vt) {}
  virtual int Opcode() const;
};

//------------------------------AbsVINode--------------------------------------
// Vector Abs int
class AbsVINode : public VectorNode {
public:
  AbsVINode(Node* in, const TypeVect* vt) : VectorNode(in, vt) {}
  virtual int Opcode() const;
};

//------------------------------AbsVLNode--------------------------------------
// Vector Abs long
class AbsVLNode : public VectorNode {
public:
  AbsVLNode(Node* in, const TypeVect* vt) : VectorNode(in, vt) {}
  virtual int Opcode() const;
};

//------------------------------AbsVFNode--------------------------------------
// Vector Abs float
class AbsVFNode : public VectorNode {
 public:
  AbsVFNode(Node* in, const TypeVect* vt) : VectorNode(in,vt) {}
  virtual int Opcode() const;
};

//------------------------------AbsVDNode--------------------------------------
// Vector Abs double
class AbsVDNode : public VectorNode {
 public:
  AbsVDNode(Node* in, const TypeVect* vt) : VectorNode(in,vt) {}
  virtual int Opcode() const;
};

//------------------------------NegVINode--------------------------------------
// Vector Neg int
class NegVINode : public VectorNode {
public:
  NegVINode(Node* in, const TypeVect* vt) : VectorNode(in, vt) {}
  virtual int Opcode() const;
};

//------------------------------NegVFNode--------------------------------------
// Vector Neg float
class NegVFNode : public VectorNode {
 public:
  NegVFNode(Node* in, const TypeVect* vt) : VectorNode(in,vt) {}
  virtual int Opcode() const;
};

//------------------------------NegVDNode--------------------------------------
// Vector Neg double
class NegVDNode : public VectorNode {
 public:
  NegVDNode(Node* in, const TypeVect* vt) : VectorNode(in,vt) {}
  virtual int Opcode() const;
};

//------------------------------PopCountVINode---------------------------------
// Vector popcount integer bits
class PopCountVINode : public VectorNode {
 public:
  PopCountVINode(Node* in, const TypeVect* vt) : VectorNode(in,vt) {}
  virtual int Opcode() const;
};

//------------------------------SqrtVFNode--------------------------------------
// Vector Sqrt float
class SqrtVFNode : public VectorNode {
 public:
  SqrtVFNode(Node* in, const TypeVect* vt) : VectorNode(in,vt) {}
  virtual int Opcode() const;
};
//------------------------------RoundDoubleVNode--------------------------------
// Vector round double
class RoundDoubleModeVNode : public VectorNode {
 public:
  RoundDoubleModeVNode(Node* in1, Node* in2, const TypeVect* vt) : VectorNode(in1, in2, vt) {}
  virtual int Opcode() const;
};

//------------------------------SqrtVDNode--------------------------------------
// Vector Sqrt double
class SqrtVDNode : public VectorNode {
 public:
  SqrtVDNode(Node* in, const TypeVect* vt) : VectorNode(in,vt) {}
  virtual int Opcode() const;
};

//------------------------------NotVNode--------------------------------------
// Vector Not
class NotVNode : public VectorNode {
public:
  NotVNode(Node* in, const TypeVect* vt) : VectorNode(in, vt) {}
  virtual int Opcode() const;
};

//------------------------------LShiftVBNode-----------------------------------
// Vector left shift bytes
class LShiftVBNode : public VectorNode {
 public:
  LShiftVBNode(Node* in1, Node* in2, const TypeVect* vt) : VectorNode(in1,in2,vt) {}
  virtual int Opcode() const;
};

//------------------------------LShiftVSNode-----------------------------------
// Vector left shift shorts
class LShiftVSNode : public VectorNode {
 public:
  LShiftVSNode(Node* in1, Node* in2, const TypeVect* vt) : VectorNode(in1,in2,vt) {}
  virtual int Opcode() const;
};

//------------------------------LShiftVINode-----------------------------------
// Vector left shift ints
class LShiftVINode : public VectorNode {
 public:
  LShiftVINode(Node* in1, Node* in2, const TypeVect* vt) : VectorNode(in1,in2,vt) {}
  virtual int Opcode() const;
};

//------------------------------LShiftVLNode-----------------------------------
// Vector left shift longs
class LShiftVLNode : public VectorNode {
 public:
  LShiftVLNode(Node* in1, Node* in2, const TypeVect* vt) : VectorNode(in1,in2,vt) {}
  virtual int Opcode() const;
};

//------------------------------RShiftVBNode-----------------------------------
// Vector right arithmetic (signed) shift bytes
class RShiftVBNode : public VectorNode {
 public:
  RShiftVBNode(Node* in1, Node* in2, const TypeVect* vt) : VectorNode(in1,in2,vt) {}
  virtual int Opcode() const;
};

//------------------------------RShiftVSNode-----------------------------------
// Vector right arithmetic (signed) shift shorts
class RShiftVSNode : public VectorNode {
 public:
  RShiftVSNode(Node* in1, Node* in2, const TypeVect* vt) : VectorNode(in1,in2,vt) {}
  virtual int Opcode() const;
};

//------------------------------RShiftVINode-----------------------------------
// Vector right arithmetic (signed) shift ints
class RShiftVINode : public VectorNode {
 public:
  RShiftVINode(Node* in1, Node* in2, const TypeVect* vt) : VectorNode(in1,in2,vt) {}
  virtual int Opcode() const;
};

//------------------------------RShiftVLNode-----------------------------------
// Vector right arithmetic (signed) shift longs
class RShiftVLNode : public VectorNode {
 public:
  RShiftVLNode(Node* in1, Node* in2, const TypeVect* vt) : VectorNode(in1,in2,vt) {}
  virtual int Opcode() const;
};

//------------------------------URShiftVBNode----------------------------------
// Vector right logical (unsigned) shift bytes
class URShiftVBNode : public VectorNode {
 public:
  URShiftVBNode(Node* in1, Node* in2, const TypeVect* vt) : VectorNode(in1,in2,vt) {}
  virtual int Opcode() const;
};

//------------------------------URShiftVSNode----------------------------------
// Vector right logical (unsigned) shift shorts
class URShiftVSNode : public VectorNode {
 public:
  URShiftVSNode(Node* in1, Node* in2, const TypeVect* vt) : VectorNode(in1,in2,vt) {}
  virtual int Opcode() const;
};

//------------------------------URShiftVINode----------------------------------
// Vector right logical (unsigned) shift ints
class URShiftVINode : public VectorNode {
 public:
  URShiftVINode(Node* in1, Node* in2, const TypeVect* vt) : VectorNode(in1,in2,vt) {}
  virtual int Opcode() const;
};

//------------------------------URShiftVLNode----------------------------------
// Vector right logical (unsigned) shift longs
class URShiftVLNode : public VectorNode {
 public:
  URShiftVLNode(Node* in1, Node* in2, const TypeVect* vt) : VectorNode(in1,in2,vt) {}
  virtual int Opcode() const;
};

//------------------------------LShiftCntVNode---------------------------------
// Vector left shift count
class LShiftCntVNode : public VectorNode {
 public:
  LShiftCntVNode(Node* cnt, const TypeVect* vt) : VectorNode(cnt,vt) {}
  virtual int Opcode() const;
  virtual uint ideal_reg() const { return Matcher::vector_shift_count_ideal_reg(vect_type()->length_in_bytes()); }
};

//------------------------------RShiftCntVNode---------------------------------
// Vector right shift count
class RShiftCntVNode : public VectorNode {
 public:
  RShiftCntVNode(Node* cnt, const TypeVect* vt) : VectorNode(cnt,vt) {}
  virtual int Opcode() const;
  virtual uint ideal_reg() const { return Matcher::vector_shift_count_ideal_reg(vect_type()->length_in_bytes()); }
};


//------------------------------VLShiftVNode-----------------------------------
// Variable vector left shift bytes
class VLShiftVNode : public VectorNode {
 public:
  VLShiftVNode(Node* in1, Node* in2, const TypeVect* vt) : VectorNode(in1,in2,vt) {}
  virtual int Opcode() const;
};

//------------------------------VRShiftVNode-----------------------------------
// Variable vector right shift bytes
class VRShiftVNode : public VectorNode {
 public:
  VRShiftVNode(Node* in1, Node* in2, const TypeVect* vt) : VectorNode(in1,in2,vt) {}
  virtual int Opcode() const;
};

//------------------------------VURShiftVNode-----------------------------------
// Variable vector unsigned right shift bytes
class VURShiftVNode : public VectorNode {
 public:
  VURShiftVNode(Node* in1, Node* in2, const TypeVect* vt) : VectorNode(in1,in2,vt) {}
  virtual int Opcode() const;
};

//------------------------------AndVNode---------------------------------------
// Vector and integer
class AndVNode : public VectorNode {
 public:
  AndVNode(Node* in1, Node* in2, const TypeVect* vt) : VectorNode(in1,in2,vt) {}
  virtual int Opcode() const;
};

//------------------------------AndReductionVNode--------------------------------------
// Vector and byte, short, int, long as a reduction
class AndReductionVNode : public ReductionNode {
public:
  AndReductionVNode(Node *ctrl, Node* in1, Node* in2) : ReductionNode(ctrl, in1, in2) {}
  virtual int Opcode() const;
};

//------------------------------OrVNode---------------------------------------
// Vector or byte, short, int, long as a reduction
class OrVNode : public VectorNode {
 public:
  OrVNode(Node* in1, Node* in2, const TypeVect* vt) : VectorNode(in1,in2,vt) {}
  virtual int Opcode() const;
};

//------------------------------OrReductionVNode--------------------------------------
// Vector xor byte, short, int, long as a reduction
class OrReductionVNode : public ReductionNode {
public:
  OrReductionVNode(Node *ctrl, Node* in1, Node* in2) : ReductionNode(ctrl, in1, in2) {}
  virtual int Opcode() const;
};

//------------------------------XorReductionVNode--------------------------------------
// Vector and int, long as a reduction
class XorReductionVNode : public ReductionNode {
public:
  XorReductionVNode(Node *ctrl, Node* in1, Node* in2) : ReductionNode(ctrl, in1, in2) {}
  virtual int Opcode() const;
};

//------------------------------XorVNode---------------------------------------
// Vector xor integer
class XorVNode : public VectorNode {
 public:
  XorVNode(Node* in1, Node* in2, const TypeVect* vt) : VectorNode(in1,in2,vt) {}
  virtual int Opcode() const;
};

//------------------------------MinReductionVNode--------------------------------------
// Vector min byte, short, int, long, float, double as a reduction
class MinReductionVNode : public ReductionNode {
public:
  MinReductionVNode(Node *ctrl, Node* in1, Node* in2) : ReductionNode(ctrl, in1, in2) {}
  virtual int Opcode() const;
};

//------------------------------MaxReductionVNode--------------------------------------
// Vector min byte, short, int, long, float, double as a reduction
class MaxReductionVNode : public ReductionNode {
public:
  MaxReductionVNode(Node *ctrl, Node* in1, Node* in2) : ReductionNode(ctrl, in1, in2) {}
  virtual int Opcode() const;
};

//================================= M E M O R Y ===============================

//------------------------------LoadVectorNode---------------------------------
// Load Vector from memory
class LoadVectorNode : public LoadNode {
 public:
  LoadVectorNode(Node* c, Node* mem, Node* adr, const TypePtr* at, const TypeVect* vt, ControlDependency control_dependency = LoadNode::DependsOnlyOnTest)
    : LoadNode(c, mem, adr, at, vt, MemNode::unordered, control_dependency) {
    init_class_id(Class_LoadVector);
    set_mismatched_access();
  }

  const TypeVect* vect_type() const { return type()->is_vect(); }
  uint length() const { return vect_type()->length(); } // Vector length

  virtual int Opcode() const;

  virtual uint ideal_reg() const  { return Matcher::vector_ideal_reg(memory_size()); }
  virtual BasicType memory_type() const { return T_VOID; }
  virtual int memory_size() const { return vect_type()->length_in_bytes(); }

  virtual int store_Opcode() const { return Op_StoreVector; }

  static LoadVectorNode* make(int opc, Node* ctl, Node* mem,
                              Node* adr, const TypePtr* atyp,
                              uint vlen, BasicType bt,
                              ControlDependency control_dependency = LoadNode::DependsOnlyOnTest);
  uint element_size(void) { return type2aelembytes(vect_type()->element_basic_type()); }
};

//------------------------------LoadVectorGatherNode------------------------------
// Load Vector from memory via index map
class LoadVectorGatherNode : public LoadVectorNode {
  public:
   LoadVectorGatherNode(Node* c, Node* mem, Node* adr, const TypePtr* at, const TypeVect* vt, Node* indices)
    : LoadVectorNode(c, mem, adr, at, vt) {
    init_class_id(Class_LoadVectorGather);
    assert(indices->bottom_type()->is_vect(), "indices must be in vector");
    add_req(indices);
    assert(req() == MemNode::ValueIn + 1, "match_edge expects that last input is in MemNode::ValueIn");
  }

  virtual int Opcode() const;
  virtual uint match_edge(uint idx) const { return idx == MemNode::Address || idx == MemNode::ValueIn; }
};

//------------------------------StoreVectorNode--------------------------------
// Store Vector to memory
class StoreVectorNode : public StoreNode {
 public:
  StoreVectorNode(Node* c, Node* mem, Node* adr, const TypePtr* at, Node* val)
    : StoreNode(c, mem, adr, at, val, MemNode::unordered) {
    init_class_id(Class_StoreVector);
    set_mismatched_access();
  }

  const TypeVect* vect_type() const { return in(MemNode::ValueIn)->bottom_type()->is_vect(); }
  uint length() const { return vect_type()->length(); } // Vector length

  virtual int Opcode() const;

  virtual uint ideal_reg() const  { return Matcher::vector_ideal_reg(memory_size()); }
  virtual BasicType memory_type() const { return T_VOID; }
  virtual int memory_size() const { return vect_type()->length_in_bytes(); }

  static StoreVectorNode* make(int opc, Node* ctl, Node* mem,
                               Node* adr, const TypePtr* atyp, Node* val,
                               uint vlen);

  uint element_size(void) { return type2aelembytes(vect_type()->element_basic_type()); }
};

//------------------------------StoreVectorScatterNode------------------------------
// Store Vector into memory via index map

 class StoreVectorScatterNode : public StoreVectorNode {
  public:
   StoreVectorScatterNode(Node* c, Node* mem, Node* adr, const TypePtr* at, Node* val, Node* indices)
      : StoreVectorNode(c, mem, adr, at, val) {
      init_class_id(Class_StoreVectorScatter);
     assert(indices->bottom_type()->is_vect(), "indices must be in vector");
     add_req(indices);
     assert(req() == MemNode::ValueIn + 2, "match_edge expects that last input is in MemNode::ValueIn+1");
   }
   virtual int Opcode() const;
   virtual uint match_edge(uint idx) const { return idx == MemNode::Address ||
                                                     idx == MemNode::ValueIn ||
                                                     idx == MemNode::ValueIn + 1; }
};

//=========================Promote_Scalar_to_Vector============================

//------------------------------ReplicateBNode---------------------------------
// Replicate byte scalar to be vector
class ReplicateBNode : public VectorNode {
 public:
  ReplicateBNode(Node* in1, const TypeVect* vt) : VectorNode(in1, vt) {}
  virtual int Opcode() const;
};

//------------------------------ReplicateSNode---------------------------------
// Replicate short scalar to be vector
class ReplicateSNode : public VectorNode {
 public:
  ReplicateSNode(Node* in1, const TypeVect* vt) : VectorNode(in1, vt) {}
  virtual int Opcode() const;
};

//------------------------------ReplicateINode---------------------------------
// Replicate int scalar to be vector
class ReplicateINode : public VectorNode {
 public:
  ReplicateINode(Node* in1, const TypeVect* vt) : VectorNode(in1, vt) {}
  virtual int Opcode() const;
};

//------------------------------ReplicateLNode---------------------------------
// Replicate long scalar to be vector
class ReplicateLNode : public VectorNode {
 public:
  ReplicateLNode(Node* in1, const TypeVect* vt) : VectorNode(in1, vt) {}
  virtual int Opcode() const;
};

//------------------------------ReplicateFNode---------------------------------
// Replicate float scalar to be vector
class ReplicateFNode : public VectorNode {
 public:
  ReplicateFNode(Node* in1, const TypeVect* vt) : VectorNode(in1, vt) {}
  virtual int Opcode() const;
};

//------------------------------ReplicateDNode---------------------------------
// Replicate double scalar to be vector
class ReplicateDNode : public VectorNode {
 public:
  ReplicateDNode(Node* in1, const TypeVect* vt) : VectorNode(in1, vt) {}
  virtual int Opcode() const;
};

//========================Pack_Scalars_into_a_Vector===========================

//------------------------------PackNode---------------------------------------
// Pack parent class (not for code generation).
class PackNode : public VectorNode {
 public:
  PackNode(Node* in1, const TypeVect* vt) : VectorNode(in1, vt) {}
  PackNode(Node* in1, Node* n2, const TypeVect* vt) : VectorNode(in1, n2, vt) {}
  virtual int Opcode() const;

  void add_opd(Node* n) {
    add_req(n);
  }

  // Create a binary tree form for Packs. [lo, hi) (half-open) range
  PackNode* binary_tree_pack(int lo, int hi);

  static PackNode* make(Node* s, uint vlen, BasicType bt);
};

//------------------------------PackBNode--------------------------------------
// Pack byte scalars into vector
class PackBNode : public PackNode {
 public:
  PackBNode(Node* in1, const TypeVect* vt)  : PackNode(in1, vt) {}
  virtual int Opcode() const;
};

//------------------------------PackSNode--------------------------------------
// Pack short scalars into a vector
class PackSNode : public PackNode {
 public:
  PackSNode(Node* in1, const TypeVect* vt)  : PackNode(in1, vt) {}
  PackSNode(Node* in1, Node* in2, const TypeVect* vt) : PackNode(in1, in2, vt) {}
  virtual int Opcode() const;
};

//------------------------------PackINode--------------------------------------
// Pack integer scalars into a vector
class PackINode : public PackNode {
 public:
  PackINode(Node* in1, const TypeVect* vt)  : PackNode(in1, vt) {}
  PackINode(Node* in1, Node* in2, const TypeVect* vt) : PackNode(in1, in2, vt) {}
  virtual int Opcode() const;
};

//------------------------------PackLNode--------------------------------------
// Pack long scalars into a vector
class PackLNode : public PackNode {
 public:
  PackLNode(Node* in1, const TypeVect* vt)  : PackNode(in1, vt) {}
  PackLNode(Node* in1, Node* in2, const TypeVect* vt) : PackNode(in1, in2, vt) {}
  virtual int Opcode() const;
};

//------------------------------Pack2LNode-------------------------------------
// Pack 2 long scalars into a vector
class Pack2LNode : public PackNode {
 public:
  Pack2LNode(Node* in1, Node* in2, const TypeVect* vt) : PackNode(in1, in2, vt) {}
  virtual int Opcode() const;
};

//------------------------------PackFNode--------------------------------------
// Pack float scalars into vector
class PackFNode : public PackNode {
 public:
  PackFNode(Node* in1, const TypeVect* vt)  : PackNode(in1, vt) {}
  PackFNode(Node* in1, Node* in2, const TypeVect* vt) : PackNode(in1, in2, vt) {}
  virtual int Opcode() const;
};

//------------------------------PackDNode--------------------------------------
// Pack double scalars into a vector
class PackDNode : public PackNode {
 public:
  PackDNode(Node* in1, const TypeVect* vt) : PackNode(in1, vt) {}
  PackDNode(Node* in1, Node* in2, const TypeVect* vt) : PackNode(in1, in2, vt) {}
  virtual int Opcode() const;
};

//------------------------------Pack2DNode-------------------------------------
// Pack 2 double scalars into a vector
class Pack2DNode : public PackNode {
 public:
  Pack2DNode(Node* in1, Node* in2, const TypeVect* vt) : PackNode(in1, in2, vt) {}
  virtual int Opcode() const;
};


class VectorLoadConstNode : public VectorNode {
 public:
  VectorLoadConstNode(Node* in1, const TypeVect* vt) : VectorNode(in1, vt) {}
  virtual int Opcode() const;
};

//========================Extract_Scalar_from_Vector===========================

//------------------------------ExtractNode------------------------------------
// Extract a scalar from a vector at position "pos"
class ExtractNode : public Node {
 public:
  ExtractNode(Node* src, ConINode* pos) : Node(NULL, src, (Node*)pos) {
    assert(in(2)->get_int() >= 0, "positive constants");
  }
  virtual int Opcode() const;
  uint  pos() const { return in(2)->get_int(); }

  static Node* make(Node* v, uint position, BasicType bt);
  static int opcode(BasicType bt);
};

//------------------------------ExtractBNode-----------------------------------
// Extract a byte from a vector at position "pos"
class ExtractBNode : public ExtractNode {
 public:
  ExtractBNode(Node* src, ConINode* pos) : ExtractNode(src, pos) {}
  virtual int Opcode() const;
  virtual const Type *bottom_type() const { return TypeInt::INT; }
  virtual uint ideal_reg() const { return Op_RegI; }
};

//------------------------------ExtractUBNode----------------------------------
// Extract a boolean from a vector at position "pos"
class ExtractUBNode : public ExtractNode {
 public:
  ExtractUBNode(Node* src, ConINode* pos) : ExtractNode(src, pos) {}
  virtual int Opcode() const;
  virtual const Type *bottom_type() const { return TypeInt::INT; }
  virtual uint ideal_reg() const { return Op_RegI; }
};

//------------------------------ExtractCNode-----------------------------------
// Extract a char from a vector at position "pos"
class ExtractCNode : public ExtractNode {
 public:
  ExtractCNode(Node* src, ConINode* pos) : ExtractNode(src, pos) {}
  virtual int Opcode() const;
  virtual const Type *bottom_type() const { return TypeInt::CHAR; }
  virtual uint ideal_reg() const { return Op_RegI; }
};

//------------------------------ExtractSNode-----------------------------------
// Extract a short from a vector at position "pos"
class ExtractSNode : public ExtractNode {
 public:
  ExtractSNode(Node* src, ConINode* pos) : ExtractNode(src, pos) {}
  virtual int Opcode() const;
  virtual const Type *bottom_type() const { return TypeInt::SHORT; }
  virtual uint ideal_reg() const { return Op_RegI; }
};

//------------------------------ExtractINode-----------------------------------
// Extract an int from a vector at position "pos"
class ExtractINode : public ExtractNode {
 public:
  ExtractINode(Node* src, ConINode* pos) : ExtractNode(src, pos) {}
  virtual int Opcode() const;
  virtual const Type *bottom_type() const { return TypeInt::INT; }
  virtual uint ideal_reg() const { return Op_RegI; }
};

//------------------------------ExtractLNode-----------------------------------
// Extract a long from a vector at position "pos"
class ExtractLNode : public ExtractNode {
 public:
  ExtractLNode(Node* src, ConINode* pos) : ExtractNode(src, pos) {}
  virtual int Opcode() const;
  virtual const Type *bottom_type() const { return TypeLong::LONG; }
  virtual uint ideal_reg() const { return Op_RegL; }
};

//------------------------------ExtractFNode-----------------------------------
// Extract a float from a vector at position "pos"
class ExtractFNode : public ExtractNode {
 public:
  ExtractFNode(Node* src, ConINode* pos) : ExtractNode(src, pos) {}
  virtual int Opcode() const;
  virtual const Type *bottom_type() const { return Type::FLOAT; }
  virtual uint ideal_reg() const { return Op_RegF; }
};

//------------------------------ExtractDNode-----------------------------------
// Extract a double from a vector at position "pos"
class ExtractDNode : public ExtractNode {
 public:
  ExtractDNode(Node* src, ConINode* pos) : ExtractNode(src, pos) {}
  virtual int Opcode() const;
  virtual const Type *bottom_type() const { return Type::DOUBLE; }
  virtual uint ideal_reg() const { return Op_RegD; }
};

//------------------------------SetVectMaskINode-------------------------------
// Provide a mask for a vector predicate machine
class SetVectMaskINode : public Node {
public:
  SetVectMaskINode(Node *c, Node *in1) : Node(c, in1) {}
  virtual int Opcode() const;
  const Type *bottom_type() const { return TypeInt::INT; }
  virtual uint ideal_reg() const { return Op_RegI; }
  virtual const Type *Value(PhaseGVN *phase) const { return TypeInt::INT; }
};

<<<<<<< HEAD
class VectorMaskCmpNode : public VectorNode {
 private:
  BoolTest::mask _predicate;

 protected:
  uint size_of() const { return sizeof(*this); }

 public:
  VectorMaskCmpNode(BoolTest::mask predicate, Node* in1, Node* in2, ConINode* predicate_node, const TypeVect* vt) :
#ifdef X86
      VectorNode(in1, in2, predicate_node, vt),
#else
      VectorNode(in1, in2, vt),
#endif
      _predicate(predicate) {
    assert(in1->bottom_type()->is_vect()->element_basic_type() == in2->bottom_type()->is_vect()->element_basic_type(),
           "VectorMaskCmp inputs must have same type for elements");
    assert(in1->bottom_type()->is_vect()->length() == in2->bottom_type()->is_vect()->length(),
           "VectorMaskCmp inputs must have same number of elements");
    init_class_id(Class_VectorMaskCmp);
  }

  virtual int Opcode() const;
  virtual uint hash() const { return VectorNode::hash() + _predicate; }
  virtual bool cmp( const Node &n ) const {
    return VectorNode::cmp(n) && _predicate == ((VectorMaskCmpNode&)n)._predicate;
  }
  BoolTest::mask get_predicate() { return _predicate; }
#ifndef PRODUCT
  virtual void dump_spec(outputStream *st) const;
#endif // PRODUCT
};

// Used to wrap other vector nodes in order to add masking functionality.
class VectorMaskWrapperNode : public VectorNode {
public:
  VectorMaskWrapperNode(Node* vector, Node* mask)
    : VectorNode(vector, mask, vector->bottom_type()->is_vect()) {
    assert(mask->is_VectorMaskCmp(), "VectorMaskWrapper requires that second argument be a mask");
  }

  virtual int Opcode() const;
  Node* vector_val() const { return in(1); }
  Node* vector_mask() const { return in(2); }
};

class VectorTestNode : public Node {
 private:
  BoolTest::mask _predicate;

 protected:
  uint size_of() const { return sizeof(*this); }

 public:
  VectorTestNode( Node *in1, Node *in2, BoolTest::mask predicate) : Node(NULL, in1, in2), _predicate(predicate) {
    assert(in1->is_Vector() || in1->is_LoadVector(), "must be vector");
    assert(in2->is_Vector() || in2->is_LoadVector(), "must be vector");
    assert(in1->bottom_type()->is_vect()->element_basic_type() == in2->bottom_type()->is_vect()->element_basic_type(),
           "same type elements are needed");
    assert(in1->bottom_type()->is_vect()->length() == in2->bottom_type()->is_vect()->length(),
           "same number of elements is needed");
  }
  virtual int Opcode() const;
  virtual uint hash() const { return Node::hash() + _predicate; }
  virtual bool cmp( const Node &n ) const {
    return Node::cmp(n) && _predicate == ((VectorTestNode&)n)._predicate;
  }
  virtual const Type *bottom_type() const { return TypeInt::BOOL; }
  virtual uint ideal_reg() const { return Op_RegI; }  // TODO Should be RegFlags but due to missing comparison flags for BoolTest
                                                      // in middle-end, we make it boolean result directly.
  BoolTest::mask get_predicate() const { return _predicate; }
};

class VectorBlendNode : public VectorNode {
public:
  VectorBlendNode(Node* vec1, Node* vec2, Node* mask)
    : VectorNode(vec1, vec2, mask, vec1->bottom_type()->is_vect()) {
    // assert(mask->is_VectorMask(), "VectorBlendNode requires that third argument be a mask");
  }

  virtual int Opcode() const;
  Node* vec1() const { return in(1); }
  Node* vec2() const { return in(2); }
  Node* vec_mask() const { return in(3); }
};

class VectorRearrangeNode : public VectorNode {
public:
  VectorRearrangeNode(Node* vec1, Node* shuffle)
    : VectorNode(vec1, shuffle, vec1->bottom_type()->is_vect()) {
    // assert(mask->is_VectorMask(), "VectorBlendNode requires that third argument be a mask");
  }

  virtual int Opcode() const;
  Node* vec1() const { return in(1); }
  Node* vec_shuffle() const { return in(2); }
};


class VectorLoadMaskNode : public VectorNode {
 public:
  VectorLoadMaskNode(Node* in, const TypeVect* vt)
    : VectorNode(in, vt) {
    assert(in->is_LoadVector(), "expected load vector");
    assert(in->as_LoadVector()->vect_type()->element_basic_type() == T_BOOLEAN, "must be boolean");
  }

  virtual int Opcode() const;
};

class VectorLoadShuffleNode : public VectorNode {
public:
  VectorLoadShuffleNode(Node* in, const TypeVect* vt)
    : VectorNode(in, vt) {
    assert(in->is_LoadVector(), "expected load vector");
    assert(in->as_LoadVector()->vect_type()->element_basic_type() == T_BYTE, "must be BYTE");
  }

  int GetOutShuffleSize() const { return type2aelembytes(vect_type()->element_basic_type()); }
  virtual int Opcode() const;
};

class VectorStoreMaskNode : public VectorNode {
 protected:
  VectorStoreMaskNode(Node* in1, ConINode* in2, const TypeVect* vt)
    : VectorNode(in1, in2, vt) { }

 public:
  virtual int Opcode() const;

  static Node* make(PhaseGVN& gvn, Node* in, BasicType in_type, uint num_elem);
};

// This is intended for use as a simple reinterpret node that has no cast.
class VectorReinterpretNode : public VectorNode {
 private:
  const TypeVect* _src_vt;
 protected:
  uint size_of() const { return sizeof(*this); }
 public:
  VectorReinterpretNode(Node* in, const TypeVect* src_vt, const TypeVect* dst_vt)
      : VectorNode(in, dst_vt), _src_vt(src_vt) { }

  virtual uint hash() const { return VectorNode::hash() + _src_vt->hash(); }
  virtual bool cmp( const Node &n ) const {
    return VectorNode::cmp(n) && !Type::cmp(_src_vt,((VectorReinterpretNode&)n)._src_vt);
  }
  virtual Node *Identity(PhaseGVN *phase);

  virtual int Opcode() const;
};

class VectorCastNode : public VectorNode {
 public:
  VectorCastNode(Node* in, const TypeVect* vt) : VectorNode(in, vt) {}
  virtual int Opcode() const;

  static VectorCastNode* make(int vopc, Node* n1, BasicType bt, uint vlen);
  static int  opcode(BasicType bt);
  static bool implemented(BasicType bt, uint vlen);
};

class VectorCastB2XNode : public VectorCastNode {
public:
  VectorCastB2XNode(Node* in, const TypeVect* vt) : VectorCastNode(in, vt) {
    assert(in->bottom_type()->is_vect()->element_basic_type() == T_BYTE, "must be byte");
  }
  virtual int Opcode() const;
};

class VectorCastS2XNode : public VectorCastNode {
public:
  VectorCastS2XNode(Node* in, const TypeVect* vt) : VectorCastNode(in, vt) {
    assert(in->bottom_type()->is_vect()->element_basic_type() == T_SHORT, "must be short");
  }
  virtual int Opcode() const;
};

class VectorCastI2XNode : public VectorCastNode {
public:
  VectorCastI2XNode(Node* in, const TypeVect* vt) : VectorCastNode(in, vt) {
    assert(in->bottom_type()->is_vect()->element_basic_type() == T_INT, "must be int");
  }
  virtual int Opcode() const;
};

class VectorCastL2XNode : public VectorCastNode {
public:
  VectorCastL2XNode(Node* in, const TypeVect* vt) : VectorCastNode(in, vt) {
    assert(in->bottom_type()->is_vect()->element_basic_type() == T_LONG, "must be long");
  }
  virtual int Opcode() const;
};

class VectorCastF2XNode : public VectorCastNode {
public:
  VectorCastF2XNode(Node* in, const TypeVect* vt) : VectorCastNode(in, vt) {
    assert(in->bottom_type()->is_vect()->element_basic_type() == T_FLOAT, "must be float");
  }
  virtual int Opcode() const;
};

class VectorCastD2XNode : public VectorCastNode {
public:
  VectorCastD2XNode(Node* in, const TypeVect* vt) : VectorCastNode(in, vt) {
    assert(in->bottom_type()->is_vect()->element_basic_type() == T_DOUBLE, "must be double");
  }
  virtual int Opcode() const;
};

class VectorInsertNode : public VectorNode {
 public:
  VectorInsertNode(Node* vsrc, Node* new_val, ConINode* pos, const TypeVect* vt) : VectorNode(vsrc, new_val, (Node*)pos, vt) {
   assert(pos->get_int() >= 0, "positive constants");
   assert(pos->get_int() < (int)vt->length(), "index must be less than vector length");
   assert(Type::cmp(vt, vsrc->bottom_type()) == 0, "input and output must be same type");
  }
  virtual int Opcode() const;
  uint pos() const { return in(3)->get_int(); }

  static Node* make(Node* vec, Node* new_val, int position);
};

class VectorBoxNode : public Node {
 private:
  const TypeInstPtr* const _box_type;
  const TypeVect*    const _vec_type;
 public:
  enum {
     Box   = 1,
     Value = 2
  };
  VectorBoxNode(Compile* C, Node* box, Node* val,
                const TypeInstPtr* box_type, const TypeVect* vt)
    : Node(NULL, box, val), _box_type(box_type), _vec_type(vt) {
    init_flags(Flag_is_macro);
    C->add_macro_node(this);
  }

  const  TypeInstPtr* box_type() const { assert(_box_type != NULL, ""); return _box_type; };
  const  TypeVect*    vec_type() const { assert(_vec_type != NULL, ""); return _vec_type; };

  virtual int Opcode() const;
  virtual const Type *bottom_type() const { return _box_type; /* TypeInstPtr::BOTTOM? */ }
  virtual       uint  ideal_reg() const { return box_type()->ideal_reg(); }
  virtual       uint  size_of() const { return sizeof(*this); }

  static const TypeFunc* vec_box_type(const TypeInstPtr* box_type);
};

class VectorBoxAllocateNode : public CallStaticJavaNode {
 public:
  VectorBoxAllocateNode(Compile* C, const TypeInstPtr* vbox_type)
    : CallStaticJavaNode(C, VectorBoxNode::vec_box_type(vbox_type), NULL, NULL, -1) {
    init_flags(Flag_is_macro);
    C->add_macro_node(this);
  }

  virtual int Opcode() const;
#ifndef PRODUCT
  virtual void dump_spec(outputStream *st) const;
#endif // PRODUCT
};

class VectorUnboxNode : public VectorNode {
private:
  bool _shuffle_to_vector;
protected:
  uint size_of() const { return sizeof(*this); }
 public:
  VectorUnboxNode(Compile* C, const TypeVect* vec_type, Node* obj, Node* mem, bool shuffle_to_vector)
    : VectorNode(mem, obj, vec_type) {
    _shuffle_to_vector = shuffle_to_vector;
    init_flags(Flag_is_macro);
    C->add_macro_node(this);
  }

  virtual int Opcode() const;
  Node* obj() const { return in(2); }
  Node* mem() const { return in(1); }
  virtual Node *Identity(PhaseGVN *phase);
  bool is_shuffle_to_vector() { return _shuffle_to_vector; }
=======
//------------------------------MacroLogicVNode-------------------------------
// Vector logical operations packing node.
class MacroLogicVNode : public VectorNode {
private:
  MacroLogicVNode(Node* in1, Node* in2, Node* in3, Node* fn, const TypeVect* vt)
  : VectorNode(in1, in2, in3, fn, vt) {}

public:
  virtual int Opcode() const;

  static MacroLogicVNode* make(PhaseGVN& igvn, Node* in1, Node* in2, Node* in3, uint truth_table, const TypeVect* vt);
>>>>>>> 76b1119f
};

#endif // SHARE_OPTO_VECTORNODE_HPP<|MERGE_RESOLUTION|>--- conflicted
+++ resolved
@@ -1085,7 +1085,19 @@
   virtual const Type *Value(PhaseGVN *phase) const { return TypeInt::INT; }
 };
 
-<<<<<<< HEAD
+//------------------------------MacroLogicVNode-------------------------------
+// Vector logical operations packing node.
+class MacroLogicVNode : public VectorNode {
+private:
+    MacroLogicVNode(Node* in1, Node* in2, Node* in3, Node* fn, const TypeVect* vt)
+    : VectorNode(in1, in2, in3, fn, vt) {}
+    
+public:
+    virtual int Opcode() const;
+    
+    static MacroLogicVNode* make(PhaseGVN& igvn, Node* in1, Node* in2, Node* in3, uint truth_table, const TypeVect* vt);
+};
+
 class VectorMaskCmpNode : public VectorNode {
  private:
   BoolTest::mask _predicate;
@@ -1368,19 +1380,6 @@
   Node* mem() const { return in(1); }
   virtual Node *Identity(PhaseGVN *phase);
   bool is_shuffle_to_vector() { return _shuffle_to_vector; }
-=======
-//------------------------------MacroLogicVNode-------------------------------
-// Vector logical operations packing node.
-class MacroLogicVNode : public VectorNode {
-private:
-  MacroLogicVNode(Node* in1, Node* in2, Node* in3, Node* fn, const TypeVect* vt)
-  : VectorNode(in1, in2, in3, fn, vt) {}
-
-public:
-  virtual int Opcode() const;
-
-  static MacroLogicVNode* make(PhaseGVN& igvn, Node* in1, Node* in2, Node* in3, uint truth_table, const TypeVect* vt);
->>>>>>> 76b1119f
 };
 
 #endif // SHARE_OPTO_VECTORNODE_HPP