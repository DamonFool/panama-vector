/*
 * Copyright (c) 2007, 2019, Oracle and/or its affiliates. All rights reserved.
 * DO NOT ALTER OR REMOVE COPYRIGHT NOTICES OR THIS FILE HEADER.
 *
 * This code is free software; you can redistribute it and/or modify it
 * under the terms of the GNU General Public License version 2 only, as
 * published by the Free Software Foundation.
 *
 * This code is distributed in the hope that it will be useful, but WITHOUT
 * ANY WARRANTY; without even the implied warranty of MERCHANTABILITY or
 * FITNESS FOR A PARTICULAR PURPOSE.  See the GNU General Public License
 * version 2 for more details (a copy is included in the LICENSE file that
 * accompanied this code).
 *
 * You should have received a copy of the GNU General Public License version
 * 2 along with this work; if not, write to the Free Software Foundation,
 * Inc., 51 Franklin St, Fifth Floor, Boston, MA 02110-1301 USA.
 *
 * Please contact Oracle, 500 Oracle Parkway, Redwood Shores, CA 94065 USA
 * or visit www.oracle.com if you need additional information or have any
 * questions.
 */

#ifndef SHARE_OPTO_VECTORNODE_HPP
#define SHARE_OPTO_VECTORNODE_HPP

#include "opto/matcher.hpp"
#include "opto/memnode.hpp"
#include "opto/node.hpp"
#include "opto/opcodes.hpp"
#include "opto/callnode.hpp"
#include "opto/subnode.hpp"

//------------------------------VectorNode-------------------------------------
// Vector Operation
class VectorNode : public TypeNode {
 public:

  VectorNode(Node* n1, const TypeVect* vt) : TypeNode(vt, 2) {
    init_class_id(Class_Vector);
    init_req(1, n1);
  }
  VectorNode(Node* n1, Node* n2, const TypeVect* vt) : TypeNode(vt, 3) {
    init_class_id(Class_Vector);
    init_req(1, n1);
    init_req(2, n2);
  }

  VectorNode(Node* n1, Node* n2, Node* n3, const TypeVect* vt) : TypeNode(vt, 4) {
    init_class_id(Class_Vector);
    init_req(1, n1);
    init_req(2, n2);
    init_req(3, n3);
  }

  const TypeVect* vect_type() const { return type()->is_vect(); }
  uint length() const { return vect_type()->length(); } // Vector length
  uint length_in_bytes() const { return vect_type()->length_in_bytes(); }

  virtual int Opcode() const;

  virtual uint ideal_reg() const { return Matcher::vector_ideal_reg(vect_type()->length_in_bytes()); }

  static VectorNode* scalar2vector(Node* s, uint vlen, const Type* opd_t);
  static VectorNode* shift_count(int opc, Node* cnt, uint vlen, BasicType bt);
  static VectorNode* make(int opc, Node* n1, Node* n2, uint vlen, BasicType bt);
  static VectorNode* make(int vopc, Node* n1, Node* n2, const TypeVect* vt);
  static VectorNode* make(int opc, Node* n1, Node* n2, Node* n3, uint vlen, BasicType bt);
  static VectorNode* make(int vopc, Node* n1, Node* n2, Node* n3, const TypeVect* vt);

  static int  opcode(int opc, BasicType bt);
  static int replicate_opcode(BasicType bt);
  static bool implemented(int opc, uint vlen, BasicType bt);
  static bool is_shift(Node* n);
  static bool is_vshift(Node* n);
  static bool is_vshift_cnt(Node* n);
  static bool is_type_transition_short_to_int(Node* n);
  static bool is_type_transition_to_int(Node* n);
  static bool is_muladds2i(Node* n);
  static bool is_roundopD(Node * n);
  static bool is_invariant_vector(Node* n);
  // [Start, end) half-open range defining which operands are vectors
  static void vector_operands(Node* n, uint* start, uint* end);

  static bool is_vector_shift(int opc);
  static bool is_vector_shift_count(int opc);

  static bool is_vector_shift(Node* n) {
    return is_vector_shift(n->Opcode());
  }
  static bool is_vector_shift_count(Node* n) {
    return is_vector_shift_count(n->Opcode());
  }
};

//===========================Vector=ALU=Operations=============================

//------------------------------AddVBNode--------------------------------------
// Vector add byte
class AddVBNode : public VectorNode {
 public:
  AddVBNode(Node* in1, Node* in2, const TypeVect* vt) : VectorNode(in1,in2,vt) {}
  virtual int Opcode() const;
};

//------------------------------AddVSNode--------------------------------------
// Vector add char/short
class AddVSNode : public VectorNode {
 public:
  AddVSNode(Node* in1, Node* in2, const TypeVect* vt) : VectorNode(in1,in2,vt) {}
  virtual int Opcode() const;
};

//------------------------------AddVINode--------------------------------------
// Vector add int
class AddVINode : public VectorNode {
 public:
  AddVINode(Node* in1, Node* in2, const TypeVect* vt) : VectorNode(in1,in2,vt) {}
  virtual int Opcode() const;
};

//------------------------------AddVLNode--------------------------------------
// Vector add long
class AddVLNode : public VectorNode {
public:
  AddVLNode(Node* in1, Node* in2, const TypeVect* vt) : VectorNode(in1, in2, vt) {}
  virtual int Opcode() const;
};

//------------------------------AddVFNode--------------------------------------
// Vector add float
class AddVFNode : public VectorNode {
public:
  AddVFNode(Node* in1, Node* in2, const TypeVect* vt) : VectorNode(in1, in2, vt) {}
  virtual int Opcode() const;
};

//------------------------------AddVDNode--------------------------------------
// Vector add double
class AddVDNode : public VectorNode {
public:
  AddVDNode(Node* in1, Node* in2, const TypeVect* vt) : VectorNode(in1, in2, vt) {}
  virtual int Opcode() const;
};

//------------------------------ReductionNode------------------------------------
// Perform reduction of a vector
class ReductionNode : public Node {
 public:
  ReductionNode(Node *ctrl, Node* in1, Node* in2) : Node(ctrl, in1, in2) {}

  static ReductionNode* make(int opc, Node *ctrl, Node* in1, Node* in2, BasicType bt);
  static int  opcode(int opc, BasicType bt);
  static bool implemented(int opc, uint vlen, BasicType bt);
<<<<<<< HEAD
  static Node* make_reduction_input(PhaseGVN& gvn, int opc, BasicType bt);
=======

  virtual const Type* bottom_type() const {
    BasicType vbt = in(2)->bottom_type()->is_vect()->element_basic_type();
    return Type::get_const_basic_type(vbt);
  }

  virtual uint ideal_reg() const {
    return bottom_type()->ideal_reg();
  }
>>>>>>> b0245c2b
};

//------------------------------AddReductionVINode--------------------------------------
// Vector add byte, short and int as a reduction
class AddReductionVINode : public ReductionNode {
public:
  AddReductionVINode(Node * ctrl, Node* in1, Node* in2) : ReductionNode(ctrl, in1, in2) {
    if (in1->bottom_type()->basic_type() == T_INT) {
      assert(in2->bottom_type()->is_vect()->element_basic_type() == T_INT ||
             in2->bottom_type()->is_vect()->element_basic_type() == T_BYTE ||
             in2->bottom_type()->is_vect()->element_basic_type() == T_SHORT, "");
    }
  }
  virtual int Opcode() const;
  virtual const Type* bottom_type() const {
    if (in(1)->bottom_type()->basic_type() == T_BYTE)
      return TypeInt::BYTE;
    else if(in(1)->bottom_type()->basic_type() == T_SHORT)
      return TypeInt::SHORT;
    else
      return TypeInt::INT;
  }
  virtual uint ideal_reg() const { return Op_RegI; }
};

//------------------------------AddReductionVLNode--------------------------------------
// Vector add long as a reduction
class AddReductionVLNode : public ReductionNode {
public:
  AddReductionVLNode(Node *ctrl, Node* in1, Node* in2) : ReductionNode(ctrl, in1, in2) {}
  virtual int Opcode() const;
  virtual const Type* bottom_type() const { return TypeLong::LONG; }
  virtual uint ideal_reg() const { return Op_RegL; }
};

//------------------------------AddReductionVFNode--------------------------------------
// Vector add float as a reduction
class AddReductionVFNode : public ReductionNode {
public:
  AddReductionVFNode(Node *ctrl, Node* in1, Node* in2) : ReductionNode(ctrl, in1, in2) {}
  virtual int Opcode() const;
  virtual const Type* bottom_type() const { return Type::FLOAT; }
  virtual uint ideal_reg() const { return Op_RegF; }
};

//------------------------------AddReductionVDNode--------------------------------------
// Vector add double as a reduction
class AddReductionVDNode : public ReductionNode {
public:
  AddReductionVDNode(Node *ctrl, Node* in1, Node* in2) : ReductionNode(ctrl, in1, in2) {}
  virtual int Opcode() const;
  virtual const Type* bottom_type() const { return Type::DOUBLE; }
  virtual uint ideal_reg() const { return Op_RegD; }
};

//------------------------------SubVBNode--------------------------------------
// Vector subtract byte
class SubVBNode : public VectorNode {
 public:
  SubVBNode(Node* in1, Node* in2, const TypeVect* vt) : VectorNode(in1,in2,vt) {}
  virtual int Opcode() const;
};

//------------------------------SubVSNode--------------------------------------
// Vector subtract short
class SubVSNode : public VectorNode {
 public:
  SubVSNode(Node* in1, Node* in2, const TypeVect* vt) : VectorNode(in1,in2,vt) {}
  virtual int Opcode() const;
};

//------------------------------SubVINode--------------------------------------
// Vector subtract int
class SubVINode : public VectorNode {
 public:
  SubVINode(Node* in1, Node* in2, const TypeVect* vt) : VectorNode(in1,in2,vt) {}
  virtual int Opcode() const;
};

//------------------------------SubVLNode--------------------------------------
// Vector subtract long
class SubVLNode : public VectorNode {
 public:
  SubVLNode(Node* in1, Node* in2, const TypeVect* vt) : VectorNode(in1,in2,vt) {}
  virtual int Opcode() const;
};

//------------------------------SubVFNode--------------------------------------
// Vector subtract float
class SubVFNode : public VectorNode {
 public:
  SubVFNode(Node* in1, Node* in2, const TypeVect* vt) : VectorNode(in1,in2,vt) {}
  virtual int Opcode() const;
};

//------------------------------SubVDNode--------------------------------------
// Vector subtract double
class SubVDNode : public VectorNode {
 public:
  SubVDNode(Node* in1, Node* in2, const TypeVect* vt) : VectorNode(in1,in2,vt) {}
  virtual int Opcode() const;
};

//------------------------------MulVBNode--------------------------------------
// Vector multiply byte
class MulVBNode : public VectorNode {
 public:
  MulVBNode(Node* in1, Node* in2, const TypeVect* vt) : VectorNode(in1, in2, vt) {}
  virtual int Opcode() const;
};

//------------------------------MulVSNode--------------------------------------
// Vector multiply short
class MulVSNode : public VectorNode {
 public:
  MulVSNode(Node* in1, Node* in2, const TypeVect* vt) : VectorNode(in1,in2,vt) {}
  virtual int Opcode() const;
};

//------------------------------MulVINode--------------------------------------
// Vector multiply int
class MulVINode : public VectorNode {
 public:
  MulVINode(Node* in1, Node* in2, const TypeVect* vt) : VectorNode(in1,in2,vt) {}
  virtual int Opcode() const;
};

//------------------------------MulVLNode--------------------------------------
// Vector multiply long
class MulVLNode : public VectorNode {
public:
  MulVLNode(Node* in1, Node* in2, const TypeVect* vt) : VectorNode(in1, in2, vt) {}
  virtual int Opcode() const;
};

//------------------------------MulVFNode--------------------------------------
// Vector multiply float
class MulVFNode : public VectorNode {
public:
  MulVFNode(Node* in1, Node* in2, const TypeVect* vt) : VectorNode(in1, in2, vt) {}
  virtual int Opcode() const;
};

//------------------------------MulVDNode--------------------------------------
// Vector multiply double
class MulVDNode : public VectorNode {
public:
  MulVDNode(Node* in1, Node* in2, const TypeVect* vt) : VectorNode(in1, in2, vt) {}
  virtual int Opcode() const;
};

//------------------------------MulAddVS2VINode--------------------------------
// Vector multiply shorts to int and add adjacent ints.
class MulAddVS2VINode : public VectorNode {
  public:
    MulAddVS2VINode(Node* in1, Node* in2, const TypeVect* vt) : VectorNode(in1, in2, vt) {}
    virtual int Opcode() const;
};

//------------------------------FmaVDNode--------------------------------------
// Vector multiply double
class FmaVDNode : public VectorNode {
public:
  FmaVDNode(Node* in1, Node* in2, Node* in3, const TypeVect* vt) : VectorNode(in1, in2, in3, vt) {}
  virtual int Opcode() const;
};

//------------------------------FmaVFNode--------------------------------------
// Vector multiply float
class FmaVFNode : public VectorNode {
public:
  FmaVFNode(Node* in1, Node* in2, Node* in3, const TypeVect* vt) : VectorNode(in1, in2, in3, vt) {}
  virtual int Opcode() const;
};

//------------------------------CMoveVFNode--------------------------------------
// Vector float conditional move
class CMoveVFNode : public VectorNode {
public:
  CMoveVFNode(Node* in1, Node* in2, Node* in3, const TypeVect* vt) : VectorNode(in1, in2, in3, vt) {}
  virtual int Opcode() const;
};

//------------------------------CMoveVDNode--------------------------------------
// Vector double conditional move
class CMoveVDNode : public VectorNode {
public:
  CMoveVDNode(Node* in1, Node* in2, Node* in3, const TypeVect* vt) : VectorNode(in1, in2, in3, vt) {}
  virtual int Opcode() const;
};

//------------------------------MulReductionVINode--------------------------------------
// Vector multiply byte, short and int as a reduction
class MulReductionVINode : public ReductionNode {
public:
  MulReductionVINode(Node * ctrl, Node* in1, Node* in2) : ReductionNode(ctrl, in1, in2) {
    if (in1->bottom_type()->basic_type() == T_INT) {
      assert(in2->bottom_type()->is_vect()->element_basic_type() == T_INT ||
        in2->bottom_type()->is_vect()->element_basic_type() == T_BYTE ||
        in2->bottom_type()->is_vect()->element_basic_type() == T_SHORT, "");
    }
  }
  virtual int Opcode() const;
  virtual const Type* bottom_type() const {
    if (in(1)->bottom_type()->basic_type() == T_BYTE)
      return TypeInt::BYTE;
    else if(in(1)->bottom_type()->basic_type() == T_SHORT)
      return TypeInt::SHORT;
    else
      return TypeInt::INT;
  }
  virtual uint ideal_reg() const { return Op_RegI; }
};

//------------------------------MulReductionVLNode--------------------------------------
// Vector multiply int as a reduction
class MulReductionVLNode : public ReductionNode {
public:
  MulReductionVLNode(Node *ctrl, Node* in1, Node* in2) : ReductionNode(ctrl, in1, in2) {}
  virtual int Opcode() const;
  virtual const Type* bottom_type() const { return TypeLong::LONG; }
  virtual uint ideal_reg() const { return Op_RegL; }
};

//------------------------------MulReductionVFNode--------------------------------------
// Vector multiply float as a reduction
class MulReductionVFNode : public ReductionNode {
public:
  MulReductionVFNode(Node *ctrl, Node* in1, Node* in2) : ReductionNode(ctrl, in1, in2) {}
  virtual int Opcode() const;
  virtual const Type* bottom_type() const { return Type::FLOAT; }
  virtual uint ideal_reg() const { return Op_RegF; }
};

//------------------------------MulReductionVDNode--------------------------------------
// Vector multiply double as a reduction
class MulReductionVDNode : public ReductionNode {
public:
  MulReductionVDNode(Node *ctrl, Node* in1, Node* in2) : ReductionNode(ctrl, in1, in2) {}
  virtual int Opcode() const;
  virtual const Type* bottom_type() const { return Type::DOUBLE; }
  virtual uint ideal_reg() const { return Op_RegD; }
};

//------------------------------DivVFNode--------------------------------------
// Vector divide float
class DivVFNode : public VectorNode {
 public:
  DivVFNode(Node* in1, Node* in2, const TypeVect* vt) : VectorNode(in1,in2,vt) {}
  virtual int Opcode() const;
};

//------------------------------DivVDNode--------------------------------------
// Vector Divide double
class DivVDNode : public VectorNode {
 public:
  DivVDNode(Node* in1, Node* in2, const TypeVect* vt) : VectorNode(in1,in2,vt) {}
  virtual int Opcode() const;
};

//------------------------------AbsVBNode--------------------------------------
// Vector Abs byte
class AbsVBNode : public VectorNode {
public:
  AbsVBNode(Node* in, const TypeVect* vt) : VectorNode(in, vt) {}
  virtual int Opcode() const;
};

//------------------------------AbsVSNode--------------------------------------
// Vector Abs short
class AbsVSNode : public VectorNode {
public:
  AbsVSNode(Node* in, const TypeVect* vt) : VectorNode(in, vt) {}
  virtual int Opcode() const;
};

//------------------------------MinVNode--------------------------------------
// Vector Min
class MinVNode : public VectorNode {
public:
  MinVNode(Node* in1, Node* in2, const TypeVect* vt) : VectorNode(in1, in2, vt) {}
  virtual int Opcode() const;
};

//------------------------------MaxVNode--------------------------------------
// Vector Max
class MaxVNode : public VectorNode {
public:
  MaxVNode(Node* in1, Node* in2, const TypeVect* vt) : VectorNode(in1, in2, vt) {}
  virtual int Opcode() const;
};

//------------------------------AbsVNode--------------------------------------
// Vector Abs
class AbsVNode : public VectorNode {
public:
  AbsVNode(Node* in, const TypeVect* vt) : VectorNode(in, vt) {}
  virtual int Opcode() const;
};

//------------------------------AbsVINode--------------------------------------
// Vector Abs int
class AbsVINode : public VectorNode {
public:
  AbsVINode(Node* in, const TypeVect* vt) : VectorNode(in, vt) {}
  virtual int Opcode() const;
};

//------------------------------AbsVLNode--------------------------------------
// Vector Abs long
class AbsVLNode : public VectorNode {
public:
  AbsVLNode(Node* in, const TypeVect* vt) : VectorNode(in, vt) {}
  virtual int Opcode() const;
};

//------------------------------AbsVFNode--------------------------------------
// Vector Abs float
class AbsVFNode : public VectorNode {
 public:
  AbsVFNode(Node* in, const TypeVect* vt) : VectorNode(in,vt) {}
  virtual int Opcode() const;
};

//------------------------------AbsVDNode--------------------------------------
// Vector Abs double
class AbsVDNode : public VectorNode {
 public:
  AbsVDNode(Node* in, const TypeVect* vt) : VectorNode(in,vt) {}
  virtual int Opcode() const;
};

//------------------------------NegVINode--------------------------------------
// Vector Neg int
class NegVINode : public VectorNode {
public:
  NegVINode(Node* in, const TypeVect* vt) : VectorNode(in, vt) {}
  virtual int Opcode() const;
};

//------------------------------NegVFNode--------------------------------------
// Vector Neg float
class NegVFNode : public VectorNode {
 public:
  NegVFNode(Node* in, const TypeVect* vt) : VectorNode(in,vt) {}
  virtual int Opcode() const;
};

//------------------------------NegVDNode--------------------------------------
// Vector Neg double
class NegVDNode : public VectorNode {
 public:
  NegVDNode(Node* in, const TypeVect* vt) : VectorNode(in,vt) {}
  virtual int Opcode() const;
};

//------------------------------PopCountVINode---------------------------------
// Vector popcount integer bits
class PopCountVINode : public VectorNode {
 public:
  PopCountVINode(Node* in, const TypeVect* vt) : VectorNode(in,vt) {}
  virtual int Opcode() const;
};

//------------------------------SqrtVFNode--------------------------------------
// Vector Sqrt float
class SqrtVFNode : public VectorNode {
 public:
  SqrtVFNode(Node* in, const TypeVect* vt) : VectorNode(in,vt) {}
  virtual int Opcode() const;
};
//------------------------------RoundDoubleVNode--------------------------------
// Vector round double
class RoundDoubleModeVNode : public VectorNode {
 public:
  RoundDoubleModeVNode(Node* in1, Node* in2, const TypeVect* vt) : VectorNode(in1, in2, vt) {}
  virtual int Opcode() const;
};

//------------------------------SqrtVDNode--------------------------------------
// Vector Sqrt double
class SqrtVDNode : public VectorNode {
 public:
  SqrtVDNode(Node* in, const TypeVect* vt) : VectorNode(in,vt) {}
  virtual int Opcode() const;
};

//------------------------------NotVNode--------------------------------------
// Vector Not
class NotVNode : public VectorNode {
public:
  NotVNode(Node* in, const TypeVect* vt) : VectorNode(in, vt) {}
  virtual int Opcode() const;
};

//------------------------------LShiftVBNode-----------------------------------
// Vector left shift bytes
class LShiftVBNode : public VectorNode {
 public:
  LShiftVBNode(Node* in1, Node* in2, const TypeVect* vt) : VectorNode(in1,in2,vt) {}
  virtual int Opcode() const;
};

//------------------------------LShiftVSNode-----------------------------------
// Vector left shift shorts
class LShiftVSNode : public VectorNode {
 public:
  LShiftVSNode(Node* in1, Node* in2, const TypeVect* vt) : VectorNode(in1,in2,vt) {}
  virtual int Opcode() const;
};

//------------------------------LShiftVINode-----------------------------------
// Vector left shift ints
class LShiftVINode : public VectorNode {
 public:
  LShiftVINode(Node* in1, Node* in2, const TypeVect* vt) : VectorNode(in1,in2,vt) {}
  virtual int Opcode() const;
};

//------------------------------LShiftVLNode-----------------------------------
// Vector left shift longs
class LShiftVLNode : public VectorNode {
 public:
  LShiftVLNode(Node* in1, Node* in2, const TypeVect* vt) : VectorNode(in1,in2,vt) {}
  virtual int Opcode() const;
};

//------------------------------RShiftVBNode-----------------------------------
// Vector right arithmetic (signed) shift bytes
class RShiftVBNode : public VectorNode {
 public:
  RShiftVBNode(Node* in1, Node* in2, const TypeVect* vt) : VectorNode(in1,in2,vt) {}
  virtual int Opcode() const;
};

//------------------------------RShiftVSNode-----------------------------------
// Vector right arithmetic (signed) shift shorts
class RShiftVSNode : public VectorNode {
 public:
  RShiftVSNode(Node* in1, Node* in2, const TypeVect* vt) : VectorNode(in1,in2,vt) {}
  virtual int Opcode() const;
};

//------------------------------RShiftVINode-----------------------------------
// Vector right arithmetic (signed) shift ints
class RShiftVINode : public VectorNode {
 public:
  RShiftVINode(Node* in1, Node* in2, const TypeVect* vt) : VectorNode(in1,in2,vt) {}
  virtual int Opcode() const;
};

//------------------------------RShiftVLNode-----------------------------------
// Vector right arithmetic (signed) shift longs
class RShiftVLNode : public VectorNode {
 public:
  RShiftVLNode(Node* in1, Node* in2, const TypeVect* vt) : VectorNode(in1,in2,vt) {}
  virtual int Opcode() const;
};

//------------------------------URShiftVBNode----------------------------------
// Vector right logical (unsigned) shift bytes
class URShiftVBNode : public VectorNode {
 public:
  URShiftVBNode(Node* in1, Node* in2, const TypeVect* vt) : VectorNode(in1,in2,vt) {}
  virtual int Opcode() const;
};

//------------------------------URShiftVSNode----------------------------------
// Vector right logical (unsigned) shift shorts
class URShiftVSNode : public VectorNode {
 public:
  URShiftVSNode(Node* in1, Node* in2, const TypeVect* vt) : VectorNode(in1,in2,vt) {}
  virtual int Opcode() const;
};

//------------------------------URShiftVINode----------------------------------
// Vector right logical (unsigned) shift ints
class URShiftVINode : public VectorNode {
 public:
  URShiftVINode(Node* in1, Node* in2, const TypeVect* vt) : VectorNode(in1,in2,vt) {}
  virtual int Opcode() const;
};

//------------------------------URShiftVLNode----------------------------------
// Vector right logical (unsigned) shift longs
class URShiftVLNode : public VectorNode {
 public:
  URShiftVLNode(Node* in1, Node* in2, const TypeVect* vt) : VectorNode(in1,in2,vt) {}
  virtual int Opcode() const;
};

//------------------------------LShiftCntVNode---------------------------------
// Vector left shift count
class LShiftCntVNode : public VectorNode {
 public:
  LShiftCntVNode(Node* cnt, const TypeVect* vt) : VectorNode(cnt,vt) {}
  virtual int Opcode() const;
  virtual uint ideal_reg() const { return Matcher::vector_shift_count_ideal_reg(vect_type()->length_in_bytes()); }
};

//------------------------------RShiftCntVNode---------------------------------
// Vector right shift count
class RShiftCntVNode : public VectorNode {
 public:
  RShiftCntVNode(Node* cnt, const TypeVect* vt) : VectorNode(cnt,vt) {}
  virtual int Opcode() const;
  virtual uint ideal_reg() const { return Matcher::vector_shift_count_ideal_reg(vect_type()->length_in_bytes()); }
};


//------------------------------VLShiftVNode-----------------------------------
// Variable vector left shift bytes
class VLShiftVNode : public VectorNode {
 public:
  VLShiftVNode(Node* in1, Node* in2, const TypeVect* vt) : VectorNode(in1,in2,vt) {}
  virtual int Opcode() const;
};

//------------------------------VRShiftVNode-----------------------------------
// Variable vector right shift bytes
class VRShiftVNode : public VectorNode {
 public:
  VRShiftVNode(Node* in1, Node* in2, const TypeVect* vt) : VectorNode(in1,in2,vt) {}
  virtual int Opcode() const;
};

//------------------------------VURShiftVNode-----------------------------------
// Variable vector unsigned right shift bytes
class VURShiftVNode : public VectorNode {
 public:
  VURShiftVNode(Node* in1, Node* in2, const TypeVect* vt) : VectorNode(in1,in2,vt) {}
  virtual int Opcode() const;
};

//------------------------------AndVNode---------------------------------------
// Vector and integer
class AndVNode : public VectorNode {
 public:
  AndVNode(Node* in1, Node* in2, const TypeVect* vt) : VectorNode(in1,in2,vt) {}
  virtual int Opcode() const;
};

//------------------------------AndReductionVNode--------------------------------------
// Vector and byte, short, int, long as a reduction
class AndReductionVNode : public ReductionNode {
public:
  AndReductionVNode(Node *ctrl, Node* in1, Node* in2) : ReductionNode(ctrl, in1, in2) {
    if (in1->bottom_type()->basic_type() == T_INT) {
      assert(in2->bottom_type()->is_vect()->element_basic_type() == T_INT ||
        in2->bottom_type()->is_vect()->element_basic_type() == T_BYTE ||
        in2->bottom_type()->is_vect()->element_basic_type() == T_SHORT, "");
    }
    else if (in1->bottom_type()->basic_type() == T_LONG) {
      assert(in2->bottom_type()->is_vect()->element_basic_type() == T_LONG, "");
    }
  }
  virtual int Opcode() const;
  virtual const Type* bottom_type() const {
    if (in(1)->bottom_type()->basic_type() == T_BYTE)
      return TypeInt::BYTE;
    else if(in(1)->bottom_type()->basic_type() == T_SHORT)
      return TypeInt::SHORT;
    else if(in(1)->bottom_type()->basic_type() == T_INT)
      return TypeInt::INT;
    else
      return TypeLong::LONG;
  }
  virtual uint ideal_reg() const { return in(1)->bottom_type()->basic_type() == T_INT ? Op_RegI : Op_RegL; }
};

//------------------------------OrVNode---------------------------------------
// Vector or integer
class OrVNode : public VectorNode {
 public:
  OrVNode(Node* in1, Node* in2, const TypeVect* vt) : VectorNode(in1,in2,vt) {}
  virtual int Opcode() const;
};

//------------------------------OrReductionVNode--------------------------------------
// Vector or short, byte, int, long as a reduction
class OrReductionVNode : public ReductionNode {
public:
  OrReductionVNode(Node *ctrl, Node* in1, Node* in2) : ReductionNode(ctrl, in1, in2) {
    assert(in1->bottom_type()->basic_type() == T_INT ||
           in1->bottom_type()->basic_type() == T_LONG ||
           in1->bottom_type()->basic_type() == T_SHORT ||
           in1->bottom_type()->basic_type() == T_BYTE, "");
  }
  virtual int Opcode() const;
  virtual const Type* bottom_type() const {
    if (in(1)->bottom_type()->basic_type() == T_BYTE)
      return TypeInt::BYTE;
    else if(in(1)->bottom_type()->basic_type() == T_SHORT)
      return TypeInt::SHORT;
    else if(in(1)->bottom_type()->basic_type() == T_INT)
      return TypeInt::INT;
    else
      return TypeLong::LONG;
  }

  virtual uint ideal_reg() const { return in(1)->bottom_type()->basic_type() == T_INT ? Op_RegI : Op_RegL; }
};

<<<<<<< HEAD
//------------------------------XorReductionVNode--------------------------------------
// Vector and int, long as a reduction
class XorReductionVNode : public ReductionNode {
=======
//------------------------------AndReductionVNode--------------------------------------
// Vector and int, long as a reduction
class AndReductionVNode : public ReductionNode {
public:
  AndReductionVNode(Node *ctrl, Node* in1, Node* in2) : ReductionNode(ctrl, in1, in2) {}
  virtual int Opcode() const;
};

//------------------------------OrReductionVNode--------------------------------------
// Vector or int, long as a reduction
class OrReductionVNode : public ReductionNode {
public:
  OrReductionVNode(Node *ctrl, Node* in1, Node* in2) : ReductionNode(ctrl, in1, in2) {}
  virtual int Opcode() const;
};

//------------------------------XorReductionVNode--------------------------------------
// Vector xor int, long as a reduction
class XorReductionVNode : public ReductionNode {
public:
  XorReductionVNode(Node *ctrl, Node* in1, Node* in2) : ReductionNode(ctrl, in1, in2) {}
  virtual int Opcode() const;
};

//------------------------------MinVNode--------------------------------------
// Vector min
class MinVNode : public VectorNode {
>>>>>>> b0245c2b
public:
  XorReductionVNode(Node *ctrl, Node* in1, Node* in2) : ReductionNode(ctrl, in1, in2) {
    assert(in1->bottom_type()->basic_type() == T_INT ||
           in1->bottom_type()->basic_type() == T_LONG ||
           in1->bottom_type()->basic_type() == T_SHORT ||
           in1->bottom_type()->basic_type() == T_BYTE, "");
  }
  virtual int Opcode() const;
  virtual const Type* bottom_type() const {
    if (in(1)->bottom_type()->basic_type() == T_BYTE)
      return TypeInt::BYTE;
    else if(in(1)->bottom_type()->basic_type() == T_SHORT)
      return TypeInt::SHORT;
    else if(in(1)->bottom_type()->basic_type() == T_INT)
      return TypeInt::INT;
    else
      return TypeLong::LONG;
  }

  virtual uint ideal_reg() const { return in(1)->bottom_type()->basic_type() == T_INT ? Op_RegI : Op_RegL; }
};

//------------------------------XorVNode---------------------------------------
// Vector xor integer
class XorVNode : public VectorNode {
 public:
  XorVNode(Node* in1, Node* in2, const TypeVect* vt) : VectorNode(in1,in2,vt) {}
  virtual int Opcode() const;
};

//------------------------------MinReductionVNode--------------------------------------
// Vector min byte, short, int, long, float, double as a reduction
class MinReductionVNode : public ReductionNode {
public:
  MinReductionVNode(Node *ctrl, Node* in1, Node* in2) : ReductionNode(ctrl, in1, in2) {
    if (in1->bottom_type()->basic_type() == T_INT) {
      assert(in2->bottom_type()->is_vect()->element_basic_type() == T_INT ||
        in2->bottom_type()->is_vect()->element_basic_type() == T_BYTE ||
        in2->bottom_type()->is_vect()->element_basic_type() == T_SHORT, "");
    }
    else if (in1->bottom_type()->basic_type() == T_LONG) {
      assert(in2->bottom_type()->is_vect()->element_basic_type() == T_LONG, "");
    }
    else if (in1->bottom_type()->basic_type() == T_FLOAT) {
      assert(in2->bottom_type()->is_vect()->element_basic_type() == T_FLOAT, "");
    }
    else if (in1->bottom_type()->basic_type() == T_DOUBLE) {
      assert(in2->bottom_type()->is_vect()->element_basic_type() == T_DOUBLE, "");
    }
  }
  virtual int Opcode() const;
<<<<<<< HEAD
  virtual const Type* bottom_type() const {
    if (in(1)->bottom_type()->basic_type() == T_BYTE)
      return TypeInt::BYTE;
    else if(in(1)->bottom_type()->basic_type() == T_SHORT)
      return TypeInt::SHORT;
    else if(in(1)->bottom_type()->basic_type() == T_INT)
      return TypeInt::INT;
    else if(in(1)->bottom_type()->basic_type() == T_FLOAT)
      return Type::FLOAT;
    else if(in(1)->bottom_type()->basic_type() == T_DOUBLE)
      return Type::DOUBLE;
    else
      return TypeLong::LONG;
  }
  virtual uint ideal_reg() const {
    if (in(1)->bottom_type()->basic_type() == T_INT)
      return Op_RegI;
    else if (in(1)->bottom_type()->basic_type() == T_FLOAT)
      return Op_RegF;
    else if (in(1)->bottom_type()->basic_type() == T_DOUBLE)
      return Op_RegD;
    else return Op_RegL;
  }
=======
>>>>>>> b0245c2b
};

//------------------------------MaxReductionVNode--------------------------------------
// Vector min byte, short, int, long, float, double as a reduction
class MaxReductionVNode : public ReductionNode {
public:
  MaxReductionVNode(Node *ctrl, Node* in1, Node* in2) : ReductionNode(ctrl, in1, in2) {
    if (in1->bottom_type()->basic_type() == T_INT) {
      assert(in2->bottom_type()->is_vect()->element_basic_type() == T_INT ||
        in2->bottom_type()->is_vect()->element_basic_type() == T_BYTE ||
        in2->bottom_type()->is_vect()->element_basic_type() == T_SHORT, "");
    }
    else if (in1->bottom_type()->basic_type() == T_LONG) {
      assert(in2->bottom_type()->is_vect()->element_basic_type() == T_LONG, "");
    }
    else if (in1->bottom_type()->basic_type() == T_FLOAT) {
      assert(in2->bottom_type()->is_vect()->element_basic_type() == T_FLOAT, "");
    }
    else if (in1->bottom_type()->basic_type() == T_DOUBLE) {
      assert(in2->bottom_type()->is_vect()->element_basic_type() == T_DOUBLE, "");
    }
  }
  virtual int Opcode() const;
<<<<<<< HEAD
  virtual const Type* bottom_type() const {
    if (in(1)->bottom_type()->basic_type() == T_BYTE)
      return TypeInt::BYTE;
    else if(in(1)->bottom_type()->basic_type() == T_SHORT)
      return TypeInt::SHORT;
    else if(in(1)->bottom_type()->basic_type() == T_INT)
      return TypeInt::INT;
    else if(in(1)->bottom_type()->basic_type() == T_FLOAT)
      return Type::FLOAT;
    else if(in(1)->bottom_type()->basic_type() == T_DOUBLE)
      return Type::DOUBLE;
    else
      return TypeLong::LONG;
  }
  virtual uint ideal_reg() const {
    if (in(1)->bottom_type()->basic_type() == T_INT)
      return Op_RegI;
    else if (in(1)->bottom_type()->basic_type() == T_FLOAT)
      return Op_RegF;
    else if (in(1)->bottom_type()->basic_type() == T_DOUBLE)
      return Op_RegD;
    else return Op_RegL;
  }
=======
>>>>>>> b0245c2b
};

//================================= M E M O R Y ===============================

//------------------------------LoadVectorNode---------------------------------
// Load Vector from memory
class LoadVectorNode : public LoadNode {
 public:
  LoadVectorNode(Node* c, Node* mem, Node* adr, const TypePtr* at, const TypeVect* vt, ControlDependency control_dependency = LoadNode::DependsOnlyOnTest)
    : LoadNode(c, mem, adr, at, vt, MemNode::unordered, control_dependency) {
    init_class_id(Class_LoadVector);
    set_mismatched_access();
  }

  const TypeVect* vect_type() const { return type()->is_vect(); }
  uint length() const { return vect_type()->length(); } // Vector length

  virtual int Opcode() const;

  virtual uint ideal_reg() const  { return Matcher::vector_ideal_reg(memory_size()); }
  virtual BasicType memory_type() const { return T_VOID; }
  virtual int memory_size() const { return vect_type()->length_in_bytes(); }

  virtual int store_Opcode() const { return Op_StoreVector; }

  static LoadVectorNode* make(int opc, Node* ctl, Node* mem,
                              Node* adr, const TypePtr* atyp,
                              uint vlen, BasicType bt,
                              ControlDependency control_dependency = LoadNode::DependsOnlyOnTest);
  uint element_size(void) { return type2aelembytes(vect_type()->element_basic_type()); }
};

//------------------------------LoadVectorGatherNode------------------------------
// Load Vector from memory via index map
class LoadVectorGatherNode : public LoadVectorNode {
  public:
   LoadVectorGatherNode(Node* c, Node* mem, Node* adr, const TypePtr* at, const TypeVect* vt, Node* indices)
    : LoadVectorNode(c, mem, adr, at, vt) {
    init_class_id(Class_LoadVectorGather);
    assert(indices->bottom_type()->is_vect(), "indices must be in vector");
    add_req(indices);
    assert(req() == MemNode::ValueIn + 1, "match_edge expects that last input is in MemNode::ValueIn");
  }

  virtual int Opcode() const;
  virtual uint match_edge(uint idx) const { return idx == MemNode::Address || idx == MemNode::ValueIn; }
};

//------------------------------StoreVectorNode--------------------------------
// Store Vector to memory
class StoreVectorNode : public StoreNode {
 public:
  StoreVectorNode(Node* c, Node* mem, Node* adr, const TypePtr* at, Node* val)
    : StoreNode(c, mem, adr, at, val, MemNode::unordered) {
    init_class_id(Class_StoreVector);
    set_mismatched_access();
  }

  const TypeVect* vect_type() const { return in(MemNode::ValueIn)->bottom_type()->is_vect(); }
  uint length() const { return vect_type()->length(); } // Vector length

  virtual int Opcode() const;

  virtual uint ideal_reg() const  { return Matcher::vector_ideal_reg(memory_size()); }
  virtual BasicType memory_type() const { return T_VOID; }
  virtual int memory_size() const { return vect_type()->length_in_bytes(); }

  static StoreVectorNode* make(int opc, Node* ctl, Node* mem,
                               Node* adr, const TypePtr* atyp, Node* val,
                               uint vlen);

  uint element_size(void) { return type2aelembytes(vect_type()->element_basic_type()); }
};

//------------------------------StoreVectorScatterNode------------------------------
// Store Vector into memory via index map

 class StoreVectorScatterNode : public StoreVectorNode {
  public:
   StoreVectorScatterNode(Node* c, Node* mem, Node* adr, const TypePtr* at, Node* val, Node* indices)
      : StoreVectorNode(c, mem, adr, at, val) {
      init_class_id(Class_StoreVectorScatter);
     assert(indices->bottom_type()->is_vect(), "indices must be in vector");
     add_req(indices);
     assert(req() == MemNode::ValueIn + 2, "match_edge expects that last input is in MemNode::ValueIn+1");
   }
   virtual int Opcode() const;
   virtual uint match_edge(uint idx) const { return idx == MemNode::Address ||
                                                     idx == MemNode::ValueIn ||
                                                     idx == MemNode::ValueIn + 1; }
};

//=========================Promote_Scalar_to_Vector============================

//------------------------------ReplicateBNode---------------------------------
// Replicate byte scalar to be vector
class ReplicateBNode : public VectorNode {
 public:
  ReplicateBNode(Node* in1, const TypeVect* vt) : VectorNode(in1, vt) {}
  virtual int Opcode() const;
};

//------------------------------ReplicateSNode---------------------------------
// Replicate short scalar to be vector
class ReplicateSNode : public VectorNode {
 public:
  ReplicateSNode(Node* in1, const TypeVect* vt) : VectorNode(in1, vt) {}
  virtual int Opcode() const;
};

//------------------------------ReplicateINode---------------------------------
// Replicate int scalar to be vector
class ReplicateINode : public VectorNode {
 public:
  ReplicateINode(Node* in1, const TypeVect* vt) : VectorNode(in1, vt) {}
  virtual int Opcode() const;
};

//------------------------------ReplicateLNode---------------------------------
// Replicate long scalar to be vector
class ReplicateLNode : public VectorNode {
 public:
  ReplicateLNode(Node* in1, const TypeVect* vt) : VectorNode(in1, vt) {}
  virtual int Opcode() const;
};

//------------------------------ReplicateFNode---------------------------------
// Replicate float scalar to be vector
class ReplicateFNode : public VectorNode {
 public:
  ReplicateFNode(Node* in1, const TypeVect* vt) : VectorNode(in1, vt) {}
  virtual int Opcode() const;
};

//------------------------------ReplicateDNode---------------------------------
// Replicate double scalar to be vector
class ReplicateDNode : public VectorNode {
 public:
  ReplicateDNode(Node* in1, const TypeVect* vt) : VectorNode(in1, vt) {}
  virtual int Opcode() const;
};

//========================Pack_Scalars_into_a_Vector===========================

//------------------------------PackNode---------------------------------------
// Pack parent class (not for code generation).
class PackNode : public VectorNode {
 public:
  PackNode(Node* in1, const TypeVect* vt) : VectorNode(in1, vt) {}
  PackNode(Node* in1, Node* n2, const TypeVect* vt) : VectorNode(in1, n2, vt) {}
  virtual int Opcode() const;

  void add_opd(Node* n) {
    add_req(n);
  }

  // Create a binary tree form for Packs. [lo, hi) (half-open) range
  PackNode* binary_tree_pack(int lo, int hi);

  static PackNode* make(Node* s, uint vlen, BasicType bt);
};

//------------------------------PackBNode--------------------------------------
// Pack byte scalars into vector
class PackBNode : public PackNode {
 public:
  PackBNode(Node* in1, const TypeVect* vt)  : PackNode(in1, vt) {}
  virtual int Opcode() const;
};

//------------------------------PackSNode--------------------------------------
// Pack short scalars into a vector
class PackSNode : public PackNode {
 public:
  PackSNode(Node* in1, const TypeVect* vt)  : PackNode(in1, vt) {}
  PackSNode(Node* in1, Node* in2, const TypeVect* vt) : PackNode(in1, in2, vt) {}
  virtual int Opcode() const;
};

//------------------------------PackINode--------------------------------------
// Pack integer scalars into a vector
class PackINode : public PackNode {
 public:
  PackINode(Node* in1, const TypeVect* vt)  : PackNode(in1, vt) {}
  PackINode(Node* in1, Node* in2, const TypeVect* vt) : PackNode(in1, in2, vt) {}
  virtual int Opcode() const;
};

//------------------------------PackLNode--------------------------------------
// Pack long scalars into a vector
class PackLNode : public PackNode {
 public:
  PackLNode(Node* in1, const TypeVect* vt)  : PackNode(in1, vt) {}
  PackLNode(Node* in1, Node* in2, const TypeVect* vt) : PackNode(in1, in2, vt) {}
  virtual int Opcode() const;
};

//------------------------------Pack2LNode-------------------------------------
// Pack 2 long scalars into a vector
class Pack2LNode : public PackNode {
 public:
  Pack2LNode(Node* in1, Node* in2, const TypeVect* vt) : PackNode(in1, in2, vt) {}
  virtual int Opcode() const;
};

//------------------------------PackFNode--------------------------------------
// Pack float scalars into vector
class PackFNode : public PackNode {
 public:
  PackFNode(Node* in1, const TypeVect* vt)  : PackNode(in1, vt) {}
  PackFNode(Node* in1, Node* in2, const TypeVect* vt) : PackNode(in1, in2, vt) {}
  virtual int Opcode() const;
};

//------------------------------PackDNode--------------------------------------
// Pack double scalars into a vector
class PackDNode : public PackNode {
 public:
  PackDNode(Node* in1, const TypeVect* vt) : PackNode(in1, vt) {}
  PackDNode(Node* in1, Node* in2, const TypeVect* vt) : PackNode(in1, in2, vt) {}
  virtual int Opcode() const;
};

//------------------------------Pack2DNode-------------------------------------
// Pack 2 double scalars into a vector
class Pack2DNode : public PackNode {
 public:
  Pack2DNode(Node* in1, Node* in2, const TypeVect* vt) : PackNode(in1, in2, vt) {}
  virtual int Opcode() const;
};


class VectorLoadConstNode : public VectorNode {
 public:
  VectorLoadConstNode(Node* in1, const TypeVect* vt) : VectorNode(in1, vt) {}
  virtual int Opcode() const;
};

//========================Extract_Scalar_from_Vector===========================

//------------------------------ExtractNode------------------------------------
// Extract a scalar from a vector at position "pos"
class ExtractNode : public Node {
 public:
  ExtractNode(Node* src, ConINode* pos) : Node(NULL, src, (Node*)pos) {
    assert(in(2)->get_int() >= 0, "positive constants");
  }
  virtual int Opcode() const;
  uint  pos() const { return in(2)->get_int(); }

  static Node* make(Node* v, uint position, BasicType bt);
  static int opcode(BasicType bt);
};

//------------------------------ExtractBNode-----------------------------------
// Extract a byte from a vector at position "pos"
class ExtractBNode : public ExtractNode {
 public:
  ExtractBNode(Node* src, ConINode* pos) : ExtractNode(src, pos) {}
  virtual int Opcode() const;
  virtual const Type *bottom_type() const { return TypeInt::INT; }
  virtual uint ideal_reg() const { return Op_RegI; }
};

//------------------------------ExtractUBNode----------------------------------
// Extract a boolean from a vector at position "pos"
class ExtractUBNode : public ExtractNode {
 public:
  ExtractUBNode(Node* src, ConINode* pos) : ExtractNode(src, pos) {}
  virtual int Opcode() const;
  virtual const Type *bottom_type() const { return TypeInt::INT; }
  virtual uint ideal_reg() const { return Op_RegI; }
};

//------------------------------ExtractCNode-----------------------------------
// Extract a char from a vector at position "pos"
class ExtractCNode : public ExtractNode {
 public:
  ExtractCNode(Node* src, ConINode* pos) : ExtractNode(src, pos) {}
  virtual int Opcode() const;
  virtual const Type *bottom_type() const { return TypeInt::CHAR; }
  virtual uint ideal_reg() const { return Op_RegI; }
};

//------------------------------ExtractSNode-----------------------------------
// Extract a short from a vector at position "pos"
class ExtractSNode : public ExtractNode {
 public:
  ExtractSNode(Node* src, ConINode* pos) : ExtractNode(src, pos) {}
  virtual int Opcode() const;
  virtual const Type *bottom_type() const { return TypeInt::SHORT; }
  virtual uint ideal_reg() const { return Op_RegI; }
};

//------------------------------ExtractINode-----------------------------------
// Extract an int from a vector at position "pos"
class ExtractINode : public ExtractNode {
 public:
  ExtractINode(Node* src, ConINode* pos) : ExtractNode(src, pos) {}
  virtual int Opcode() const;
  virtual const Type *bottom_type() const { return TypeInt::INT; }
  virtual uint ideal_reg() const { return Op_RegI; }
};

//------------------------------ExtractLNode-----------------------------------
// Extract a long from a vector at position "pos"
class ExtractLNode : public ExtractNode {
 public:
  ExtractLNode(Node* src, ConINode* pos) : ExtractNode(src, pos) {}
  virtual int Opcode() const;
  virtual const Type *bottom_type() const { return TypeLong::LONG; }
  virtual uint ideal_reg() const { return Op_RegL; }
};

//------------------------------ExtractFNode-----------------------------------
// Extract a float from a vector at position "pos"
class ExtractFNode : public ExtractNode {
 public:
  ExtractFNode(Node* src, ConINode* pos) : ExtractNode(src, pos) {}
  virtual int Opcode() const;
  virtual const Type *bottom_type() const { return Type::FLOAT; }
  virtual uint ideal_reg() const { return Op_RegF; }
};

//------------------------------ExtractDNode-----------------------------------
// Extract a double from a vector at position "pos"
class ExtractDNode : public ExtractNode {
 public:
  ExtractDNode(Node* src, ConINode* pos) : ExtractNode(src, pos) {}
  virtual int Opcode() const;
  virtual const Type *bottom_type() const { return Type::DOUBLE; }
  virtual uint ideal_reg() const { return Op_RegD; }
};

//------------------------------SetVectMaskINode-------------------------------
// Provide a mask for a vector predicate machine
class SetVectMaskINode : public Node {
public:
  SetVectMaskINode(Node *c, Node *in1) : Node(c, in1) {}
  virtual int Opcode() const;
  const Type *bottom_type() const { return TypeInt::INT; }
  virtual uint ideal_reg() const { return Op_RegI; }
  virtual const Type *Value(PhaseGVN *phase) const { return TypeInt::INT; }
};

class VectorMaskCmpNode : public VectorNode {
 private:
  BoolTest::mask _predicate;

 protected:
  uint size_of() const { return sizeof(*this); }

 public:
  VectorMaskCmpNode(BoolTest::mask predicate, Node* in1, Node* in2, ConINode* predicate_node, const TypeVect* vt) :
#ifdef X86
      VectorNode(in1, in2, predicate_node, vt),
#else
      VectorNode(in1, in2, vt),
#endif
      _predicate(predicate) {
    assert(in1->bottom_type()->is_vect()->element_basic_type() == in2->bottom_type()->is_vect()->element_basic_type(),
           "VectorMaskCmp inputs must have same type for elements");
    assert(in1->bottom_type()->is_vect()->length() == in2->bottom_type()->is_vect()->length(),
           "VectorMaskCmp inputs must have same number of elements");
    init_class_id(Class_VectorMaskCmp);
  }

  virtual int Opcode() const;
  virtual uint hash() const { return VectorNode::hash() + _predicate; }
  virtual bool cmp( const Node &n ) const {
    return VectorNode::cmp(n) && _predicate == ((VectorMaskCmpNode&)n)._predicate;
  }
  BoolTest::mask get_predicate() { return _predicate; }
#ifndef PRODUCT
  virtual void dump_spec(outputStream *st) const;
#endif // PRODUCT
};

// Used to wrap other vector nodes in order to add masking functionality.
class VectorMaskWrapperNode : public VectorNode {
public:
  VectorMaskWrapperNode(Node* vector, Node* mask)
    : VectorNode(vector, mask, vector->bottom_type()->is_vect()) {
    assert(mask->is_VectorMaskCmp(), "VectorMaskWrapper requires that second argument be a mask");
  }

  virtual int Opcode() const;
  Node* vector_val() const { return in(1); }
  Node* vector_mask() const { return in(2); }
};

class VectorTestNode : public Node {
 private:
  BoolTest::mask _predicate;

 protected:
  uint size_of() const { return sizeof(*this); }

 public:
  VectorTestNode( Node *in1, Node *in2, BoolTest::mask predicate) : Node(NULL, in1, in2), _predicate(predicate) {
    assert(in1->is_Vector() || in1->is_LoadVector(), "must be vector");
    assert(in2->is_Vector() || in2->is_LoadVector(), "must be vector");
    assert(in1->bottom_type()->is_vect()->element_basic_type() == in2->bottom_type()->is_vect()->element_basic_type(),
           "same type elements are needed");
    assert(in1->bottom_type()->is_vect()->length() == in2->bottom_type()->is_vect()->length(),
           "same number of elements is needed");
  }
  virtual int Opcode() const;
  virtual uint hash() const { return Node::hash() + _predicate; }
  virtual bool cmp( const Node &n ) const {
    return Node::cmp(n) && _predicate == ((VectorTestNode&)n)._predicate;
  }
  virtual const Type *bottom_type() const { return TypeInt::BOOL; }
  virtual uint ideal_reg() const { return Op_RegI; }  // TODO Should be RegFlags but due to missing comparison flags for BoolTest
                                                      // in middle-end, we make it boolean result directly.
  BoolTest::mask get_predicate() const { return _predicate; }
};

class VectorBlendNode : public VectorNode {
public:
  VectorBlendNode(Node* vec1, Node* vec2, Node* mask)
    : VectorNode(vec1, vec2, mask, vec1->bottom_type()->is_vect()) {
    // assert(mask->is_VectorMask(), "VectorBlendNode requires that third argument be a mask");
  }

  virtual int Opcode() const;
  Node* vec1() const { return in(1); }
  Node* vec2() const { return in(2); }
  Node* vec_mask() const { return in(3); }
};

class VectorRearrangeNode : public VectorNode {
public:
  VectorRearrangeNode(Node* vec1, Node* shuffle)
    : VectorNode(vec1, shuffle, vec1->bottom_type()->is_vect()) {
    // assert(mask->is_VectorMask(), "VectorBlendNode requires that third argument be a mask");
  }

  virtual int Opcode() const;
  Node* vec1() const { return in(1); }
  Node* vec_shuffle() const { return in(2); }
};


class VectorLoadMaskNode : public VectorNode {
 public:
  VectorLoadMaskNode(Node* in, const TypeVect* vt)
    : VectorNode(in, vt) {
    assert(in->is_LoadVector(), "expected load vector");
    assert(in->as_LoadVector()->vect_type()->element_basic_type() == T_BOOLEAN, "must be boolean");
  }

  int GetOutMaskSize() const { return type2aelembytes(vect_type()->element_basic_type()); }
  virtual int Opcode() const;
};

class VectorLoadShuffleNode : public VectorNode {
public:
  VectorLoadShuffleNode(Node* in, const TypeVect* vt)
    : VectorNode(in, vt) {
    assert(in->is_LoadVector(), "expected load vector");
    assert(in->as_LoadVector()->vect_type()->element_basic_type() == T_BYTE, "must be BYTE");
  }

  int GetOutShuffleSize() const { return type2aelembytes(vect_type()->element_basic_type()); }
  virtual int Opcode() const;
};

class VectorStoreMaskNode : public VectorNode {
 private:
  int _mask_size;
 protected:
  uint size_of() const { return sizeof(*this); }

 public:
  VectorStoreMaskNode(Node* in, BasicType in_type, uint num_elem)
    : VectorNode(in, TypeVect::make(T_BOOLEAN, num_elem)) {
    _mask_size = type2aelembytes(in_type);
  }

  virtual uint hash() const { return VectorNode::hash() + _mask_size; }
  virtual bool cmp( const Node &n ) const {
    return VectorNode::cmp(n) && _mask_size == ((VectorStoreMaskNode&)n)._mask_size;
  }
  int GetInputMaskSize() const { return _mask_size; }
  virtual int Opcode() const;
};

// This is intended for use as a simple reinterpret node that has no cast.
class VectorReinterpretNode : public VectorNode {
 private:
  const TypeVect* _src_vt;
 protected:
  uint size_of() const { return sizeof(*this); }
 public:
  VectorReinterpretNode(Node* in, const TypeVect* src_vt, const TypeVect* dst_vt)
      : VectorNode(in, dst_vt), _src_vt(src_vt) { }

  virtual uint hash() const { return VectorNode::hash() + _src_vt->hash(); }
  virtual bool cmp( const Node &n ) const {
    return VectorNode::cmp(n) && !Type::cmp(_src_vt,((VectorReinterpretNode&)n)._src_vt);
  }
  virtual Node *Identity(PhaseGVN *phase);

  virtual int Opcode() const;
};

class VectorCastNode : public VectorNode {
 public:
  VectorCastNode(Node* in, const TypeVect* vt) : VectorNode(in, vt) {}
  virtual int Opcode() const;

  static VectorCastNode* make(int vopc, Node* n1, BasicType bt, uint vlen);
  static int  opcode(BasicType bt);
  static bool implemented(BasicType bt, uint vlen);
};

class VectorCastB2XNode : public VectorCastNode {
public:
  VectorCastB2XNode(Node* in, const TypeVect* vt) : VectorCastNode(in, vt) {
    assert(in->bottom_type()->is_vect()->element_basic_type() == T_BYTE, "must be byte");
  }
  virtual int Opcode() const;
};

class VectorCastS2XNode : public VectorCastNode {
public:
  VectorCastS2XNode(Node* in, const TypeVect* vt) : VectorCastNode(in, vt) {
    assert(in->bottom_type()->is_vect()->element_basic_type() == T_SHORT, "must be short");
  }
  virtual int Opcode() const;
};

class VectorCastI2XNode : public VectorCastNode {
public:
  VectorCastI2XNode(Node* in, const TypeVect* vt) : VectorCastNode(in, vt) {
    assert(in->bottom_type()->is_vect()->element_basic_type() == T_INT, "must be int");
  }
  virtual int Opcode() const;
};

class VectorCastL2XNode : public VectorCastNode {
public:
  VectorCastL2XNode(Node* in, const TypeVect* vt) : VectorCastNode(in, vt) {
    assert(in->bottom_type()->is_vect()->element_basic_type() == T_LONG, "must be long");
  }
  virtual int Opcode() const;
};

class VectorCastF2XNode : public VectorCastNode {
public:
  VectorCastF2XNode(Node* in, const TypeVect* vt) : VectorCastNode(in, vt) {
    assert(in->bottom_type()->is_vect()->element_basic_type() == T_FLOAT, "must be float");
  }
  virtual int Opcode() const;
};

class VectorCastD2XNode : public VectorCastNode {
public:
  VectorCastD2XNode(Node* in, const TypeVect* vt) : VectorCastNode(in, vt) {
    assert(in->bottom_type()->is_vect()->element_basic_type() == T_DOUBLE, "must be double");
  }
  virtual int Opcode() const;
};

class VectorInsertNode : public VectorNode {
 public:
  VectorInsertNode(Node* vsrc, Node* new_val, ConINode* pos, const TypeVect* vt) : VectorNode(vsrc, new_val, (Node*)pos, vt) {
   assert(pos->get_int() >= 0, "positive constants");
   assert(pos->get_int() < (int)vt->length(), "index must be less than vector length");
   assert(Type::cmp(vt, vsrc->bottom_type()) == 0, "input and output must be same type");
  }
  virtual int Opcode() const;
  uint pos() const { return in(3)->get_int(); }

  static Node* make(Node* vec, Node* new_val, int position);
};

class VectorBoxNode : public Node {
 private:
  const TypeInstPtr* const _box_type;
  const TypeVect*    const _vec_type;
 public:
  enum {
     Box   = 1,
     Value = 2
  };
  VectorBoxNode(Compile* C, Node* box, Node* val,
                const TypeInstPtr* box_type, const TypeVect* vt)
    : Node(NULL, box, val), _box_type(box_type), _vec_type(vt) {
    init_flags(Flag_is_macro);
    C->add_macro_node(this);
  }

  const  TypeInstPtr* box_type() const { assert(_box_type != NULL, ""); return _box_type; };
  const  TypeVect*    vec_type() const { assert(_vec_type != NULL, ""); return _vec_type; };

  virtual int Opcode() const;
  virtual const Type *bottom_type() const { return _box_type; /* TypeInstPtr::BOTTOM? */ }
  virtual       uint  ideal_reg() const { return box_type()->ideal_reg(); }
  virtual       uint  size_of() const { return sizeof(*this); }

  static const TypeFunc* vec_box_type(const TypeInstPtr* box_type);
};

class VectorBoxAllocateNode : public CallStaticJavaNode {
 public:
  VectorBoxAllocateNode(Compile* C, const TypeInstPtr* vbox_type)
    : CallStaticJavaNode(C, VectorBoxNode::vec_box_type(vbox_type), NULL, NULL, -1) {
    init_flags(Flag_is_macro);
    C->add_macro_node(this);
  }

  virtual int Opcode() const;
#ifndef PRODUCT
  virtual void dump_spec(outputStream *st) const;
#endif // PRODUCT
};

class VectorUnboxNode : public VectorNode {
private:
  bool _shuffle_to_vector;
protected:
  uint size_of() const { return sizeof(*this); }
 public:
  VectorUnboxNode(Compile* C, const TypeVect* vec_type, Node* obj, Node* mem, bool shuffle_to_vector)
    : VectorNode(mem, obj, vec_type) {
    _shuffle_to_vector = shuffle_to_vector;
    init_flags(Flag_is_macro);
    C->add_macro_node(this);
  }

  virtual int Opcode() const;
  Node* obj() const { return in(2); }
  Node* mem() const { return in(1); }
  virtual Node *Identity(PhaseGVN *phase);
  bool is_shuffle_to_vector() { return _shuffle_to_vector; }
};

#endif // SHARE_OPTO_VECTORNODE_HPP<|MERGE_RESOLUTION|>--- conflicted
+++ resolved
@@ -152,41 +152,24 @@
   static ReductionNode* make(int opc, Node *ctrl, Node* in1, Node* in2, BasicType bt);
   static int  opcode(int opc, BasicType bt);
   static bool implemented(int opc, uint vlen, BasicType bt);
-<<<<<<< HEAD
   static Node* make_reduction_input(PhaseGVN& gvn, int opc, BasicType bt);
-=======
 
   virtual const Type* bottom_type() const {
-    BasicType vbt = in(2)->bottom_type()->is_vect()->element_basic_type();
+    BasicType vbt = in(1)->bottom_type()->basic_type();
     return Type::get_const_basic_type(vbt);
   }
 
   virtual uint ideal_reg() const {
     return bottom_type()->ideal_reg();
   }
->>>>>>> b0245c2b
 };
 
 //------------------------------AddReductionVINode--------------------------------------
 // Vector add byte, short and int as a reduction
 class AddReductionVINode : public ReductionNode {
 public:
-  AddReductionVINode(Node * ctrl, Node* in1, Node* in2) : ReductionNode(ctrl, in1, in2) {
-    if (in1->bottom_type()->basic_type() == T_INT) {
-      assert(in2->bottom_type()->is_vect()->element_basic_type() == T_INT ||
-             in2->bottom_type()->is_vect()->element_basic_type() == T_BYTE ||
-             in2->bottom_type()->is_vect()->element_basic_type() == T_SHORT, "");
-    }
-  }
-  virtual int Opcode() const;
-  virtual const Type* bottom_type() const {
-    if (in(1)->bottom_type()->basic_type() == T_BYTE)
-      return TypeInt::BYTE;
-    else if(in(1)->bottom_type()->basic_type() == T_SHORT)
-      return TypeInt::SHORT;
-    else
-      return TypeInt::INT;
-  }
+  AddReductionVINode(Node * ctrl, Node* in1, Node* in2) : ReductionNode(ctrl, in1, in2) {}
+  virtual int Opcode() const;
   virtual uint ideal_reg() const { return Op_RegI; }
 };
 
@@ -360,22 +343,8 @@
 // Vector multiply byte, short and int as a reduction
 class MulReductionVINode : public ReductionNode {
 public:
-  MulReductionVINode(Node * ctrl, Node* in1, Node* in2) : ReductionNode(ctrl, in1, in2) {
-    if (in1->bottom_type()->basic_type() == T_INT) {
-      assert(in2->bottom_type()->is_vect()->element_basic_type() == T_INT ||
-        in2->bottom_type()->is_vect()->element_basic_type() == T_BYTE ||
-        in2->bottom_type()->is_vect()->element_basic_type() == T_SHORT, "");
-    }
-  }
-  virtual int Opcode() const;
-  virtual const Type* bottom_type() const {
-    if (in(1)->bottom_type()->basic_type() == T_BYTE)
-      return TypeInt::BYTE;
-    else if(in(1)->bottom_type()->basic_type() == T_SHORT)
-      return TypeInt::SHORT;
-    else
-      return TypeInt::INT;
-  }
+  MulReductionVINode(Node *ctrl, Node* in1, Node* in2) : ReductionNode(ctrl, in1, in2) {}
+  virtual int Opcode() const;
   virtual uint ideal_reg() const { return Op_RegI; }
 };
 
@@ -711,32 +680,12 @@
 // Vector and byte, short, int, long as a reduction
 class AndReductionVNode : public ReductionNode {
 public:
-  AndReductionVNode(Node *ctrl, Node* in1, Node* in2) : ReductionNode(ctrl, in1, in2) {
-    if (in1->bottom_type()->basic_type() == T_INT) {
-      assert(in2->bottom_type()->is_vect()->element_basic_type() == T_INT ||
-        in2->bottom_type()->is_vect()->element_basic_type() == T_BYTE ||
-        in2->bottom_type()->is_vect()->element_basic_type() == T_SHORT, "");
-    }
-    else if (in1->bottom_type()->basic_type() == T_LONG) {
-      assert(in2->bottom_type()->is_vect()->element_basic_type() == T_LONG, "");
-    }
-  }
-  virtual int Opcode() const;
-  virtual const Type* bottom_type() const {
-    if (in(1)->bottom_type()->basic_type() == T_BYTE)
-      return TypeInt::BYTE;
-    else if(in(1)->bottom_type()->basic_type() == T_SHORT)
-      return TypeInt::SHORT;
-    else if(in(1)->bottom_type()->basic_type() == T_INT)
-      return TypeInt::INT;
-    else
-      return TypeLong::LONG;
-  }
-  virtual uint ideal_reg() const { return in(1)->bottom_type()->basic_type() == T_INT ? Op_RegI : Op_RegL; }
+  AndReductionVNode(Node *ctrl, Node* in1, Node* in2) : ReductionNode(ctrl, in1, in2) {}
+  virtual int Opcode() const;
 };
 
 //------------------------------OrVNode---------------------------------------
-// Vector or integer
+// Vector or byte, short, int, long as a reduction
 class OrVNode : public VectorNode {
  public:
   OrVNode(Node* in1, Node* in2, const TypeVect* vt) : VectorNode(in1,in2,vt) {}
@@ -744,83 +693,19 @@
 };
 
 //------------------------------OrReductionVNode--------------------------------------
-// Vector or short, byte, int, long as a reduction
+// Vector xor byte, short, int, long as a reduction
 class OrReductionVNode : public ReductionNode {
 public:
-  OrReductionVNode(Node *ctrl, Node* in1, Node* in2) : ReductionNode(ctrl, in1, in2) {
-    assert(in1->bottom_type()->basic_type() == T_INT ||
-           in1->bottom_type()->basic_type() == T_LONG ||
-           in1->bottom_type()->basic_type() == T_SHORT ||
-           in1->bottom_type()->basic_type() == T_BYTE, "");
-  }
-  virtual int Opcode() const;
-  virtual const Type* bottom_type() const {
-    if (in(1)->bottom_type()->basic_type() == T_BYTE)
-      return TypeInt::BYTE;
-    else if(in(1)->bottom_type()->basic_type() == T_SHORT)
-      return TypeInt::SHORT;
-    else if(in(1)->bottom_type()->basic_type() == T_INT)
-      return TypeInt::INT;
-    else
-      return TypeLong::LONG;
-  }
-
-  virtual uint ideal_reg() const { return in(1)->bottom_type()->basic_type() == T_INT ? Op_RegI : Op_RegL; }
-};
-
-<<<<<<< HEAD
+  OrReductionVNode(Node *ctrl, Node* in1, Node* in2) : ReductionNode(ctrl, in1, in2) {}
+  virtual int Opcode() const;
+};
+
 //------------------------------XorReductionVNode--------------------------------------
 // Vector and int, long as a reduction
 class XorReductionVNode : public ReductionNode {
-=======
-//------------------------------AndReductionVNode--------------------------------------
-// Vector and int, long as a reduction
-class AndReductionVNode : public ReductionNode {
-public:
-  AndReductionVNode(Node *ctrl, Node* in1, Node* in2) : ReductionNode(ctrl, in1, in2) {}
-  virtual int Opcode() const;
-};
-
-//------------------------------OrReductionVNode--------------------------------------
-// Vector or int, long as a reduction
-class OrReductionVNode : public ReductionNode {
-public:
-  OrReductionVNode(Node *ctrl, Node* in1, Node* in2) : ReductionNode(ctrl, in1, in2) {}
-  virtual int Opcode() const;
-};
-
-//------------------------------XorReductionVNode--------------------------------------
-// Vector xor int, long as a reduction
-class XorReductionVNode : public ReductionNode {
 public:
   XorReductionVNode(Node *ctrl, Node* in1, Node* in2) : ReductionNode(ctrl, in1, in2) {}
   virtual int Opcode() const;
-};
-
-//------------------------------MinVNode--------------------------------------
-// Vector min
-class MinVNode : public VectorNode {
->>>>>>> b0245c2b
-public:
-  XorReductionVNode(Node *ctrl, Node* in1, Node* in2) : ReductionNode(ctrl, in1, in2) {
-    assert(in1->bottom_type()->basic_type() == T_INT ||
-           in1->bottom_type()->basic_type() == T_LONG ||
-           in1->bottom_type()->basic_type() == T_SHORT ||
-           in1->bottom_type()->basic_type() == T_BYTE, "");
-  }
-  virtual int Opcode() const;
-  virtual const Type* bottom_type() const {
-    if (in(1)->bottom_type()->basic_type() == T_BYTE)
-      return TypeInt::BYTE;
-    else if(in(1)->bottom_type()->basic_type() == T_SHORT)
-      return TypeInt::SHORT;
-    else if(in(1)->bottom_type()->basic_type() == T_INT)
-      return TypeInt::INT;
-    else
-      return TypeLong::LONG;
-  }
-
-  virtual uint ideal_reg() const { return in(1)->bottom_type()->basic_type() == T_INT ? Op_RegI : Op_RegL; }
 };
 
 //------------------------------XorVNode---------------------------------------
@@ -835,98 +720,16 @@
 // Vector min byte, short, int, long, float, double as a reduction
 class MinReductionVNode : public ReductionNode {
 public:
-  MinReductionVNode(Node *ctrl, Node* in1, Node* in2) : ReductionNode(ctrl, in1, in2) {
-    if (in1->bottom_type()->basic_type() == T_INT) {
-      assert(in2->bottom_type()->is_vect()->element_basic_type() == T_INT ||
-        in2->bottom_type()->is_vect()->element_basic_type() == T_BYTE ||
-        in2->bottom_type()->is_vect()->element_basic_type() == T_SHORT, "");
-    }
-    else if (in1->bottom_type()->basic_type() == T_LONG) {
-      assert(in2->bottom_type()->is_vect()->element_basic_type() == T_LONG, "");
-    }
-    else if (in1->bottom_type()->basic_type() == T_FLOAT) {
-      assert(in2->bottom_type()->is_vect()->element_basic_type() == T_FLOAT, "");
-    }
-    else if (in1->bottom_type()->basic_type() == T_DOUBLE) {
-      assert(in2->bottom_type()->is_vect()->element_basic_type() == T_DOUBLE, "");
-    }
-  }
-  virtual int Opcode() const;
-<<<<<<< HEAD
-  virtual const Type* bottom_type() const {
-    if (in(1)->bottom_type()->basic_type() == T_BYTE)
-      return TypeInt::BYTE;
-    else if(in(1)->bottom_type()->basic_type() == T_SHORT)
-      return TypeInt::SHORT;
-    else if(in(1)->bottom_type()->basic_type() == T_INT)
-      return TypeInt::INT;
-    else if(in(1)->bottom_type()->basic_type() == T_FLOAT)
-      return Type::FLOAT;
-    else if(in(1)->bottom_type()->basic_type() == T_DOUBLE)
-      return Type::DOUBLE;
-    else
-      return TypeLong::LONG;
-  }
-  virtual uint ideal_reg() const {
-    if (in(1)->bottom_type()->basic_type() == T_INT)
-      return Op_RegI;
-    else if (in(1)->bottom_type()->basic_type() == T_FLOAT)
-      return Op_RegF;
-    else if (in(1)->bottom_type()->basic_type() == T_DOUBLE)
-      return Op_RegD;
-    else return Op_RegL;
-  }
-=======
->>>>>>> b0245c2b
+  MinReductionVNode(Node *ctrl, Node* in1, Node* in2) : ReductionNode(ctrl, in1, in2) {}
+  virtual int Opcode() const;
 };
 
 //------------------------------MaxReductionVNode--------------------------------------
 // Vector min byte, short, int, long, float, double as a reduction
 class MaxReductionVNode : public ReductionNode {
 public:
-  MaxReductionVNode(Node *ctrl, Node* in1, Node* in2) : ReductionNode(ctrl, in1, in2) {
-    if (in1->bottom_type()->basic_type() == T_INT) {
-      assert(in2->bottom_type()->is_vect()->element_basic_type() == T_INT ||
-        in2->bottom_type()->is_vect()->element_basic_type() == T_BYTE ||
-        in2->bottom_type()->is_vect()->element_basic_type() == T_SHORT, "");
-    }
-    else if (in1->bottom_type()->basic_type() == T_LONG) {
-      assert(in2->bottom_type()->is_vect()->element_basic_type() == T_LONG, "");
-    }
-    else if (in1->bottom_type()->basic_type() == T_FLOAT) {
-      assert(in2->bottom_type()->is_vect()->element_basic_type() == T_FLOAT, "");
-    }
-    else if (in1->bottom_type()->basic_type() == T_DOUBLE) {
-      assert(in2->bottom_type()->is_vect()->element_basic_type() == T_DOUBLE, "");
-    }
-  }
-  virtual int Opcode() const;
-<<<<<<< HEAD
-  virtual const Type* bottom_type() const {
-    if (in(1)->bottom_type()->basic_type() == T_BYTE)
-      return TypeInt::BYTE;
-    else if(in(1)->bottom_type()->basic_type() == T_SHORT)
-      return TypeInt::SHORT;
-    else if(in(1)->bottom_type()->basic_type() == T_INT)
-      return TypeInt::INT;
-    else if(in(1)->bottom_type()->basic_type() == T_FLOAT)
-      return Type::FLOAT;
-    else if(in(1)->bottom_type()->basic_type() == T_DOUBLE)
-      return Type::DOUBLE;
-    else
-      return TypeLong::LONG;
-  }
-  virtual uint ideal_reg() const {
-    if (in(1)->bottom_type()->basic_type() == T_INT)
-      return Op_RegI;
-    else if (in(1)->bottom_type()->basic_type() == T_FLOAT)
-      return Op_RegF;
-    else if (in(1)->bottom_type()->basic_type() == T_DOUBLE)
-      return Op_RegD;
-    else return Op_RegL;
-  }
-=======
->>>>>>> b0245c2b
+  MaxReductionVNode(Node *ctrl, Node* in1, Node* in2) : ReductionNode(ctrl, in1, in2) {}
+  virtual int Opcode() const;
 };
 
 //================================= M E M O R Y ===============================
