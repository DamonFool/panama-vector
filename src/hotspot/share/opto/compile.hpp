/*
 * Copyright (c) 1997, 2020, Oracle and/or its affiliates. All rights reserved.
 * DO NOT ALTER OR REMOVE COPYRIGHT NOTICES OR THIS FILE HEADER.
 *
 * This code is free software; you can redistribute it and/or modify it
 * under the terms of the GNU General Public License version 2 only, as
 * published by the Free Software Foundation.
 *
 * This code is distributed in the hope that it will be useful, but WITHOUT
 * ANY WARRANTY; without even the implied warranty of MERCHANTABILITY or
 * FITNESS FOR A PARTICULAR PURPOSE.  See the GNU General Public License
 * version 2 for more details (a copy is included in the LICENSE file that
 * accompanied this code).
 *
 * You should have received a copy of the GNU General Public License version
 * 2 along with this work; if not, write to the Free Software Foundation,
 * Inc., 51 Franklin St, Fifth Floor, Boston, MA 02110-1301 USA.
 *
 * Please contact Oracle, 500 Oracle Parkway, Redwood Shores, CA 94065 USA
 * or visit www.oracle.com if you need additional information or have any
 * questions.
 *
 */

#ifndef SHARE_OPTO_COMPILE_HPP
#define SHARE_OPTO_COMPILE_HPP

#include "asm/codeBuffer.hpp"
#include "ci/compilerInterface.hpp"
#include "code/debugInfoRec.hpp"
#include "compiler/compilerOracle.hpp"
#include "compiler/compileBroker.hpp"
#include "compiler/compilerEvent.hpp"
#include "libadt/dict.hpp"
#include "libadt/vectset.hpp"
#include "memory/resourceArea.hpp"
#include "oops/methodData.hpp"
#include "opto/idealGraphPrinter.hpp"
#include "opto/phasetype.hpp"
#include "opto/phase.hpp"
#include "opto/regmask.hpp"
#include "runtime/deoptimization.hpp"
#include "runtime/timerTrace.hpp"
#include "runtime/vmThread.hpp"
#include "utilities/ticks.hpp"

class AddPNode;
class Block;
class Bundle;
class CallGenerator;
class CloneMap;
class ConnectionGraph;
class IdealGraphPrinter;
class InlineTree;
class Int_Array;
class Matcher;
class MachConstantNode;
class MachConstantBaseNode;
class MachNode;
class MachOper;
class MachSafePointNode;
class Node;
class Node_Array;
class Node_Notes;
class NodeCloneInfo;
class OptoReg;
class PhaseCFG;
class PhaseGVN;
class PhaseIterGVN;
class PhaseRegAlloc;
class PhaseCCP;
class PhaseOutput;
class RootNode;
class relocInfo;
class Scope;
class StartNode;
class SafePointNode;
class JVMState;
class Type;
class TypeData;
class TypeInt;
class TypePtr;
class TypeOopPtr;
class TypeFunc;
class TypeVect;
class Unique_Node_List;
class nmethod;
class WarmCallInfo;
class Node_Stack;
struct Final_Reshape_Counts;

enum LoopOptsMode {
  LoopOptsDefault,
  LoopOptsNone,
  LoopOptsMaxUnroll,
  LoopOptsShenandoahExpand,
  LoopOptsShenandoahPostExpand,
  LoopOptsSkipSplitIf,
  LoopOptsVerify
};

typedef unsigned int node_idx_t;
class NodeCloneInfo {
 private:
  uint64_t _idx_clone_orig;
 public:

  void set_idx(node_idx_t idx) {
    _idx_clone_orig = (_idx_clone_orig & CONST64(0xFFFFFFFF00000000)) | idx;
  }
  node_idx_t idx() const { return (node_idx_t)(_idx_clone_orig & 0xFFFFFFFF); }

  void set_gen(int generation) {
    uint64_t g = (uint64_t)generation << 32;
    _idx_clone_orig = (_idx_clone_orig & 0xFFFFFFFF) | g;
  }
  int gen() const { return (int)(_idx_clone_orig >> 32); }

  void set(uint64_t x) { _idx_clone_orig = x; }
  void set(node_idx_t x, int g) { set_idx(x); set_gen(g); }
  uint64_t get() const { return _idx_clone_orig; }

  NodeCloneInfo(uint64_t idx_clone_orig) : _idx_clone_orig(idx_clone_orig) {}
  NodeCloneInfo(node_idx_t x, int g) : _idx_clone_orig(0) { set(x, g); }

  void dump() const;
};

class CloneMap {
  friend class Compile;
 private:
  bool      _debug;
  Dict*     _dict;
  int       _clone_idx;   // current cloning iteration/generation in loop unroll
 public:
  void*     _2p(node_idx_t key)   const          { return (void*)(intptr_t)key; } // 2 conversion functions to make gcc happy
  node_idx_t _2_node_idx_t(const void* k) const  { return (node_idx_t)(intptr_t)k; }
  Dict*     dict()                const          { return _dict; }
  void insert(node_idx_t key, uint64_t val)      { assert(_dict->operator[](_2p(key)) == NULL, "key existed"); _dict->Insert(_2p(key), (void*)val); }
  void insert(node_idx_t key, NodeCloneInfo& ci) { insert(key, ci.get()); }
  void remove(node_idx_t key)                    { _dict->Delete(_2p(key)); }
  uint64_t value(node_idx_t key)  const          { return (uint64_t)_dict->operator[](_2p(key)); }
  node_idx_t idx(node_idx_t key)  const          { return NodeCloneInfo(value(key)).idx(); }
  int gen(node_idx_t key)         const          { return NodeCloneInfo(value(key)).gen(); }
  int gen(const void* k)          const          { return gen(_2_node_idx_t(k)); }
  int max_gen()                   const;
  void clone(Node* old, Node* nnn, int gen);
  void verify_insert_and_clone(Node* old, Node* nnn, int gen);
  void dump(node_idx_t key)       const;

  int  clone_idx() const                         { return _clone_idx; }
  void set_clone_idx(int x)                      { _clone_idx = x; }
  bool is_debug()                 const          { return _debug; }
  void set_debug(bool debug)                     { _debug = debug; }
  static const char* debug_option_name;

  bool same_idx(node_idx_t k1, node_idx_t k2)  const { return idx(k1) == idx(k2); }
  bool same_gen(node_idx_t k1, node_idx_t k2)  const { return gen(k1) == gen(k2); }
};

//------------------------------Compile----------------------------------------
// This class defines a top-level Compiler invocation.

class Compile : public Phase {
  friend class VMStructs;

 public:
  // Fixed alias indexes.  (See also MergeMemNode.)
  enum {
    AliasIdxTop = 1,  // pseudo-index, aliases to nothing (used as sentinel value)
    AliasIdxBot = 2,  // pseudo-index, aliases to everything
    AliasIdxRaw = 3   // hard-wired index for TypeRawPtr::BOTTOM
  };

  // Variant of TraceTime(NULL, &_t_accumulator, CITime);
  // Integrated with logging.  If logging is turned on, and CITimeVerbose is true,
  // then brackets are put into the log, with time stamps and node counts.
  // (The time collection itself is always conditionalized on CITime.)
  class TracePhase : public TraceTime {
   private:
    Compile*    C;
    CompileLog* _log;
    const char* _phase_name;
    bool _dolog;
   public:
    TracePhase(const char* name, elapsedTimer* accumulator);
    ~TracePhase();
  };

  // Information per category of alias (memory slice)
  class AliasType {
   private:
    friend class Compile;

    int             _index;         // unique index, used with MergeMemNode
    const TypePtr*  _adr_type;      // normalized address type
    ciField*        _field;         // relevant instance field, or null if none
    const Type*     _element;       // relevant array element type, or null if none
    bool            _is_rewritable; // false if the memory is write-once only
    int             _general_index; // if this is type is an instance, the general
                                    // type that this is an instance of

    void Init(int i, const TypePtr* at);

   public:
    int             index()         const { return _index; }
    const TypePtr*  adr_type()      const { return _adr_type; }
    ciField*        field()         const { return _field; }
    const Type*     element()       const { return _element; }
    bool            is_rewritable() const { return _is_rewritable; }
    bool            is_volatile()   const { return (_field ? _field->is_volatile() : false); }
    int             general_index() const { return (_general_index != 0) ? _general_index : _index; }

    void set_rewritable(bool z) { _is_rewritable = z; }
    void set_field(ciField* f) {
      assert(!_field,"");
      _field = f;
      if (f->is_final() || f->is_stable()) {
        // In the case of @Stable, multiple writes are possible but may be assumed to be no-ops.
        _is_rewritable = false;
      }
    }
    void set_element(const Type* e) {
      assert(_element == NULL, "");
      _element = e;
    }

    BasicType basic_type() const;

    void print_on(outputStream* st) PRODUCT_RETURN;
  };

  enum {
    logAliasCacheSize = 6,
    AliasCacheSize = (1<<logAliasCacheSize)
  };
  struct AliasCacheEntry { const TypePtr* _adr_type; int _index; };  // simple duple type
  enum {
    trapHistLength = MethodData::_trap_hist_limit
  };

 private:
  // Fixed parameters to this compilation.
  const int             _compile_id;
  const bool            _save_argument_registers; // save/restore arg regs for trampolines
  const bool            _subsume_loads;         // Load can be matched as part of a larger op.
  const bool            _do_escape_analysis;    // Do escape analysis.
  const bool            _install_code;          // Install the code that was compiled
  const bool            _eliminate_boxing;      // Do boxing elimination.
  ciMethod*             _method;                // The method being compiled.
  int                   _entry_bci;             // entry bci for osr methods.
  const TypeFunc*       _tf;                    // My kind of signature
  InlineTree*           _ilt;                   // Ditto (temporary).
  address               _stub_function;         // VM entry for stub being compiled, or NULL
  const char*           _stub_name;             // Name of stub or adapter being compiled, or NULL
  address               _stub_entry_point;      // Compile code entry for generated stub, or NULL

  // Control of this compilation.
  int                   _max_inline_size;       // Max inline size for this compilation
  int                   _freq_inline_size;      // Max hot method inline size for this compilation
  int                   _fixed_slots;           // count of frame slots not allocated by the register
                                                // allocator i.e. locks, original deopt pc, etc.
  uintx                 _max_node_limit;        // Max unique node count during a single compilation.

  bool                  _post_loop_opts_phase;  // Loop opts are finished.

  int                   _major_progress;        // Count of something big happening
  bool                  _inlining_progress;     // progress doing incremental inlining?
  bool                  _inlining_incrementally;// Are we doing incremental inlining (post parse)
  bool                  _do_cleanup;            // Cleanup is needed before proceeding with incremental inlining
  bool                  _has_loops;             // True if the method _may_ have some loops
  bool                  _has_split_ifs;         // True if the method _may_ have some split-if
  bool                  _has_unsafe_access;     // True if the method _may_ produce faults in unsafe loads or stores.
  bool                  _has_stringbuilder;     // True StringBuffers or StringBuilders are allocated
  bool                  _has_boxed_value;       // True if a boxed object is allocated
  bool                  _has_reserved_stack_access; // True if the method or an inlined method is annotated with ReservedStackAccess
  uint                  _max_vector_size;       // Maximum size of generated vectors
  bool                  _clear_upper_avx;       // Clear upper bits of ymm registers using vzeroupper
  uint                  _trap_hist[trapHistLength];  // Cumulative traps
  bool                  _trap_can_recompile;    // Have we emitted a recompiling trap?
  uint                  _decompile_count;       // Cumulative decompilation counts.
  bool                  _do_inlining;           // True if we intend to do inlining
  bool                  _do_scheduling;         // True if we intend to do scheduling
  bool                  _do_freq_based_layout;  // True if we intend to do frequency based block layout
  bool                  _do_count_invocations;  // True if we generate code to count invocations
  bool                  _do_method_data_update; // True if we generate code to update MethodData*s
  bool                  _do_vector_loop;        // True if allowed to execute loop in parallel iterations
  bool                  _use_cmove;             // True if CMove should be used without profitability analysis
  bool                  _age_code;              // True if we need to profile code age (decrement the aging counter)
  int                   _AliasLevel;            // Locally-adjusted version of AliasLevel flag.
  bool                  _print_assembly;        // True if we should dump assembly code for this compilation
  bool                  _print_inlining;        // True if we should print inlining for this compilation
  bool                  _print_intrinsics;      // True if we should print intrinsics for this compilation
#ifndef PRODUCT
  bool                  _trace_opto_output;
  bool                  _print_ideal;
  bool                  _parsed_irreducible_loop; // True if ciTypeFlow detected irreducible loops during parsing
#endif
  bool                  _has_irreducible_loop;  // Found irreducible loops
  // JSR 292
  bool                  _has_method_handle_invokes; // True if this method has MethodHandle invokes.
  RTMState              _rtm_state;             // State of Restricted Transactional Memory usage
  int                   _loop_opts_cnt;         // loop opts round
  bool                  _clinit_barrier_on_entry; // True if clinit barrier is needed on nmethod entry
  uint                  _stress_seed;           // Seed for stress testing

  // Compilation environment.
  Arena                 _comp_arena;            // Arena with lifetime equivalent to Compile
  void*                 _barrier_set_state;     // Potential GC barrier state for Compile
  ciEnv*                _env;                   // CI interface
  DirectiveSet*         _directive;             // Compiler directive
  CompileLog*           _log;                   // from CompilerThread
  const char*           _failure_reason;        // for record_failure/failing pattern
  GrowableArray<CallGenerator*> _intrinsics;    // List of intrinsics.
  GrowableArray<Node*>  _macro_nodes;           // List of nodes which need to be expanded before matching.
  GrowableArray<Node*>  _predicate_opaqs;       // List of Opaque1 nodes for the loop predicates.
  GrowableArray<Node*>  _expensive_nodes;       // List of nodes that are expensive to compute and that we'd better not let the GVN freely common
  GrowableArray<Node*>  _for_post_loop_igvn;    // List of nodes for IGVN after loop opts are over
  ConnectionGraph*      _congraph;
#ifndef PRODUCT
  IdealGraphPrinter*    _printer;
  static IdealGraphPrinter* _debug_file_printer;
  static IdealGraphPrinter* _debug_network_printer;
#endif


  // Node management
  uint                  _unique;                // Counter for unique Node indices
  VectorSet             _dead_node_list;        // Set of dead nodes
  uint                  _dead_node_count;       // Number of dead nodes; VectorSet::Size() is O(N).
                                                // So use this to keep count and make the call O(1).
  DEBUG_ONLY(Unique_Node_List* _modified_nodes;)   // List of nodes which inputs were modified
  DEBUG_ONLY(bool       _phase_optimize_finished;) // Used for live node verification while creating new nodes

  debug_only(static int _debug_idx;)            // Monotonic counter (not reset), use -XX:BreakAtNode=<idx>
  Arena                 _node_arena;            // Arena for new-space Nodes
  Arena                 _old_arena;             // Arena for old-space Nodes, lifetime during xform
  RootNode*             _root;                  // Unique root of compilation, or NULL after bail-out.
  Node*                 _top;                   // Unique top node.  (Reset by various phases.)

  Node*                 _immutable_memory;      // Initial memory state

  Node*                 _recent_alloc_obj;
  Node*                 _recent_alloc_ctl;

  // Constant table
  MachConstantBaseNode* _mach_constant_base_node;  // Constant table base node singleton.


  // Blocked array of debugging and profiling information,
  // tracked per node.
  enum { _log2_node_notes_block_size = 8,
         _node_notes_block_size = (1<<_log2_node_notes_block_size)
  };
  GrowableArray<Node_Notes*>* _node_note_array;
  Node_Notes*           _default_node_notes;  // default notes for new nodes

  // After parsing and every bulk phase we hang onto the Root instruction.
  // The RootNode instruction is where the whole program begins.  It produces
  // the initial Control and BOTTOM for everybody else.

  // Type management
  Arena                 _Compile_types;         // Arena for all types
  Arena*                _type_arena;            // Alias for _Compile_types except in Initialize_shared()
  Dict*                 _type_dict;             // Intern table
  CloneMap              _clone_map;             // used for recording history of cloned nodes
  size_t                _type_last_size;        // Last allocation size (see Type::operator new/delete)
  ciMethod*             _last_tf_m;             // Cache for
  const TypeFunc*       _last_tf;               //  TypeFunc::make
  AliasType**           _alias_types;           // List of alias types seen so far.
  int                   _num_alias_types;       // Logical length of _alias_types
  int                   _max_alias_types;       // Physical length of _alias_types
  AliasCacheEntry       _alias_cache[AliasCacheSize]; // Gets aliases w/o data structure walking

  // Parsing, optimization
  PhaseGVN*             _initial_gvn;           // Results of parse-time PhaseGVN
  Unique_Node_List*     _for_igvn;              // Initial work-list for next round of Iterative GVN
  WarmCallInfo*         _warm_calls;            // Sorted work-list for heat-based inlining.

  GrowableArray<CallGenerator*> _late_inlines;        // List of CallGenerators to be revisited after main parsing has finished.
  GrowableArray<CallGenerator*> _string_late_inlines; // same but for string operations
  GrowableArray<CallGenerator*> _boxing_late_inlines; // same but for boxing operations

  GrowableArray<CallGenerator*> _vector_reboxing_late_inlines; // same but for vector reboxing operations

  int                           _late_inlines_pos;    // Where in the queue should the next late inlining candidate go (emulate depth first inlining)
  uint                          _number_of_mh_late_inlines; // number of method handle late inlining still pending


  // Inlining may not happen in parse order which would make
  // PrintInlining output confusing. Keep track of PrintInlining
  // pieces in order.
  class PrintInliningBuffer : public ResourceObj {
   private:
    CallGenerator* _cg;
    stringStream* _ss;

   public:
    PrintInliningBuffer()
      : _cg(NULL) { _ss = new stringStream(); }

    void freeStream() { _ss->~stringStream(); _ss = NULL; }

    stringStream* ss() const { return _ss; }
    CallGenerator* cg() const { return _cg; }
    void set_cg(CallGenerator* cg) { _cg = cg; }
  };

  stringStream* _print_inlining_stream;
  GrowableArray<PrintInliningBuffer>* _print_inlining_list;
  int _print_inlining_idx;
  char* _print_inlining_output;

  // Only keep nodes in the expensive node list that need to be optimized
  void cleanup_expensive_nodes(PhaseIterGVN &igvn);
  // Use for sorting expensive nodes to bring similar nodes together
  static int cmp_expensive_nodes(Node** n1, Node** n2);
  // Expensive nodes list already sorted?
  bool expensive_nodes_sorted() const;
  // Remove the speculative part of types and clean up the graph
  void remove_speculative_types(PhaseIterGVN &igvn);

  void* _replay_inline_data; // Pointer to data loaded from file

  void print_inlining_stream_free();
  void print_inlining_init();
  void print_inlining_reinit();
  void print_inlining_commit();
  void print_inlining_push();
  PrintInliningBuffer& print_inlining_current();

  void log_late_inline_failure(CallGenerator* cg, const char* msg);
  DEBUG_ONLY(bool _exception_backedge;)

 public:

  void* barrier_set_state() const { return _barrier_set_state; }

  outputStream* print_inlining_stream() const {
    assert(print_inlining() || print_intrinsics(), "PrintInlining off?");
    return _print_inlining_stream;
  }

  void print_inlining_update(CallGenerator* cg);
  void print_inlining_update_delayed(CallGenerator* cg);
  void print_inlining_move_to(CallGenerator* cg);
  void print_inlining_assert_ready();
  void print_inlining_reset();

  void print_inlining(ciMethod* method, int inline_level, int bci, const char* msg = NULL) {
    stringStream ss;
    CompileTask::print_inlining_inner(&ss, method, inline_level, bci, msg);
    print_inlining_stream()->print("%s", ss.as_string());
  }

#ifndef PRODUCT
  IdealGraphPrinter* printer() { return _printer; }
#endif

  void log_late_inline(CallGenerator* cg);
  void log_inline_id(CallGenerator* cg);
  void log_inline_failure(const char* msg);

  void* replay_inline_data() const { return _replay_inline_data; }

  // Dump inlining replay data to the stream.
  void dump_inline_data(outputStream* out);

 private:
  // Matching, CFG layout, allocation, code generation
  PhaseCFG*             _cfg;                   // Results of CFG finding
  int                   _java_calls;            // Number of java calls in the method
  int                   _inner_loops;           // Number of inner loops in the method
  Matcher*              _matcher;               // Engine to map ideal to machine instructions
  PhaseRegAlloc*        _regalloc;              // Results of register allocation.
  RegMask               _FIRST_STACK_mask;      // All stack slots usable for spills (depends on frame layout)
  Arena*                _indexSet_arena;        // control IndexSet allocation within PhaseChaitin
  void*                 _indexSet_free_block_list; // free list of IndexSet bit blocks
  int                   _interpreter_frame_size;

  PhaseOutput*          _output;

  void reshape_address(AddPNode* n);

 public:
  // Accessors

  // The Compile instance currently active in this (compiler) thread.
  static Compile* current() {
    return (Compile*) ciEnv::current()->compiler_data();
  }

  int interpreter_frame_size() const            { return _interpreter_frame_size; }

  PhaseOutput*      output() const              { return _output; }
  void              set_output(PhaseOutput* o)  { _output = o; }

  // ID for this compilation.  Useful for setting breakpoints in the debugger.
  int               compile_id() const          { return _compile_id; }
  DirectiveSet*     directive() const           { return _directive; }

  // Does this compilation allow instructions to subsume loads?  User
  // instructions that subsume a load may result in an unschedulable
  // instruction sequence.
  bool              subsume_loads() const       { return _subsume_loads; }
  /** Do escape analysis. */
  bool              do_escape_analysis() const  { return _do_escape_analysis; }
  /** Do boxing elimination. */
  bool              eliminate_boxing() const    { return _eliminate_boxing; }
  /** Do aggressive boxing elimination. */
  bool              aggressive_unboxing() const { return _eliminate_boxing && AggressiveUnboxing; }
  bool              save_argument_registers() const { return _save_argument_registers; }
  bool              should_install_code() const { return _install_code; }

  // Other fixed compilation parameters.
  ciMethod*         method() const              { return _method; }
  int               entry_bci() const           { return _entry_bci; }
  bool              is_osr_compilation() const  { return _entry_bci != InvocationEntryBci; }
  bool              is_method_compilation() const { return (_method != NULL && !_method->flags().is_native()); }
  const TypeFunc*   tf() const                  { assert(_tf!=NULL, ""); return _tf; }
  void         init_tf(const TypeFunc* tf)      { assert(_tf==NULL, ""); _tf = tf; }
  InlineTree*       ilt() const                 { return _ilt; }
  address           stub_function() const       { return _stub_function; }
  const char*       stub_name() const           { return _stub_name; }
  address           stub_entry_point() const    { return _stub_entry_point; }
  void          set_stub_entry_point(address z) { _stub_entry_point = z; }

  // Control of this compilation.
  int               fixed_slots() const         { assert(_fixed_slots >= 0, "");         return _fixed_slots; }
  void          set_fixed_slots(int n)          { _fixed_slots = n; }
  int               major_progress() const      { return _major_progress; }
  void          set_inlining_progress(bool z)   { _inlining_progress = z; }
  int               inlining_progress() const   { return _inlining_progress; }
  void          set_inlining_incrementally(bool z) { _inlining_incrementally = z; }
  int               inlining_incrementally() const { return _inlining_incrementally; }
  void          set_do_cleanup(bool z)          { _do_cleanup = z; }
  int               do_cleanup() const          { return _do_cleanup; }
  void          set_major_progress()            { _major_progress++; }
  void          restore_major_progress(int progress) { _major_progress += progress; }
  void        clear_major_progress()            { _major_progress = 0; }
  int               max_inline_size() const     { return _max_inline_size; }
  void          set_freq_inline_size(int n)     { _freq_inline_size = n; }
  int               freq_inline_size() const    { return _freq_inline_size; }
  void          set_max_inline_size(int n)      { _max_inline_size = n; }
  bool              has_loops() const           { return _has_loops; }
  void          set_has_loops(bool z)           { _has_loops = z; }
  bool              has_split_ifs() const       { return _has_split_ifs; }
  void          set_has_split_ifs(bool z)       { _has_split_ifs = z; }
  bool              has_unsafe_access() const   { return _has_unsafe_access; }
  void          set_has_unsafe_access(bool z)   { _has_unsafe_access = z; }
  bool              has_stringbuilder() const   { return _has_stringbuilder; }
  void          set_has_stringbuilder(bool z)   { _has_stringbuilder = z; }
  bool              has_boxed_value() const     { return _has_boxed_value; }
  void          set_has_boxed_value(bool z)     { _has_boxed_value = z; }
  bool              has_reserved_stack_access() const { return _has_reserved_stack_access; }
  void          set_has_reserved_stack_access(bool z) { _has_reserved_stack_access = z; }
  uint              max_vector_size() const     { return _max_vector_size; }
  void          set_max_vector_size(uint s)     { _max_vector_size = s; }
  bool              clear_upper_avx() const     { return _clear_upper_avx; }
  void          set_clear_upper_avx(bool s)     { _clear_upper_avx = s; }
  void          set_trap_count(uint r, uint c)  { assert(r < trapHistLength, "oob");        _trap_hist[r] = c; }
  uint              trap_count(uint r) const    { assert(r < trapHistLength, "oob"); return _trap_hist[r]; }
  bool              trap_can_recompile() const  { return _trap_can_recompile; }
  void          set_trap_can_recompile(bool z)  { _trap_can_recompile = z; }
  uint              decompile_count() const     { return _decompile_count; }
  void          set_decompile_count(uint c)     { _decompile_count = c; }
  bool              allow_range_check_smearing() const;
  bool              do_inlining() const         { return _do_inlining; }
  void          set_do_inlining(bool z)         { _do_inlining = z; }
  bool              do_scheduling() const       { return _do_scheduling; }
  void          set_do_scheduling(bool z)       { _do_scheduling = z; }
  bool              do_freq_based_layout() const{ return _do_freq_based_layout; }
  void          set_do_freq_based_layout(bool z){ _do_freq_based_layout = z; }
  bool              do_count_invocations() const{ return _do_count_invocations; }
  void          set_do_count_invocations(bool z){ _do_count_invocations = z; }
  bool              do_method_data_update() const { return _do_method_data_update; }
  void          set_do_method_data_update(bool z) { _do_method_data_update = z; }
  bool              do_vector_loop() const      { return _do_vector_loop; }
  void          set_do_vector_loop(bool z)      { _do_vector_loop = z; }
  bool              use_cmove() const           { return _use_cmove; }
  void          set_use_cmove(bool z)           { _use_cmove = z; }
  bool              age_code() const             { return _age_code; }
  void          set_age_code(bool z)             { _age_code = z; }
  int               AliasLevel() const           { return _AliasLevel; }
  bool              print_assembly() const       { return _print_assembly; }
  void          set_print_assembly(bool z)       { _print_assembly = z; }
  bool              print_inlining() const       { return _print_inlining; }
  void          set_print_inlining(bool z)       { _print_inlining = z; }
  bool              print_intrinsics() const     { return _print_intrinsics; }
  void          set_print_intrinsics(bool z)     { _print_intrinsics = z; }
  RTMState          rtm_state()  const           { return _rtm_state; }
  void          set_rtm_state(RTMState s)        { _rtm_state = s; }
  bool              use_rtm() const              { return (_rtm_state & NoRTM) == 0; }
  bool          profile_rtm() const              { return _rtm_state == ProfileRTM; }
  uint              max_node_limit() const       { return (uint)_max_node_limit; }
  void          set_max_node_limit(uint n)       { _max_node_limit = n; }
  bool              clinit_barrier_on_entry()       { return _clinit_barrier_on_entry; }
  void          set_clinit_barrier_on_entry(bool z) { _clinit_barrier_on_entry = z; }

  // check the CompilerOracle for special behaviours for this compile
  bool          method_has_option(const char * option) {
    return method() != NULL && method()->has_option(option);
  }

#ifndef PRODUCT
  bool          trace_opto_output() const       { return _trace_opto_output; }
  bool          print_ideal() const             { return _print_ideal; }
  bool              parsed_irreducible_loop() const { return _parsed_irreducible_loop; }
  void          set_parsed_irreducible_loop(bool z) { _parsed_irreducible_loop = z; }
  int _in_dump_cnt;  // Required for dumping ir nodes.
#endif
  bool              has_irreducible_loop() const { return _has_irreducible_loop; }
  void          set_has_irreducible_loop(bool z) { _has_irreducible_loop = z; }

  // JSR 292
  bool              has_method_handle_invokes() const { return _has_method_handle_invokes;     }
  void          set_has_method_handle_invokes(bool z) {        _has_method_handle_invokes = z; }

  Ticks _latest_stage_start_counter;

  void begin_method(int level = 1) {
#ifndef PRODUCT
    if (_method != NULL && should_print(level)) {
      _printer->begin_method();
    }
#endif
    C->_latest_stage_start_counter.stamp();
  }

  bool should_print(int level = 1) {
#ifndef PRODUCT
    if (PrintIdealGraphLevel < 0) { // disabled by the user
      return false;
    }

    bool need = directive()->IGVPrintLevelOption >= level;
    if (need && !_printer) {
      _printer = IdealGraphPrinter::printer();
      assert(_printer != NULL, "_printer is NULL when we need it!");
      _printer->set_compile(this);
    }
    return need;
#else
    return false;
#endif
  }

  void print_method(CompilerPhaseType cpt, const char *name, int level = 1, int idx = 0);
  void print_method(CompilerPhaseType cpt, int level = 1, int idx = 0);
  void print_method(CompilerPhaseType cpt, Node* n, int level = 3);

#ifndef PRODUCT
  void igv_print_method_to_file(const char* phase_name = "Debug", bool append = false);
  void igv_print_method_to_network(const char* phase_name = "Debug");
  static IdealGraphPrinter* debug_file_printer() { return _debug_file_printer; }
  static IdealGraphPrinter* debug_network_printer() { return _debug_network_printer; }
#endif

  void end_method(int level = 1);

  int           macro_count()             const { return _macro_nodes.length(); }
  int           predicate_count()         const { return _predicate_opaqs.length();}
  int           expensive_count()         const { return _expensive_nodes.length(); }

  Node*         macro_node(int idx)       const { return _macro_nodes.at(idx); }
  Node*         predicate_opaque1_node(int idx) const { return _predicate_opaqs.at(idx);}
  Node*         expensive_node(int idx)   const { return _expensive_nodes.at(idx); }

  ConnectionGraph* congraph()                   { return _congraph;}
  void set_congraph(ConnectionGraph* congraph)  { _congraph = congraph;}
  void add_macro_node(Node * n) {
    //assert(n->is_macro(), "must be a macro node");
    assert(!_macro_nodes.contains(n), "duplicate entry in expand list");
    _macro_nodes.append(n);
  }
  void remove_macro_node(Node* n) {
    // this function may be called twice for a node so we can only remove it
    // if it's still existing.
    _macro_nodes.remove_if_existing(n);
    // remove from _predicate_opaqs list also if it is there
    if (predicate_count() > 0) {
      _predicate_opaqs.remove_if_existing(n);
    }
  }
  void add_expensive_node(Node* n);
  void remove_expensive_node(Node* n) {
    _expensive_nodes.remove_if_existing(n);
  }
  void add_predicate_opaq(Node* n) {
    assert(!_predicate_opaqs.contains(n), "duplicate entry in predicate opaque1");
    assert(_macro_nodes.contains(n), "should have already been in macro list");
    _predicate_opaqs.append(n);
  }

  bool     post_loop_opts_phase() { return _post_loop_opts_phase; }
  void set_post_loop_opts_phase() { _post_loop_opts_phase = true; }

  void record_for_post_loop_opts_igvn(Node* n);
  void remove_from_post_loop_opts_igvn(Node* n);
  void process_for_post_loop_opts_igvn(PhaseIterGVN& igvn);

  void sort_macro_nodes();

  // remove the opaque nodes that protect the predicates so that the unused checks and
  // uncommon traps will be eliminated from the graph.
  void cleanup_loop_predicates(PhaseIterGVN &igvn);
  bool is_predicate_opaq(Node* n) {
    return _predicate_opaqs.contains(n);
  }

  // Are there candidate expensive nodes for optimization?
  bool should_optimize_expensive_nodes(PhaseIterGVN &igvn);
  // Check whether n1 and n2 are similar
  static int cmp_expensive_nodes(Node* n1, Node* n2);
  // Sort expensive nodes to locate similar expensive nodes
  void sort_expensive_nodes();

  // Compilation environment.
  Arena*      comp_arena()           { return &_comp_arena; }
  ciEnv*      env() const            { return _env; }
  CompileLog* log() const            { return _log; }
  bool        failing() const        { return _env->failing() || _failure_reason != NULL; }
  const char* failure_reason() const { return (_env->failing()) ? _env->failure_reason() : _failure_reason; }

  bool failure_reason_is(const char* r) const {
    return (r == _failure_reason) || (r != NULL && _failure_reason != NULL && strcmp(r, _failure_reason) == 0);
  }

  void record_failure(const char* reason);
  void record_method_not_compilable(const char* reason) {
    // Bailouts cover "all_tiers" when TieredCompilation is off.
    env()->record_method_not_compilable(reason, !TieredCompilation);
    // Record failure reason.
    record_failure(reason);
  }
  bool check_node_count(uint margin, const char* reason) {
    if (live_nodes() + margin > max_node_limit()) {
      record_method_not_compilable(reason);
      return true;
    } else {
      return false;
    }
  }

  // Node management
  uint         unique() const              { return _unique; }
  uint         next_unique()               { return _unique++; }
  void         set_unique(uint i)          { _unique = i; }
  static int   debug_idx()                 { return debug_only(_debug_idx)+0; }
  static void  set_debug_idx(int i)        { debug_only(_debug_idx = i); }
  Arena*       node_arena()                { return &_node_arena; }
  Arena*       old_arena()                 { return &_old_arena; }
  RootNode*    root() const                { return _root; }
  void         set_root(RootNode* r)       { _root = r; }
  StartNode*   start() const;              // (Derived from root.)
  void         init_start(StartNode* s);
  Node*        immutable_memory();

  Node*        recent_alloc_ctl() const    { return _recent_alloc_ctl; }
  Node*        recent_alloc_obj() const    { return _recent_alloc_obj; }
  void         set_recent_alloc(Node* ctl, Node* obj) {
                                                  _recent_alloc_ctl = ctl;
                                                  _recent_alloc_obj = obj;
                                           }
  void         record_dead_node(uint idx)  { if (_dead_node_list.test_set(idx)) return;
                                             _dead_node_count++;
                                           }
  void         reset_dead_node_list()      { _dead_node_list.reset();
                                             _dead_node_count = 0;
                                           }
  uint          live_nodes() const         {
    int  val = _unique - _dead_node_count;
    assert (val >= 0, "number of tracked dead nodes %d more than created nodes %d", _unique, _dead_node_count);
            return (uint) val;
                                           }
#ifdef ASSERT
  void         set_phase_optimize_finished() { _phase_optimize_finished = true; }
  bool         phase_optimize_finished() const { return _phase_optimize_finished; }
  uint         count_live_nodes_by_graph_walk();
  void         print_missing_nodes();
#endif

  // Record modified nodes to check that they are put on IGVN worklist
  void         record_modified_node(Node* n) NOT_DEBUG_RETURN;
  void         remove_modified_node(Node* n) NOT_DEBUG_RETURN;
  DEBUG_ONLY( Unique_Node_List*   modified_nodes() const { return _modified_nodes; } )

  MachConstantBaseNode*     mach_constant_base_node();
  bool                  has_mach_constant_base_node() const { return _mach_constant_base_node != NULL; }
  // Generated by adlc, true if CallNode requires MachConstantBase.
  bool                      needs_clone_jvms();

  // Handy undefined Node
  Node*             top() const                 { return _top; }

  // these are used by guys who need to know about creation and transformation of top:
  Node*             cached_top_node()           { return _top; }
  void          set_cached_top_node(Node* tn);

  GrowableArray<Node_Notes*>* node_note_array() const { return _node_note_array; }
  void set_node_note_array(GrowableArray<Node_Notes*>* arr) { _node_note_array = arr; }
  Node_Notes* default_node_notes() const        { return _default_node_notes; }
  void    set_default_node_notes(Node_Notes* n) { _default_node_notes = n; }

  Node_Notes*       node_notes_at(int idx) {
    return locate_node_notes(_node_note_array, idx, false);
  }
  inline bool   set_node_notes_at(int idx, Node_Notes* value);

  // Copy notes from source to dest, if they exist.
  // Overwrite dest only if source provides something.
  // Return true if information was moved.
  bool copy_node_notes_to(Node* dest, Node* source);

  // Workhorse function to sort out the blocked Node_Notes array:
  inline Node_Notes* locate_node_notes(GrowableArray<Node_Notes*>* arr,
                                       int idx, bool can_grow = false);

  void grow_node_notes(GrowableArray<Node_Notes*>* arr, int grow_by);

  // Type management
  Arena*            type_arena()                { return _type_arena; }
  Dict*             type_dict()                 { return _type_dict; }
  size_t            type_last_size()            { return _type_last_size; }
  int               num_alias_types()           { return _num_alias_types; }

  void          init_type_arena()                       { _type_arena = &_Compile_types; }
  void          set_type_arena(Arena* a)                { _type_arena = a; }
  void          set_type_dict(Dict* d)                  { _type_dict = d; }
  void          set_type_last_size(size_t sz)           { _type_last_size = sz; }

  const TypeFunc* last_tf(ciMethod* m) {
    return (m == _last_tf_m) ? _last_tf : NULL;
  }
  void set_last_tf(ciMethod* m, const TypeFunc* tf) {
    assert(m != NULL || tf == NULL, "");
    _last_tf_m = m;
    _last_tf = tf;
  }

  AliasType*        alias_type(int                idx)  { assert(idx < num_alias_types(), "oob"); return _alias_types[idx]; }
  AliasType*        alias_type(const TypePtr* adr_type, ciField* field = NULL) { return find_alias_type(adr_type, false, field); }
  bool         have_alias_type(const TypePtr* adr_type);
  AliasType*        alias_type(ciField*         field);

  int               get_alias_index(const TypePtr* at)  { return alias_type(at)->index(); }
  const TypePtr*    get_adr_type(uint aidx)             { return alias_type(aidx)->adr_type(); }
  int               get_general_index(uint aidx)        { return alias_type(aidx)->general_index(); }

  // Building nodes
  void              rethrow_exceptions(JVMState* jvms);
  void              return_values(JVMState* jvms);
  JVMState*         build_start_state(StartNode* start, const TypeFunc* tf);

  // Decide how to build a call.
  // The profile factor is a discount to apply to this site's interp. profile.
  CallGenerator*    call_generator(ciMethod* call_method, int vtable_index, bool call_does_dispatch,
                                   JVMState* jvms, bool allow_inline, float profile_factor, ciKlass* speculative_receiver_type = NULL,
                                   bool allow_intrinsics = true);
  bool should_delay_inlining(ciMethod* call_method, JVMState* jvms) {
    return should_delay_string_inlining(call_method, jvms) ||
           should_delay_boxing_inlining(call_method, jvms) ||
           should_delay_vector_inlining(call_method, jvms);
  }
  bool should_delay_string_inlining(ciMethod* call_method, JVMState* jvms);
  bool should_delay_boxing_inlining(ciMethod* call_method, JVMState* jvms);
  bool should_delay_vector_inlining(ciMethod* call_method, JVMState* jvms);
  bool should_delay_vector_reboxing_inlining(ciMethod* call_method, JVMState* jvms);

  // Helper functions to identify inlining potential at call-site
  ciMethod* optimize_virtual_call(ciMethod* caller, int bci, ciInstanceKlass* klass,
                                  ciKlass* holder, ciMethod* callee,
                                  const TypeOopPtr* receiver_type, bool is_virtual,
                                  bool &call_does_dispatch, int &vtable_index,
                                  bool check_access = true);
  ciMethod* optimize_inlining(ciMethod* caller, int bci, ciInstanceKlass* klass,
                              ciMethod* callee, const TypeOopPtr* receiver_type,
                              bool check_access = true);

  // Report if there were too many traps at a current method and bci.
  // Report if a trap was recorded, and/or PerMethodTrapLimit was exceeded.
  // If there is no MDO at all, report no trap unless told to assume it.
  bool too_many_traps(ciMethod* method, int bci, Deoptimization::DeoptReason reason);
  // This version, unspecific to a particular bci, asks if
  // PerMethodTrapLimit was exceeded for all inlined methods seen so far.
  bool too_many_traps(Deoptimization::DeoptReason reason,
                      // Privately used parameter for logging:
                      ciMethodData* logmd = NULL);
  // Report if there were too many recompiles at a method and bci.
  bool too_many_recompiles(ciMethod* method, int bci, Deoptimization::DeoptReason reason);
  // Report if there were too many traps or recompiles at a method and bci.
  bool too_many_traps_or_recompiles(ciMethod* method, int bci, Deoptimization::DeoptReason reason) {
    return too_many_traps(method, bci, reason) ||
           too_many_recompiles(method, bci, reason);
  }
  // Return a bitset with the reasons where deoptimization is allowed,
  // i.e., where there were not too many uncommon traps.
  int _allowed_reasons;
  int      allowed_deopt_reasons() { return _allowed_reasons; }
  void set_allowed_deopt_reasons();

  // Parsing, optimization
  PhaseGVN*         initial_gvn()               { return _initial_gvn; }
  Unique_Node_List* for_igvn()                  { return _for_igvn; }
  inline void       record_for_igvn(Node* n);   // Body is after class Unique_Node_List.
  void          set_initial_gvn(PhaseGVN *gvn)           { _initial_gvn = gvn; }
  void          set_for_igvn(Unique_Node_List *for_igvn) { _for_igvn = for_igvn; }

  // Replace n by nn using initial_gvn, calling hash_delete and
  // record_for_igvn as needed.
  void gvn_replace_by(Node* n, Node* nn);


  void              identify_useful_nodes(Unique_Node_List &useful);
  void              update_dead_node_list(Unique_Node_List &useful);
  void              remove_useless_nodes (Unique_Node_List &useful);

  void              remove_useless_node(Node* dead);

  WarmCallInfo*     warm_calls() const          { return _warm_calls; }
  void          set_warm_calls(WarmCallInfo* l) { _warm_calls = l; }
  WarmCallInfo* pop_warm_call();

  // Record this CallGenerator for inlining at the end of parsing.
  void              add_late_inline(CallGenerator* cg)        {
    _late_inlines.insert_before(_late_inlines_pos, cg);
    _late_inlines_pos++;
  }

  void              prepend_late_inline(CallGenerator* cg)    {
    _late_inlines.insert_before(0, cg);
  }

  void              add_string_late_inline(CallGenerator* cg) {
    _string_late_inlines.push(cg);
  }

  void              add_boxing_late_inline(CallGenerator* cg) {
    _boxing_late_inlines.push(cg);
  }

  void              add_vector_reboxing_late_inline(CallGenerator* cg) {
    _vector_reboxing_late_inlines.push(cg);
  }

  void remove_useless_late_inlines(GrowableArray<CallGenerator*>* inlines, Unique_Node_List &useful);
<<<<<<< HEAD
  void remove_useless_late_inlines(GrowableArray<CallGenerator*>* inlines, Node* dead);
=======
  void remove_useless_nodes       (GrowableArray<Node*>&        node_list, Unique_Node_List &useful);
>>>>>>> 8afdcaee

  void process_print_inlining();
  void dump_print_inlining();

  bool over_inlining_cutoff() const {
    if (!inlining_incrementally()) {
      return unique() > (uint)NodeCountInliningCutoff;
    } else {
      // Give some room for incremental inlining algorithm to "breathe"
      // and avoid thrashing when live node count is close to the limit.
      // Keep in mind that live_nodes() isn't accurate during inlining until
      // dead node elimination step happens (see Compile::inline_incrementally).
      return live_nodes() > (uint)LiveNodeCountInliningCutoff * 11 / 10;
    }
  }

  void inc_number_of_mh_late_inlines() { _number_of_mh_late_inlines++; }
  void dec_number_of_mh_late_inlines() { assert(_number_of_mh_late_inlines > 0, "_number_of_mh_late_inlines < 0 !"); _number_of_mh_late_inlines--; }
  bool has_mh_late_inlines() const     { return _number_of_mh_late_inlines > 0; }

  bool inline_incrementally_one();
  void inline_incrementally_cleanup(PhaseIterGVN& igvn);
  void inline_incrementally(PhaseIterGVN& igvn);
  void inline_string_calls(bool parse_time);
  void inline_boxing_calls(PhaseIterGVN& igvn);
  bool optimize_loops(PhaseIterGVN& igvn, LoopOptsMode mode);
  void remove_root_to_sfpts_edges(PhaseIterGVN& igvn);

  void inline_vector_reboxing_calls();
  bool has_vbox_nodes();

  // Matching, CFG layout, allocation, code generation
  PhaseCFG*         cfg()                       { return _cfg; }
  bool              has_java_calls() const      { return _java_calls > 0; }
  int               java_calls() const          { return _java_calls; }
  int               inner_loops() const         { return _inner_loops; }
  Matcher*          matcher()                   { return _matcher; }
  PhaseRegAlloc*    regalloc()                  { return _regalloc; }
  RegMask&          FIRST_STACK_mask()          { return _FIRST_STACK_mask; }
  Arena*            indexSet_arena()            { return _indexSet_arena; }
  void*             indexSet_free_block_list()  { return _indexSet_free_block_list; }
  DebugInformationRecorder* debug_info()        { return env()->debug_info(); }

  void  update_interpreter_frame_size(int size) {
    if (_interpreter_frame_size < size) {
      _interpreter_frame_size = size;
    }
  }

  void          set_matcher(Matcher* m)                 { _matcher = m; }
//void          set_regalloc(PhaseRegAlloc* ra)           { _regalloc = ra; }
  void          set_indexSet_arena(Arena* a)            { _indexSet_arena = a; }
  void          set_indexSet_free_block_list(void* p)   { _indexSet_free_block_list = p; }

  void  set_java_calls(int z) { _java_calls  = z; }
  void set_inner_loops(int z) { _inner_loops = z; }

  Dependencies* dependencies() { return env()->dependencies(); }

  // Major entry point.  Given a Scope, compile the associated method.
  // For normal compilations, entry_bci is InvocationEntryBci.  For on stack
  // replacement, entry_bci indicates the bytecode for which to compile a
  // continuation.
  Compile(ciEnv* ci_env, ciMethod* target,
          int entry_bci, bool subsume_loads, bool do_escape_analysis,
          bool eliminate_boxing, bool install_code, DirectiveSet* directive);

  // Second major entry point.  From the TypeFunc signature, generate code
  // to pass arguments from the Java calling convention to the C calling
  // convention.
  Compile(ciEnv* ci_env, const TypeFunc *(*gen)(),
          address stub_function, const char *stub_name,
          int is_fancy_jump, bool pass_tls,
          bool save_arg_registers, bool return_pc, DirectiveSet* directive);

  // Are we compiling a method?
  bool has_method() { return method() != NULL; }

  // Maybe print some information about this compile.
  void print_compile_messages();

  // Final graph reshaping, a post-pass after the regular optimizer is done.
  bool final_graph_reshaping();

  // returns true if adr is completely contained in the given alias category
  bool must_alias(const TypePtr* adr, int alias_idx);

  // returns true if adr overlaps with the given alias category
  bool can_alias(const TypePtr* adr, int alias_idx);

  // If "objs" contains an ObjectValue whose id is "id", returns it, else NULL.
  static ObjectValue* sv_for_node_id(GrowableArray<ScopeValue*> *objs, int id);

  // Stack slots that may be unused by the calling convention but must
  // otherwise be preserved.  On Intel this includes the return address.
  // On PowerPC it includes the 4 words holding the old TOC & LR glue.
  uint in_preserve_stack_slots();

  // "Top of Stack" slots that may be unused by the calling convention but must
  // otherwise be preserved.
  // On Intel these are not necessary and the value can be zero.
  // On Sparc this describes the words reserved for storing a register window
  // when an interrupt occurs.
  static uint out_preserve_stack_slots();

  // Number of outgoing stack slots killed above the out_preserve_stack_slots
  // for calls to C.  Supports the var-args backing area for register parms.
  uint varargs_C_out_slots_killed() const;

  // Number of Stack Slots consumed by a synchronization entry
  int sync_stack_slots() const;

  // Compute the name of old_SP.  See <arch>.ad for frame layout.
  OptoReg::Name compute_old_SP();

 private:
  // Phase control:
  void Init(int aliaslevel);                     // Prepare for a single compilation
  int  Inline_Warm();                            // Find more inlining work.
  void Finish_Warm();                            // Give up on further inlines.
  void Optimize();                               // Given a graph, optimize it
  void Code_Gen();                               // Generate code from a graph

  // Management of the AliasType table.
  void grow_alias_types();
  AliasCacheEntry* probe_alias_cache(const TypePtr* adr_type);
  const TypePtr *flatten_alias_type(const TypePtr* adr_type) const;
  AliasType* find_alias_type(const TypePtr* adr_type, bool no_create, ciField* field);

  void verify_top(Node*) const PRODUCT_RETURN;

  // Intrinsic setup.
  CallGenerator* make_vm_intrinsic(ciMethod* m, bool is_virtual);          // constructor
  int            intrinsic_insertion_index(ciMethod* m, bool is_virtual, bool& found);  // helper
  CallGenerator* find_intrinsic(ciMethod* m, bool is_virtual);             // query fn
  void           register_intrinsic(CallGenerator* cg);                    // update fn

#ifndef PRODUCT
  static juint  _intrinsic_hist_count[vmIntrinsics::ID_LIMIT];
  static jubyte _intrinsic_hist_flags[vmIntrinsics::ID_LIMIT];
#endif
  // Function calls made by the public function final_graph_reshaping.
  // No need to be made public as they are not called elsewhere.
  void final_graph_reshaping_impl( Node *n, Final_Reshape_Counts &frc);
  void final_graph_reshaping_main_switch(Node* n, Final_Reshape_Counts& frc, uint nop);
  void final_graph_reshaping_walk( Node_Stack &nstack, Node *root, Final_Reshape_Counts &frc );
  void eliminate_redundant_card_marks(Node* n);

  // Logic cone optimization.
  void optimize_logic_cones(PhaseIterGVN &igvn);
  void collect_logic_cone_roots(Unique_Node_List& list);
  void process_logic_cone_root(PhaseIterGVN &igvn, Node* n, VectorSet& visited);
  bool compute_logic_cone(Node* n, Unique_Node_List& partition, Unique_Node_List& inputs);
  uint compute_truth_table(Unique_Node_List& partition, Unique_Node_List& inputs);
  uint eval_macro_logic_op(uint func, uint op1, uint op2, uint op3);
  Node* xform_to_MacroLogicV(PhaseIterGVN &igvn, const TypeVect* vt, Unique_Node_List& partitions, Unique_Node_List& inputs);

 public:

  // Note:  Histogram array size is about 1 Kb.
  enum {                        // flag bits:
    _intrinsic_worked = 1,      // succeeded at least once
    _intrinsic_failed = 2,      // tried it but it failed
    _intrinsic_disabled = 4,    // was requested but disabled (e.g., -XX:-InlineUnsafeOps)
    _intrinsic_virtual = 8,     // was seen in the virtual form (rare)
    _intrinsic_both = 16        // was seen in the non-virtual form (usual)
  };
  // Update histogram.  Return boolean if this is a first-time occurrence.
  static bool gather_intrinsic_statistics(vmIntrinsics::ID id,
                                          bool is_virtual, int flags) PRODUCT_RETURN0;
  static void print_intrinsic_statistics() PRODUCT_RETURN;

  // Graph verification code
  // Walk the node list, verifying that there is a one-to-one
  // correspondence between Use-Def edges and Def-Use edges
  // The option no_dead_code enables stronger checks that the
  // graph is strongly connected from root in both directions.
  void verify_graph_edges(bool no_dead_code = false) PRODUCT_RETURN;

  // End-of-run dumps.
  static void print_statistics() PRODUCT_RETURN;

  // Verify ADLC assumptions during startup
  static void adlc_verification() PRODUCT_RETURN;

  // Definitions of pd methods
  static void pd_compiler2_init();

  // Static parse-time type checking logic for gen_subtype_check:
  enum { SSC_always_false, SSC_always_true, SSC_easy_test, SSC_full_test };
  int static_subtype_check(ciKlass* superk, ciKlass* subk);

  static Node* conv_I2X_index(PhaseGVN* phase, Node* offset, const TypeInt* sizetype,
                              // Optional control dependency (for example, on range check)
                              Node* ctrl = NULL);

  // Convert integer value to a narrowed long type dependent on ctrl (for example, a range check)
  static Node* constrained_convI2L(PhaseGVN* phase, Node* value, const TypeInt* itype, Node* ctrl);

  // Auxiliary methods for randomized fuzzing/stressing
  int random();
  bool randomized_select(int count);

  // supporting clone_map
  CloneMap&     clone_map();
  void          set_clone_map(Dict* d);

  bool needs_clinit_barrier(ciField* ik,         ciMethod* accessing_method);
  bool needs_clinit_barrier(ciMethod* ik,        ciMethod* accessing_method);
  bool needs_clinit_barrier(ciInstanceKlass* ik, ciMethod* accessing_method);

#ifdef IA32
 private:
  bool _select_24_bit_instr;   // We selected an instruction with a 24-bit result
  bool _in_24_bit_fp_mode;     // We are emitting instructions with 24-bit results

  // Remember if this compilation changes hardware mode to 24-bit precision.
  void set_24_bit_selection_and_mode(bool selection, bool mode) {
    _select_24_bit_instr = selection;
    _in_24_bit_fp_mode   = mode;
  }

 public:
  bool select_24_bit_instr() const { return _select_24_bit_instr; }
  bool in_24_bit_fp_mode() const   { return _in_24_bit_fp_mode; }
#endif // IA32
#ifdef ASSERT
  bool _type_verify_symmetry;
  void set_exception_backedge() { _exception_backedge = true; }
  bool has_exception_backedge() const { return _exception_backedge; }
#endif
};

#endif // SHARE_OPTO_COMPILE_HPP<|MERGE_RESOLUTION|>--- conflicted
+++ resolved
@@ -915,8 +915,6 @@
   void              update_dead_node_list(Unique_Node_List &useful);
   void              remove_useless_nodes (Unique_Node_List &useful);
 
-  void              remove_useless_node(Node* dead);
-
   WarmCallInfo*     warm_calls() const          { return _warm_calls; }
   void          set_warm_calls(WarmCallInfo* l) { _warm_calls = l; }
   WarmCallInfo* pop_warm_call();
@@ -944,11 +942,8 @@
   }
 
   void remove_useless_late_inlines(GrowableArray<CallGenerator*>* inlines, Unique_Node_List &useful);
-<<<<<<< HEAD
   void remove_useless_late_inlines(GrowableArray<CallGenerator*>* inlines, Node* dead);
-=======
   void remove_useless_nodes       (GrowableArray<Node*>&        node_list, Unique_Node_List &useful);
->>>>>>> 8afdcaee
 
   void process_print_inlining();
   void dump_print_inlining();
