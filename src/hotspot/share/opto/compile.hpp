--- conflicted
+++ resolved
@@ -946,11 +946,6 @@
 
   const GrowableArray<BufferBlob*>& native_invokers() const { return _native_invokers; }
 
-<<<<<<< HEAD
-  void remove_useless_late_inlines(GrowableArray<CallGenerator*>* inlines, Unique_Node_List &useful);
-  void remove_useless_late_inlines(GrowableArray<CallGenerator*>* inlines, Node* dead);
-=======
->>>>>>> 07851474
   void remove_useless_nodes       (GrowableArray<Node*>&        node_list, Unique_Node_List &useful);
 
   void remove_useless_late_inlines(GrowableArray<CallGenerator*>* inlines, Unique_Node_List &useful);
