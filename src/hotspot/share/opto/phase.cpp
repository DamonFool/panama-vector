/*
 * Copyright (c) 1997, 2013, Oracle and/or its affiliates. All rights reserved.
 * DO NOT ALTER OR REMOVE COPYRIGHT NOTICES OR THIS FILE HEADER.
 *
 * This code is free software; you can redistribute it and/or modify it
 * under the terms of the GNU General Public License version 2 only, as
 * published by the Free Software Foundation.
 *
 * This code is distributed in the hope that it will be useful, but WITHOUT
 * ANY WARRANTY; without even the implied warranty of MERCHANTABILITY or
 * FITNESS FOR A PARTICULAR PURPOSE.  See the GNU General Public License
 * version 2 for more details (a copy is included in the LICENSE file that
 * accompanied this code).
 *
 * You should have received a copy of the GNU General Public License version
 * 2 along with this work; if not, write to the Free Software Foundation,
 * Inc., 51 Franklin St, Fifth Floor, Boston, MA 02110-1301 USA.
 *
 * Please contact Oracle, 500 Oracle Parkway, Redwood Shores, CA 94065 USA
 * or visit www.oracle.com if you need additional information or have any
 * questions.
 *
 */

#include "precompiled.hpp"
#include "code/nmethod.hpp"
#include "compiler/compileBroker.hpp"
#include "opto/compile.hpp"
#include "opto/matcher.hpp"
#include "opto/node.hpp"
#include "opto/phase.hpp"

int Phase::_total_bytes_compiled = 0;

elapsedTimer Phase::_t_totalCompilation;
elapsedTimer Phase::_t_methodCompilation;
elapsedTimer Phase::_t_stubCompilation;

// The counters to use for LogCompilation
elapsedTimer Phase::timers[max_phase_timers];

//------------------------------Phase------------------------------------------
Phase::Phase( PhaseNumber pnum ) : _pnum(pnum), C( pnum == Compiler ? NULL : Compile::current()) {
  // Poll for requests from shutdown mechanism to quiesce compiler (4448539, 4448544).
  // This is an effective place to poll, since the compiler is full of phases.
  // In particular, every inlining site uses a recursively created Parse phase.
  CompileBroker::maybe_block();
}

void Phase::print_timers() {
  tty->print_cr ("    C2 Compile Time:      %7.3f s", Phase::_t_totalCompilation.seconds());
  tty->print_cr ("       Parse:               %7.3f s", timers[_t_parser].seconds());

  {
    tty->print_cr ("       Optimize:            %7.3f s", timers[_t_optimizer].seconds());
    if (DoEscapeAnalysis) {
      // EA is part of Optimizer.
      tty->print_cr ("         Escape Analysis:     %7.3f s", timers[_t_escapeAnalysis].seconds());
      tty->print_cr ("           Conn Graph:          %7.3f s", timers[_t_connectionGraph].seconds());
      tty->print_cr ("           Macro Eliminate:     %7.3f s", timers[_t_macroEliminate].seconds());
    }
    tty->print_cr ("         GVN 1:               %7.3f s", timers[_t_iterGVN].seconds());

    {
       tty->print_cr ("         Incremental Inline:  %7.3f s", timers[_t_incrInline].seconds());
       tty->print_cr ("           IdealLoop:           %7.3f s", timers[_t_incrInline_ideal].seconds());
       tty->print_cr ("           IGVN:                %7.3f s", timers[_t_incrInline_igvn].seconds());
       tty->print_cr ("           Inline:              %7.3f s", timers[_t_incrInline_inline].seconds());
       tty->print_cr ("           Prune Useless:       %7.3f s", timers[_t_incrInline_pru].seconds());

       double other = timers[_t_incrInline].seconds() -
        (timers[_t_incrInline_ideal].seconds() +
         timers[_t_incrInline_igvn].seconds() +
         timers[_t_incrInline_inline].seconds() +
         timers[_t_incrInline_pru].seconds());
       if (other > 0) {
         tty->print_cr("           Other:               %7.3f s", other);
       }
    }
    tty->print_cr ("         Renumber Live:       %7.3f s", timers[_t_renumberLive].seconds());
    tty->print_cr ("         Expand VectorBoxes:  %7.3f s", timers[_t_expandVectorBoxes].seconds());
    tty->print_cr ("         IdealLoop:           %7.3f s", timers[_t_idealLoop].seconds());
    tty->print_cr ("         IdealLoop Verify:    %7.3f s", timers[_t_idealLoopVerify].seconds());
    tty->print_cr ("         Cond Const Prop:     %7.3f s", timers[_t_ccp].seconds());
    tty->print_cr ("         GVN 2:               %7.3f s", timers[_t_iterGVN2].seconds());
    tty->print_cr ("         Macro Expand:        %7.3f s", timers[_t_macroExpand].seconds());
    tty->print_cr ("         Barrier Expand:      %7.3f s", timers[_t_barrierExpand].seconds());
    tty->print_cr ("         Graph Reshape:       %7.3f s", timers[_t_graphReshaping].seconds());

    double other = timers[_t_optimizer].seconds() -
      (timers[_t_escapeAnalysis].seconds() +
       timers[_t_iterGVN].seconds() +
       timers[_t_incrInline].seconds() +
       timers[_t_renumberLive].seconds() +
       timers[_t_idealLoop].seconds() +
       timers[_t_idealLoopVerify].seconds() +
       timers[_t_ccp].seconds() +
       timers[_t_iterGVN2].seconds() +
       timers[_t_macroExpand].seconds() +
       timers[_t_barrierExpand].seconds() +
       timers[_t_graphReshaping].seconds());
    if (other > 0) {
      tty->print_cr("         Other:               %7.3f s", other);
    }
  }

<<<<<<< HEAD
  tty->print_cr ("       Matcher               :   %7.3f s", timers[_t_matcher].seconds());
#ifdef X86
  tty->print_cr ("       Post Selection Cleanup:   %7.3f s", timers[_t_postselect_cleanup].seconds());
#endif
  tty->print_cr ("       Scheduler             :   %7.3f s", timers[_t_scheduler].seconds());
=======
  tty->print_cr ("       Matcher:                  %7.3f s", timers[_t_matcher].seconds());
  if (Matcher::supports_generic_vector_operands) {
    tty->print_cr ("         Post Selection Cleanup: %7.3f s", timers[_t_postselect_cleanup].seconds());
  }
  tty->print_cr ("       Scheduler:                %7.3f s", timers[_t_scheduler].seconds());
>>>>>>> 7649b7af

  {
    tty->print_cr ("       Regalloc:            %7.3f s", timers[_t_registerAllocation].seconds());
    tty->print_cr ("         Ctor Chaitin:        %7.3f s", timers[_t_ctorChaitin].seconds());
    tty->print_cr ("         Build IFG (virt):    %7.3f s", timers[_t_buildIFGvirtual].seconds());
    tty->print_cr ("         Build IFG (phys):    %7.3f s", timers[_t_buildIFGphysical].seconds());
    tty->print_cr ("         Compute Liveness:    %7.3f s", timers[_t_computeLive].seconds());
    tty->print_cr ("         Regalloc Split:      %7.3f s", timers[_t_regAllocSplit].seconds());
    tty->print_cr ("         Postalloc Copy Rem:  %7.3f s", timers[_t_postAllocCopyRemoval].seconds());
    tty->print_cr ("         Merge multidefs:     %7.3f s", timers[_t_mergeMultidefs].seconds());
    tty->print_cr ("         Fixup Spills:        %7.3f s", timers[_t_fixupSpills].seconds());
    tty->print_cr ("         Compact:             %7.3f s", timers[_t_chaitinCompact].seconds());
    tty->print_cr ("         Coalesce 1:          %7.3f s", timers[_t_chaitinCoalesce1].seconds());
    tty->print_cr ("         Coalesce 2:          %7.3f s", timers[_t_chaitinCoalesce2].seconds());
    tty->print_cr ("         Coalesce 3:          %7.3f s", timers[_t_chaitinCoalesce3].seconds());
    tty->print_cr ("         Cache LRG:           %7.3f s", timers[_t_chaitinCacheLRG].seconds());
    tty->print_cr ("         Simplify:            %7.3f s", timers[_t_chaitinSimplify].seconds());
    tty->print_cr ("         Select:              %7.3f s", timers[_t_chaitinSelect].seconds());

    double other = timers[_t_registerAllocation].seconds() -
      (timers[_t_ctorChaitin].seconds() +
       timers[_t_buildIFGvirtual].seconds() +
       timers[_t_buildIFGphysical].seconds() +
       timers[_t_computeLive].seconds() +
       timers[_t_regAllocSplit].seconds() +
       timers[_t_postAllocCopyRemoval].seconds() +
       timers[_t_mergeMultidefs].seconds() +
       timers[_t_fixupSpills].seconds() +
       timers[_t_chaitinCompact].seconds() +
       timers[_t_chaitinCoalesce1].seconds() +
       timers[_t_chaitinCoalesce2].seconds() +
       timers[_t_chaitinCoalesce3].seconds() +
       timers[_t_chaitinCacheLRG].seconds() +
       timers[_t_chaitinSimplify].seconds() +
       timers[_t_chaitinSelect].seconds());

    if (other > 0) {
      tty->print_cr("         Other:               %7.3f s", other);
    }
  }
  tty->print_cr ("       Block Ordering:      %7.3f s", timers[_t_blockOrdering].seconds());
  tty->print_cr ("       Peephole:            %7.3f s", timers[_t_peephole].seconds());
  if (Matcher::require_postalloc_expand) {
    tty->print_cr ("       Postalloc Expand:    %7.3f s", timers[_t_postalloc_expand].seconds());
  }
  tty->print_cr ("       Code Emission:         %7.3f s", timers[_t_output].seconds());
  tty->print_cr ("         Insn Scheduling:     %7.3f s", timers[_t_instrSched].seconds());
  tty->print_cr ("         Build OOP maps:      %7.3f s", timers[_t_buildOopMaps].seconds());
  tty->print_cr ("       Code Installation:   %7.3f s", timers[_t_registerMethod].seconds());

  if( timers[_t_temporaryTimer1].seconds() > 0 ) {
    tty->cr();
    tty->print_cr ("       Temp Timer 1:        %7.3f s", timers[_t_temporaryTimer1].seconds());
  }
  if( timers[_t_temporaryTimer2].seconds() > 0 ) {
    tty->cr();
    tty->print_cr ("       Temp Timer 2:        %7.3f s", timers[_t_temporaryTimer2].seconds());
  }

   double other = Phase::_t_totalCompilation.seconds() -
      (timers[_t_parser].seconds() +
       timers[_t_optimizer].seconds() +
       timers[_t_matcher].seconds() +
       timers[_t_scheduler].seconds() +
       timers[_t_registerAllocation].seconds() +
       timers[_t_blockOrdering].seconds() +
       timers[_t_peephole].seconds() +
       timers[_t_postalloc_expand].seconds() +
       timers[_t_output].seconds() +
       timers[_t_registerMethod].seconds() +
       timers[_t_temporaryTimer1].seconds() +
       timers[_t_temporaryTimer2].seconds());
    if (other > 0) {
      tty->print_cr("       Other:               %7.3f s", other);
    }

}<|MERGE_RESOLUTION|>--- conflicted
+++ resolved
@@ -104,19 +104,11 @@
     }
   }
 
-<<<<<<< HEAD
-  tty->print_cr ("       Matcher               :   %7.3f s", timers[_t_matcher].seconds());
-#ifdef X86
-  tty->print_cr ("       Post Selection Cleanup:   %7.3f s", timers[_t_postselect_cleanup].seconds());
-#endif
-  tty->print_cr ("       Scheduler             :   %7.3f s", timers[_t_scheduler].seconds());
-=======
   tty->print_cr ("       Matcher:                  %7.3f s", timers[_t_matcher].seconds());
   if (Matcher::supports_generic_vector_operands) {
     tty->print_cr ("         Post Selection Cleanup: %7.3f s", timers[_t_postselect_cleanup].seconds());
   }
   tty->print_cr ("       Scheduler:                %7.3f s", timers[_t_scheduler].seconds());
->>>>>>> 7649b7af
 
   {
     tty->print_cr ("       Regalloc:            %7.3f s", timers[_t_registerAllocation].seconds());
