--- conflicted
+++ resolved
@@ -343,24 +343,14 @@
           }
         }
       }
-<<<<<<< HEAD
-    }
-=======
     } // call_does_dispatch && bytecode == Bytecodes::_invokeinterface
 
->>>>>>> 07851474
     // Nothing claimed the intrinsic, we go with straight-forward inlining
     // for already discovered intrinsic.
     if (allow_intrinsics && cg_intrinsic != NULL) {
       assert(cg_intrinsic->does_virtual_dispatch(), "sanity");
       return cg_intrinsic;
     }
-<<<<<<< HEAD
-    if (call_does_dispatch && IncrementalInlineVirtual) {
-      return CallGenerator::for_late_inline_virtual(callee, vtable_index, prof_factor); // attempt to inline through virtual call later
-    }
-=======
->>>>>>> 07851474
   } // allow_inline
 
   // There was no special inlining tactic, or it bailed out.
