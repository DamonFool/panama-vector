--- conflicted
+++ resolved
@@ -135,7 +135,6 @@
         cg_intrinsic = cg;
         cg = NULL;
       } else if (should_delay_vector_inlining(callee, jvms)) {
-        assert(!delayed_forbidden, "delay should be allowed");
         return CallGenerator::for_late_inline(callee, cg);
       } else {
         return cg;
@@ -187,14 +186,9 @@
             return CallGenerator::for_string_late_inline(callee, cg);
           } else if (should_delay_boxing_inlining(callee, jvms)) {
             return CallGenerator::for_boxing_late_inline(callee, cg);
-<<<<<<< HEAD
           } else if (should_delay_vector_reboxing_inlining(callee, jvms)) {
-            assert(!delayed_forbidden, "strange");
             return CallGenerator::for_vector_reboxing_late_inline(callee, cg);
-          } else if ((should_delay || AlwaysIncrementalInline) && !delayed_forbidden) {
-=======
           } else if ((should_delay || AlwaysIncrementalInline)) {
->>>>>>> ac37a299
             return CallGenerator::for_late_inline(callee, cg);
           }
         }
