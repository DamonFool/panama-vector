/*
 * Copyright (c) 1997, 2021, Oracle and/or its affiliates. All rights reserved.
 * DO NOT ALTER OR REMOVE COPYRIGHT NOTICES OR THIS FILE HEADER.
 *
 * This code is free software; you can redistribute it and/or modify it
 * under the terms of the GNU General Public License version 2 only, as
 * published by the Free Software Foundation.
 *
 * This code is distributed in the hope that it will be useful, but WITHOUT
 * ANY WARRANTY; without even the implied warranty of MERCHANTABILITY or
 * FITNESS FOR A PARTICULAR PURPOSE.  See the GNU General Public License
 * version 2 for more details (a copy is included in the LICENSE file that
 * accompanied this code).
 *
 * You should have received a copy of the GNU General Public License version
 * 2 along with this work; if not, write to the Free Software Foundation,
 * Inc., 51 Franklin St, Fifth Floor, Boston, MA 02110-1301 USA.
 *
 * Please contact Oracle, 500 Oracle Parkway, Redwood Shores, CA 94065 USA
 * or visit www.oracle.com if you need additional information or have any
 * questions.
 *
 */

#ifndef SHARE_OPTO_CALLNODE_HPP
#define SHARE_OPTO_CALLNODE_HPP

#include "opto/connode.hpp"
#include "opto/mulnode.hpp"
#include "opto/multnode.hpp"
#include "opto/opcodes.hpp"
#include "opto/phaseX.hpp"
#include "opto/replacednodes.hpp"
#include "opto/type.hpp"
#include "utilities/growableArray.hpp"

// Portions of code courtesy of Clifford Click

// Optimization - Graph Style

class NamedCounter;
class MultiNode;
class  SafePointNode;
class   CallNode;
class     CallJavaNode;
class       CallStaticJavaNode;
class       CallDynamicJavaNode;
class     CallRuntimeNode;
class       CallLeafNode;
class         CallLeafNoFPNode;
class         CallLeafVectorNode;
class     CallNativeNode;
class     AllocateNode;
class       AllocateArrayNode;
class     AbstractLockNode;
class       LockNode;
class       UnlockNode;
class FastLockNode;

//------------------------------StartNode--------------------------------------
// The method start node
class StartNode : public MultiNode {
  virtual bool cmp( const Node &n ) const;
  virtual uint size_of() const; // Size is bigger
public:
  const TypeTuple *_domain;
  StartNode( Node *root, const TypeTuple *domain ) : MultiNode(2), _domain(domain) {
    init_class_id(Class_Start);
    init_req(0,this);
    init_req(1,root);
  }
  virtual int Opcode() const;
  virtual bool pinned() const { return true; };
  virtual const Type *bottom_type() const;
  virtual const TypePtr *adr_type() const { return TypePtr::BOTTOM; }
  virtual const Type* Value(PhaseGVN* phase) const;
  virtual Node *Ideal(PhaseGVN *phase, bool can_reshape);
  virtual void  calling_convention( BasicType* sig_bt, VMRegPair *parm_reg, uint length ) const;
  virtual const RegMask &in_RegMask(uint) const;
  virtual Node *match( const ProjNode *proj, const Matcher *m );
  virtual uint ideal_reg() const { return 0; }
#ifndef PRODUCT
  virtual void  dump_spec(outputStream *st) const;
  virtual void  dump_compact_spec(outputStream *st) const;
#endif
};

//------------------------------StartOSRNode-----------------------------------
// The method start node for on stack replacement code
class StartOSRNode : public StartNode {
public:
  StartOSRNode( Node *root, const TypeTuple *domain ) : StartNode(root, domain) {}
  virtual int   Opcode() const;
  static  const TypeTuple *osr_domain();
};


//------------------------------ParmNode---------------------------------------
// Incoming parameters
class ParmNode : public ProjNode {
  static const char * const names[TypeFunc::Parms+1];
public:
  ParmNode( StartNode *src, uint con ) : ProjNode(src,con) {
    init_class_id(Class_Parm);
  }
  virtual int Opcode() const;
  virtual bool  is_CFG() const { return (_con == TypeFunc::Control); }
  virtual uint ideal_reg() const;
#ifndef PRODUCT
  virtual void dump_spec(outputStream *st) const;
  virtual void dump_compact_spec(outputStream *st) const;
  virtual void related(GrowableArray<Node*> *in_rel, GrowableArray<Node*> *out_rel, bool compact) const;
#endif
};


//------------------------------ReturnNode-------------------------------------
// Return from subroutine node
class ReturnNode : public Node {
public:
  ReturnNode( uint edges, Node *cntrl, Node *i_o, Node *memory, Node *retadr, Node *frameptr );
  virtual int Opcode() const;
  virtual bool  is_CFG() const { return true; }
  virtual uint hash() const { return NO_HASH; }  // CFG nodes do not hash
  virtual bool depends_only_on_test() const { return false; }
  virtual Node *Ideal(PhaseGVN *phase, bool can_reshape);
  virtual const Type* Value(PhaseGVN* phase) const;
  virtual uint ideal_reg() const { return NotAMachineReg; }
  virtual uint match_edge(uint idx) const;
#ifndef PRODUCT
  virtual void dump_req(outputStream *st = tty) const;
#endif
};


//------------------------------RethrowNode------------------------------------
// Rethrow of exception at call site.  Ends a procedure before rethrowing;
// ends the current basic block like a ReturnNode.  Restores registers and
// unwinds stack.  Rethrow happens in the caller's method.
class RethrowNode : public Node {
 public:
  RethrowNode( Node *cntrl, Node *i_o, Node *memory, Node *frameptr, Node *ret_adr, Node *exception );
  virtual int Opcode() const;
  virtual bool  is_CFG() const { return true; }
  virtual uint hash() const { return NO_HASH; }  // CFG nodes do not hash
  virtual bool depends_only_on_test() const { return false; }
  virtual Node *Ideal(PhaseGVN *phase, bool can_reshape);
  virtual const Type* Value(PhaseGVN* phase) const;
  virtual uint match_edge(uint idx) const;
  virtual uint ideal_reg() const { return NotAMachineReg; }
#ifndef PRODUCT
  virtual void dump_req(outputStream *st = tty) const;
#endif
};


//------------------------------TailCallNode-----------------------------------
// Pop stack frame and jump indirect
class TailCallNode : public ReturnNode {
public:
  TailCallNode( Node *cntrl, Node *i_o, Node *memory, Node *frameptr, Node *retadr, Node *target, Node *moop )
    : ReturnNode( TypeFunc::Parms+2, cntrl, i_o, memory, frameptr, retadr ) {
    init_req(TypeFunc::Parms, target);
    init_req(TypeFunc::Parms+1, moop);
  }

  virtual int Opcode() const;
  virtual uint match_edge(uint idx) const;
};

//------------------------------TailJumpNode-----------------------------------
// Pop stack frame and jump indirect
class TailJumpNode : public ReturnNode {
public:
  TailJumpNode( Node *cntrl, Node *i_o, Node *memory, Node *frameptr, Node *target, Node *ex_oop)
    : ReturnNode(TypeFunc::Parms+2, cntrl, i_o, memory, frameptr, Compile::current()->top()) {
    init_req(TypeFunc::Parms, target);
    init_req(TypeFunc::Parms+1, ex_oop);
  }

  virtual int Opcode() const;
  virtual uint match_edge(uint idx) const;
};

//-------------------------------JVMState-------------------------------------
// A linked list of JVMState nodes captures the whole interpreter state,
// plus GC roots, for all active calls at some call site in this compilation
// unit.  (If there is no inlining, then the list has exactly one link.)
// This provides a way to map the optimized program back into the interpreter,
// or to let the GC mark the stack.
class JVMState : public ResourceObj {
  friend class VMStructs;
public:
  typedef enum {
    Reexecute_Undefined = -1, // not defined -- will be translated into false later
    Reexecute_False     =  0, // false       -- do not reexecute
    Reexecute_True      =  1  // true        -- reexecute the bytecode
  } ReexecuteState; //Reexecute State

private:
  JVMState*         _caller;    // List pointer for forming scope chains
  uint              _depth;     // One more than caller depth, or one.
  uint              _locoff;    // Offset to locals in input edge mapping
  uint              _stkoff;    // Offset to stack in input edge mapping
  uint              _monoff;    // Offset to monitors in input edge mapping
  uint              _scloff;    // Offset to fields of scalar objs in input edge mapping
  uint              _endoff;    // Offset to end of input edge mapping
  uint              _sp;        // Jave Expression Stack Pointer for this state
  int               _bci;       // Byte Code Index of this JVM point
  ReexecuteState    _reexecute; // Whether this bytecode need to be re-executed
  ciMethod*         _method;    // Method Pointer
  SafePointNode*    _map;       // Map node associated with this scope
public:
  friend class Compile;
  friend class PreserveReexecuteState;

  // Because JVMState objects live over the entire lifetime of the
  // Compile object, they are allocated into the comp_arena, which
  // does not get resource marked or reset during the compile process
  void *operator new( size_t x, Compile* C ) throw() { return C->comp_arena()->Amalloc(x); }
  void operator delete( void * ) { } // fast deallocation

  // Create a new JVMState, ready for abstract interpretation.
  JVMState(ciMethod* method, JVMState* caller);
  JVMState(int stack_size);  // root state; has a null method

  // Access functions for the JVM
  // ... --|--- loc ---|--- stk ---|--- arg ---|--- mon ---|--- scl ---|
  //       \ locoff    \ stkoff    \ argoff    \ monoff    \ scloff    \ endoff
  uint              locoff() const { return _locoff; }
  uint              stkoff() const { return _stkoff; }
  uint              argoff() const { return _stkoff + _sp; }
  uint              monoff() const { return _monoff; }
  uint              scloff() const { return _scloff; }
  uint              endoff() const { return _endoff; }
  uint              oopoff() const { return debug_end(); }

  int            loc_size() const { return stkoff() - locoff(); }
  int            stk_size() const { return monoff() - stkoff(); }
  int            mon_size() const { return scloff() - monoff(); }
  int            scl_size() const { return endoff() - scloff(); }

  bool        is_loc(uint i) const { return locoff() <= i && i < stkoff(); }
  bool        is_stk(uint i) const { return stkoff() <= i && i < monoff(); }
  bool        is_mon(uint i) const { return monoff() <= i && i < scloff(); }
  bool        is_scl(uint i) const { return scloff() <= i && i < endoff(); }

  uint                      sp() const { return _sp; }
  int                      bci() const { return _bci; }
  bool        should_reexecute() const { return _reexecute==Reexecute_True; }
  bool  is_reexecute_undefined() const { return _reexecute==Reexecute_Undefined; }
  bool              has_method() const { return _method != NULL; }
  ciMethod*             method() const { assert(has_method(), ""); return _method; }
  JVMState*             caller() const { return _caller; }
  SafePointNode*           map() const { return _map; }
  uint                   depth() const { return _depth; }
  uint             debug_start() const; // returns locoff of root caller
  uint               debug_end() const; // returns endoff of self
  uint              debug_size() const {
    return loc_size() + sp() + mon_size() + scl_size();
  }
  uint        debug_depth()  const; // returns sum of debug_size values at all depths

  // Returns the JVM state at the desired depth (1 == root).
  JVMState* of_depth(int d) const;

  // Tells if two JVM states have the same call chain (depth, methods, & bcis).
  bool same_calls_as(const JVMState* that) const;

  // Monitors (monitors are stored as (boxNode, objNode) pairs
  enum { logMonitorEdges = 1 };
  int  nof_monitors()              const { return mon_size() >> logMonitorEdges; }
  int  monitor_depth()             const { return nof_monitors() + (caller() ? caller()->monitor_depth() : 0); }
  int  monitor_box_offset(int idx) const { return monoff() + (idx << logMonitorEdges) + 0; }
  int  monitor_obj_offset(int idx) const { return monoff() + (idx << logMonitorEdges) + 1; }
  bool is_monitor_box(uint off)    const {
    assert(is_mon(off), "should be called only for monitor edge");
    return (0 == bitfield(off - monoff(), 0, logMonitorEdges));
  }
  bool is_monitor_use(uint off)    const { return (is_mon(off)
                                                   && is_monitor_box(off))
                                             || (caller() && caller()->is_monitor_use(off)); }

  // Initialization functions for the JVM
  void              set_locoff(uint off) { _locoff = off; }
  void              set_stkoff(uint off) { _stkoff = off; }
  void              set_monoff(uint off) { _monoff = off; }
  void              set_scloff(uint off) { _scloff = off; }
  void              set_endoff(uint off) { _endoff = off; }
  void              set_offsets(uint off) {
    _locoff = _stkoff = _monoff = _scloff = _endoff = off;
  }
  void              set_map(SafePointNode* map) { _map = map; }
  void              bind_map(SafePointNode* map); // set_map() and set_jvms() for the SafePointNode
  void              set_sp(uint sp) { _sp = sp; }
                    // _reexecute is initialized to "undefined" for a new bci
  void              set_bci(int bci) {if(_bci != bci)_reexecute=Reexecute_Undefined; _bci = bci; }
  void              set_should_reexecute(bool reexec) {_reexecute = reexec ? Reexecute_True : Reexecute_False;}

  // Miscellaneous utility functions
  JVMState* clone_deep(Compile* C) const;    // recursively clones caller chain
  JVMState* clone_shallow(Compile* C) const; // retains uncloned caller
  void      set_map_deep(SafePointNode *map);// reset map for all callers
  void      adapt_position(int delta);       // Adapt offsets in in-array after adding an edge.
  int       interpreter_frame_size() const;

#ifndef PRODUCT
  void      print_method_with_lineno(outputStream* st, bool show_name) const;
  void      format(PhaseRegAlloc *regalloc, const Node *n, outputStream* st) const;
  void      dump_spec(outputStream *st) const;
  void      dump_on(outputStream* st) const;
  void      dump() const {
    dump_on(tty);
  }
#endif
};

//------------------------------SafePointNode----------------------------------
// A SafePointNode is a subclass of a MultiNode for convenience (and
// potential code sharing) only - conceptually it is independent of
// the Node semantics.
class SafePointNode : public MultiNode {
  friend JVMState;
  friend class GraphKit;
  friend class VMStructs;

  virtual bool           cmp( const Node &n ) const;
  virtual uint           size_of() const;       // Size is bigger

protected:
  JVMState* const _jvms;      // Pointer to list of JVM State objects
  // Many calls take *all* of memory as input,
  // but some produce a limited subset of that memory as output.
  // The adr_type reports the call's behavior as a store, not a load.
  const TypePtr*  _adr_type;  // What type of memory does this node produce?
  ReplacedNodes   _replaced_nodes; // During parsing: list of pair of nodes from calls to GraphKit::replace_in_map()
  bool            _has_ea_local_in_scope; // NoEscape or ArgEscape objects in JVM States

  void set_jvms(JVMState* s) {
  assert(s != nullptr, "assign NULL value to _jvms");
    *(JVMState**)&_jvms = s;  // override const attribute in the accessor
  }
public:
  SafePointNode(uint edges, JVMState* jvms,
                // A plain safepoint advertises no memory effects (NULL):
                const TypePtr* adr_type = NULL)
    : MultiNode( edges ),
      _jvms(jvms),
      _adr_type(adr_type),
      _has_ea_local_in_scope(false)
  {
    init_class_id(Class_SafePoint);
  }

  JVMState* jvms() const { return _jvms; }
 private:
  void verify_input(JVMState* jvms, uint idx) const {
    assert(verify_jvms(jvms), "jvms must match");
    Node* n = in(idx);
    assert((!n->bottom_type()->isa_long() && !n->bottom_type()->isa_double()) ||
           in(idx + 1)->is_top(), "2nd half of long/double");
  }

 public:
  // Functionality from old debug nodes which has changed
  Node *local(JVMState* jvms, uint idx) const {
    verify_input(jvms, jvms->locoff() + idx);
    return in(jvms->locoff() + idx);
  }
  Node *stack(JVMState* jvms, uint idx) const {
    verify_input(jvms, jvms->stkoff() + idx);
    return in(jvms->stkoff() + idx);
  }
  Node *argument(JVMState* jvms, uint idx) const {
    verify_input(jvms, jvms->argoff() + idx);
    return in(jvms->argoff() + idx);
  }
  Node *monitor_box(JVMState* jvms, uint idx) const {
    assert(verify_jvms(jvms), "jvms must match");
    return in(jvms->monitor_box_offset(idx));
  }
  Node *monitor_obj(JVMState* jvms, uint idx) const {
    assert(verify_jvms(jvms), "jvms must match");
    return in(jvms->monitor_obj_offset(idx));
  }

  void  set_local(JVMState* jvms, uint idx, Node *c);

  void  set_stack(JVMState* jvms, uint idx, Node *c) {
    assert(verify_jvms(jvms), "jvms must match");
    set_req(jvms->stkoff() + idx, c);
  }
  void  set_argument(JVMState* jvms, uint idx, Node *c) {
    assert(verify_jvms(jvms), "jvms must match");
    set_req(jvms->argoff() + idx, c);
  }
  void ensure_stack(JVMState* jvms, uint stk_size) {
    assert(verify_jvms(jvms), "jvms must match");
    int grow_by = (int)stk_size - (int)jvms->stk_size();
    if (grow_by > 0)  grow_stack(jvms, grow_by);
  }
  void grow_stack(JVMState* jvms, uint grow_by);
  // Handle monitor stack
  void push_monitor( const FastLockNode *lock );
  void pop_monitor ();
  Node *peek_monitor_box() const;
  Node *peek_monitor_obj() const;

  // Access functions for the JVM
  Node *control  () const { return in(TypeFunc::Control  ); }
  Node *i_o      () const { return in(TypeFunc::I_O      ); }
  Node *memory   () const { return in(TypeFunc::Memory   ); }
  Node *returnadr() const { return in(TypeFunc::ReturnAdr); }
  Node *frameptr () const { return in(TypeFunc::FramePtr ); }

  void set_control  ( Node *c ) { set_req(TypeFunc::Control,c); }
  void set_i_o      ( Node *c ) { set_req(TypeFunc::I_O    ,c); }
  void set_memory   ( Node *c ) { set_req(TypeFunc::Memory ,c); }

  MergeMemNode* merged_memory() const {
    return in(TypeFunc::Memory)->as_MergeMem();
  }

  // The parser marks useless maps as dead when it's done with them:
  bool is_killed() { return in(TypeFunc::Control) == NULL; }

  // Exception states bubbling out of subgraphs such as inlined calls
  // are recorded here.  (There might be more than one, hence the "next".)
  // This feature is used only for safepoints which serve as "maps"
  // for JVM states during parsing, intrinsic expansion, etc.
  SafePointNode*         next_exception() const;
  void               set_next_exception(SafePointNode* n);
  bool                   has_exceptions() const { return next_exception() != NULL; }

  // Helper methods to operate on replaced nodes
  ReplacedNodes replaced_nodes() const {
    return _replaced_nodes;
  }

  void set_replaced_nodes(ReplacedNodes replaced_nodes) {
    _replaced_nodes = replaced_nodes;
  }

  void clone_replaced_nodes() {
    _replaced_nodes.clone();
  }
  void record_replaced_node(Node* initial, Node* improved) {
    _replaced_nodes.record(initial, improved);
  }
  void transfer_replaced_nodes_from(SafePointNode* sfpt, uint idx = 0) {
    _replaced_nodes.transfer_from(sfpt->_replaced_nodes, idx);
  }
  void delete_replaced_nodes() {
    _replaced_nodes.reset();
  }
  void apply_replaced_nodes(uint idx) {
    _replaced_nodes.apply(this, idx);
  }
  void merge_replaced_nodes_with(SafePointNode* sfpt) {
    _replaced_nodes.merge_with(sfpt->_replaced_nodes);
  }
  bool has_replaced_nodes() const {
    return !_replaced_nodes.is_empty();
  }
  void set_has_ea_local_in_scope(bool b) {
    _has_ea_local_in_scope = b;
  }
  bool has_ea_local_in_scope() const {
    return _has_ea_local_in_scope;
  }

  void disconnect_from_root(PhaseIterGVN *igvn);

  // Standard Node stuff
  virtual int            Opcode() const;
  virtual bool           pinned() const { return true; }
  virtual const Type*    Value(PhaseGVN* phase) const;
  virtual const Type*    bottom_type() const { return Type::CONTROL; }
  virtual const TypePtr* adr_type() const { return _adr_type; }
  void set_adr_type(const TypePtr* adr_type) { _adr_type = adr_type; }
  virtual Node          *Ideal(PhaseGVN *phase, bool can_reshape);
  virtual Node*          Identity(PhaseGVN* phase);
  virtual uint           ideal_reg() const { return 0; }
  virtual const RegMask &in_RegMask(uint) const;
  virtual const RegMask &out_RegMask() const;
  virtual uint           match_edge(uint idx) const;

  static  bool           needs_polling_address_input();

#ifndef PRODUCT
  virtual void           dump_spec(outputStream *st) const;
  virtual void           related(GrowableArray<Node*> *in_rel, GrowableArray<Node*> *out_rel, bool compact) const;
#endif
};

//------------------------------SafePointScalarObjectNode----------------------
// A SafePointScalarObjectNode represents the state of a scalarized object
// at a safepoint.

class SafePointScalarObjectNode: public TypeNode {
  uint _first_index; // First input edge relative index of a SafePoint node where
                     // states of the scalarized object fields are collected.
                     // It is relative to the last (youngest) jvms->_scloff.
  uint _n_fields;    // Number of non-static fields of the scalarized object.
  DEBUG_ONLY(AllocateNode* _alloc;)

  virtual uint hash() const ; // { return NO_HASH; }
  virtual bool cmp( const Node &n ) const;

  uint first_index() const { return _first_index; }

public:
  SafePointScalarObjectNode(const TypeOopPtr* tp,
#ifdef ASSERT
                            AllocateNode* alloc,
#endif
                            uint first_index, uint n_fields);
  virtual int Opcode() const;
  virtual uint           ideal_reg() const;
  virtual const RegMask &in_RegMask(uint) const;
  virtual const RegMask &out_RegMask() const;
  virtual uint           match_edge(uint idx) const;

  uint first_index(JVMState* jvms) const {
    assert(jvms != NULL, "missed JVMS");
    return jvms->scloff() + _first_index;
  }
  uint n_fields()    const { return _n_fields; }

#ifdef ASSERT
  AllocateNode* alloc() const { return _alloc; }
#endif

  virtual uint size_of() const { return sizeof(*this); }

  // Assumes that "this" is an argument to a safepoint node "s", and that
  // "new_call" is being created to correspond to "s".  But the difference
  // between the start index of the jvmstates of "new_call" and "s" is
  // "jvms_adj".  Produce and return a SafePointScalarObjectNode that
  // corresponds appropriately to "this" in "new_call".  Assumes that
  // "sosn_map" is a map, specific to the translation of "s" to "new_call",
  // mapping old SafePointScalarObjectNodes to new, to avoid multiple copies.
  SafePointScalarObjectNode* clone(Dict* sosn_map, bool& new_node) const;

#ifndef PRODUCT
  virtual void              dump_spec(outputStream *st) const;
#endif
};


// Simple container for the outgoing projections of a call.  Useful
// for serious surgery on calls.
class CallProjections : public StackObj {
public:
  Node* fallthrough_proj;
  Node* fallthrough_catchproj;
  Node* fallthrough_memproj;
  Node* fallthrough_ioproj;
  Node* catchall_catchproj;
  Node* catchall_memproj;
  Node* catchall_ioproj;
  Node* resproj;
  Node* exobj;
};

class CallGenerator;

//------------------------------CallNode---------------------------------------
// Call nodes now subsume the function of debug nodes at callsites, so they
// contain the functionality of a full scope chain of debug nodes.
class CallNode : public SafePointNode {
  friend class VMStructs;

protected:
  bool may_modify_arraycopy_helper(const TypeOopPtr* dest_t, const TypeOopPtr* t_oop, PhaseTransform* phase);

public:
  const TypeFunc* _tf;          // Function type
  address         _entry_point; // Address of method being called
  float           _cnt;         // Estimate of number of times called
  CallGenerator*  _generator;   // corresponding CallGenerator for some late inline calls
  const char*     _name;        // Printable name, if _method is NULL

  CallNode(const TypeFunc* tf, address addr, const TypePtr* adr_type, JVMState* jvms = nullptr)
    : SafePointNode(tf->domain()->cnt(), jvms, adr_type),
      _tf(tf),
      _entry_point(addr),
      _cnt(COUNT_UNKNOWN),
      _generator(NULL),
      _name(NULL)
  {
    init_class_id(Class_Call);
  }

  const TypeFunc* tf()         const { return _tf; }
  const address  entry_point() const { return _entry_point; }
  const float    cnt()         const { return _cnt; }
  CallGenerator* generator()   const { return _generator; }

  void set_tf(const TypeFunc* tf)       { _tf = tf; }
  void set_entry_point(address p)       { _entry_point = p; }
  void set_cnt(float c)                 { _cnt = c; }
  void set_generator(CallGenerator* cg) { _generator = cg; }

  virtual const Type* bottom_type() const;
  virtual const Type* Value(PhaseGVN* phase) const;
  virtual Node* Ideal(PhaseGVN* phase, bool can_reshape);
  virtual Node* Identity(PhaseGVN* phase) { return this; }
  virtual bool        cmp(const Node &n) const;
  virtual uint        size_of() const = 0;
  virtual void        calling_convention(BasicType* sig_bt, VMRegPair* parm_regs, uint argcnt) const;
  virtual Node*       match(const ProjNode* proj, const Matcher* m);
  virtual uint        ideal_reg() const { return NotAMachineReg; }
  // Are we guaranteed that this node is a safepoint?  Not true for leaf calls and
  // for some macro nodes whose expansion does not have a safepoint on the fast path.
  virtual bool        guaranteed_safepoint()  { return true; }
  // For macro nodes, the JVMState gets modified during expansion. If calls
  // use MachConstantBase, it gets modified during matching. So when cloning
  // the node the JVMState must be cloned. Default is not to clone.
  virtual void clone_jvms(Compile* C) {
    if (jvms() != NULL) {
      set_jvms(jvms()->clone_deep(C));
      jvms()->set_map_deep(this);
    }
  }

  // Returns true if the call may modify n
  virtual bool        may_modify(const TypeOopPtr* t_oop, PhaseTransform* phase);
  // Does this node have a use of n other than in debug information?
  bool                has_non_debug_use(Node* n);
  // Returns the unique CheckCastPP of a call
  // or result projection is there are several CheckCastPP
  // or returns NULL if there is no one.
  Node* result_cast();
  // Does this node returns pointer?
  bool returns_pointer() const {
    const TypeTuple* r = tf()->range();
    return (r->cnt() > TypeFunc::Parms &&
            r->field_at(TypeFunc::Parms)->isa_ptr());
  }

  // Collect all the interesting edges from a call for use in
  // replacing the call by something else.  Used by macro expansion
  // and the late inlining support.
  void extract_projections(CallProjections* projs, bool separate_io_proj, bool do_asserts = true);

  virtual uint match_edge(uint idx) const;

  bool is_call_to_arraycopystub() const;

  virtual void copy_call_debug_info(PhaseIterGVN* phase, SafePointNode* sfpt) {}

#ifndef PRODUCT
  virtual void        dump_req(outputStream* st = tty) const;
  virtual void        dump_spec(outputStream* st) const;
#endif
};


//------------------------------CallJavaNode-----------------------------------
// Make a static or dynamic subroutine call node using Java calling
// convention.  (The "Java" calling convention is the compiler's calling
// convention, as opposed to the interpreter's or that of native C.)
class CallJavaNode : public CallNode {
  friend class VMStructs;
protected:
  virtual bool cmp( const Node &n ) const;
  virtual uint size_of() const; // Size is bigger

  bool    _optimized_virtual;
  bool    _method_handle_invoke;
  bool    _override_symbolic_info; // Override symbolic call site info from bytecode
  ciMethod* _method;               // Method being direct called
  bool    _arg_escape;             // ArgEscape in parameter list
public:
  CallJavaNode(const TypeFunc* tf , address addr, ciMethod* method)
    : CallNode(tf, addr, TypePtr::BOTTOM),
      _optimized_virtual(false),
      _method_handle_invoke(false),
      _override_symbolic_info(false),
      _method(method),
      _arg_escape(false)
  {
    init_class_id(Class_CallJava);
  }

  virtual int   Opcode() const;
  ciMethod* method() const                 { return _method; }
  void  set_method(ciMethod *m)            { _method = m; }
  void  set_optimized_virtual(bool f)      { _optimized_virtual = f; }
  bool  is_optimized_virtual() const       { return _optimized_virtual; }
  void  set_method_handle_invoke(bool f)   { _method_handle_invoke = f; }
  bool  is_method_handle_invoke() const    { return _method_handle_invoke; }
  void  set_override_symbolic_info(bool f) { _override_symbolic_info = f; }
  bool  override_symbolic_info() const     { return _override_symbolic_info; }
  void  set_arg_escape(bool f)             { _arg_escape = f; }
  bool  arg_escape() const                 { return _arg_escape; }
  void copy_call_debug_info(PhaseIterGVN* phase, SafePointNode *sfpt);

  DEBUG_ONLY( bool validate_symbolic_info() const; )

#ifndef PRODUCT
  virtual void  dump_spec(outputStream *st) const;
  virtual void  dump_compact_spec(outputStream *st) const;
#endif
};

//------------------------------CallStaticJavaNode-----------------------------
// Make a direct subroutine call using Java calling convention (for static
// calls and optimized virtual calls, plus calls to wrappers for run-time
// routines); generates static stub.
class CallStaticJavaNode : public CallJavaNode {
  virtual bool cmp( const Node &n ) const;
  virtual uint size_of() const; // Size is bigger
public:
  CallStaticJavaNode(Compile* C, const TypeFunc* tf, address addr, ciMethod* method)
    : CallJavaNode(tf, addr, method) {
    init_class_id(Class_CallStaticJava);
    if (C->eliminate_boxing() && (method != NULL) && method->is_boxing_method()) {
      init_flags(Flag_is_macro);
      C->add_macro_node(this);
    }
  }
  CallStaticJavaNode(const TypeFunc* tf, address addr, const char* name, const TypePtr* adr_type)
    : CallJavaNode(tf, addr, NULL) {
    init_class_id(Class_CallStaticJava);
    // This node calls a runtime stub, which often has narrow memory effects.
    _adr_type = adr_type;
    _name = name;
  }

  // If this is an uncommon trap, return the request code, else zero.
  int uncommon_trap_request() const;
  static int extract_uncommon_trap_request(const Node* call);

  bool is_boxing_method() const {
    return is_macro() && (method() != NULL) && method()->is_boxing_method();
  }
  // Late inlining modifies the JVMState, so we need to clone it
  // when the call node is cloned (because it is macro node).
  virtual void  clone_jvms(Compile* C) {
    if ((jvms() != NULL) && is_boxing_method()) {
      set_jvms(jvms()->clone_deep(C));
      jvms()->set_map_deep(this);
    }
  }

  virtual int         Opcode() const;
  virtual Node* Ideal(PhaseGVN* phase, bool can_reshape);

#ifndef PRODUCT
  virtual void        dump_spec(outputStream *st) const;
  virtual void        dump_compact_spec(outputStream *st) const;
#endif
};

//------------------------------CallDynamicJavaNode----------------------------
// Make a dispatched call using Java calling convention.
class CallDynamicJavaNode : public CallJavaNode {
  virtual bool cmp( const Node &n ) const;
  virtual uint size_of() const; // Size is bigger
public:
  CallDynamicJavaNode(const TypeFunc* tf , address addr, ciMethod* method, int vtable_index)
    : CallJavaNode(tf,addr,method), _vtable_index(vtable_index) {
    init_class_id(Class_CallDynamicJava);
  }

  // Late inlining modifies the JVMState, so we need to clone it
  // when the call node is cloned.
  virtual void clone_jvms(Compile* C) {
    if ((jvms() != NULL) && IncrementalInlineVirtual) {
      set_jvms(jvms()->clone_deep(C));
      jvms()->set_map_deep(this);
    }
  }

  int _vtable_index;
  virtual int   Opcode() const;
<<<<<<< HEAD
  virtual Node *Ideal(PhaseGVN *phase, bool can_reshape);
=======
  virtual Node* Ideal(PhaseGVN* phase, bool can_reshape);
>>>>>>> 07851474
#ifndef PRODUCT
  virtual void  dump_spec(outputStream *st) const;
#endif
};

//------------------------------CallRuntimeNode--------------------------------
// Make a direct subroutine call node into compiled C++ code.
class CallRuntimeNode : public CallNode {
protected:
  virtual bool cmp( const Node &n ) const;
  virtual uint size_of() const; // Size is bigger
public:
  CallRuntimeNode(const TypeFunc* tf, address addr, const char* name,
                  const TypePtr* adr_type, JVMState* jvms = nullptr)
    : CallNode(tf, addr, adr_type, jvms)
  {
    init_class_id(Class_CallRuntime);
    _name = name;
  }

  virtual int   Opcode() const;
  virtual void  calling_convention( BasicType* sig_bt, VMRegPair *parm_regs, uint argcnt ) const;

#ifndef PRODUCT
  virtual void  dump_spec(outputStream *st) const;
#endif
};

//------------------------------CallLeafNode-----------------------------------
// Make a direct subroutine call node into compiled C++ code, without
// safepoints
class CallLeafNode : public CallRuntimeNode {
public:
  CallLeafNode(const TypeFunc* tf, address addr, const char* name,
               const TypePtr* adr_type)
    : CallRuntimeNode(tf, addr, name, adr_type)
  {
    init_class_id(Class_CallLeaf);
  }
  virtual int   Opcode() const;
  virtual bool        guaranteed_safepoint()  { return false; }
#ifndef PRODUCT
  virtual void  dump_spec(outputStream *st) const;
#endif
};

//------------------------------CallNativeNode-----------------------------------
// Make a direct call into a foreign function with an arbitrary ABI
// safepoints
class CallNativeNode : public CallNode {
  friend class MachCallNativeNode;
  virtual bool cmp( const Node &n ) const;
  virtual uint size_of() const;
  static void print_regs(const GrowableArray<VMReg>& regs, outputStream* st);
public:
  GrowableArray<VMReg> _arg_regs;
  GrowableArray<VMReg> _ret_regs;
  const int _shadow_space_bytes;
  const bool _need_transition;

  CallNativeNode(const TypeFunc* tf, address addr, const char* name,
                 const TypePtr* adr_type,
                 const GrowableArray<VMReg>& arg_regs,
                 const GrowableArray<VMReg>& ret_regs,
                 int shadow_space_bytes,
                 bool need_transition)
    : CallNode(tf, addr, adr_type), _arg_regs(arg_regs),
      _ret_regs(ret_regs), _shadow_space_bytes(shadow_space_bytes),
      _need_transition(need_transition)
  {
    init_class_id(Class_CallNative);
    _name = name;
  }
  virtual int   Opcode() const;
  virtual bool  guaranteed_safepoint()  { return _need_transition; }
  virtual Node* match(const ProjNode *proj, const Matcher *m);
  virtual void  calling_convention( BasicType* sig_bt, VMRegPair *parm_regs, uint argcnt ) const;
#ifndef PRODUCT
  virtual void  dump_spec(outputStream *st) const;
#endif
};

//------------------------------CallLeafNoFPNode-------------------------------
// CallLeafNode, not using floating point or using it in the same manner as
// the generated code
class CallLeafNoFPNode : public CallLeafNode {
public:
  CallLeafNoFPNode(const TypeFunc* tf, address addr, const char* name,
                   const TypePtr* adr_type)
    : CallLeafNode(tf, addr, name, adr_type)
  {
    init_class_id(Class_CallLeafNoFP);
  }
  virtual int   Opcode() const;
};

//------------------------------CallLeafVectorNode-------------------------------
// CallLeafNode but calling with vector calling convention instead.
class CallLeafVectorNode : public CallLeafNode {
private:
  uint _num_bits;
protected:
  virtual bool cmp( const Node &n ) const;
  virtual uint size_of() const; // Size is bigger
public:
  CallLeafVectorNode(const TypeFunc* tf, address addr, const char* name,
                   const TypePtr* adr_type, uint num_bits)
    : CallLeafNode(tf, addr, name, adr_type), _num_bits(num_bits)
  {
  }
  virtual int   Opcode() const;
  virtual void  calling_convention( BasicType* sig_bt, VMRegPair *parm_regs, uint argcnt ) const;
};


//------------------------------Allocate---------------------------------------
// High-level memory allocation
//
//  AllocateNode and AllocateArrayNode are subclasses of CallNode because they will
//  get expanded into a code sequence containing a call.  Unlike other CallNodes,
//  they have 2 memory projections and 2 i_o projections (which are distinguished by
//  the _is_io_use flag in the projection.)  This is needed when expanding the node in
//  order to differentiate the uses of the projection on the normal control path from
//  those on the exception return path.
//
class AllocateNode : public CallNode {
public:
  enum {
    // Output:
    RawAddress  = TypeFunc::Parms,    // the newly-allocated raw address
    // Inputs:
    AllocSize   = TypeFunc::Parms,    // size (in bytes) of the new object
    KlassNode,                        // type (maybe dynamic) of the obj.
    InitialTest,                      // slow-path test (may be constant)
    ALength,                          // array length (or TOP if none)
    ParmLimit
  };

  static const TypeFunc* alloc_type(const Type* t) {
    const Type** fields = TypeTuple::fields(ParmLimit - TypeFunc::Parms);
    fields[AllocSize]   = TypeInt::POS;
    fields[KlassNode]   = TypeInstPtr::NOTNULL;
    fields[InitialTest] = TypeInt::BOOL;
    fields[ALength]     = t;  // length (can be a bad length)

    const TypeTuple *domain = TypeTuple::make(ParmLimit, fields);

    // create result type (range)
    fields = TypeTuple::fields(1);
    fields[TypeFunc::Parms+0] = TypeRawPtr::NOTNULL; // Returned oop

    const TypeTuple *range = TypeTuple::make(TypeFunc::Parms+1, fields);

    return TypeFunc::make(domain, range);
  }

  // Result of Escape Analysis
  bool _is_scalar_replaceable;
  bool _is_non_escaping;
  // True when MemBar for new is redundant with MemBar at initialzer exit
  bool _is_allocation_MemBar_redundant;

  virtual uint size_of() const; // Size is bigger
  AllocateNode(Compile* C, const TypeFunc *atype, Node *ctrl, Node *mem, Node *abio,
               Node *size, Node *klass_node, Node *initial_test);
  // Expansion modifies the JVMState, so we need to clone it
  virtual void  clone_jvms(Compile* C) {
    if (jvms() != NULL) {
      set_jvms(jvms()->clone_deep(C));
      jvms()->set_map_deep(this);
    }
  }
  virtual int Opcode() const;
  virtual uint ideal_reg() const { return Op_RegP; }
  virtual bool        guaranteed_safepoint()  { return false; }

  // allocations do not modify their arguments
  virtual bool        may_modify(const TypeOopPtr *t_oop, PhaseTransform *phase) { return false;}

  // Pattern-match a possible usage of AllocateNode.
  // Return null if no allocation is recognized.
  // The operand is the pointer produced by the (possible) allocation.
  // It must be a projection of the Allocate or its subsequent CastPP.
  // (Note:  This function is defined in file graphKit.cpp, near
  // GraphKit::new_instance/new_array, whose output it recognizes.)
  // The 'ptr' may not have an offset unless the 'offset' argument is given.
  static AllocateNode* Ideal_allocation(Node* ptr, PhaseTransform* phase);

  // Fancy version which uses AddPNode::Ideal_base_and_offset to strip
  // an offset, which is reported back to the caller.
  // (Note:  AllocateNode::Ideal_allocation is defined in graphKit.cpp.)
  static AllocateNode* Ideal_allocation(Node* ptr, PhaseTransform* phase,
                                        intptr_t& offset);

  // Dig the klass operand out of a (possible) allocation site.
  static Node* Ideal_klass(Node* ptr, PhaseTransform* phase) {
    AllocateNode* allo = Ideal_allocation(ptr, phase);
    return (allo == NULL) ? NULL : allo->in(KlassNode);
  }

  // Conservatively small estimate of offset of first non-header byte.
  int minimum_header_size() {
    return is_AllocateArray() ? arrayOopDesc::base_offset_in_bytes(T_BYTE) :
                                instanceOopDesc::base_offset_in_bytes();
  }

  // Return the corresponding initialization barrier (or null if none).
  // Walks out edges to find it...
  // (Note: Both InitializeNode::allocation and AllocateNode::initialization
  // are defined in graphKit.cpp, which sets up the bidirectional relation.)
  InitializeNode* initialization();

  // Convenience for initialization->maybe_set_complete(phase)
  bool maybe_set_complete(PhaseGVN* phase);

  // Return true if allocation doesn't escape thread, its escape state
  // needs be noEscape or ArgEscape. InitializeNode._does_not_escape
  // is true when its allocation's escape state is noEscape or
  // ArgEscape. In case allocation's InitializeNode is NULL, check
  // AlllocateNode._is_non_escaping flag.
  // AlllocateNode._is_non_escaping is true when its escape state is
  // noEscape.
  bool does_not_escape_thread() {
    InitializeNode* init = NULL;
    return _is_non_escaping || (((init = initialization()) != NULL) && init->does_not_escape());
  }

  // If object doesn't escape in <.init> method and there is memory barrier
  // inserted at exit of its <.init>, memory barrier for new is not necessary.
  // Inovke this method when MemBar at exit of initializer and post-dominate
  // allocation node.
  void compute_MemBar_redundancy(ciMethod* initializer);
  bool is_allocation_MemBar_redundant() { return _is_allocation_MemBar_redundant; }

  Node* make_ideal_mark(PhaseGVN *phase, Node* obj, Node* control, Node* mem);
};

//------------------------------AllocateArray---------------------------------
//
// High-level array allocation
//
class AllocateArrayNode : public AllocateNode {
public:
  AllocateArrayNode(Compile* C, const TypeFunc *atype, Node *ctrl, Node *mem, Node *abio,
                    Node* size, Node* klass_node, Node* initial_test,
                    Node* count_val
                    )
    : AllocateNode(C, atype, ctrl, mem, abio, size, klass_node,
                   initial_test)
  {
    init_class_id(Class_AllocateArray);
    set_req(AllocateNode::ALength,        count_val);
  }
  virtual int Opcode() const;
  virtual Node *Ideal(PhaseGVN *phase, bool can_reshape);

  // Dig the length operand out of a array allocation site.
  Node* Ideal_length() {
    return in(AllocateNode::ALength);
  }

  // Dig the length operand out of a array allocation site and narrow the
  // type with a CastII, if necesssary
  Node* make_ideal_length(const TypeOopPtr* ary_type, PhaseTransform *phase, bool can_create = true);

  // Pattern-match a possible usage of AllocateArrayNode.
  // Return null if no allocation is recognized.
  static AllocateArrayNode* Ideal_array_allocation(Node* ptr, PhaseTransform* phase) {
    AllocateNode* allo = Ideal_allocation(ptr, phase);
    return (allo == NULL || !allo->is_AllocateArray())
           ? NULL : allo->as_AllocateArray();
  }
};

//------------------------------AbstractLockNode-----------------------------------
class AbstractLockNode: public CallNode {
private:
  enum {
    Regular = 0,  // Normal lock
    NonEscObj,    // Lock is used for non escaping object
    Coarsened,    // Lock was coarsened
    Nested        // Nested lock
  } _kind;
#ifndef PRODUCT
  NamedCounter* _counter;
  static const char* _kind_names[Nested+1];
#endif

protected:
  // helper functions for lock elimination
  //

  bool find_matching_unlock(const Node* ctrl, LockNode* lock,
                            GrowableArray<AbstractLockNode*> &lock_ops);
  bool find_lock_and_unlock_through_if(Node* node, LockNode* lock,
                                       GrowableArray<AbstractLockNode*> &lock_ops);
  bool find_unlocks_for_region(const RegionNode* region, LockNode* lock,
                               GrowableArray<AbstractLockNode*> &lock_ops);
  LockNode *find_matching_lock(UnlockNode* unlock);

  // Update the counter to indicate that this lock was eliminated.
  void set_eliminated_lock_counter() PRODUCT_RETURN;

public:
  AbstractLockNode(const TypeFunc *tf)
    : CallNode(tf, NULL, TypeRawPtr::BOTTOM),
      _kind(Regular)
  {
#ifndef PRODUCT
    _counter = NULL;
#endif
  }
  virtual int Opcode() const = 0;
  Node *   obj_node() const       {return in(TypeFunc::Parms + 0); }
  Node *   box_node() const       {return in(TypeFunc::Parms + 1); }
  Node *   fastlock_node() const  {return in(TypeFunc::Parms + 2); }
  void     set_box_node(Node* box) { set_req(TypeFunc::Parms + 1, box); }

  const Type *sub(const Type *t1, const Type *t2) const { return TypeInt::CC;}

  virtual uint size_of() const { return sizeof(*this); }

  bool is_eliminated()  const { return (_kind != Regular); }
  bool is_non_esc_obj() const { return (_kind == NonEscObj); }
  bool is_coarsened()   const { return (_kind == Coarsened); }
  bool is_nested()      const { return (_kind == Nested); }

  const char * kind_as_string() const;
  void log_lock_optimization(Compile* c, const char * tag) const;

  void set_non_esc_obj() { _kind = NonEscObj; set_eliminated_lock_counter(); }
  void set_coarsened()   { _kind = Coarsened; set_eliminated_lock_counter(); }
  void set_nested()      { _kind = Nested; set_eliminated_lock_counter(); }

  // locking does not modify its arguments
  virtual bool may_modify(const TypeOopPtr *t_oop, PhaseTransform *phase){ return false;}

#ifndef PRODUCT
  void create_lock_counter(JVMState* s);
  NamedCounter* counter() const { return _counter; }
  virtual void dump_spec(outputStream* st) const;
  virtual void dump_compact_spec(outputStream* st) const;
  virtual void related(GrowableArray<Node*> *in_rel, GrowableArray<Node*> *out_rel, bool compact) const;
#endif
};

//------------------------------Lock---------------------------------------
// High-level lock operation
//
// This is a subclass of CallNode because it is a macro node which gets expanded
// into a code sequence containing a call.  This node takes 3 "parameters":
//    0  -  object to lock
//    1 -   a BoxLockNode
//    2 -   a FastLockNode
//
class LockNode : public AbstractLockNode {
public:

  static const TypeFunc *lock_type() {
    // create input type (domain)
    const Type **fields = TypeTuple::fields(3);
    fields[TypeFunc::Parms+0] = TypeInstPtr::NOTNULL;  // Object to be Locked
    fields[TypeFunc::Parms+1] = TypeRawPtr::BOTTOM;    // Address of stack location for lock
    fields[TypeFunc::Parms+2] = TypeInt::BOOL;         // FastLock
    const TypeTuple *domain = TypeTuple::make(TypeFunc::Parms+3,fields);

    // create result type (range)
    fields = TypeTuple::fields(0);

    const TypeTuple *range = TypeTuple::make(TypeFunc::Parms+0,fields);

    return TypeFunc::make(domain,range);
  }

  virtual int Opcode() const;
  virtual uint size_of() const; // Size is bigger
  LockNode(Compile* C, const TypeFunc *tf) : AbstractLockNode( tf ) {
    init_class_id(Class_Lock);
    init_flags(Flag_is_macro);
    C->add_macro_node(this);
  }
  virtual bool        guaranteed_safepoint()  { return false; }

  virtual Node *Ideal(PhaseGVN *phase, bool can_reshape);
  // Expansion modifies the JVMState, so we need to clone it
  virtual void  clone_jvms(Compile* C) {
    if (jvms() != NULL) {
      set_jvms(jvms()->clone_deep(C));
      jvms()->set_map_deep(this);
    }
  }

  bool is_nested_lock_region(); // Is this Lock nested?
  bool is_nested_lock_region(Compile * c); // Why isn't this Lock nested?
};

//------------------------------Unlock---------------------------------------
// High-level unlock operation
class UnlockNode : public AbstractLockNode {
private:
#ifdef ASSERT
  JVMState* const _dbg_jvms;      // Pointer to list of JVM State objects
#endif
public:
  virtual int Opcode() const;
  virtual uint size_of() const; // Size is bigger
  UnlockNode(Compile* C, const TypeFunc *tf) : AbstractLockNode( tf )
#ifdef ASSERT
    , _dbg_jvms(NULL)
#endif
  {
    init_class_id(Class_Unlock);
    init_flags(Flag_is_macro);
    C->add_macro_node(this);
  }
  virtual Node *Ideal(PhaseGVN *phase, bool can_reshape);
  // unlock is never a safepoint
  virtual bool        guaranteed_safepoint()  { return false; }
#ifdef ASSERT
  void set_dbg_jvms(JVMState* s) {
    *(JVMState**)&_dbg_jvms = s;  // override const attribute in the accessor
  }
  JVMState* dbg_jvms() const { return _dbg_jvms; }
#else
  JVMState* dbg_jvms() const { return NULL; }
#endif
};
#endif // SHARE_OPTO_CALLNODE_HPP<|MERGE_RESOLUTION|>--- conflicted
+++ resolved
@@ -618,7 +618,7 @@
   // use MachConstantBase, it gets modified during matching. So when cloning
   // the node the JVMState must be cloned. Default is not to clone.
   virtual void clone_jvms(Compile* C) {
-    if (jvms() != NULL) {
+    if (C->needs_clone_jvms() && jvms() != NULL) {
       set_jvms(jvms()->clone_deep(C));
       jvms()->set_map_deep(this);
     }
@@ -776,11 +776,7 @@
 
   int _vtable_index;
   virtual int   Opcode() const;
-<<<<<<< HEAD
-  virtual Node *Ideal(PhaseGVN *phase, bool can_reshape);
-=======
   virtual Node* Ideal(PhaseGVN* phase, bool can_reshape);
->>>>>>> 07851474
 #ifndef PRODUCT
   virtual void  dump_spec(outputStream *st) const;
 #endif
