/*
 * Copyright (c) 1997, 2019, Oracle and/or its affiliates. All rights reserved.
 * DO NOT ALTER OR REMOVE COPYRIGHT NOTICES OR THIS FILE HEADER.
 *
 * This code is free software; you can redistribute it and/or modify it
 * under the terms of the GNU General Public License version 2 only, as
 * published by the Free Software Foundation.
 *
 * This code is distributed in the hope that it will be useful, but WITHOUT
 * ANY WARRANTY; without even the implied warranty of MERCHANTABILITY or
 * FITNESS FOR A PARTICULAR PURPOSE.  See the GNU General Public License
 * version 2 for more details (a copy is included in the LICENSE file that
 * accompanied this code).
 *
 * You should have received a copy of the GNU General Public License version
 * 2 along with this work; if not, write to the Free Software Foundation,
 * Inc., 51 Franklin St, Fifth Floor, Boston, MA 02110-1301 USA.
 *
 * Please contact Oracle, 500 Oracle Parkway, Redwood Shores, CA 94065 USA
 * or visit www.oracle.com if you need additional information or have any
 * questions.
 *
 */

#include "precompiled.hpp"
#include "asm/macroAssembler.hpp"
#include "asm/macroAssembler.inline.hpp"
#include "ci/ciReplay.hpp"
#include "classfile/systemDictionary.hpp"
#include "code/exceptionHandlerTable.hpp"
#include "code/nmethod.hpp"
#include "compiler/compileBroker.hpp"
#include "compiler/compileLog.hpp"
#include "compiler/disassembler.hpp"
#include "compiler/oopMap.hpp"
#include "gc/shared/barrierSet.hpp"
#include "gc/shared/c2/barrierSetC2.hpp"
#include "memory/resourceArea.hpp"
#include "opto/addnode.hpp"
#include "opto/block.hpp"
#include "opto/c2compiler.hpp"
#include "opto/callGenerator.hpp"
#include "opto/callnode.hpp"
#include "opto/castnode.hpp"
#include "opto/cfgnode.hpp"
#include "opto/chaitin.hpp"
#include "opto/compile.hpp"
#include "opto/connode.hpp"
#include "opto/convertnode.hpp"
#include "opto/divnode.hpp"
#include "opto/escape.hpp"
#include "opto/idealGraphPrinter.hpp"
#include "opto/loopnode.hpp"
#include "opto/machnode.hpp"
#include "opto/macro.hpp"
#include "opto/matcher.hpp"
#include "opto/mathexactnode.hpp"
#include "opto/memnode.hpp"
#include "opto/mulnode.hpp"
#include "opto/narrowptrnode.hpp"
#include "opto/node.hpp"
#include "opto/opcodes.hpp"
#include "opto/output.hpp"
#include "opto/parse.hpp"
#include "opto/phaseX.hpp"
#include "opto/rootnode.hpp"
#include "opto/runtime.hpp"
#include "opto/stringopts.hpp"
#include "opto/type.hpp"
#include "opto/vector.hpp"
#include "opto/vectornode.hpp"
#include "runtime/arguments.hpp"
#include "runtime/sharedRuntime.hpp"
#include "runtime/signature.hpp"
#include "runtime/stubRoutines.hpp"
#include "runtime/timer.hpp"
#include "utilities/align.hpp"
#include "utilities/copy.hpp"
#include "utilities/macros.hpp"
#include "utilities/resourceHash.hpp"


// -------------------- Compile::mach_constant_base_node -----------------------
// Constant table base node singleton.
MachConstantBaseNode* Compile::mach_constant_base_node() {
  if (_mach_constant_base_node == NULL) {
    _mach_constant_base_node = new MachConstantBaseNode();
    _mach_constant_base_node->add_req(C->root());
  }
  return _mach_constant_base_node;
}


/// Support for intrinsics.

// Return the index at which m must be inserted (or already exists).
// The sort order is by the address of the ciMethod, with is_virtual as minor key.
class IntrinsicDescPair {
 private:
  ciMethod* _m;
  bool _is_virtual;
 public:
  IntrinsicDescPair(ciMethod* m, bool is_virtual) : _m(m), _is_virtual(is_virtual) {}
  static int compare(IntrinsicDescPair* const& key, CallGenerator* const& elt) {
    ciMethod* m= elt->method();
    ciMethod* key_m = key->_m;
    if (key_m < m)      return -1;
    else if (key_m > m) return 1;
    else {
      bool is_virtual = elt->is_virtual();
      bool key_virtual = key->_is_virtual;
      if (key_virtual < is_virtual)      return -1;
      else if (key_virtual > is_virtual) return 1;
      else                               return 0;
    }
  }
};
int Compile::intrinsic_insertion_index(ciMethod* m, bool is_virtual, bool& found) {
#ifdef ASSERT
  for (int i = 1; i < _intrinsics->length(); i++) {
    CallGenerator* cg1 = _intrinsics->at(i-1);
    CallGenerator* cg2 = _intrinsics->at(i);
    assert(cg1->method() != cg2->method()
           ? cg1->method()     < cg2->method()
           : cg1->is_virtual() < cg2->is_virtual(),
           "compiler intrinsics list must stay sorted");
  }
#endif
  IntrinsicDescPair pair(m, is_virtual);
  return _intrinsics->find_sorted<IntrinsicDescPair*, IntrinsicDescPair::compare>(&pair, found);
}

void Compile::register_intrinsic(CallGenerator* cg) {
  if (_intrinsics == NULL) {
    _intrinsics = new (comp_arena())GrowableArray<CallGenerator*>(comp_arena(), 60, 0, NULL);
  }
  int len = _intrinsics->length();
  bool found = false;
  int index = intrinsic_insertion_index(cg->method(), cg->is_virtual(), found);
  assert(!found, "registering twice");
  _intrinsics->insert_before(index, cg);
  assert(find_intrinsic(cg->method(), cg->is_virtual()) == cg, "registration worked");
}

CallGenerator* Compile::find_intrinsic(ciMethod* m, bool is_virtual) {
  assert(m->is_loaded(), "don't try this on unloaded methods");
  if (_intrinsics != NULL) {
    bool found = false;
    int index = intrinsic_insertion_index(m, is_virtual, found);
     if (found) {
      return _intrinsics->at(index);
    }
  }
  // Lazily create intrinsics for intrinsic IDs well-known in the runtime.
  if (m->intrinsic_id() != vmIntrinsics::_none &&
      m->intrinsic_id() <= vmIntrinsics::LAST_COMPILER_INLINE) {
    CallGenerator* cg = make_vm_intrinsic(m, is_virtual);
    if (cg != NULL) {
      // Save it for next time:
      register_intrinsic(cg);
      return cg;
    } else {
      gather_intrinsic_statistics(m->intrinsic_id(), is_virtual, _intrinsic_disabled);
    }
  }
  return NULL;
}

// Compile:: register_library_intrinsics and make_vm_intrinsic are defined
// in library_call.cpp.


#ifndef PRODUCT
// statistics gathering...

juint  Compile::_intrinsic_hist_count[vmIntrinsics::ID_LIMIT] = {0};
jubyte Compile::_intrinsic_hist_flags[vmIntrinsics::ID_LIMIT] = {0};

bool Compile::gather_intrinsic_statistics(vmIntrinsics::ID id, bool is_virtual, int flags) {
  assert(id > vmIntrinsics::_none && id < vmIntrinsics::ID_LIMIT, "oob");
  int oflags = _intrinsic_hist_flags[id];
  assert(flags != 0, "what happened?");
  if (is_virtual) {
    flags |= _intrinsic_virtual;
  }
  bool changed = (flags != oflags);
  if ((flags & _intrinsic_worked) != 0) {
    juint count = (_intrinsic_hist_count[id] += 1);
    if (count == 1) {
      changed = true;           // first time
    }
    // increment the overall count also:
    _intrinsic_hist_count[vmIntrinsics::_none] += 1;
  }
  if (changed) {
    if (((oflags ^ flags) & _intrinsic_virtual) != 0) {
      // Something changed about the intrinsic's virtuality.
      if ((flags & _intrinsic_virtual) != 0) {
        // This is the first use of this intrinsic as a virtual call.
        if (oflags != 0) {
          // We already saw it as a non-virtual, so note both cases.
          flags |= _intrinsic_both;
        }
      } else if ((oflags & _intrinsic_both) == 0) {
        // This is the first use of this intrinsic as a non-virtual
        flags |= _intrinsic_both;
      }
    }
    _intrinsic_hist_flags[id] = (jubyte) (oflags | flags);
  }
  // update the overall flags also:
  _intrinsic_hist_flags[vmIntrinsics::_none] |= (jubyte) flags;
  return changed;
}

static char* format_flags(int flags, char* buf) {
  buf[0] = 0;
  if ((flags & Compile::_intrinsic_worked) != 0)    strcat(buf, ",worked");
  if ((flags & Compile::_intrinsic_failed) != 0)    strcat(buf, ",failed");
  if ((flags & Compile::_intrinsic_disabled) != 0)  strcat(buf, ",disabled");
  if ((flags & Compile::_intrinsic_virtual) != 0)   strcat(buf, ",virtual");
  if ((flags & Compile::_intrinsic_both) != 0)      strcat(buf, ",nonvirtual");
  if (buf[0] == 0)  strcat(buf, ",");
  assert(buf[0] == ',', "must be");
  return &buf[1];
}

void Compile::print_intrinsic_statistics() {
  char flagsbuf[100];
  ttyLocker ttyl;
  if (xtty != NULL)  xtty->head("statistics type='intrinsic'");
  tty->print_cr("Compiler intrinsic usage:");
  juint total = _intrinsic_hist_count[vmIntrinsics::_none];
  if (total == 0)  total = 1;  // avoid div0 in case of no successes
  #define PRINT_STAT_LINE(name, c, f) \
    tty->print_cr("  %4d (%4.1f%%) %s (%s)", (int)(c), ((c) * 100.0) / total, name, f);
  for (int index = 1 + (int)vmIntrinsics::_none; index < (int)vmIntrinsics::ID_LIMIT; index++) {
    vmIntrinsics::ID id = (vmIntrinsics::ID) index;
    int   flags = _intrinsic_hist_flags[id];
    juint count = _intrinsic_hist_count[id];
    if ((flags | count) != 0) {
      PRINT_STAT_LINE(vmIntrinsics::name_at(id), count, format_flags(flags, flagsbuf));
    }
  }
  PRINT_STAT_LINE("total", total, format_flags(_intrinsic_hist_flags[vmIntrinsics::_none], flagsbuf));
  if (xtty != NULL)  xtty->tail("statistics");
}

void Compile::print_statistics() {
  { ttyLocker ttyl;
    if (xtty != NULL)  xtty->head("statistics type='opto'");
    Parse::print_statistics();
    PhaseCCP::print_statistics();
    PhaseRegAlloc::print_statistics();
    PhaseOutput::print_statistics();
    PhasePeephole::print_statistics();
    PhaseIdealLoop::print_statistics();
    if (xtty != NULL)  xtty->tail("statistics");
  }
  if (_intrinsic_hist_flags[vmIntrinsics::_none] != 0) {
    // put this under its own <statistics> element.
    print_intrinsic_statistics();
  }
}
#endif //PRODUCT

void Compile::gvn_replace_by(Node* n, Node* nn) {
  for (DUIterator_Last imin, i = n->last_outs(imin); i >= imin; ) {
    Node* use = n->last_out(i);
    bool is_in_table = initial_gvn()->hash_delete(use);
    uint uses_found = 0;
    for (uint j = 0; j < use->len(); j++) {
      if (use->in(j) == n) {
        if (j < use->req())
          use->set_req(j, nn);
        else
          use->set_prec(j, nn);
        uses_found++;
      }
    }
    if (is_in_table) {
      // reinsert into table
      initial_gvn()->hash_find_insert(use);
    }
    record_for_igvn(use);
    i -= uses_found;    // we deleted 1 or more copies of this edge
  }
}


static inline bool not_a_node(const Node* n) {
  if (n == NULL)                   return true;
  if (((intptr_t)n & 1) != 0)      return true;  // uninitialized, etc.
  if (*(address*)n == badAddress)  return true;  // kill by Node::destruct
  return false;
}

// Identify all nodes that are reachable from below, useful.
// Use breadth-first pass that records state in a Unique_Node_List,
// recursive traversal is slower.
void Compile::identify_useful_nodes(Unique_Node_List &useful) {
  int estimated_worklist_size = live_nodes();
  useful.map( estimated_worklist_size, NULL );  // preallocate space

  // Initialize worklist
  if (root() != NULL)     { useful.push(root()); }
  // If 'top' is cached, declare it useful to preserve cached node
  if( cached_top_node() ) { useful.push(cached_top_node()); }

  // Push all useful nodes onto the list, breadthfirst
  for( uint next = 0; next < useful.size(); ++next ) {
    assert( next < unique(), "Unique useful nodes < total nodes");
    Node *n  = useful.at(next);
    uint max = n->len();
    for( uint i = 0; i < max; ++i ) {
      Node *m = n->in(i);
      if (not_a_node(m))  continue;
      useful.push(m);
    }
  }
}

// Update dead_node_list with any missing dead nodes using useful
// list. Consider all non-useful nodes to be useless i.e., dead nodes.
void Compile::update_dead_node_list(Unique_Node_List &useful) {
  uint max_idx = unique();
  VectorSet& useful_node_set = useful.member_set();

  for (uint node_idx = 0; node_idx < max_idx; node_idx++) {
    // If node with index node_idx is not in useful set,
    // mark it as dead in dead node list.
    if (!useful_node_set.test(node_idx)) {
      record_dead_node(node_idx);
    }
  }
}

void Compile::remove_useless_late_inlines(GrowableArray<CallGenerator*>* inlines, Unique_Node_List &useful) {
  int shift = 0;
  for (int i = 0; i < inlines->length(); i++) {
    CallGenerator* cg = inlines->at(i);
    CallNode* call = cg->call_node();
    if (shift > 0) {
      inlines->at_put(i-shift, cg);
    }
    if (!useful.member(call)) {
      shift++;
    }
  }
  inlines->trunc_to(inlines->length()-shift);
}

// Disconnect all useless nodes by disconnecting those at the boundary.
void Compile::remove_useless_nodes(Unique_Node_List &useful) {
  uint next = 0;
  while (next < useful.size()) {
    Node *n = useful.at(next++);
    if (n->is_SafePoint()) {
      // We're done with a parsing phase. Replaced nodes are not valid
      // beyond that point.
      n->as_SafePoint()->delete_replaced_nodes();
    }
    // Use raw traversal of out edges since this code removes out edges
    int max = n->outcnt();
    for (int j = 0; j < max; ++j) {
      Node* child = n->raw_out(j);
      if (! useful.member(child)) {
        assert(!child->is_top() || child != top(),
               "If top is cached in Compile object it is in useful list");
        // Only need to remove this out-edge to the useless node
        n->raw_del_out(j);
        --j;
        --max;
      }
    }
    if (n->outcnt() == 1 && n->has_special_unique_user()) {
      record_for_igvn(n->unique_out());
    }
  }
  // Remove useless macro and predicate opaq nodes
  for (int i = C->macro_count()-1; i >= 0; i--) {
    Node* n = C->macro_node(i);
    if (!useful.member(n)) {
      remove_macro_node(n);
    }
  }
  // Remove useless CastII nodes with range check dependency
  for (int i = range_check_cast_count() - 1; i >= 0; i--) {
    Node* cast = range_check_cast_node(i);
    if (!useful.member(cast)) {
      remove_range_check_cast(cast);
    }
  }
  // Remove useless expensive nodes
  for (int i = C->expensive_count()-1; i >= 0; i--) {
    Node* n = C->expensive_node(i);
    if (!useful.member(n)) {
      remove_expensive_node(n);
    }
  }
  // Remove useless Opaque4 nodes
  for (int i = opaque4_count() - 1; i >= 0; i--) {
    Node* opaq = opaque4_node(i);
    if (!useful.member(opaq)) {
      remove_opaque4_node(opaq);
    }
  }
  BarrierSetC2* bs = BarrierSet::barrier_set()->barrier_set_c2();
  bs->eliminate_useless_gc_barriers(useful, this);
  // clean up the late inline lists
  remove_useless_late_inlines(&_string_late_inlines, useful);
  remove_useless_late_inlines(&_boxing_late_inlines, useful);
  remove_useless_late_inlines(&_late_inlines, useful);
  remove_useless_late_inlines(&_vector_reboxing_late_inlines, useful);
  debug_only(verify_graph_edges(true/*check for no_dead_code*/);)
}

// ============================================================================
//------------------------------CompileWrapper---------------------------------
class CompileWrapper : public StackObj {
  Compile *const _compile;
 public:
  CompileWrapper(Compile* compile);

  ~CompileWrapper();
};

CompileWrapper::CompileWrapper(Compile* compile) : _compile(compile) {
  // the Compile* pointer is stored in the current ciEnv:
  ciEnv* env = compile->env();
  assert(env == ciEnv::current(), "must already be a ciEnv active");
  assert(env->compiler_data() == NULL, "compile already active?");
  env->set_compiler_data(compile);
  assert(compile == Compile::current(), "sanity");

  compile->set_type_dict(NULL);
  compile->set_clone_map(new Dict(cmpkey, hashkey, _compile->comp_arena()));
  compile->clone_map().set_clone_idx(0);
  compile->set_type_last_size(0);
  compile->set_last_tf(NULL, NULL);
  compile->set_indexSet_arena(NULL);
  compile->set_indexSet_free_block_list(NULL);
  compile->init_type_arena();
  Type::Initialize(compile);
  _compile->begin_method();
  _compile->clone_map().set_debug(_compile->has_method() && _compile->directive()->CloneMapDebugOption);
}
CompileWrapper::~CompileWrapper() {
  _compile->end_method();
  _compile->env()->set_compiler_data(NULL);
}


//----------------------------print_compile_messages---------------------------
void Compile::print_compile_messages() {
#ifndef PRODUCT
  // Check if recompiling
  if (_subsume_loads == false && PrintOpto) {
    // Recompiling without allowing machine instructions to subsume loads
    tty->print_cr("*********************************************************");
    tty->print_cr("** Bailout: Recompile without subsuming loads          **");
    tty->print_cr("*********************************************************");
  }
  if (_do_escape_analysis != DoEscapeAnalysis && PrintOpto) {
    // Recompiling without escape analysis
    tty->print_cr("*********************************************************");
    tty->print_cr("** Bailout: Recompile without escape analysis          **");
    tty->print_cr("*********************************************************");
  }
  if (_eliminate_boxing != EliminateAutoBox && PrintOpto) {
    // Recompiling without boxing elimination
    tty->print_cr("*********************************************************");
    tty->print_cr("** Bailout: Recompile without boxing elimination       **");
    tty->print_cr("*********************************************************");
  }
  if (C->directive()->BreakAtCompileOption) {
    // Open the debugger when compiling this method.
    tty->print("### Breaking when compiling: ");
    method()->print_short_name();
    tty->cr();
    BREAKPOINT;
  }

  if( PrintOpto ) {
    if (is_osr_compilation()) {
      tty->print("[OSR]%3d", _compile_id);
    } else {
      tty->print("%3d", _compile_id);
    }
  }
#endif
}

// ============================================================================
//------------------------------Compile standard-------------------------------
debug_only( int Compile::_debug_idx = 100000; )

// Compile a method.  entry_bci is -1 for normal compilations and indicates
// the continuation bci for on stack replacement.


Compile::Compile( ciEnv* ci_env, ciMethod* target, int osr_bci,
                  bool subsume_loads, bool do_escape_analysis, bool eliminate_boxing, DirectiveSet* directive)
                : Phase(Compiler),
                  _compile_id(ci_env->compile_id()),
                  _save_argument_registers(false),
                  _subsume_loads(subsume_loads),
                  _do_escape_analysis(do_escape_analysis),
                  _eliminate_boxing(eliminate_boxing),
                  _method(target),
                  _entry_bci(osr_bci),
                  _stub_function(NULL),
                  _stub_name(NULL),
                  _stub_entry_point(NULL),
                  _max_node_limit(MaxNodeLimit),
                  _inlining_progress(false),
                  _inlining_incrementally(false),
                  _do_cleanup(false),
                  _has_reserved_stack_access(target->has_reserved_stack_access()),
#ifndef PRODUCT
                  _trace_opto_output(directive->TraceOptoOutputOption),
                  _print_ideal(directive->PrintIdealOption),
#endif
                  _has_method_handle_invokes(false),
                  _clinit_barrier_on_entry(false),
                  _comp_arena(mtCompiler),
                  _barrier_set_state(BarrierSet::barrier_set()->barrier_set_c2()->create_barrier_state(comp_arena())),
                  _env(ci_env),
                  _directive(directive),
                  _log(ci_env->log()),
                  _failure_reason(NULL),
                  _congraph(NULL),
#ifndef PRODUCT
                  _printer(IdealGraphPrinter::printer()),
#endif
                  _dead_node_list(comp_arena()),
                  _dead_node_count(0),
                  _node_arena(mtCompiler),
                  _old_arena(mtCompiler),
                  _mach_constant_base_node(NULL),
                  _Compile_types(mtCompiler),
                  _initial_gvn(NULL),
                  _for_igvn(NULL),
                  _warm_calls(NULL),
                  _late_inlines(comp_arena(), 2, 0, NULL),
                  _string_late_inlines(comp_arena(), 2, 0, NULL),
                  _boxing_late_inlines(comp_arena(), 2, 0, NULL),
                  _vector_reboxing_late_inlines(comp_arena(), 2, 0, NULL),
                  _late_inlines_pos(0),
                  _number_of_mh_late_inlines(0),
                  _print_inlining_stream(NULL),
                  _print_inlining_list(NULL),
                  _print_inlining_idx(0),
                  _print_inlining_output(NULL),
                  _replay_inline_data(NULL),
                  _java_calls(0),
                  _inner_loops(0),
                  _interpreter_frame_size(0)
#ifndef PRODUCT
                  , _in_dump_cnt(0)
#endif
{
  C = this;
#ifndef PRODUCT
  if (_printer != NULL) {
    _printer->set_compile(this);
  }
#endif
  CompileWrapper cw(this);

  if (CITimeVerbose) {
    tty->print(" ");
    target->holder()->name()->print();
    tty->print(".");
    target->print_short_name();
    tty->print("  ");
  }
  TraceTime t1("Total compilation time", &_t_totalCompilation, CITime, CITimeVerbose);
  TraceTime t2(NULL, &_t_methodCompilation, CITime, false);

#if defined(SUPPORT_ASSEMBLY) || defined(SUPPORT_ABSTRACT_ASSEMBLY)
  bool print_opto_assembly = directive->PrintOptoAssemblyOption;
  // We can always print a disassembly, either abstract (hex dump) or
  // with the help of a suitable hsdis library. Thus, we should not
  // couple print_assembly and print_opto_assembly controls.
  // But: always print opto and regular assembly on compile command 'print'.
  bool print_assembly = directive->PrintAssemblyOption;
  set_print_assembly(print_opto_assembly || print_assembly);
#else
  set_print_assembly(false); // must initialize.
#endif

#ifndef PRODUCT
  set_parsed_irreducible_loop(false);

  if (directive->ReplayInlineOption) {
    _replay_inline_data = ciReplay::load_inline_data(method(), entry_bci(), ci_env->comp_level());
  }
#endif
  set_print_inlining(directive->PrintInliningOption || PrintOptoInlining);
  set_print_intrinsics(directive->PrintIntrinsicsOption);
  set_has_irreducible_loop(true); // conservative until build_loop_tree() reset it

  if (ProfileTraps RTM_OPT_ONLY( || UseRTMLocking )) {
    // Make sure the method being compiled gets its own MDO,
    // so we can at least track the decompile_count().
    // Need MDO to record RTM code generation state.
    method()->ensure_method_data();
  }

  Init(::AliasLevel);


  print_compile_messages();

  _ilt = InlineTree::build_inline_tree_root();

  // Even if NO memory addresses are used, MergeMem nodes must have at least 1 slice
  assert(num_alias_types() >= AliasIdxRaw, "");

#define MINIMUM_NODE_HASH  1023
  // Node list that Iterative GVN will start with
  Unique_Node_List for_igvn(comp_arena());
  set_for_igvn(&for_igvn);

  // GVN that will be run immediately on new nodes
  uint estimated_size = method()->code_size()*4+64;
  estimated_size = (estimated_size < MINIMUM_NODE_HASH ? MINIMUM_NODE_HASH : estimated_size);
  PhaseGVN gvn(node_arena(), estimated_size);
  set_initial_gvn(&gvn);

  print_inlining_init();
  { // Scope for timing the parser
    TracePhase tp("parse", &timers[_t_parser]);

    // Put top into the hash table ASAP.
    initial_gvn()->transform_no_reclaim(top());

    // Set up tf(), start(), and find a CallGenerator.
    CallGenerator* cg = NULL;
    if (is_osr_compilation()) {
      const TypeTuple *domain = StartOSRNode::osr_domain();
      const TypeTuple *range = TypeTuple::make_range(method()->signature());
      init_tf(TypeFunc::make(domain, range));
      StartNode* s = new StartOSRNode(root(), domain);
      initial_gvn()->set_type_bottom(s);
      init_start(s);
      cg = CallGenerator::for_osr(method(), entry_bci());
    } else {
      // Normal case.
      init_tf(TypeFunc::make(method()));
      StartNode* s = new StartNode(root(), tf()->domain());
      initial_gvn()->set_type_bottom(s);
      init_start(s);
      if (method()->intrinsic_id() == vmIntrinsics::_Reference_get) {
        // With java.lang.ref.reference.get() we must go through the
        // intrinsic - even when get() is the root
        // method of the compile - so that, if necessary, the value in
        // the referent field of the reference object gets recorded by
        // the pre-barrier code.
        cg = find_intrinsic(method(), false);
      }
      if (cg == NULL) {
        float past_uses = method()->interpreter_invocation_count();
        float expected_uses = past_uses;
        cg = CallGenerator::for_inline(method(), expected_uses);
      }
    }
    if (failing())  return;
    if (cg == NULL) {
      record_method_not_compilable("cannot parse method");
      return;
    }
    JVMState* jvms = build_start_state(start(), tf());
    if ((jvms = cg->generate(jvms)) == NULL) {
      if (!failure_reason_is(C2Compiler::retry_class_loading_during_parsing())) {
        record_method_not_compilable("method parse failed");
      }
      return;
    }
    GraphKit kit(jvms);

    if (!kit.stopped()) {
      // Accept return values, and transfer control we know not where.
      // This is done by a special, unique ReturnNode bound to root.
      return_values(kit.jvms());
    }

    if (kit.has_exceptions()) {
      // Any exceptions that escape from this call must be rethrown
      // to whatever caller is dynamically above us on the stack.
      // This is done by a special, unique RethrowNode bound to root.
      rethrow_exceptions(kit.transfer_exceptions_into_jvms());
    }

    assert(IncrementalInline || (_late_inlines.length() == 0 && !has_mh_late_inlines()), "incremental inlining is off");

    if (_late_inlines.length() == 0 && !has_mh_late_inlines() && !failing() && has_stringbuilder()) {
      inline_string_calls(true);
    }

    if (failing())  return;

    print_method(PHASE_BEFORE_REMOVEUSELESS, 3);

    // Remove clutter produced by parsing.
    if (!failing()) {
      ResourceMark rm;
      PhaseRemoveUseless pru(initial_gvn(), &for_igvn);
    }
  }

  // Note:  Large methods are capped off in do_one_bytecode().
  if (failing())  return;

  // After parsing, node notes are no longer automagic.
  // They must be propagated by register_new_node_with_optimizer(),
  // clone(), or the like.
  set_default_node_notes(NULL);

  for (;;) {
    int successes = Inline_Warm();
    if (failing())  return;
    if (successes == 0)  break;
  }

  // Drain the list.
  Finish_Warm();
#ifndef PRODUCT
  if (_printer && _printer->should_print(1)) {
    _printer->print_inlining();
  }
#endif

  if (failing())  return;
  NOT_PRODUCT( verify_graph_edges(); )

  // Now optimize
  Optimize();
  if (failing())  return;
  NOT_PRODUCT( verify_graph_edges(); )

#ifndef PRODUCT
  if (print_ideal()) {
    ttyLocker ttyl;  // keep the following output all in one block
    // This output goes directly to the tty, not the compiler log.
    // To enable tools to match it up with the compilation activity,
    // be sure to tag this tty output with the compile ID.
    if (xtty != NULL) {
      xtty->head("ideal compile_id='%d'%s", compile_id(),
                 is_osr_compilation()    ? " compile_kind='osr'" :
                 "");
    }
    root()->dump(9999);
    if (xtty != NULL) {
      xtty->tail("ideal");
    }
  }
#endif

#ifdef ASSERT
  BarrierSetC2* bs = BarrierSet::barrier_set()->barrier_set_c2();
  bs->verify_gc_barriers(this, BarrierSetC2::BeforeCodeGen);
#endif

  // Dump compilation data to replay it.
  if (directive->DumpReplayOption) {
    env()->dump_replay_data(_compile_id);
  }
  if (directive->DumpInlineOption && (ilt() != NULL)) {
    env()->dump_inline_data(_compile_id);
  }

  // Now that we know the size of all the monitors we can add a fixed slot
  // for the original deopt pc.
  int next_slot = fixed_slots() + (sizeof(address) / VMRegImpl::stack_slot_size);
  set_fixed_slots(next_slot);

  // Compute when to use implicit null checks. Used by matching trap based
  // nodes and NullCheck optimization.
  set_allowed_deopt_reasons();

  // Now generate code
  Code_Gen();
}

//------------------------------Compile----------------------------------------
// Compile a runtime stub
Compile::Compile( ciEnv* ci_env,
                  TypeFunc_generator generator,
                  address stub_function,
                  const char *stub_name,
                  int is_fancy_jump,
                  bool pass_tls,
                  bool save_arg_registers,
                  bool return_pc,
                  DirectiveSet* directive)
  : Phase(Compiler),
    _compile_id(0),
    _save_argument_registers(save_arg_registers),
    _subsume_loads(true),
    _do_escape_analysis(false),
    _eliminate_boxing(false),
    _method(NULL),
    _entry_bci(InvocationEntryBci),
    _stub_function(stub_function),
    _stub_name(stub_name),
    _stub_entry_point(NULL),
    _max_node_limit(MaxNodeLimit),
    _inlining_progress(false),
    _inlining_incrementally(false),
    _has_reserved_stack_access(false),
#ifndef PRODUCT
    _trace_opto_output(directive->TraceOptoOutputOption),
    _print_ideal(directive->PrintIdealOption),
#endif
    _has_method_handle_invokes(false),
    _clinit_barrier_on_entry(false),
    _comp_arena(mtCompiler),
    _barrier_set_state(BarrierSet::barrier_set()->barrier_set_c2()->create_barrier_state(comp_arena())),
    _env(ci_env),
    _directive(directive),
    _log(ci_env->log()),
    _failure_reason(NULL),
    _congraph(NULL),
#ifndef PRODUCT
    _printer(NULL),
#endif
    _dead_node_list(comp_arena()),
    _dead_node_count(0),
    _node_arena(mtCompiler),
    _old_arena(mtCompiler),
    _mach_constant_base_node(NULL),
    _Compile_types(mtCompiler),
    _initial_gvn(NULL),
    _for_igvn(NULL),
    _warm_calls(NULL),
    _number_of_mh_late_inlines(0),
    _print_inlining_stream(NULL),
    _print_inlining_list(NULL),
    _print_inlining_idx(0),
    _print_inlining_output(NULL),
    _replay_inline_data(NULL),
    _java_calls(0),
    _inner_loops(0),
    _interpreter_frame_size(0),
#ifndef PRODUCT
    _in_dump_cnt(0),
#endif
    _allowed_reasons(0) {
  C = this;

  TraceTime t1(NULL, &_t_totalCompilation, CITime, false);
  TraceTime t2(NULL, &_t_stubCompilation, CITime, false);

#ifndef PRODUCT
  set_print_assembly(PrintFrameConverterAssembly);
  set_parsed_irreducible_loop(false);
#else
  set_print_assembly(false); // Must initialize.
#endif
  set_has_irreducible_loop(false); // no loops

  CompileWrapper cw(this);
  Init(/*AliasLevel=*/ 0);
  init_tf((*generator)());

  {
    // The following is a dummy for the sake of GraphKit::gen_stub
    Unique_Node_List for_igvn(comp_arena());
    set_for_igvn(&for_igvn);  // not used, but some GraphKit guys push on this
    PhaseGVN gvn(Thread::current()->resource_area(),255);
    set_initial_gvn(&gvn);    // not significant, but GraphKit guys use it pervasively
    gvn.transform_no_reclaim(top());

    GraphKit kit;
    kit.gen_stub(stub_function, stub_name, is_fancy_jump, pass_tls, return_pc);
  }

  NOT_PRODUCT( verify_graph_edges(); )

  Code_Gen();
}

//------------------------------Init-------------------------------------------
// Prepare for a single compilation
void Compile::Init(int aliaslevel) {
  _unique  = 0;
  _regalloc = NULL;

  _tf      = NULL;  // filled in later
  _top     = NULL;  // cached later
  _matcher = NULL;  // filled in later
  _cfg     = NULL;  // filled in later

  IA32_ONLY( set_24_bit_selection_and_mode(true, false); )

  _node_note_array = NULL;
  _default_node_notes = NULL;
  DEBUG_ONLY( _modified_nodes = NULL; ) // Used in Optimize()

  _immutable_memory = NULL; // filled in at first inquiry

  // Globally visible Nodes
  // First set TOP to NULL to give safe behavior during creation of RootNode
  set_cached_top_node(NULL);
  set_root(new RootNode());
  // Now that you have a Root to point to, create the real TOP
  set_cached_top_node( new ConNode(Type::TOP) );
  set_recent_alloc(NULL, NULL);

  // Create Debug Information Recorder to record scopes, oopmaps, etc.
  env()->set_oop_recorder(new OopRecorder(env()->arena()));
  env()->set_debug_info(new DebugInformationRecorder(env()->oop_recorder()));
  env()->set_dependencies(new Dependencies(env()));

  _fixed_slots = 0;
  set_has_split_ifs(false);
  set_has_loops(has_method() && method()->has_loops()); // first approximation
  set_has_stringbuilder(false);
  set_has_boxed_value(false);
  _trap_can_recompile = false;  // no traps emitted yet
  _major_progress = true; // start out assuming good things will happen
  set_has_unsafe_access(false);
  set_max_vector_size(0);
  set_clear_upper_avx(false);  //false as default for clear upper bits of ymm registers
  Copy::zero_to_bytes(_trap_hist, sizeof(_trap_hist));
  set_decompile_count(0);

  set_do_freq_based_layout(_directive->BlockLayoutByFrequencyOption);
  _loop_opts_cnt = LoopOptsCount;
  set_do_inlining(Inline);
  set_max_inline_size(MaxInlineSize);
  set_freq_inline_size(FreqInlineSize);
  set_do_scheduling(OptoScheduling);
  set_do_count_invocations(false);
  set_do_method_data_update(false);

  set_do_vector_loop(false);

  if (AllowVectorizeOnDemand) {
    if (has_method() && (_directive->VectorizeOption || _directive->VectorizeDebugOption)) {
      set_do_vector_loop(true);
      NOT_PRODUCT(if (do_vector_loop() && Verbose) {tty->print("Compile::Init: do vectorized loops (SIMD like) for method %s\n",  method()->name()->as_quoted_ascii());})
    } else if (has_method() && method()->name() != 0 &&
               method()->intrinsic_id() == vmIntrinsics::_forEachRemaining) {
      set_do_vector_loop(true);
    }
  }
  set_use_cmove(UseCMoveUnconditionally /* || do_vector_loop()*/); //TODO: consider do_vector_loop() mandate use_cmove unconditionally
  NOT_PRODUCT(if (use_cmove() && Verbose && has_method()) {tty->print("Compile::Init: use CMove without profitability tests for method %s\n",  method()->name()->as_quoted_ascii());})

  set_age_code(has_method() && method()->profile_aging());
  set_rtm_state(NoRTM); // No RTM lock eliding by default
  _max_node_limit = _directive->MaxNodeLimitOption;

#if INCLUDE_RTM_OPT
  if (UseRTMLocking && has_method() && (method()->method_data_or_null() != NULL)) {
    int rtm_state = method()->method_data()->rtm_state();
    if (method_has_option("NoRTMLockEliding") || ((rtm_state & NoRTM) != 0)) {
      // Don't generate RTM lock eliding code.
      set_rtm_state(NoRTM);
    } else if (method_has_option("UseRTMLockEliding") || ((rtm_state & UseRTM) != 0) || !UseRTMDeopt) {
      // Generate RTM lock eliding code without abort ratio calculation code.
      set_rtm_state(UseRTM);
    } else if (UseRTMDeopt) {
      // Generate RTM lock eliding code and include abort ratio calculation
      // code if UseRTMDeopt is on.
      set_rtm_state(ProfileRTM);
    }
  }
#endif
  if (VM_Version::supports_fast_class_init_checks() && has_method() && !is_osr_compilation() && method()->needs_clinit_barrier()) {
    set_clinit_barrier_on_entry(true);
  }
  if (debug_info()->recording_non_safepoints()) {
    set_node_note_array(new(comp_arena()) GrowableArray<Node_Notes*>
                        (comp_arena(), 8, 0, NULL));
    set_default_node_notes(Node_Notes::make(this));
  }

  // // -- Initialize types before each compile --
  // // Update cached type information
  // if( _method && _method->constants() )
  //   Type::update_loaded_types(_method, _method->constants());

  // Init alias_type map.
  if (!_do_escape_analysis && aliaslevel == 3)
    aliaslevel = 2;  // No unique types without escape analysis
  _AliasLevel = aliaslevel;
  const int grow_ats = 16;
  _max_alias_types = grow_ats;
  _alias_types   = NEW_ARENA_ARRAY(comp_arena(), AliasType*, grow_ats);
  AliasType* ats = NEW_ARENA_ARRAY(comp_arena(), AliasType,  grow_ats);
  Copy::zero_to_bytes(ats, sizeof(AliasType)*grow_ats);
  {
    for (int i = 0; i < grow_ats; i++)  _alias_types[i] = &ats[i];
  }
  // Initialize the first few types.
  _alias_types[AliasIdxTop]->Init(AliasIdxTop, NULL);
  _alias_types[AliasIdxBot]->Init(AliasIdxBot, TypePtr::BOTTOM);
  _alias_types[AliasIdxRaw]->Init(AliasIdxRaw, TypeRawPtr::BOTTOM);
  _num_alias_types = AliasIdxRaw+1;
  // Zero out the alias type cache.
  Copy::zero_to_bytes(_alias_cache, sizeof(_alias_cache));
  // A NULL adr_type hits in the cache right away.  Preload the right answer.
  probe_alias_cache(NULL)->_index = AliasIdxTop;

  _intrinsics = NULL;
  _macro_nodes = new(comp_arena()) GrowableArray<Node*>(comp_arena(), 8,  0, NULL);
  _predicate_opaqs = new(comp_arena()) GrowableArray<Node*>(comp_arena(), 8,  0, NULL);
  _expensive_nodes = new(comp_arena()) GrowableArray<Node*>(comp_arena(), 8,  0, NULL);
  _range_check_casts = new(comp_arena()) GrowableArray<Node*>(comp_arena(), 8,  0, NULL);
  _opaque4_nodes = new(comp_arena()) GrowableArray<Node*>(comp_arena(), 8,  0, NULL);
  register_library_intrinsics();
#ifdef ASSERT
  _type_verify_symmetry = true;
#endif
}

//---------------------------init_start----------------------------------------
// Install the StartNode on this compile object.
void Compile::init_start(StartNode* s) {
  if (failing())
    return; // already failing
  assert(s == start(), "");
}

/**
 * Return the 'StartNode'. We must not have a pending failure, since the ideal graph
 * can be in an inconsistent state, i.e., we can get segmentation faults when traversing
 * the ideal graph.
 */
StartNode* Compile::start() const {
  assert (!failing(), "Must not have pending failure. Reason is: %s", failure_reason());
  for (DUIterator_Fast imax, i = root()->fast_outs(imax); i < imax; i++) {
    Node* start = root()->fast_out(i);
    if (start->is_Start()) {
      return start->as_Start();
    }
  }
  fatal("Did not find Start node!");
  return NULL;
}

//-------------------------------immutable_memory-------------------------------------
// Access immutable memory
Node* Compile::immutable_memory() {
  if (_immutable_memory != NULL) {
    return _immutable_memory;
  }
  StartNode* s = start();
  for (DUIterator_Fast imax, i = s->fast_outs(imax); true; i++) {
    Node *p = s->fast_out(i);
    if (p != s && p->as_Proj()->_con == TypeFunc::Memory) {
      _immutable_memory = p;
      return _immutable_memory;
    }
  }
  ShouldNotReachHere();
  return NULL;
}

//----------------------set_cached_top_node------------------------------------
// Install the cached top node, and make sure Node::is_top works correctly.
void Compile::set_cached_top_node(Node* tn) {
  if (tn != NULL)  verify_top(tn);
  Node* old_top = _top;
  _top = tn;
  // Calling Node::setup_is_top allows the nodes the chance to adjust
  // their _out arrays.
  if (_top != NULL)     _top->setup_is_top();
  if (old_top != NULL)  old_top->setup_is_top();
  assert(_top == NULL || top()->is_top(), "");
}

#ifdef ASSERT
uint Compile::count_live_nodes_by_graph_walk() {
  Unique_Node_List useful(comp_arena());
  // Get useful node list by walking the graph.
  identify_useful_nodes(useful);
  return useful.size();
}

void Compile::print_missing_nodes() {

  // Return if CompileLog is NULL and PrintIdealNodeCount is false.
  if ((_log == NULL) && (! PrintIdealNodeCount)) {
    return;
  }

  // This is an expensive function. It is executed only when the user
  // specifies VerifyIdealNodeCount option or otherwise knows the
  // additional work that needs to be done to identify reachable nodes
  // by walking the flow graph and find the missing ones using
  // _dead_node_list.

  Unique_Node_List useful(comp_arena());
  // Get useful node list by walking the graph.
  identify_useful_nodes(useful);

  uint l_nodes = C->live_nodes();
  uint l_nodes_by_walk = useful.size();

  if (l_nodes != l_nodes_by_walk) {
    if (_log != NULL) {
      _log->begin_head("mismatched_nodes count='%d'", abs((int) (l_nodes - l_nodes_by_walk)));
      _log->stamp();
      _log->end_head();
    }
    VectorSet& useful_member_set = useful.member_set();
    int last_idx = l_nodes_by_walk;
    for (int i = 0; i < last_idx; i++) {
      if (useful_member_set.test(i)) {
        if (_dead_node_list.test(i)) {
          if (_log != NULL) {
            _log->elem("mismatched_node_info node_idx='%d' type='both live and dead'", i);
          }
          if (PrintIdealNodeCount) {
            // Print the log message to tty
              tty->print_cr("mismatched_node idx='%d' both live and dead'", i);
              useful.at(i)->dump();
          }
        }
      }
      else if (! _dead_node_list.test(i)) {
        if (_log != NULL) {
          _log->elem("mismatched_node_info node_idx='%d' type='neither live nor dead'", i);
        }
        if (PrintIdealNodeCount) {
          // Print the log message to tty
          tty->print_cr("mismatched_node idx='%d' type='neither live nor dead'", i);
        }
      }
    }
    if (_log != NULL) {
      _log->tail("mismatched_nodes");
    }
  }
}
void Compile::record_modified_node(Node* n) {
  if (_modified_nodes != NULL && !_inlining_incrementally &&
      n->outcnt() != 0 && !n->is_Con()) {
    _modified_nodes->push(n);
  }
}

void Compile::remove_modified_node(Node* n) {
  if (_modified_nodes != NULL) {
    _modified_nodes->remove(n);
  }
}
#endif

#ifndef PRODUCT
void Compile::verify_top(Node* tn) const {
  if (tn != NULL) {
    assert(tn->is_Con(), "top node must be a constant");
    assert(((ConNode*)tn)->type() == Type::TOP, "top node must have correct type");
    assert(tn->in(0) != NULL, "must have live top node");
  }
}
#endif


///-------------------Managing Per-Node Debug & Profile Info-------------------

void Compile::grow_node_notes(GrowableArray<Node_Notes*>* arr, int grow_by) {
  guarantee(arr != NULL, "");
  int num_blocks = arr->length();
  if (grow_by < num_blocks)  grow_by = num_blocks;
  int num_notes = grow_by * _node_notes_block_size;
  Node_Notes* notes = NEW_ARENA_ARRAY(node_arena(), Node_Notes, num_notes);
  Copy::zero_to_bytes(notes, num_notes * sizeof(Node_Notes));
  while (num_notes > 0) {
    arr->append(notes);
    notes     += _node_notes_block_size;
    num_notes -= _node_notes_block_size;
  }
  assert(num_notes == 0, "exact multiple, please");
}

bool Compile::copy_node_notes_to(Node* dest, Node* source) {
  if (source == NULL || dest == NULL)  return false;

  if (dest->is_Con())
    return false;               // Do not push debug info onto constants.

#ifdef ASSERT
  // Leave a bread crumb trail pointing to the original node:
  if (dest != NULL && dest != source && dest->debug_orig() == NULL) {
    dest->set_debug_orig(source);
  }
#endif

  if (node_note_array() == NULL)
    return false;               // Not collecting any notes now.

  // This is a copy onto a pre-existing node, which may already have notes.
  // If both nodes have notes, do not overwrite any pre-existing notes.
  Node_Notes* source_notes = node_notes_at(source->_idx);
  if (source_notes == NULL || source_notes->is_clear())  return false;
  Node_Notes* dest_notes   = node_notes_at(dest->_idx);
  if (dest_notes == NULL || dest_notes->is_clear()) {
    return set_node_notes_at(dest->_idx, source_notes);
  }

  Node_Notes merged_notes = (*source_notes);
  // The order of operations here ensures that dest notes will win...
  merged_notes.update_from(dest_notes);
  return set_node_notes_at(dest->_idx, &merged_notes);
}


//--------------------------allow_range_check_smearing-------------------------
// Gating condition for coalescing similar range checks.
// Sometimes we try 'speculatively' replacing a series of a range checks by a
// single covering check that is at least as strong as any of them.
// If the optimization succeeds, the simplified (strengthened) range check
// will always succeed.  If it fails, we will deopt, and then give up
// on the optimization.
bool Compile::allow_range_check_smearing() const {
  // If this method has already thrown a range-check,
  // assume it was because we already tried range smearing
  // and it failed.
  uint already_trapped = trap_count(Deoptimization::Reason_range_check);
  return !already_trapped;
}


//------------------------------flatten_alias_type-----------------------------
const TypePtr *Compile::flatten_alias_type( const TypePtr *tj ) const {
  int offset = tj->offset();
  TypePtr::PTR ptr = tj->ptr();

  // Known instance (scalarizable allocation) alias only with itself.
  bool is_known_inst = tj->isa_oopptr() != NULL &&
                       tj->is_oopptr()->is_known_instance();

  // Process weird unsafe references.
  if (offset == Type::OffsetBot && (tj->isa_instptr() /*|| tj->isa_klassptr()*/)) {
    assert(InlineUnsafeOps, "indeterminate pointers come only from unsafe ops");
    assert(!is_known_inst, "scalarizable allocation should not have unsafe references");
    tj = TypeOopPtr::BOTTOM;
    ptr = tj->ptr();
    offset = tj->offset();
  }

  // Array pointers need some flattening
  const TypeAryPtr *ta = tj->isa_aryptr();
  if (ta && ta->is_stable()) {
    // Erase stability property for alias analysis.
    tj = ta = ta->cast_to_stable(false);
  }
  if( ta && is_known_inst ) {
    if ( offset != Type::OffsetBot &&
         offset > arrayOopDesc::length_offset_in_bytes() ) {
      offset = Type::OffsetBot; // Flatten constant access into array body only
      tj = ta = TypeAryPtr::make(ptr, ta->ary(), ta->klass(), true, offset, ta->instance_id());
    }
  } else if( ta && _AliasLevel >= 2 ) {
    // For arrays indexed by constant indices, we flatten the alias
    // space to include all of the array body.  Only the header, klass
    // and array length can be accessed un-aliased.
    if( offset != Type::OffsetBot ) {
      if( ta->const_oop() ) { // MethodData* or Method*
        offset = Type::OffsetBot;   // Flatten constant access into array body
        tj = ta = TypeAryPtr::make(ptr,ta->const_oop(),ta->ary(),ta->klass(),false,offset);
      } else if( offset == arrayOopDesc::length_offset_in_bytes() ) {
        // range is OK as-is.
        tj = ta = TypeAryPtr::RANGE;
      } else if( offset == oopDesc::klass_offset_in_bytes() ) {
        tj = TypeInstPtr::KLASS; // all klass loads look alike
        ta = TypeAryPtr::RANGE; // generic ignored junk
        ptr = TypePtr::BotPTR;
      } else if( offset == oopDesc::mark_offset_in_bytes() ) {
        tj = TypeInstPtr::MARK;
        ta = TypeAryPtr::RANGE; // generic ignored junk
        ptr = TypePtr::BotPTR;
      } else {                  // Random constant offset into array body
        offset = Type::OffsetBot;   // Flatten constant access into array body
        tj = ta = TypeAryPtr::make(ptr,ta->ary(),ta->klass(),false,offset);
      }
    }
    // Arrays of fixed size alias with arrays of unknown size.
    if (ta->size() != TypeInt::POS) {
      const TypeAry *tary = TypeAry::make(ta->elem(), TypeInt::POS);
      tj = ta = TypeAryPtr::make(ptr,ta->const_oop(),tary,ta->klass(),false,offset);
    }
    // Arrays of known objects become arrays of unknown objects.
    if (ta->elem()->isa_narrowoop() && ta->elem() != TypeNarrowOop::BOTTOM) {
      const TypeAry *tary = TypeAry::make(TypeNarrowOop::BOTTOM, ta->size());
      tj = ta = TypeAryPtr::make(ptr,ta->const_oop(),tary,NULL,false,offset);
    }
    if (ta->elem()->isa_oopptr() && ta->elem() != TypeInstPtr::BOTTOM) {
      const TypeAry *tary = TypeAry::make(TypeInstPtr::BOTTOM, ta->size());
      tj = ta = TypeAryPtr::make(ptr,ta->const_oop(),tary,NULL,false,offset);
    }
    // Arrays of bytes and of booleans both use 'bastore' and 'baload' so
    // cannot be distinguished by bytecode alone.
    if (ta->elem() == TypeInt::BOOL) {
      const TypeAry *tary = TypeAry::make(TypeInt::BYTE, ta->size());
      ciKlass* aklass = ciTypeArrayKlass::make(T_BYTE);
      tj = ta = TypeAryPtr::make(ptr,ta->const_oop(),tary,aklass,false,offset);
    }
    // During the 2nd round of IterGVN, NotNull castings are removed.
    // Make sure the Bottom and NotNull variants alias the same.
    // Also, make sure exact and non-exact variants alias the same.
    if (ptr == TypePtr::NotNull || ta->klass_is_exact() || ta->speculative() != NULL) {
      tj = ta = TypeAryPtr::make(TypePtr::BotPTR,ta->ary(),ta->klass(),false,offset);
    }
  }

  // Oop pointers need some flattening
  const TypeInstPtr *to = tj->isa_instptr();
  if( to && _AliasLevel >= 2 && to != TypeOopPtr::BOTTOM ) {
    ciInstanceKlass *k = to->klass()->as_instance_klass();
    if( ptr == TypePtr::Constant ) {
      if (to->klass() != ciEnv::current()->Class_klass() ||
          offset < k->size_helper() * wordSize) {
        // No constant oop pointers (such as Strings); they alias with
        // unknown strings.
        assert(!is_known_inst, "not scalarizable allocation");
        tj = to = TypeInstPtr::make(TypePtr::BotPTR,to->klass(),false,0,offset);
      }
    } else if( is_known_inst ) {
      tj = to; // Keep NotNull and klass_is_exact for instance type
    } else if( ptr == TypePtr::NotNull || to->klass_is_exact() ) {
      // During the 2nd round of IterGVN, NotNull castings are removed.
      // Make sure the Bottom and NotNull variants alias the same.
      // Also, make sure exact and non-exact variants alias the same.
      tj = to = TypeInstPtr::make(TypePtr::BotPTR,to->klass(),false,0,offset);
    }
    if (to->speculative() != NULL) {
      tj = to = TypeInstPtr::make(to->ptr(),to->klass(),to->klass_is_exact(),to->const_oop(),to->offset(), to->instance_id());
    }
    // Canonicalize the holder of this field
    if (offset >= 0 && offset < instanceOopDesc::base_offset_in_bytes()) {
      // First handle header references such as a LoadKlassNode, even if the
      // object's klass is unloaded at compile time (4965979).
      if (!is_known_inst) { // Do it only for non-instance types
        tj = to = TypeInstPtr::make(TypePtr::BotPTR, env()->Object_klass(), false, NULL, offset);
      }
    } else if (offset < 0 || offset >= k->size_helper() * wordSize) {
      // Static fields are in the space above the normal instance
      // fields in the java.lang.Class instance.
      if (to->klass() != ciEnv::current()->Class_klass()) {
        to = NULL;
        tj = TypeOopPtr::BOTTOM;
        offset = tj->offset();
      }
    } else {
      ciInstanceKlass *canonical_holder = k->get_canonical_holder(offset);
      if (!k->equals(canonical_holder) || tj->offset() != offset) {
        if( is_known_inst ) {
          tj = to = TypeInstPtr::make(to->ptr(), canonical_holder, true, NULL, offset, to->instance_id());
        } else {
          tj = to = TypeInstPtr::make(to->ptr(), canonical_holder, false, NULL, offset);
        }
      }
    }
  }

  // Klass pointers to object array klasses need some flattening
  const TypeKlassPtr *tk = tj->isa_klassptr();
  if( tk ) {
    // If we are referencing a field within a Klass, we need
    // to assume the worst case of an Object.  Both exact and
    // inexact types must flatten to the same alias class so
    // use NotNull as the PTR.
    if ( offset == Type::OffsetBot || (offset >= 0 && (size_t)offset < sizeof(Klass)) ) {

      tj = tk = TypeKlassPtr::make(TypePtr::NotNull,
                                   TypeKlassPtr::OBJECT->klass(),
                                   offset);
    }

    ciKlass* klass = tk->klass();
    if( klass->is_obj_array_klass() ) {
      ciKlass* k = TypeAryPtr::OOPS->klass();
      if( !k || !k->is_loaded() )                  // Only fails for some -Xcomp runs
        k = TypeInstPtr::BOTTOM->klass();
      tj = tk = TypeKlassPtr::make( TypePtr::NotNull, k, offset );
    }

    // Check for precise loads from the primary supertype array and force them
    // to the supertype cache alias index.  Check for generic array loads from
    // the primary supertype array and also force them to the supertype cache
    // alias index.  Since the same load can reach both, we need to merge
    // these 2 disparate memories into the same alias class.  Since the
    // primary supertype array is read-only, there's no chance of confusion
    // where we bypass an array load and an array store.
    int primary_supers_offset = in_bytes(Klass::primary_supers_offset());
    if (offset == Type::OffsetBot ||
        (offset >= primary_supers_offset &&
         offset < (int)(primary_supers_offset + Klass::primary_super_limit() * wordSize)) ||
        offset == (int)in_bytes(Klass::secondary_super_cache_offset())) {
      offset = in_bytes(Klass::secondary_super_cache_offset());
      tj = tk = TypeKlassPtr::make( TypePtr::NotNull, tk->klass(), offset );
    }
  }

  // Flatten all Raw pointers together.
  if (tj->base() == Type::RawPtr)
    tj = TypeRawPtr::BOTTOM;

  if (tj->base() == Type::AnyPtr)
    tj = TypePtr::BOTTOM;      // An error, which the caller must check for.

  // Flatten all to bottom for now
  switch( _AliasLevel ) {
  case 0:
    tj = TypePtr::BOTTOM;
    break;
  case 1:                       // Flatten to: oop, static, field or array
    switch (tj->base()) {
    //case Type::AryPtr: tj = TypeAryPtr::RANGE;    break;
    case Type::RawPtr:   tj = TypeRawPtr::BOTTOM;   break;
    case Type::AryPtr:   // do not distinguish arrays at all
    case Type::InstPtr:  tj = TypeInstPtr::BOTTOM;  break;
    case Type::KlassPtr: tj = TypeKlassPtr::OBJECT; break;
    case Type::AnyPtr:   tj = TypePtr::BOTTOM;      break;  // caller checks it
    default: ShouldNotReachHere();
    }
    break;
  case 2:                       // No collapsing at level 2; keep all splits
  case 3:                       // No collapsing at level 3; keep all splits
    break;
  default:
    Unimplemented();
  }

  offset = tj->offset();
  assert( offset != Type::OffsetTop, "Offset has fallen from constant" );

  assert( (offset != Type::OffsetBot && tj->base() != Type::AryPtr) ||
          (offset == Type::OffsetBot && tj->base() == Type::AryPtr) ||
          (offset == Type::OffsetBot && tj == TypeOopPtr::BOTTOM) ||
          (offset == Type::OffsetBot && tj == TypePtr::BOTTOM) ||
          (offset == oopDesc::mark_offset_in_bytes() && tj->base() == Type::AryPtr) ||
          (offset == oopDesc::klass_offset_in_bytes() && tj->base() == Type::AryPtr) ||
          (offset == arrayOopDesc::length_offset_in_bytes() && tj->base() == Type::AryPtr),
          "For oops, klasses, raw offset must be constant; for arrays the offset is never known" );
  assert( tj->ptr() != TypePtr::TopPTR &&
          tj->ptr() != TypePtr::AnyNull &&
          tj->ptr() != TypePtr::Null, "No imprecise addresses" );
//    assert( tj->ptr() != TypePtr::Constant ||
//            tj->base() == Type::RawPtr ||
//            tj->base() == Type::KlassPtr, "No constant oop addresses" );

  return tj;
}

void Compile::AliasType::Init(int i, const TypePtr* at) {
  assert(AliasIdxTop <= i && i < Compile::current()->_max_alias_types, "Invalid alias index");
  _index = i;
  _adr_type = at;
  _field = NULL;
  _element = NULL;
  _is_rewritable = true; // default
  const TypeOopPtr *atoop = (at != NULL) ? at->isa_oopptr() : NULL;
  if (atoop != NULL && atoop->is_known_instance()) {
    const TypeOopPtr *gt = atoop->cast_to_instance_id(TypeOopPtr::InstanceBot);
    _general_index = Compile::current()->get_alias_index(gt);
  } else {
    _general_index = 0;
  }
}

BasicType Compile::AliasType::basic_type() const {
  if (element() != NULL) {
    const Type* element = adr_type()->is_aryptr()->elem();
    return element->isa_narrowoop() ? T_OBJECT : element->array_element_basic_type();
  } if (field() != NULL) {
    return field()->layout_type();
  } else {
    return T_ILLEGAL; // unknown
  }
}

//---------------------------------print_on------------------------------------
#ifndef PRODUCT
void Compile::AliasType::print_on(outputStream* st) {
  if (index() < 10)
        st->print("@ <%d> ", index());
  else  st->print("@ <%d>",  index());
  st->print(is_rewritable() ? "   " : " RO");
  int offset = adr_type()->offset();
  if (offset == Type::OffsetBot)
        st->print(" +any");
  else  st->print(" +%-3d", offset);
  st->print(" in ");
  adr_type()->dump_on(st);
  const TypeOopPtr* tjp = adr_type()->isa_oopptr();
  if (field() != NULL && tjp) {
    if (tjp->klass()  != field()->holder() ||
        tjp->offset() != field()->offset_in_bytes()) {
      st->print(" != ");
      field()->print();
      st->print(" ***");
    }
  }
}

void print_alias_types() {
  Compile* C = Compile::current();
  tty->print_cr("--- Alias types, AliasIdxBot .. %d", C->num_alias_types()-1);
  for (int idx = Compile::AliasIdxBot; idx < C->num_alias_types(); idx++) {
    C->alias_type(idx)->print_on(tty);
    tty->cr();
  }
}
#endif


//----------------------------probe_alias_cache--------------------------------
Compile::AliasCacheEntry* Compile::probe_alias_cache(const TypePtr* adr_type) {
  intptr_t key = (intptr_t) adr_type;
  key ^= key >> logAliasCacheSize;
  return &_alias_cache[key & right_n_bits(logAliasCacheSize)];
}


//-----------------------------grow_alias_types--------------------------------
void Compile::grow_alias_types() {
  const int old_ats  = _max_alias_types; // how many before?
  const int new_ats  = old_ats;          // how many more?
  const int grow_ats = old_ats+new_ats;  // how many now?
  _max_alias_types = grow_ats;
  _alias_types =  REALLOC_ARENA_ARRAY(comp_arena(), AliasType*, _alias_types, old_ats, grow_ats);
  AliasType* ats =    NEW_ARENA_ARRAY(comp_arena(), AliasType, new_ats);
  Copy::zero_to_bytes(ats, sizeof(AliasType)*new_ats);
  for (int i = 0; i < new_ats; i++)  _alias_types[old_ats+i] = &ats[i];
}


//--------------------------------find_alias_type------------------------------
Compile::AliasType* Compile::find_alias_type(const TypePtr* adr_type, bool no_create, ciField* original_field) {
  if (_AliasLevel == 0)
    return alias_type(AliasIdxBot);

  AliasCacheEntry* ace = probe_alias_cache(adr_type);
  if (ace->_adr_type == adr_type) {
    return alias_type(ace->_index);
  }

  // Handle special cases.
  if (adr_type == NULL)             return alias_type(AliasIdxTop);
  if (adr_type == TypePtr::BOTTOM)  return alias_type(AliasIdxBot);

  // Do it the slow way.
  const TypePtr* flat = flatten_alias_type(adr_type);

#ifdef ASSERT
  {
    ResourceMark rm;
    assert(flat == flatten_alias_type(flat), "not idempotent: adr_type = %s; flat = %s => %s",
           Type::str(adr_type), Type::str(flat), Type::str(flatten_alias_type(flat)));
    assert(flat != TypePtr::BOTTOM, "cannot alias-analyze an untyped ptr: adr_type = %s",
           Type::str(adr_type));
    if (flat->isa_oopptr() && !flat->isa_klassptr()) {
      const TypeOopPtr* foop = flat->is_oopptr();
      // Scalarizable allocations have exact klass always.
      bool exact = !foop->klass_is_exact() || foop->is_known_instance();
      const TypePtr* xoop = foop->cast_to_exactness(exact)->is_ptr();
      assert(foop == flatten_alias_type(xoop), "exactness must not affect alias type: foop = %s; xoop = %s",
             Type::str(foop), Type::str(xoop));
    }
  }
#endif

  int idx = AliasIdxTop;
  for (int i = 0; i < num_alias_types(); i++) {
    if (alias_type(i)->adr_type() == flat) {
      idx = i;
      break;
    }
  }

  if (idx == AliasIdxTop) {
    if (no_create)  return NULL;
    // Grow the array if necessary.
    if (_num_alias_types == _max_alias_types)  grow_alias_types();
    // Add a new alias type.
    idx = _num_alias_types++;
    _alias_types[idx]->Init(idx, flat);
    if (flat == TypeInstPtr::KLASS)  alias_type(idx)->set_rewritable(false);
    if (flat == TypeAryPtr::RANGE)   alias_type(idx)->set_rewritable(false);
    if (flat->isa_instptr()) {
      if (flat->offset() == java_lang_Class::klass_offset_in_bytes()
          && flat->is_instptr()->klass() == env()->Class_klass())
        alias_type(idx)->set_rewritable(false);
    }
    if (flat->isa_aryptr()) {
#ifdef ASSERT
      const int header_size_min  = arrayOopDesc::base_offset_in_bytes(T_BYTE);
      // (T_BYTE has the weakest alignment and size restrictions...)
      assert(flat->offset() < header_size_min, "array body reference must be OffsetBot");
#endif
      if (flat->offset() == TypePtr::OffsetBot) {
        alias_type(idx)->set_element(flat->is_aryptr()->elem());
      }
    }
    if (flat->isa_klassptr()) {
      if (flat->offset() == in_bytes(Klass::super_check_offset_offset()))
        alias_type(idx)->set_rewritable(false);
      if (flat->offset() == in_bytes(Klass::modifier_flags_offset()))
        alias_type(idx)->set_rewritable(false);
      if (flat->offset() == in_bytes(Klass::access_flags_offset()))
        alias_type(idx)->set_rewritable(false);
      if (flat->offset() == in_bytes(Klass::java_mirror_offset()))
        alias_type(idx)->set_rewritable(false);
      if (flat->offset() == in_bytes(Klass::secondary_super_cache_offset()))
        alias_type(idx)->set_rewritable(false);
    }
    // %%% (We would like to finalize JavaThread::threadObj_offset(),
    // but the base pointer type is not distinctive enough to identify
    // references into JavaThread.)

    // Check for final fields.
    const TypeInstPtr* tinst = flat->isa_instptr();
    if (tinst && tinst->offset() >= instanceOopDesc::base_offset_in_bytes()) {
      ciField* field;
      if (tinst->const_oop() != NULL &&
          tinst->klass() == ciEnv::current()->Class_klass() &&
          tinst->offset() >= (tinst->klass()->as_instance_klass()->size_helper() * wordSize)) {
        // static field
        ciInstanceKlass* k = tinst->const_oop()->as_instance()->java_lang_Class_klass()->as_instance_klass();
        field = k->get_field_by_offset(tinst->offset(), true);
      } else {
        ciInstanceKlass *k = tinst->klass()->as_instance_klass();
        field = k->get_field_by_offset(tinst->offset(), false);
      }
      assert(field == NULL ||
             original_field == NULL ||
             (field->holder() == original_field->holder() &&
              field->offset() == original_field->offset() &&
              field->is_static() == original_field->is_static()), "wrong field?");
      // Set field() and is_rewritable() attributes.
      if (field != NULL)  alias_type(idx)->set_field(field);
    }
  }

  // Fill the cache for next time.
  ace->_adr_type = adr_type;
  ace->_index    = idx;
  assert(alias_type(adr_type) == alias_type(idx),  "type must be installed");

  // Might as well try to fill the cache for the flattened version, too.
  AliasCacheEntry* face = probe_alias_cache(flat);
  if (face->_adr_type == NULL) {
    face->_adr_type = flat;
    face->_index    = idx;
    assert(alias_type(flat) == alias_type(idx), "flat type must work too");
  }

  return alias_type(idx);
}


Compile::AliasType* Compile::alias_type(ciField* field) {
  const TypeOopPtr* t;
  if (field->is_static())
    t = TypeInstPtr::make(field->holder()->java_mirror());
  else
    t = TypeOopPtr::make_from_klass_raw(field->holder());
  AliasType* atp = alias_type(t->add_offset(field->offset_in_bytes()), field);
  assert((field->is_final() || field->is_stable()) == !atp->is_rewritable(), "must get the rewritable bits correct");
  return atp;
}


//------------------------------have_alias_type--------------------------------
bool Compile::have_alias_type(const TypePtr* adr_type) {
  AliasCacheEntry* ace = probe_alias_cache(adr_type);
  if (ace->_adr_type == adr_type) {
    return true;
  }

  // Handle special cases.
  if (adr_type == NULL)             return true;
  if (adr_type == TypePtr::BOTTOM)  return true;

  return find_alias_type(adr_type, true, NULL) != NULL;
}

//-----------------------------must_alias--------------------------------------
// True if all values of the given address type are in the given alias category.
bool Compile::must_alias(const TypePtr* adr_type, int alias_idx) {
  if (alias_idx == AliasIdxBot)         return true;  // the universal category
  if (adr_type == NULL)                 return true;  // NULL serves as TypePtr::TOP
  if (alias_idx == AliasIdxTop)         return false; // the empty category
  if (adr_type->base() == Type::AnyPtr) return false; // TypePtr::BOTTOM or its twins

  // the only remaining possible overlap is identity
  int adr_idx = get_alias_index(adr_type);
  assert(adr_idx != AliasIdxBot && adr_idx != AliasIdxTop, "");
  assert(adr_idx == alias_idx ||
         (alias_type(alias_idx)->adr_type() != TypeOopPtr::BOTTOM
          && adr_type                       != TypeOopPtr::BOTTOM),
         "should not be testing for overlap with an unsafe pointer");
  return adr_idx == alias_idx;
}

//------------------------------can_alias--------------------------------------
// True if any values of the given address type are in the given alias category.
bool Compile::can_alias(const TypePtr* adr_type, int alias_idx) {
  if (alias_idx == AliasIdxTop)         return false; // the empty category
  if (adr_type == NULL)                 return false; // NULL serves as TypePtr::TOP
  // Known instance doesn't alias with bottom memory
  if (alias_idx == AliasIdxBot)         return !adr_type->is_known_instance();                   // the universal category
  if (adr_type->base() == Type::AnyPtr) return !C->get_adr_type(alias_idx)->is_known_instance(); // TypePtr::BOTTOM or its twins

  // the only remaining possible overlap is identity
  int adr_idx = get_alias_index(adr_type);
  assert(adr_idx != AliasIdxBot && adr_idx != AliasIdxTop, "");
  return adr_idx == alias_idx;
}



//---------------------------pop_warm_call-------------------------------------
WarmCallInfo* Compile::pop_warm_call() {
  WarmCallInfo* wci = _warm_calls;
  if (wci != NULL)  _warm_calls = wci->remove_from(wci);
  return wci;
}

//----------------------------Inline_Warm--------------------------------------
int Compile::Inline_Warm() {
  // If there is room, try to inline some more warm call sites.
  // %%% Do a graph index compaction pass when we think we're out of space?
  if (!InlineWarmCalls)  return 0;

  int calls_made_hot = 0;
  int room_to_grow   = NodeCountInliningCutoff - unique();
  int amount_to_grow = MIN2(room_to_grow, (int)NodeCountInliningStep);
  int amount_grown   = 0;
  WarmCallInfo* call;
  while (amount_to_grow > 0 && (call = pop_warm_call()) != NULL) {
    int est_size = (int)call->size();
    if (est_size > (room_to_grow - amount_grown)) {
      // This one won't fit anyway.  Get rid of it.
      call->make_cold();
      continue;
    }
    call->make_hot();
    calls_made_hot++;
    amount_grown   += est_size;
    amount_to_grow -= est_size;
  }

  if (calls_made_hot > 0)  set_major_progress();
  return calls_made_hot;
}


//----------------------------Finish_Warm--------------------------------------
void Compile::Finish_Warm() {
  if (!InlineWarmCalls)  return;
  if (failing())  return;
  if (warm_calls() == NULL)  return;

  // Clean up loose ends, if we are out of space for inlining.
  WarmCallInfo* call;
  while ((call = pop_warm_call()) != NULL) {
    call->make_cold();
  }
}

//---------------------cleanup_loop_predicates-----------------------
// Remove the opaque nodes that protect the predicates so that all unused
// checks and uncommon_traps will be eliminated from the ideal graph
void Compile::cleanup_loop_predicates(PhaseIterGVN &igvn) {
  if (predicate_count()==0) return;
  for (int i = predicate_count(); i > 0; i--) {
    Node * n = predicate_opaque1_node(i-1);
    assert(n->Opcode() == Op_Opaque1, "must be");
    igvn.replace_node(n, n->in(1));
  }
  assert(predicate_count()==0, "should be clean!");
}

void Compile::add_range_check_cast(Node* n) {
  assert(n->isa_CastII()->has_range_check(), "CastII should have range check dependency");
  assert(!_range_check_casts->contains(n), "duplicate entry in range check casts");
  _range_check_casts->append(n);
}

// Remove all range check dependent CastIINodes.
void Compile::remove_range_check_casts(PhaseIterGVN &igvn) {
  for (int i = range_check_cast_count(); i > 0; i--) {
    Node* cast = range_check_cast_node(i-1);
    assert(cast->isa_CastII()->has_range_check(), "CastII should have range check dependency");
    igvn.replace_node(cast, cast->in(1));
  }
  assert(range_check_cast_count() == 0, "should be empty");
}

void Compile::add_opaque4_node(Node* n) {
  assert(n->Opcode() == Op_Opaque4, "Opaque4 only");
  assert(!_opaque4_nodes->contains(n), "duplicate entry in Opaque4 list");
  _opaque4_nodes->append(n);
}

// Remove all Opaque4 nodes.
void Compile::remove_opaque4_nodes(PhaseIterGVN &igvn) {
  for (int i = opaque4_count(); i > 0; i--) {
    Node* opaq = opaque4_node(i-1);
    assert(opaq->Opcode() == Op_Opaque4, "Opaque4 only");
    igvn.replace_node(opaq, opaq->in(2));
  }
  assert(opaque4_count() == 0, "should be empty");
}

// StringOpts and late inlining of string methods
void Compile::inline_string_calls(bool parse_time) {
  {
    // remove useless nodes to make the usage analysis simpler
    ResourceMark rm;
    PhaseRemoveUseless pru(initial_gvn(), for_igvn());
  }

  {
    ResourceMark rm;
    print_method(PHASE_BEFORE_STRINGOPTS, 3);
    PhaseStringOpts pso(initial_gvn(), for_igvn());
    print_method(PHASE_AFTER_STRINGOPTS, 3);
  }

  // now inline anything that we skipped the first time around
  if (!parse_time) {
    _late_inlines_pos = _late_inlines.length();
  }

  while (_string_late_inlines.length() > 0) {
    CallGenerator* cg = _string_late_inlines.pop();
    cg->do_late_inline();
    if (failing())  return;
  }
  _string_late_inlines.trunc_to(0);
}

// Late inlining of boxing methods
void Compile::inline_boxing_calls(PhaseIterGVN& igvn) {
  if (_boxing_late_inlines.length() > 0) {
    assert(has_boxed_value(), "inconsistent");

    PhaseGVN* gvn = initial_gvn();
    set_inlining_incrementally(true);

    assert( igvn._worklist.size() == 0, "should be done with igvn" );
    for_igvn()->clear();
    gvn->replace_with(&igvn);

    _late_inlines_pos = _late_inlines.length();

    while (_boxing_late_inlines.length() > 0) {
      CallGenerator* cg = _boxing_late_inlines.pop();
      cg->do_late_inline();
      if (failing())  return;
    }
    _boxing_late_inlines.trunc_to(0);

    inline_incrementally_cleanup(igvn);

    set_inlining_incrementally(false);
  }
}

bool Compile::inline_incrementally_one() {
  assert(IncrementalInline, "incremental inlining should be on");

  TracePhase tp("incrementalInline_inline", &timers[_t_incrInline_inline]);
  set_inlining_progress(false);
  set_do_cleanup(false);
  int i = 0;
  for (; i <_late_inlines.length() && !inlining_progress(); i++) {
    CallGenerator* cg = _late_inlines.at(i);
    _late_inlines_pos = i+1;
    cg->do_late_inline();
    if (failing())  return false;
  }
  int j = 0;
  for (; i < _late_inlines.length(); i++, j++) {
    _late_inlines.at_put(j, _late_inlines.at(i));
  }
  _late_inlines.trunc_to(j);
  assert(inlining_progress() || _late_inlines.length() == 0, "");

  bool needs_cleanup = true;

  set_inlining_progress(false);
  set_do_cleanup(false);
  return (_late_inlines.length() > 0) && !needs_cleanup;
}

void Compile::inline_incrementally_cleanup(PhaseIterGVN& igvn) {
  {
    TracePhase tp("incrementalInline_pru", &timers[_t_incrInline_pru]);
    ResourceMark rm;
    PhaseRemoveUseless pru(initial_gvn(), for_igvn());
  }
  {
    TracePhase tp("incrementalInline_igvn", &timers[_t_incrInline_igvn]);
    igvn = PhaseIterGVN(initial_gvn());
    igvn.optimize();
  }
}

// Perform incremental inlining until bound on number of live nodes is reached
void Compile::inline_incrementally(PhaseIterGVN& igvn) {
  TracePhase tp("incrementalInline", &timers[_t_incrInline]);

  set_inlining_incrementally(true);
  uint low_live_nodes = 0;

  while (_late_inlines.length() > 0) {
    if (live_nodes() > (uint)LiveNodeCountInliningCutoff) {
      if (low_live_nodes < (uint)LiveNodeCountInliningCutoff * 8 / 10) {
        TracePhase tp("incrementalInline_ideal", &timers[_t_incrInline_ideal]);
        // PhaseIdealLoop is expensive so we only try it once we are
        // out of live nodes and we only try it again if the previous
        // helped got the number of nodes down significantly
        PhaseIdealLoop::optimize(igvn, LoopOptsNone);
        if (failing())  return;
        low_live_nodes = live_nodes();
        _major_progress = true;
      }

      if (live_nodes() > (uint)LiveNodeCountInliningCutoff) {
        break; // finish
      }
    }

    for_igvn()->clear();
    initial_gvn()->replace_with(&igvn);

    while (inline_incrementally_one()) {
      assert(!failing(), "inconsistent");
    }

    if (failing())  return;

    inline_incrementally_cleanup(igvn);

    print_method(PHASE_INCREMENTAL_INLINE_STEP, 3);


    if (failing())  return;
  }
  assert( igvn._worklist.size() == 0, "should be done with igvn" );

  if (_string_late_inlines.length() > 0) {
    assert(has_stringbuilder(), "inconsistent");
    for_igvn()->clear();
    initial_gvn()->replace_with(&igvn);

    inline_string_calls(false);

    if (failing())  return;

    inline_incrementally_cleanup(igvn);
  }

  set_inlining_incrementally(false);
}


bool Compile::optimize_loops(PhaseIterGVN& igvn, LoopOptsMode mode) {
  if(_loop_opts_cnt > 0) {
    debug_only( int cnt = 0; );
    while(major_progress() && (_loop_opts_cnt > 0)) {
      TracePhase tp("idealLoop", &timers[_t_idealLoop]);
      assert( cnt++ < 40, "infinite cycle in loop optimization" );
      PhaseIdealLoop::optimize(igvn, mode);
      _loop_opts_cnt--;
      if (failing())  return false;
      if (major_progress()) print_method(PHASE_PHASEIDEALLOOP_ITERATIONS, 2);
    }
  }
  return true;
}

// Remove edges from "root" to each SafePoint at a backward branch.
// They were inserted during parsing (see add_safepoint()) to make
// infinite loops without calls or exceptions visible to root, i.e.,
// useful.
void Compile::remove_root_to_sfpts_edges(PhaseIterGVN& igvn) {
  Node *r = root();
  if (r != NULL) {
    for (uint i = r->req(); i < r->len(); ++i) {
      Node *n = r->in(i);
      if (n != NULL && n->is_SafePoint()) {
        r->rm_prec(i);
        if (n->outcnt() == 0) {
          igvn.remove_dead_node(n);
        }
        --i;
      }
    }
    // Parsing may have added top inputs to the root node (Path
    // leading to the Halt node proven dead). Make sure we get a
    // chance to clean them up.
    igvn._worklist.push(r);
    igvn.optimize();
  }
}

//------------------------------Optimize---------------------------------------
// Given a graph, optimize it.
void Compile::Optimize() {
  TracePhase tp("optimizer", &timers[_t_optimizer]);

#ifndef PRODUCT
  if (_directive->BreakAtCompileOption) {
    BREAKPOINT;
  }

#endif

  BarrierSetC2* bs = BarrierSet::barrier_set()->barrier_set_c2();
#ifdef ASSERT
  bs->verify_gc_barriers(this, BarrierSetC2::BeforeOptimize);
#endif

  ResourceMark rm;

  print_inlining_reinit();

  NOT_PRODUCT( verify_graph_edges(); )

  print_method(PHASE_AFTER_PARSING);

 {
  // Iterative Global Value Numbering, including ideal transforms
  // Initialize IterGVN with types and values from parse-time GVN
  PhaseIterGVN igvn(initial_gvn());
#ifdef ASSERT
  _modified_nodes = new (comp_arena()) Unique_Node_List(comp_arena());
#endif
  {
    TracePhase tp("iterGVN", &timers[_t_iterGVN]);
    igvn.optimize();
  }

  if (failing())  return;

  print_method(PHASE_ITER_GVN1, 2);

  inline_incrementally(igvn);

  print_method(PHASE_INCREMENTAL_INLINE, 2);

  if (failing())  return;

  if (eliminate_boxing()) {
    // Inline valueOf() methods now.
    inline_boxing_calls(igvn);

    if (AlwaysIncrementalInline) {
      inline_incrementally(igvn);
    }
    if (failing())  return;

    print_method(PHASE_INCREMENTAL_BOXING_INLINE, 2);
  }

  // Now that all inlining is over, cut edge from root to loop
  // safepoints
  remove_root_to_sfpts_edges(igvn);

  // Remove the speculative part of types and clean up the graph from
  // the extra CastPP nodes whose only purpose is to carry them. Do
  // that early so that optimizations are not disrupted by the extra
  // CastPP nodes.
  remove_speculative_types(igvn);

  // No more new expensive nodes will be added to the list from here
  // so keep only the actual candidates for optimizations.
  cleanup_expensive_nodes(igvn);

  assert(EnableVectorSupport || !has_vbox_nodes(), "sanity");
  if (EnableVectorSupport && has_vbox_nodes()) {
    TracePhase tp("", &timers[_t_vector]);
    PhaseVector pv(igvn);
    pv.optimize_vector_boxes();

    print_method(PHASE_ITER_GVN_AFTER_VECTOR, 2);
  }
  assert(!has_vbox_nodes(), "sanity");

  if (!failing() && RenumberLiveNodes && live_nodes() + NodeLimitFudgeFactor < unique()) {
    Compile::TracePhase tp("", &timers[_t_renumberLive]);
    initial_gvn()->replace_with(&igvn);
    for_igvn()->clear();
    Unique_Node_List new_worklist(C->comp_arena());
    {
      ResourceMark rm;
      PhaseRenumberLive prl = PhaseRenumberLive(initial_gvn(), for_igvn(), &new_worklist);
    }
    set_for_igvn(&new_worklist);
    igvn = PhaseIterGVN(initial_gvn());
    igvn.optimize();
  }

  // FIXME for_igvn() is corrupted from here: new_worklist which is set_for_ignv() was allocated on stack.

  // Perform escape analysis
  if (_do_escape_analysis && ConnectionGraph::has_candidates(this)) {
    if (has_loops()) {
      // Cleanup graph (remove dead nodes).
      TracePhase tp("idealLoop", &timers[_t_idealLoop]);
      PhaseIdealLoop::optimize(igvn, LoopOptsMaxUnroll);
      if (major_progress()) print_method(PHASE_PHASEIDEAL_BEFORE_EA, 2);
      if (failing())  return;
    }
    ConnectionGraph::do_analysis(this, &igvn);

    if (failing())  return;

    // Optimize out fields loads from scalar replaceable allocations.
    igvn.optimize();
    print_method(PHASE_ITER_GVN_AFTER_EA, 2);

    if (failing())  return;

    if (congraph() != NULL && macro_count() > 0) {
      TracePhase tp("macroEliminate", &timers[_t_macroEliminate]);
      PhaseMacroExpand mexp(igvn);
      mexp.eliminate_macro_nodes();
      igvn.set_delay_transform(false);

      igvn.optimize();
      print_method(PHASE_ITER_GVN_AFTER_ELIMINATION, 2);

      if (failing())  return;
    }
  }

  // Loop transforms on the ideal graph.  Range Check Elimination,
  // peeling, unrolling, etc.

  // Set loop opts counter
  if((_loop_opts_cnt > 0) && (has_loops() || has_split_ifs())) {
    {
      TracePhase tp("idealLoop", &timers[_t_idealLoop]);
      PhaseIdealLoop::optimize(igvn, LoopOptsDefault);
      _loop_opts_cnt--;
      if (major_progress()) print_method(PHASE_PHASEIDEALLOOP1, 2);
      if (failing())  return;
    }
    // Loop opts pass if partial peeling occurred in previous pass
    if(PartialPeelLoop && major_progress() && (_loop_opts_cnt > 0)) {
      TracePhase tp("idealLoop", &timers[_t_idealLoop]);
      PhaseIdealLoop::optimize(igvn, LoopOptsSkipSplitIf);
      _loop_opts_cnt--;
      if (major_progress()) print_method(PHASE_PHASEIDEALLOOP2, 2);
      if (failing())  return;
    }
    // Loop opts pass for loop-unrolling before CCP
    if(major_progress() && (_loop_opts_cnt > 0)) {
      TracePhase tp("idealLoop", &timers[_t_idealLoop]);
      PhaseIdealLoop::optimize(igvn, LoopOptsSkipSplitIf);
      _loop_opts_cnt--;
      if (major_progress()) print_method(PHASE_PHASEIDEALLOOP3, 2);
    }
    if (!failing()) {
      // Verify that last round of loop opts produced a valid graph
      TracePhase tp("idealLoopVerify", &timers[_t_idealLoopVerify]);
      PhaseIdealLoop::verify(igvn);
    }
  }
  if (failing())  return;

  // Conditional Constant Propagation;
  PhaseCCP ccp( &igvn );
  assert( true, "Break here to ccp.dump_nodes_and_types(_root,999,1)");
  {
    TracePhase tp("ccp", &timers[_t_ccp]);
    ccp.do_transform();
  }
  print_method(PHASE_CPP1, 2);

  assert( true, "Break here to ccp.dump_old2new_map()");

  // Iterative Global Value Numbering, including ideal transforms
  {
    TracePhase tp("iterGVN2", &timers[_t_iterGVN2]);
    igvn = ccp;
    igvn.optimize();
  }
  print_method(PHASE_ITER_GVN2, 2);

  if (failing())  return;

  // Loop transforms on the ideal graph.  Range Check Elimination,
  // peeling, unrolling, etc.
  if (!optimize_loops(igvn, LoopOptsDefault)) {
    return;
  }

  if (failing())  return;

  // Ensure that major progress is now clear
  C->clear_major_progress();

  {
    // Verify that all previous optimizations produced a valid graph
    // at least to this point, even if no loop optimizations were done.
    TracePhase tp("idealLoopVerify", &timers[_t_idealLoopVerify]);
    PhaseIdealLoop::verify(igvn);
  }

  if (range_check_cast_count() > 0) {
    // No more loop optimizations. Remove all range check dependent CastIINodes.
    C->remove_range_check_casts(igvn);
    igvn.optimize();
  }

#ifdef ASSERT
  bs->verify_gc_barriers(this, BarrierSetC2::BeforeMacroExpand);
#endif

  {
    TracePhase tp("macroExpand", &timers[_t_macroExpand]);
    PhaseMacroExpand  mex(igvn);
    if (mex.expand_macro_nodes()) {
      assert(failing(), "must bail out w/ explicit message");
      return;
    }
    print_method(PHASE_MACRO_EXPANSION, 2);
  }

  {
    TracePhase tp("barrierExpand", &timers[_t_barrierExpand]);
    if (bs->expand_barriers(this, igvn)) {
      assert(failing(), "must bail out w/ explicit message");
      return;
    }
    print_method(PHASE_BARRIER_EXPANSION, 2);
  }

  if (opaque4_count() > 0) {
    C->remove_opaque4_nodes(igvn);
    igvn.optimize();
  }

  if (C->max_vector_size() > 0) {
    C->optimize_logic_cones(igvn);
    igvn.optimize();
  }

  DEBUG_ONLY( _modified_nodes = NULL; )
 } // (End scope of igvn; run destructor if necessary for asserts.)

 process_print_inlining();
 // A method with only infinite loops has no edges entering loops from root
 {
   TracePhase tp("graphReshape", &timers[_t_graphReshaping]);
   if (final_graph_reshaping()) {
     assert(failing(), "must bail out w/ explicit message");
     return;
   }
 }

 print_method(PHASE_OPTIMIZE_FINISHED, 2);
}

void Compile::print_method(CompilerPhaseType cpt, Node* n, int level) {
  ResourceMark rm;
  stringStream ss;
  ss.print_raw(CompilerPhaseTypeHelper::to_string(cpt));
  if (n != NULL) {
#ifndef PRODUCT
    ss.print(": %s %d", n->Name(), n->_idx);
#else
    ss.print(": %d %d", n->Opcode(), n->_idx);
#endif // !PRODUCT
  } else {
    ss.print_raw(": NULL");
  }
  C->print_method(cpt, ss.as_string(), level);
}

void Compile::inline_vector_reboxing_calls() {
  if (C->_vector_reboxing_late_inlines.length() > 0) {
    PhaseGVN* gvn = C->initial_gvn();

    _late_inlines_pos = C->_late_inlines.length();
    while (_vector_reboxing_late_inlines.length() > 0) {
      CallGenerator* cg = _vector_reboxing_late_inlines.pop();
      cg->do_late_inline();
      if (failing())  return;
      print_method(PHASE_INLINE_VECTOR_REBOX, cg->call_node());
    }
    _vector_reboxing_late_inlines.trunc_to(0);
  }
}

bool Compile::has_vbox_nodes() {
  if (C->_vector_reboxing_late_inlines.length() > 0) {
    return true;
  }
  for (int macro_idx = C->macro_count() - 1; macro_idx >= 0; macro_idx--) {
    Node * n = C->macro_node(macro_idx);
    assert(n->is_macro(), "only macro nodes expected here");
    if (n->Opcode() == Op_VectorUnbox || n->Opcode() == Op_VectorBox || n->Opcode() == Op_VectorBoxAllocate) {
      return true;
    }
  }
  return false;
}
<<<<<<< HEAD
=======

//---------------------------- Bitwise operation packing optimization ---------------------------

static bool is_vector_unary_bitwise_op(Node* n) {
    return n->Opcode() == Op_XorV &&
    VectorNode::is_vector_bitwise_not_pattern(n);
}

static bool is_vector_binary_bitwise_op(Node* n) {
    switch (n->Opcode()) {
        case Op_AndV:
        case Op_OrV:
            return true;
            
        case Op_XorV:
            return !is_vector_unary_bitwise_op(n);
            
        default:
            return false;
    }
}

static bool is_vector_ternary_bitwise_op(Node* n) {
    return n->Opcode() == Op_MacroLogicV;
}

static bool is_vector_bitwise_op(Node* n) {
    return is_vector_unary_bitwise_op(n)  ||
    is_vector_binary_bitwise_op(n) ||
    is_vector_ternary_bitwise_op(n);
}

static bool is_vector_bitwise_cone_root(Node* n) {
    if (!is_vector_bitwise_op(n)) {
        return false;
    }
    for (DUIterator_Fast imax, i = n->fast_outs(imax); i < imax; i++) {
        if (is_vector_bitwise_op(n->fast_out(i))) {
            return false;
        }
    }
    return true;
}

static uint collect_unique_inputs(Node* n, Unique_Node_List& partition, Unique_Node_List& inputs) {
    uint cnt = 0;
    if (is_vector_bitwise_op(n)) {
        if (VectorNode::is_vector_bitwise_not_pattern(n)) {
            for (uint i = 1; i < n->req(); i++) {
                Node* in = n->in(i);
                bool skip = VectorNode::is_all_ones_vector(in);
                if (!skip && !inputs.member(in)) {
                    inputs.push(in);
                    cnt++;
                }
            }
            assert(cnt <= 1, "not unary");
        } else {
            uint last_req = n->req();
            if (is_vector_ternary_bitwise_op(n)) {
                last_req = n->req() - 1; // skip last input
            }
            for (uint i = 1; i < last_req; i++) {
                Node* def = n->in(i);
                if (!inputs.member(def)) {
                    inputs.push(def);
                    cnt++;
                }
            }
        }
        partition.push(n);
    } else { // not a bitwise operations
        if (!inputs.member(n)) {
            inputs.push(n);
            cnt++;
        }
    }
    return cnt;
}

void Compile::collect_logic_cone_roots(Unique_Node_List& list) {
    Unique_Node_List useful_nodes;
    C->identify_useful_nodes(useful_nodes);
    
    for (uint i = 0; i < useful_nodes.size(); i++) {
        Node* n = useful_nodes.at(i);
        if (is_vector_bitwise_cone_root(n)) {
            list.push(n);
        }
    }
}

Node* Compile::xform_to_MacroLogicV(PhaseIterGVN& igvn,
                                    const TypeVect* vt,
                                    Unique_Node_List& partition,
                                    Unique_Node_List& inputs) {
    assert(partition.size() == 2 || partition.size() == 3, "not supported");
    assert(inputs.size()    == 2 || inputs.size()    == 3, "not supported");
    assert(Matcher::match_rule_supported_vector(Op_MacroLogicV, vt->length(), vt->element_basic_type()), "not supported");
    
    Node* in1 = inputs.at(0);
    Node* in2 = inputs.at(1);
    Node* in3 = (inputs.size() == 3 ? inputs.at(2) : in2);
    
    uint func = compute_truth_table(partition, inputs);
    return igvn.transform(MacroLogicVNode::make(igvn, in3, in2, in1, func, vt));
}

static uint extract_bit(uint func, uint pos) {
    return (func & (1 << pos)) >> pos;
}

//
//  A macro logic node represents a truth table. It has 4 inputs,
//  First three inputs corresponds to 3 columns of a truth table
//  and fourth input captures the logic function.
//
//  eg.  fn = (in1 AND in2) OR in3;
//
//      MacroNode(in1,in2,in3,fn)
//
//  -----------------
//  in1 in2 in3  fn
//  -----------------
//  0    0   0    0
//  0    0   1    1
//  0    1   0    0
//  0    1   1    1
//  1    0   0    0
//  1    0   1    1
//  1    1   0    1
//  1    1   1    1
//

uint Compile::eval_macro_logic_op(uint func, uint in1 , uint in2, uint in3) {
    int res = 0;
    for (int i = 0; i < 8; i++) {
        int bit1 = extract_bit(in1, i);
        int bit2 = extract_bit(in2, i);
        int bit3 = extract_bit(in3, i);
        
        int func_bit_pos = (bit1 << 2 | bit2 << 1 | bit3);
        int func_bit = extract_bit(func, func_bit_pos);
        
        res |= func_bit << i;
    }
    return res;
}

static uint eval_operand(Node* n, ResourceHashtable<Node*,uint>& eval_map) {
    assert(n != NULL, "");
    assert(eval_map.contains(n), "absent");
    return *(eval_map.get(n));
}

static void eval_operands(Node* n,
                          uint& func1, uint& func2, uint& func3,
                          ResourceHashtable<Node*,uint>& eval_map) {
    assert(is_vector_bitwise_op(n), "");
    func1 = eval_operand(n->in(1), eval_map);
    
    if (is_vector_binary_bitwise_op(n)) {
        func2 = eval_operand(n->in(2), eval_map);
    } else if (is_vector_ternary_bitwise_op(n)) {
        func2 = eval_operand(n->in(2), eval_map);
        func3 = eval_operand(n->in(3), eval_map);
    } else {
        assert(is_vector_unary_bitwise_op(n), "not unary");
    }
}

uint Compile::compute_truth_table(Unique_Node_List& partition, Unique_Node_List& inputs) {
    assert(inputs.size() <= 3, "sanity");
    ResourceMark rm;
    uint res = 0;
    ResourceHashtable<Node*,uint> eval_map;
    
    // Populate precomputed functions for inputs.
    // Each input corresponds to one column of 3 input truth-table.
    uint input_funcs[] = { 0xAA,   // (_, _, a) -> a
        0xCC,   // (_, b, _) -> b
        0xF0 }; // (c, _, _) -> c
    for (uint i = 0; i < inputs.size(); i++) {
        eval_map.put(inputs.at(i), input_funcs[i]);
    }
    
    for (uint i = 0; i < partition.size(); i++) {
        Node* n = partition.at(i);
        
        uint func1 = 0, func2 = 0, func3 = 0;
        eval_operands(n, func1, func2, func3, eval_map);
        
        switch (n->Opcode()) {
            case Op_OrV:
                assert(func3 == 0, "not binary");
                res = func1 | func2;
                break;
            case Op_AndV:
                assert(func3 == 0, "not binary");
                res = func1 & func2;
                break;
            case Op_XorV:
                if (VectorNode::is_vector_bitwise_not_pattern(n)) {
                    assert(func2 == 0 && func3 == 0, "not unary");
                    res = (~func1) & 0xFF;
                } else {
                    assert(func3 == 0, "not binary");
                    res = func1 ^ func2;
                }
                break;
            case Op_MacroLogicV:
                // Ordering of inputs may change during evaluation of sub-tree
                // containing MacroLogic node as a child node, thus a re-evaluation
                // makes sure that function is evaluated in context of current
                // inputs.
                res = eval_macro_logic_op(n->in(4)->get_int(), func1, func2, func3);
                break;
                
            default: assert(false, "not supported: %s", n->Name());
        }
        assert(res <= 0xFF, "invalid");
        eval_map.put(n, res);
    }
    return res;
}

bool Compile::compute_logic_cone(Node* n, Unique_Node_List& partition, Unique_Node_List& inputs) {
    assert(partition.size() == 0, "not empty");
    assert(inputs.size() == 0, "not empty");
    if (is_vector_ternary_bitwise_op(n)) {
      return false;
    }
    
    bool is_unary_op = is_vector_unary_bitwise_op(n);
    if (is_unary_op) {
        assert(collect_unique_inputs(n, partition, inputs) == 1, "not unary");
        return false; // too few inputs
    }
    
    assert(is_vector_binary_bitwise_op(n), "not binary");
    Node* in1 = n->in(1);
    Node* in2 = n->in(2);
    
    int in1_unique_inputs_cnt = collect_unique_inputs(in1, partition, inputs);
    int in2_unique_inputs_cnt = collect_unique_inputs(in2, partition, inputs);
    partition.push(n);
    
    // Too many inputs?
    if (inputs.size() > 3) {
        partition.clear();
        inputs.clear();
        { // Recompute in2 inputs
            Unique_Node_List not_used;
            in2_unique_inputs_cnt = collect_unique_inputs(in2, not_used, not_used);
        }
        // Pick the node with minimum number of inputs.
        if (in1_unique_inputs_cnt >= 3 && in2_unique_inputs_cnt >= 3) {
            return false; // still too many inputs
        }
        // Recompute partition & inputs.
        Node* child       = (in1_unique_inputs_cnt < in2_unique_inputs_cnt ? in1 : in2);
        collect_unique_inputs(child, partition, inputs);
        
        Node* other_input = (in1_unique_inputs_cnt < in2_unique_inputs_cnt ? in2 : in1);
        inputs.push(other_input);
        
        partition.push(n);
    }
    
    return (partition.size() == 2 || partition.size() == 3) &&
    (inputs.size()    == 2 || inputs.size()    == 3);
}


void Compile::process_logic_cone_root(PhaseIterGVN &igvn, Node *n, VectorSet &visited) {
    assert(is_vector_bitwise_op(n), "not a root");
    
    visited.set(n->_idx);
    
    // 1) Do a DFS walk over the logic cone.
    for (uint i = 1; i < n->req(); i++) {
        Node* in = n->in(i);
        if (!visited.test(in->_idx) && is_vector_bitwise_op(in)) {
            process_logic_cone_root(igvn, in, visited);
        }
    }
    
    // 2) Bottom up traversal: Merge node[s] with
    // the parent to form macro logic node.
    Unique_Node_List partition;
    Unique_Node_List inputs;
    if (compute_logic_cone(n, partition, inputs)) {
        const TypeVect* vt = n->bottom_type()->is_vect();
        Node* macro_logic = xform_to_MacroLogicV(igvn, vt, partition, inputs);
        igvn.replace_node(n, macro_logic);
    }
}

void Compile::optimize_logic_cones(PhaseIterGVN &igvn) {
    ResourceMark rm;
    if (Matcher::match_rule_supported(Op_MacroLogicV)) {
        Unique_Node_List list;
        collect_logic_cone_roots(list);
        
        while (list.size() > 0) {
            Node* n = list.pop();
            const TypeVect* vt = n->bottom_type()->is_vect();
            bool supported = Matcher::match_rule_supported_vector(Op_MacroLogicV, vt->length(), vt->element_basic_type());
            if (supported) {
                VectorSet visited(comp_arena());
                process_logic_cone_root(igvn, n, visited);
            }
        }
    }
}
>>>>>>> 36343ab4

//------------------------------Code_Gen---------------------------------------
// Given a graph, generate code for it
void Compile::Code_Gen() {
  if (failing()) {
    return;
  }

  // Perform instruction selection.  You might think we could reclaim Matcher
  // memory PDQ, but actually the Matcher is used in generating spill code.
  // Internals of the Matcher (including some VectorSets) must remain live
  // for awhile - thus I cannot reclaim Matcher memory lest a VectorSet usage
  // set a bit in reclaimed memory.

  // In debug mode can dump m._nodes.dump() for mapping of ideal to machine
  // nodes.  Mapping is only valid at the root of each matched subtree.
  NOT_PRODUCT( verify_graph_edges(); )

  Matcher matcher;
  _matcher = &matcher;
  {
    TracePhase tp("matcher", &timers[_t_matcher]);
    matcher.match();
    if (failing()) {
      return;
    }
    print_method(PHASE_AFTER_MATCHING, 3);
  }
  // In debug mode can dump m._nodes.dump() for mapping of ideal to machine
  // nodes.  Mapping is only valid at the root of each matched subtree.
  NOT_PRODUCT( verify_graph_edges(); )

  // If you have too many nodes, or if matching has failed, bail out
  check_node_count(0, "out of nodes matching instructions");
  if (failing()) {
    return;
  }

  print_method(PHASE_MATCHING, 2);

  // Build a proper-looking CFG
  PhaseCFG cfg(node_arena(), root(), matcher);
  _cfg = &cfg;
  {
    TracePhase tp("scheduler", &timers[_t_scheduler]);
    bool success = cfg.do_global_code_motion();
    if (!success) {
      return;
    }

    print_method(PHASE_GLOBAL_CODE_MOTION, 2);
    NOT_PRODUCT( verify_graph_edges(); )
    debug_only( cfg.verify(); )
  }

  PhaseChaitin regalloc(unique(), cfg, matcher, false);
  _regalloc = &regalloc;
  {
    TracePhase tp("regalloc", &timers[_t_registerAllocation]);
    // Perform register allocation.  After Chaitin, use-def chains are
    // no longer accurate (at spill code) and so must be ignored.
    // Node->LRG->reg mappings are still accurate.
    _regalloc->Register_Allocate();

    // Bail out if the allocator builds too many nodes
    if (failing()) {
      return;
    }
  }

  // Prior to register allocation we kept empty basic blocks in case the
  // the allocator needed a place to spill.  After register allocation we
  // are not adding any new instructions.  If any basic block is empty, we
  // can now safely remove it.
  {
    TracePhase tp("blockOrdering", &timers[_t_blockOrdering]);
    cfg.remove_empty_blocks();
    if (do_freq_based_layout()) {
      PhaseBlockLayout layout(cfg);
    } else {
      cfg.set_loop_alignment();
    }
    cfg.fixup_flow();
  }

  // Apply peephole optimizations
  if( OptoPeephole ) {
    TracePhase tp("peephole", &timers[_t_peephole]);
    PhasePeephole peep( _regalloc, cfg);
    peep.do_transform();
  }

  // Do late expand if CPU requires this.
  if (Matcher::require_postalloc_expand) {
    TracePhase tp("postalloc_expand", &timers[_t_postalloc_expand]);
    cfg.postalloc_expand(_regalloc);
  }

  // Convert Nodes to instruction bits in a buffer
  {
    TracePhase tp("output", &timers[_t_output]);
    PhaseOutput output;
    output.Output();
    if (failing())  return;
    output.install();
  }

  print_method(PHASE_FINAL_CODE);

  // He's dead, Jim.
  _cfg     = (PhaseCFG*)((intptr_t)0xdeadbeef);
  _regalloc = (PhaseChaitin*)((intptr_t)0xdeadbeef);
}

//------------------------------Final_Reshape_Counts---------------------------
// This class defines counters to help identify when a method
// may/must be executed using hardware with only 24-bit precision.
struct Final_Reshape_Counts : public StackObj {
  int  _call_count;             // count non-inlined 'common' calls
  int  _float_count;            // count float ops requiring 24-bit precision
  int  _double_count;           // count double ops requiring more precision
  int  _java_call_count;        // count non-inlined 'java' calls
  int  _inner_loop_count;       // count loops which need alignment
  VectorSet _visited;           // Visitation flags
  Node_List _tests;             // Set of IfNodes & PCTableNodes

  Final_Reshape_Counts() :
    _call_count(0), _float_count(0), _double_count(0),
    _java_call_count(0), _inner_loop_count(0),
    _visited( Thread::current()->resource_area() ) { }

  void inc_call_count  () { _call_count  ++; }
  void inc_float_count () { _float_count ++; }
  void inc_double_count() { _double_count++; }
  void inc_java_call_count() { _java_call_count++; }
  void inc_inner_loop_count() { _inner_loop_count++; }

  int  get_call_count  () const { return _call_count  ; }
  int  get_float_count () const { return _float_count ; }
  int  get_double_count() const { return _double_count; }
  int  get_java_call_count() const { return _java_call_count; }
  int  get_inner_loop_count() const { return _inner_loop_count; }
};

#ifdef ASSERT
static bool oop_offset_is_sane(const TypeInstPtr* tp) {
  ciInstanceKlass *k = tp->klass()->as_instance_klass();
  // Make sure the offset goes inside the instance layout.
  return k->contains_field_offset(tp->offset());
  // Note that OffsetBot and OffsetTop are very negative.
}
#endif

// Eliminate trivially redundant StoreCMs and accumulate their
// precedence edges.
void Compile::eliminate_redundant_card_marks(Node* n) {
  assert(n->Opcode() == Op_StoreCM, "expected StoreCM");
  if (n->in(MemNode::Address)->outcnt() > 1) {
    // There are multiple users of the same address so it might be
    // possible to eliminate some of the StoreCMs
    Node* mem = n->in(MemNode::Memory);
    Node* adr = n->in(MemNode::Address);
    Node* val = n->in(MemNode::ValueIn);
    Node* prev = n;
    bool done = false;
    // Walk the chain of StoreCMs eliminating ones that match.  As
    // long as it's a chain of single users then the optimization is
    // safe.  Eliminating partially redundant StoreCMs would require
    // cloning copies down the other paths.
    while (mem->Opcode() == Op_StoreCM && mem->outcnt() == 1 && !done) {
      if (adr == mem->in(MemNode::Address) &&
          val == mem->in(MemNode::ValueIn)) {
        // redundant StoreCM
        if (mem->req() > MemNode::OopStore) {
          // Hasn't been processed by this code yet.
          n->add_prec(mem->in(MemNode::OopStore));
        } else {
          // Already converted to precedence edge
          for (uint i = mem->req(); i < mem->len(); i++) {
            // Accumulate any precedence edges
            if (mem->in(i) != NULL) {
              n->add_prec(mem->in(i));
            }
          }
          // Everything above this point has been processed.
          done = true;
        }
        // Eliminate the previous StoreCM
        prev->set_req(MemNode::Memory, mem->in(MemNode::Memory));
        assert(mem->outcnt() == 0, "should be dead");
        mem->disconnect_inputs(NULL, this);
      } else {
        prev = mem;
      }
      mem = prev->in(MemNode::Memory);
    }
  }
}

//------------------------------final_graph_reshaping_impl----------------------
// Implement items 1-5 from final_graph_reshaping below.
void Compile::final_graph_reshaping_impl( Node *n, Final_Reshape_Counts &frc) {

  if ( n->outcnt() == 0 ) return; // dead node
  uint nop = n->Opcode();

  // Check for 2-input instruction with "last use" on right input.
  // Swap to left input.  Implements item (2).
  if( n->req() == 3 &&          // two-input instruction
      n->in(1)->outcnt() > 1 && // left use is NOT a last use
      (!n->in(1)->is_Phi() || n->in(1)->in(2) != n) && // it is not data loop
      n->in(2)->outcnt() == 1 &&// right use IS a last use
      !n->in(2)->is_Con() ) {   // right use is not a constant
    // Check for commutative opcode
    switch( nop ) {
    case Op_AddI:  case Op_AddF:  case Op_AddD:  case Op_AddL:
    case Op_MaxI:  case Op_MaxL:  case Op_MaxF:  case Op_MaxD:
    case Op_MinI:  case Op_MinL:  case Op_MinF:  case Op_MinD:
    case Op_MulI:  case Op_MulF:  case Op_MulD:  case Op_MulL:
    case Op_AndL:  case Op_XorL:  case Op_OrL:
    case Op_AndI:  case Op_XorI:  case Op_OrI: {
      // Move "last use" input to left by swapping inputs
      n->swap_edges(1, 2);
      break;
    }
    default:
      break;
    }
  }

#ifdef ASSERT
  if( n->is_Mem() ) {
    int alias_idx = get_alias_index(n->as_Mem()->adr_type());
    assert( n->in(0) != NULL || alias_idx != Compile::AliasIdxRaw ||
            // oop will be recorded in oop map if load crosses safepoint
            n->is_Load() && (n->as_Load()->bottom_type()->isa_oopptr() ||
                             LoadNode::is_immutable_value(n->in(MemNode::Address))),
            "raw memory operations should have control edge");
  }
  if (n->is_MemBar()) {
    MemBarNode* mb = n->as_MemBar();
    if (mb->trailing_store() || mb->trailing_load_store()) {
      assert(mb->leading_membar()->trailing_membar() == mb, "bad membar pair");
      Node* mem = BarrierSet::barrier_set()->barrier_set_c2()->step_over_gc_barrier(mb->in(MemBarNode::Precedent));
      assert((mb->trailing_store() && mem->is_Store() && mem->as_Store()->is_release()) ||
             (mb->trailing_load_store() && mem->is_LoadStore()), "missing mem op");
    } else if (mb->leading()) {
      assert(mb->trailing_membar()->leading_membar() == mb, "bad membar pair");
    }
  }
#endif
  // Count FPU ops and common calls, implements item (3)
  bool gc_handled = BarrierSet::barrier_set()->barrier_set_c2()->final_graph_reshaping(this, n, nop);
  if (!gc_handled) {
    final_graph_reshaping_main_switch(n, frc, nop);
  }

  // Collect CFG split points
  if (n->is_MultiBranch() && !n->is_RangeCheck()) {
    frc._tests.push(n);
  }
}

void Compile::final_graph_reshaping_main_switch(Node* n, Final_Reshape_Counts& frc, uint nop) {
  switch( nop ) {
  // Count all float operations that may use FPU
  case Op_AddF:
  case Op_SubF:
  case Op_MulF:
  case Op_DivF:
  case Op_NegF:
  case Op_ModF:
  case Op_ConvI2F:
  case Op_ConF:
  case Op_CmpF:
  case Op_CmpF3:
  // case Op_ConvL2F: // longs are split into 32-bit halves
    frc.inc_float_count();
    break;

  case Op_ConvF2D:
  case Op_ConvD2F:
    frc.inc_float_count();
    frc.inc_double_count();
    break;

  // Count all double operations that may use FPU
  case Op_AddD:
  case Op_SubD:
  case Op_MulD:
  case Op_DivD:
  case Op_NegD:
  case Op_ModD:
  case Op_ConvI2D:
  case Op_ConvD2I:
  // case Op_ConvL2D: // handled by leaf call
  // case Op_ConvD2L: // handled by leaf call
  case Op_ConD:
  case Op_CmpD:
  case Op_CmpD3:
    frc.inc_double_count();
    break;
  case Op_Opaque1:              // Remove Opaque Nodes before matching
  case Op_Opaque2:              // Remove Opaque Nodes before matching
  case Op_Opaque3:
    n->subsume_by(n->in(1), this);
    break;
  case Op_CallStaticJava:
  case Op_CallJava:
  case Op_CallDynamicJava:
    frc.inc_java_call_count(); // Count java call site;
  case Op_CallRuntime:
  case Op_CallLeaf:
  case Op_CallLeafVector:
  case Op_CallLeafNoFP: {
    assert (n->is_Call(), "");
    CallNode *call = n->as_Call();
    // Count call sites where the FP mode bit would have to be flipped.
    // Do not count uncommon runtime calls:
    // uncommon_trap, _complete_monitor_locking, _complete_monitor_unlocking,
    // _new_Java, _new_typeArray, _new_objArray, _rethrow_Java, ...
    if (!call->is_CallStaticJava() || !call->as_CallStaticJava()->_name) {
      frc.inc_call_count();   // Count the call site
    } else {                  // See if uncommon argument is shared
      Node *n = call->in(TypeFunc::Parms);
      int nop = n->Opcode();
      // Clone shared simple arguments to uncommon calls, item (1).
      if (n->outcnt() > 1 &&
          !n->is_Proj() &&
          nop != Op_CreateEx &&
          nop != Op_CheckCastPP &&
          nop != Op_DecodeN &&
          nop != Op_DecodeNKlass &&
          !n->is_Mem() &&
          !n->is_Phi()) {
        Node *x = n->clone();
        call->set_req(TypeFunc::Parms, x);
      }
    }
    break;
  }

  case Op_StoreD:
  case Op_LoadD:
  case Op_LoadD_unaligned:
    frc.inc_double_count();
    goto handle_mem;
  case Op_StoreF:
  case Op_LoadF:
    frc.inc_float_count();
    goto handle_mem;

  case Op_StoreCM:
    {
      // Convert OopStore dependence into precedence edge
      Node* prec = n->in(MemNode::OopStore);
      n->del_req(MemNode::OopStore);
      n->add_prec(prec);
      eliminate_redundant_card_marks(n);
    }

    // fall through

  case Op_StoreB:
  case Op_StoreC:
  case Op_StorePConditional:
  case Op_StoreI:
  case Op_StoreL:
  case Op_StoreIConditional:
  case Op_StoreLConditional:
  case Op_CompareAndSwapB:
  case Op_CompareAndSwapS:
  case Op_CompareAndSwapI:
  case Op_CompareAndSwapL:
  case Op_CompareAndSwapP:
  case Op_CompareAndSwapN:
  case Op_WeakCompareAndSwapB:
  case Op_WeakCompareAndSwapS:
  case Op_WeakCompareAndSwapI:
  case Op_WeakCompareAndSwapL:
  case Op_WeakCompareAndSwapP:
  case Op_WeakCompareAndSwapN:
  case Op_CompareAndExchangeB:
  case Op_CompareAndExchangeS:
  case Op_CompareAndExchangeI:
  case Op_CompareAndExchangeL:
  case Op_CompareAndExchangeP:
  case Op_CompareAndExchangeN:
  case Op_GetAndAddS:
  case Op_GetAndAddB:
  case Op_GetAndAddI:
  case Op_GetAndAddL:
  case Op_GetAndSetS:
  case Op_GetAndSetB:
  case Op_GetAndSetI:
  case Op_GetAndSetL:
  case Op_GetAndSetP:
  case Op_GetAndSetN:
  case Op_StoreP:
  case Op_StoreN:
  case Op_StoreNKlass:
  case Op_LoadB:
  case Op_LoadUB:
  case Op_LoadUS:
  case Op_LoadI:
  case Op_LoadKlass:
  case Op_LoadNKlass:
  case Op_LoadL:
  case Op_LoadL_unaligned:
  case Op_LoadPLocked:
  case Op_LoadP:
  case Op_LoadN:
  case Op_LoadRange:
  case Op_LoadS: {
  handle_mem:
#ifdef ASSERT
    if( VerifyOptoOopOffsets ) {
      MemNode* mem  = n->as_Mem();
      // Check to see if address types have grounded out somehow.
      const TypeInstPtr *tp = mem->in(MemNode::Address)->bottom_type()->isa_instptr();
      assert( !tp || oop_offset_is_sane(tp), "" );
    }
#endif
    break;
  }

  case Op_AddP: {               // Assert sane base pointers
    Node *addp = n->in(AddPNode::Address);
    assert( !addp->is_AddP() ||
            addp->in(AddPNode::Base)->is_top() || // Top OK for allocation
            addp->in(AddPNode::Base) == n->in(AddPNode::Base),
            "Base pointers must match (addp %u)", addp->_idx );
#ifdef _LP64
    if ((UseCompressedOops || UseCompressedClassPointers) &&
        addp->Opcode() == Op_ConP &&
        addp == n->in(AddPNode::Base) &&
        n->in(AddPNode::Offset)->is_Con()) {
      // If the transformation of ConP to ConN+DecodeN is beneficial depends
      // on the platform and on the compressed oops mode.
      // Use addressing with narrow klass to load with offset on x86.
      // Some platforms can use the constant pool to load ConP.
      // Do this transformation here since IGVN will convert ConN back to ConP.
      const Type* t = addp->bottom_type();
      bool is_oop   = t->isa_oopptr() != NULL;
      bool is_klass = t->isa_klassptr() != NULL;

      if ((is_oop   && Matcher::const_oop_prefer_decode()  ) ||
          (is_klass && Matcher::const_klass_prefer_decode())) {
        Node* nn = NULL;

        int op = is_oop ? Op_ConN : Op_ConNKlass;

        // Look for existing ConN node of the same exact type.
        Node* r  = root();
        uint cnt = r->outcnt();
        for (uint i = 0; i < cnt; i++) {
          Node* m = r->raw_out(i);
          if (m!= NULL && m->Opcode() == op &&
              m->bottom_type()->make_ptr() == t) {
            nn = m;
            break;
          }
        }
        if (nn != NULL) {
          // Decode a narrow oop to match address
          // [R12 + narrow_oop_reg<<3 + offset]
          if (is_oop) {
            nn = new DecodeNNode(nn, t);
          } else {
            nn = new DecodeNKlassNode(nn, t);
          }
          // Check for succeeding AddP which uses the same Base.
          // Otherwise we will run into the assertion above when visiting that guy.
          for (uint i = 0; i < n->outcnt(); ++i) {
            Node *out_i = n->raw_out(i);
            if (out_i && out_i->is_AddP() && out_i->in(AddPNode::Base) == addp) {
              out_i->set_req(AddPNode::Base, nn);
#ifdef ASSERT
              for (uint j = 0; j < out_i->outcnt(); ++j) {
                Node *out_j = out_i->raw_out(j);
                assert(out_j == NULL || !out_j->is_AddP() || out_j->in(AddPNode::Base) != addp,
                       "more than 2 AddP nodes in a chain (out_j %u)", out_j->_idx);
              }
#endif
            }
          }
          n->set_req(AddPNode::Base, nn);
          n->set_req(AddPNode::Address, nn);
          if (addp->outcnt() == 0) {
            addp->disconnect_inputs(NULL, this);
          }
        }
      }
    }
#endif
    // platform dependent reshaping of the address expression
    reshape_address(n->as_AddP());
    break;
  }

  case Op_CastPP: {
    // Remove CastPP nodes to gain more freedom during scheduling but
    // keep the dependency they encode as control or precedence edges
    // (if control is set already) on memory operations. Some CastPP
    // nodes don't have a control (don't carry a dependency): skip
    // those.
    if (n->in(0) != NULL) {
      ResourceMark rm;
      Unique_Node_List wq;
      wq.push(n);
      for (uint next = 0; next < wq.size(); ++next) {
        Node *m = wq.at(next);
        for (DUIterator_Fast imax, i = m->fast_outs(imax); i < imax; i++) {
          Node* use = m->fast_out(i);
          if (use->is_Mem() || use->is_EncodeNarrowPtr()) {
            use->ensure_control_or_add_prec(n->in(0));
          } else {
            switch(use->Opcode()) {
            case Op_AddP:
            case Op_DecodeN:
            case Op_DecodeNKlass:
            case Op_CheckCastPP:
            case Op_CastPP:
              wq.push(use);
              break;
            }
          }
        }
      }
    }
    const bool is_LP64 = LP64_ONLY(true) NOT_LP64(false);
    if (is_LP64 && n->in(1)->is_DecodeN() && Matcher::gen_narrow_oop_implicit_null_checks()) {
      Node* in1 = n->in(1);
      const Type* t = n->bottom_type();
      Node* new_in1 = in1->clone();
      new_in1->as_DecodeN()->set_type(t);

      if (!Matcher::narrow_oop_use_complex_address()) {
        //
        // x86, ARM and friends can handle 2 adds in addressing mode
        // and Matcher can fold a DecodeN node into address by using
        // a narrow oop directly and do implicit NULL check in address:
        //
        // [R12 + narrow_oop_reg<<3 + offset]
        // NullCheck narrow_oop_reg
        //
        // On other platforms (Sparc) we have to keep new DecodeN node and
        // use it to do implicit NULL check in address:
        //
        // decode_not_null narrow_oop_reg, base_reg
        // [base_reg + offset]
        // NullCheck base_reg
        //
        // Pin the new DecodeN node to non-null path on these platform (Sparc)
        // to keep the information to which NULL check the new DecodeN node
        // corresponds to use it as value in implicit_null_check().
        //
        new_in1->set_req(0, n->in(0));
      }

      n->subsume_by(new_in1, this);
      if (in1->outcnt() == 0) {
        in1->disconnect_inputs(NULL, this);
      }
    } else {
      n->subsume_by(n->in(1), this);
      if (n->outcnt() == 0) {
        n->disconnect_inputs(NULL, this);
      }
    }
    break;
  }
#ifdef _LP64
  case Op_CmpP:
    // Do this transformation here to preserve CmpPNode::sub() and
    // other TypePtr related Ideal optimizations (for example, ptr nullness).
    if (n->in(1)->is_DecodeNarrowPtr() || n->in(2)->is_DecodeNarrowPtr()) {
      Node* in1 = n->in(1);
      Node* in2 = n->in(2);
      if (!in1->is_DecodeNarrowPtr()) {
        in2 = in1;
        in1 = n->in(2);
      }
      assert(in1->is_DecodeNarrowPtr(), "sanity");

      Node* new_in2 = NULL;
      if (in2->is_DecodeNarrowPtr()) {
        assert(in2->Opcode() == in1->Opcode(), "must be same node type");
        new_in2 = in2->in(1);
      } else if (in2->Opcode() == Op_ConP) {
        const Type* t = in2->bottom_type();
        if (t == TypePtr::NULL_PTR) {
          assert(in1->is_DecodeN(), "compare klass to null?");
          // Don't convert CmpP null check into CmpN if compressed
          // oops implicit null check is not generated.
          // This will allow to generate normal oop implicit null check.
          if (Matcher::gen_narrow_oop_implicit_null_checks())
            new_in2 = ConNode::make(TypeNarrowOop::NULL_PTR);
          //
          // This transformation together with CastPP transformation above
          // will generated code for implicit NULL checks for compressed oops.
          //
          // The original code after Optimize()
          //
          //    LoadN memory, narrow_oop_reg
          //    decode narrow_oop_reg, base_reg
          //    CmpP base_reg, NULL
          //    CastPP base_reg // NotNull
          //    Load [base_reg + offset], val_reg
          //
          // after these transformations will be
          //
          //    LoadN memory, narrow_oop_reg
          //    CmpN narrow_oop_reg, NULL
          //    decode_not_null narrow_oop_reg, base_reg
          //    Load [base_reg + offset], val_reg
          //
          // and the uncommon path (== NULL) will use narrow_oop_reg directly
          // since narrow oops can be used in debug info now (see the code in
          // final_graph_reshaping_walk()).
          //
          // At the end the code will be matched to
          // on x86:
          //
          //    Load_narrow_oop memory, narrow_oop_reg
          //    Load [R12 + narrow_oop_reg<<3 + offset], val_reg
          //    NullCheck narrow_oop_reg
          //
          // and on sparc:
          //
          //    Load_narrow_oop memory, narrow_oop_reg
          //    decode_not_null narrow_oop_reg, base_reg
          //    Load [base_reg + offset], val_reg
          //    NullCheck base_reg
          //
        } else if (t->isa_oopptr()) {
          new_in2 = ConNode::make(t->make_narrowoop());
        } else if (t->isa_klassptr()) {
          new_in2 = ConNode::make(t->make_narrowklass());
        }
      }
      if (new_in2 != NULL) {
        Node* cmpN = new CmpNNode(in1->in(1), new_in2);
        n->subsume_by(cmpN, this);
        if (in1->outcnt() == 0) {
          in1->disconnect_inputs(NULL, this);
        }
        if (in2->outcnt() == 0) {
          in2->disconnect_inputs(NULL, this);
        }
      }
    }
    break;

  case Op_DecodeN:
  case Op_DecodeNKlass:
    assert(!n->in(1)->is_EncodeNarrowPtr(), "should be optimized out");
    // DecodeN could be pinned when it can't be fold into
    // an address expression, see the code for Op_CastPP above.
    assert(n->in(0) == NULL || (UseCompressedOops && !Matcher::narrow_oop_use_complex_address()), "no control");
    break;

  case Op_EncodeP:
  case Op_EncodePKlass: {
    Node* in1 = n->in(1);
    if (in1->is_DecodeNarrowPtr()) {
      n->subsume_by(in1->in(1), this);
    } else if (in1->Opcode() == Op_ConP) {
      const Type* t = in1->bottom_type();
      if (t == TypePtr::NULL_PTR) {
        assert(t->isa_oopptr(), "null klass?");
        n->subsume_by(ConNode::make(TypeNarrowOop::NULL_PTR), this);
      } else if (t->isa_oopptr()) {
        n->subsume_by(ConNode::make(t->make_narrowoop()), this);
      } else if (t->isa_klassptr()) {
        n->subsume_by(ConNode::make(t->make_narrowklass()), this);
      }
    }
    if (in1->outcnt() == 0) {
      in1->disconnect_inputs(NULL, this);
    }
    break;
  }

  case Op_Proj: {
    if (OptimizeStringConcat) {
      ProjNode* p = n->as_Proj();
      if (p->_is_io_use) {
        // Separate projections were used for the exception path which
        // are normally removed by a late inline.  If it wasn't inlined
        // then they will hang around and should just be replaced with
        // the original one.
        Node* proj = NULL;
        // Replace with just one
        for (SimpleDUIterator i(p->in(0)); i.has_next(); i.next()) {
          Node *use = i.get();
          if (use->is_Proj() && p != use && use->as_Proj()->_con == p->_con) {
            proj = use;
            break;
          }
        }
        assert(proj != NULL || p->_con == TypeFunc::I_O, "io may be dropped at an infinite loop");
        if (proj != NULL) {
          p->subsume_by(proj, this);
        }
      }
    }
    break;
  }

  case Op_Phi:
    if (n->as_Phi()->bottom_type()->isa_narrowoop() || n->as_Phi()->bottom_type()->isa_narrowklass()) {
      // The EncodeP optimization may create Phi with the same edges
      // for all paths. It is not handled well by Register Allocator.
      Node* unique_in = n->in(1);
      assert(unique_in != NULL, "");
      uint cnt = n->req();
      for (uint i = 2; i < cnt; i++) {
        Node* m = n->in(i);
        assert(m != NULL, "");
        if (unique_in != m)
          unique_in = NULL;
      }
      if (unique_in != NULL) {
        n->subsume_by(unique_in, this);
      }
    }
    break;

#endif

#ifdef ASSERT
  case Op_CastII:
    // Verify that all range check dependent CastII nodes were removed.
    if (n->isa_CastII()->has_range_check()) {
      n->dump(3);
      assert(false, "Range check dependent CastII node was not removed");
    }
    break;
#endif

  case Op_ModI:
    if (UseDivMod) {
      // Check if a%b and a/b both exist
      Node* d = n->find_similar(Op_DivI);
      if (d) {
        // Replace them with a fused divmod if supported
        if (Matcher::has_match_rule(Op_DivModI)) {
          DivModINode* divmod = DivModINode::make(n);
          d->subsume_by(divmod->div_proj(), this);
          n->subsume_by(divmod->mod_proj(), this);
        } else {
          // replace a%b with a-((a/b)*b)
          Node* mult = new MulINode(d, d->in(2));
          Node* sub  = new SubINode(d->in(1), mult);
          n->subsume_by(sub, this);
        }
      }
    }
    break;

  case Op_ModL:
    if (UseDivMod) {
      // Check if a%b and a/b both exist
      Node* d = n->find_similar(Op_DivL);
      if (d) {
        // Replace them with a fused divmod if supported
        if (Matcher::has_match_rule(Op_DivModL)) {
          DivModLNode* divmod = DivModLNode::make(n);
          d->subsume_by(divmod->div_proj(), this);
          n->subsume_by(divmod->mod_proj(), this);
        } else {
          // replace a%b with a-((a/b)*b)
          Node* mult = new MulLNode(d, d->in(2));
          Node* sub  = new SubLNode(d->in(1), mult);
          n->subsume_by(sub, this);
        }
      }
    }
    break;

  case Op_LoadVector:
  case Op_StoreVector:
  case Op_LoadVectorGather:
  case Op_StoreVectorScatter:
    break;

  case Op_AddReductionVI:
  case Op_AddReductionVL:
  case Op_AddReductionVF:
  case Op_AddReductionVD:
  case Op_MulReductionVI:
  case Op_MulReductionVL:
  case Op_MulReductionVF:
  case Op_MulReductionVD:
  case Op_MinReductionV:
  case Op_MaxReductionV:
  case Op_AndReductionV:
  case Op_OrReductionV:
  case Op_XorReductionV:
    break;

  case Op_PackB:
  case Op_PackS:
  case Op_PackI:
  case Op_PackF:
  case Op_PackL:
  case Op_PackD:
    if (n->req()-1 > 2) {
      // Replace many operand PackNodes with a binary tree for matching
      PackNode* p = (PackNode*) n;
      Node* btp = p->binary_tree_pack(1, n->req());
      n->subsume_by(btp, this);
    }
    break;
  case Op_Loop:
  case Op_CountedLoop:
  case Op_OuterStripMinedLoop:
    if (n->as_Loop()->is_inner_loop()) {
      frc.inc_inner_loop_count();
    }
    n->as_Loop()->verify_strip_mined(0);
    break;
  case Op_LShiftI:
  case Op_RShiftI:
  case Op_URShiftI:
  case Op_LShiftL:
  case Op_RShiftL:
  case Op_URShiftL:
    if (Matcher::need_masked_shift_count) {
      // The cpu's shift instructions don't restrict the count to the
      // lower 5/6 bits. We need to do the masking ourselves.
      Node* in2 = n->in(2);
      juint mask = (n->bottom_type() == TypeInt::INT) ? (BitsPerInt - 1) : (BitsPerLong - 1);
      const TypeInt* t = in2->find_int_type();
      if (t != NULL && t->is_con()) {
        juint shift = t->get_con();
        if (shift > mask) { // Unsigned cmp
          n->set_req(2, ConNode::make(TypeInt::make(shift & mask)));
        }
      } else {
        if (t == NULL || t->_lo < 0 || t->_hi > (int)mask) {
          Node* shift = new AndINode(in2, ConNode::make(TypeInt::make(mask)));
          n->set_req(2, shift);
        }
      }
      if (in2->outcnt() == 0) { // Remove dead node
        in2->disconnect_inputs(NULL, this);
      }
    }
    break;
  case Op_MemBarStoreStore:
  case Op_MemBarRelease:
    // Break the link with AllocateNode: it is no longer useful and
    // confuses register allocation.
    if (n->req() > MemBarNode::Precedent) {
      n->set_req(MemBarNode::Precedent, top());
    }
    break;
  case Op_MemBarAcquire: {
    if (n->as_MemBar()->trailing_load() && n->req() > MemBarNode::Precedent) {
      // At parse time, the trailing MemBarAcquire for a volatile load
      // is created with an edge to the load. After optimizations,
      // that input may be a chain of Phis. If those phis have no
      // other use, then the MemBarAcquire keeps them alive and
      // register allocation can be confused.
      ResourceMark rm;
      Unique_Node_List wq;
      wq.push(n->in(MemBarNode::Precedent));
      n->set_req(MemBarNode::Precedent, top());
      while (wq.size() > 0) {
        Node* m = wq.pop();
        if (m->outcnt() == 0) {
          for (uint j = 0; j < m->req(); j++) {
            Node* in = m->in(j);
            if (in != NULL) {
              wq.push(in);
            }
          }
          m->disconnect_inputs(NULL, this);
        }
      }
    }
    break;
  }
  case Op_RangeCheck: {
    RangeCheckNode* rc = n->as_RangeCheck();
    Node* iff = new IfNode(rc->in(0), rc->in(1), rc->_prob, rc->_fcnt);
    n->subsume_by(iff, this);
    frc._tests.push(iff);
    break;
  }
  case Op_ConvI2L: {
    if (!Matcher::convi2l_type_required) {
      // Code generation on some platforms doesn't need accurate
      // ConvI2L types. Widening the type can help remove redundant
      // address computations.
      n->as_Type()->set_type(TypeLong::INT);
      ResourceMark rm;
      Unique_Node_List wq;
      wq.push(n);
      for (uint next = 0; next < wq.size(); next++) {
        Node *m = wq.at(next);

        for(;;) {
          // Loop over all nodes with identical inputs edges as m
          Node* k = m->find_similar(m->Opcode());
          if (k == NULL) {
            break;
          }
          // Push their uses so we get a chance to remove node made
          // redundant
          for (DUIterator_Fast imax, i = k->fast_outs(imax); i < imax; i++) {
            Node* u = k->fast_out(i);
            if (u->Opcode() == Op_LShiftL ||
                u->Opcode() == Op_AddL ||
                u->Opcode() == Op_SubL ||
                u->Opcode() == Op_AddP) {
              wq.push(u);
            }
          }
          // Replace all nodes with identical edges as m with m
          k->subsume_by(m, this);
        }
      }
    }
    break;
  }
  case Op_CmpUL: {
    if (!Matcher::has_match_rule(Op_CmpUL)) {
      // No support for unsigned long comparisons
      ConINode* sign_pos = new ConINode(TypeInt::make(BitsPerLong - 1));
      Node* sign_bit_mask = new RShiftLNode(n->in(1), sign_pos);
      Node* orl = new OrLNode(n->in(1), sign_bit_mask);
      ConLNode* remove_sign_mask = new ConLNode(TypeLong::make(max_jlong));
      Node* andl = new AndLNode(orl, remove_sign_mask);
      Node* cmp = new CmpLNode(andl, n->in(2));
      n->subsume_by(cmp, this);
    }
    break;
  }
  default:
    assert(!n->is_Call(), "");
    assert(!n->is_Mem(), "");
    assert(nop != Op_ProfileBoolean, "should be eliminated during IGVN");
    break;
  }
}

//------------------------------final_graph_reshaping_walk---------------------
// Replacing Opaque nodes with their input in final_graph_reshaping_impl(),
// requires that the walk visits a node's inputs before visiting the node.
void Compile::final_graph_reshaping_walk( Node_Stack &nstack, Node *root, Final_Reshape_Counts &frc ) {
  ResourceArea *area = Thread::current()->resource_area();
  Unique_Node_List sfpt(area);

  frc._visited.set(root->_idx); // first, mark node as visited
  uint cnt = root->req();
  Node *n = root;
  uint  i = 0;
  while (true) {
    if (i < cnt) {
      // Place all non-visited non-null inputs onto stack
      Node* m = n->in(i);
      ++i;
      if (m != NULL && !frc._visited.test_set(m->_idx)) {
        if (m->is_SafePoint() && m->as_SafePoint()->jvms() != NULL) {
          // compute worst case interpreter size in case of a deoptimization
          update_interpreter_frame_size(m->as_SafePoint()->jvms()->interpreter_frame_size());

          sfpt.push(m);
        }
        cnt = m->req();
        nstack.push(n, i); // put on stack parent and next input's index
        n = m;
        i = 0;
      }
    } else {
      // Now do post-visit work
      final_graph_reshaping_impl( n, frc );
      if (nstack.is_empty())
        break;             // finished
      n = nstack.node();   // Get node from stack
      cnt = n->req();
      i = nstack.index();
      nstack.pop();        // Shift to the next node on stack
    }
  }

  // Skip next transformation if compressed oops are not used.
  if ((UseCompressedOops && !Matcher::gen_narrow_oop_implicit_null_checks()) ||
      (!UseCompressedOops && !UseCompressedClassPointers))
    return;

  // Go over safepoints nodes to skip DecodeN/DecodeNKlass nodes for debug edges.
  // It could be done for an uncommon traps or any safepoints/calls
  // if the DecodeN/DecodeNKlass node is referenced only in a debug info.
  while (sfpt.size() > 0) {
    n = sfpt.pop();
    JVMState *jvms = n->as_SafePoint()->jvms();
    assert(jvms != NULL, "sanity");
    int start = jvms->debug_start();
    int end   = n->req();
    bool is_uncommon = (n->is_CallStaticJava() &&
                        n->as_CallStaticJava()->uncommon_trap_request() != 0);
    for (int j = start; j < end; j++) {
      Node* in = n->in(j);
      if (in->is_DecodeNarrowPtr()) {
        bool safe_to_skip = true;
        if (!is_uncommon ) {
          // Is it safe to skip?
          for (uint i = 0; i < in->outcnt(); i++) {
            Node* u = in->raw_out(i);
            if (!u->is_SafePoint() ||
                (u->is_Call() && u->as_Call()->has_non_debug_use(n))) {
              safe_to_skip = false;
            }
          }
        }
        if (safe_to_skip) {
          n->set_req(j, in->in(1));
        }
        if (in->outcnt() == 0) {
          in->disconnect_inputs(NULL, this);
        }
      }
    }
  }
}

//------------------------------final_graph_reshaping--------------------------
// Final Graph Reshaping.
//
// (1) Clone simple inputs to uncommon calls, so they can be scheduled late
//     and not commoned up and forced early.  Must come after regular
//     optimizations to avoid GVN undoing the cloning.  Clone constant
//     inputs to Loop Phis; these will be split by the allocator anyways.
//     Remove Opaque nodes.
// (2) Move last-uses by commutative operations to the left input to encourage
//     Intel update-in-place two-address operations and better register usage
//     on RISCs.  Must come after regular optimizations to avoid GVN Ideal
//     calls canonicalizing them back.
// (3) Count the number of double-precision FP ops, single-precision FP ops
//     and call sites.  On Intel, we can get correct rounding either by
//     forcing singles to memory (requires extra stores and loads after each
//     FP bytecode) or we can set a rounding mode bit (requires setting and
//     clearing the mode bit around call sites).  The mode bit is only used
//     if the relative frequency of single FP ops to calls is low enough.
//     This is a key transform for SPEC mpeg_audio.
// (4) Detect infinite loops; blobs of code reachable from above but not
//     below.  Several of the Code_Gen algorithms fail on such code shapes,
//     so we simply bail out.  Happens a lot in ZKM.jar, but also happens
//     from time to time in other codes (such as -Xcomp finalizer loops, etc).
//     Detection is by looking for IfNodes where only 1 projection is
//     reachable from below or CatchNodes missing some targets.
// (5) Assert for insane oop offsets in debug mode.

bool Compile::final_graph_reshaping() {
  // an infinite loop may have been eliminated by the optimizer,
  // in which case the graph will be empty.
  if (root()->req() == 1) {
    record_method_not_compilable("trivial infinite loop");
    return true;
  }

  // Expensive nodes have their control input set to prevent the GVN
  // from freely commoning them. There's no GVN beyond this point so
  // no need to keep the control input. We want the expensive nodes to
  // be freely moved to the least frequent code path by gcm.
  assert(OptimizeExpensiveOps || expensive_count() == 0, "optimization off but list non empty?");
  for (int i = 0; i < expensive_count(); i++) {
    _expensive_nodes->at(i)->set_req(0, NULL);
  }

  Final_Reshape_Counts frc;

  // Visit everybody reachable!
  // Allocate stack of size C->live_nodes()/2 to avoid frequent realloc
  Node_Stack nstack(live_nodes() >> 1);
  final_graph_reshaping_walk(nstack, root(), frc);

  // Check for unreachable (from below) code (i.e., infinite loops).
  for( uint i = 0; i < frc._tests.size(); i++ ) {
    MultiBranchNode *n = frc._tests[i]->as_MultiBranch();
    // Get number of CFG targets.
    // Note that PCTables include exception targets after calls.
    uint required_outcnt = n->required_outcnt();
    if (n->outcnt() != required_outcnt) {
      // Check for a few special cases.  Rethrow Nodes never take the
      // 'fall-thru' path, so expected kids is 1 less.
      if (n->is_PCTable() && n->in(0) && n->in(0)->in(0)) {
        if (n->in(0)->in(0)->is_Call()) {
          CallNode *call = n->in(0)->in(0)->as_Call();
          if (call->entry_point() == OptoRuntime::rethrow_stub()) {
            required_outcnt--;      // Rethrow always has 1 less kid
          } else if (call->req() > TypeFunc::Parms &&
                     call->is_CallDynamicJava()) {
            // Check for null receiver. In such case, the optimizer has
            // detected that the virtual call will always result in a null
            // pointer exception. The fall-through projection of this CatchNode
            // will not be populated.
            Node *arg0 = call->in(TypeFunc::Parms);
            if (arg0->is_Type() &&
                arg0->as_Type()->type()->higher_equal(TypePtr::NULL_PTR)) {
              required_outcnt--;
            }
          } else if (call->entry_point() == OptoRuntime::new_array_Java() &&
                     call->req() > TypeFunc::Parms+1 &&
                     call->is_CallStaticJava()) {
            // Check for negative array length. In such case, the optimizer has
            // detected that the allocation attempt will always result in an
            // exception. There is no fall-through projection of this CatchNode .
            Node *arg1 = call->in(TypeFunc::Parms+1);
            if (arg1->is_Type() &&
                arg1->as_Type()->type()->join(TypeInt::POS)->empty()) {
              required_outcnt--;
            }
          }
        }
      }
      // Recheck with a better notion of 'required_outcnt'
      if (n->outcnt() != required_outcnt) {
        record_method_not_compilable("malformed control flow");
        return true;            // Not all targets reachable!
      }
    }
    // Check that I actually visited all kids.  Unreached kids
    // must be infinite loops.
    for (DUIterator_Fast jmax, j = n->fast_outs(jmax); j < jmax; j++)
      if (!frc._visited.test(n->fast_out(j)->_idx)) {
        record_method_not_compilable("infinite loop");
        return true;            // Found unvisited kid; must be unreach
      }

    // Here so verification code in final_graph_reshaping_walk()
    // always see an OuterStripMinedLoopEnd
    if (n->is_OuterStripMinedLoopEnd()) {
      IfNode* init_iff = n->as_If();
      Node* iff = new IfNode(init_iff->in(0), init_iff->in(1), init_iff->_prob, init_iff->_fcnt);
      n->subsume_by(iff, this);
    }
  }

#ifdef IA32
  // If original bytecodes contained a mixture of floats and doubles
  // check if the optimizer has made it homogenous, item (3).
  if (UseSSE == 0 &&
      frc.get_float_count() > 32 &&
      frc.get_double_count() == 0 &&
      (10 * frc.get_call_count() < frc.get_float_count()) ) {
    set_24_bit_selection_and_mode(false, true);
  }
#endif // IA32

  set_java_calls(frc.get_java_call_count());
  set_inner_loops(frc.get_inner_loop_count());

  // No infinite loops, no reason to bail out.
  return false;
}

//-----------------------------too_many_traps----------------------------------
// Report if there are too many traps at the current method and bci.
// Return true if there was a trap, and/or PerMethodTrapLimit is exceeded.
bool Compile::too_many_traps(ciMethod* method,
                             int bci,
                             Deoptimization::DeoptReason reason) {
  ciMethodData* md = method->method_data();
  if (md->is_empty()) {
    // Assume the trap has not occurred, or that it occurred only
    // because of a transient condition during start-up in the interpreter.
    return false;
  }
  ciMethod* m = Deoptimization::reason_is_speculate(reason) ? this->method() : NULL;
  if (md->has_trap_at(bci, m, reason) != 0) {
    // Assume PerBytecodeTrapLimit==0, for a more conservative heuristic.
    // Also, if there are multiple reasons, or if there is no per-BCI record,
    // assume the worst.
    if (log())
      log()->elem("observe trap='%s' count='%d'",
                  Deoptimization::trap_reason_name(reason),
                  md->trap_count(reason));
    return true;
  } else {
    // Ignore method/bci and see if there have been too many globally.
    return too_many_traps(reason, md);
  }
}

// Less-accurate variant which does not require a method and bci.
bool Compile::too_many_traps(Deoptimization::DeoptReason reason,
                             ciMethodData* logmd) {
  if (trap_count(reason) >= Deoptimization::per_method_trap_limit(reason)) {
    // Too many traps globally.
    // Note that we use cumulative trap_count, not just md->trap_count.
    if (log()) {
      int mcount = (logmd == NULL)? -1: (int)logmd->trap_count(reason);
      log()->elem("observe trap='%s' count='0' mcount='%d' ccount='%d'",
                  Deoptimization::trap_reason_name(reason),
                  mcount, trap_count(reason));
    }
    return true;
  } else {
    // The coast is clear.
    return false;
  }
}

//--------------------------too_many_recompiles--------------------------------
// Report if there are too many recompiles at the current method and bci.
// Consults PerBytecodeRecompilationCutoff and PerMethodRecompilationCutoff.
// Is not eager to return true, since this will cause the compiler to use
// Action_none for a trap point, to avoid too many recompilations.
bool Compile::too_many_recompiles(ciMethod* method,
                                  int bci,
                                  Deoptimization::DeoptReason reason) {
  ciMethodData* md = method->method_data();
  if (md->is_empty()) {
    // Assume the trap has not occurred, or that it occurred only
    // because of a transient condition during start-up in the interpreter.
    return false;
  }
  // Pick a cutoff point well within PerBytecodeRecompilationCutoff.
  uint bc_cutoff = (uint) PerBytecodeRecompilationCutoff / 8;
  uint m_cutoff  = (uint) PerMethodRecompilationCutoff / 2 + 1;  // not zero
  Deoptimization::DeoptReason per_bc_reason
    = Deoptimization::reason_recorded_per_bytecode_if_any(reason);
  ciMethod* m = Deoptimization::reason_is_speculate(reason) ? this->method() : NULL;
  if ((per_bc_reason == Deoptimization::Reason_none
       || md->has_trap_at(bci, m, reason) != 0)
      // The trap frequency measure we care about is the recompile count:
      && md->trap_recompiled_at(bci, m)
      && md->overflow_recompile_count() >= bc_cutoff) {
    // Do not emit a trap here if it has already caused recompilations.
    // Also, if there are multiple reasons, or if there is no per-BCI record,
    // assume the worst.
    if (log())
      log()->elem("observe trap='%s recompiled' count='%d' recompiles2='%d'",
                  Deoptimization::trap_reason_name(reason),
                  md->trap_count(reason),
                  md->overflow_recompile_count());
    return true;
  } else if (trap_count(reason) != 0
             && decompile_count() >= m_cutoff) {
    // Too many recompiles globally, and we have seen this sort of trap.
    // Use cumulative decompile_count, not just md->decompile_count.
    if (log())
      log()->elem("observe trap='%s' count='%d' mcount='%d' decompiles='%d' mdecompiles='%d'",
                  Deoptimization::trap_reason_name(reason),
                  md->trap_count(reason), trap_count(reason),
                  md->decompile_count(), decompile_count());
    return true;
  } else {
    // The coast is clear.
    return false;
  }
}

// Compute when not to trap. Used by matching trap based nodes and
// NullCheck optimization.
void Compile::set_allowed_deopt_reasons() {
  _allowed_reasons = 0;
  if (is_method_compilation()) {
    for (int rs = (int)Deoptimization::Reason_none+1; rs < Compile::trapHistLength; rs++) {
      assert(rs < BitsPerInt, "recode bit map");
      if (!too_many_traps((Deoptimization::DeoptReason) rs)) {
        _allowed_reasons |= nth_bit(rs);
      }
    }
  }
}

bool Compile::needs_clinit_barrier(ciMethod* method, ciMethod* accessing_method) {
  return method->is_static() && needs_clinit_barrier(method->holder(), accessing_method);
}

bool Compile::needs_clinit_barrier(ciField* field, ciMethod* accessing_method) {
  return field->is_static() && needs_clinit_barrier(field->holder(), accessing_method);
}

bool Compile::needs_clinit_barrier(ciInstanceKlass* holder, ciMethod* accessing_method) {
  if (holder->is_initialized()) {
    return false;
  }
  if (holder->is_being_initialized()) {
    if (accessing_method->holder() == holder) {
      // Access inside a class. The barrier can be elided when access happens in <clinit>,
      // <init>, or a static method. In all those cases, there was an initialization
      // barrier on the holder klass passed.
      if (accessing_method->is_static_initializer() ||
          accessing_method->is_object_initializer() ||
          accessing_method->is_static()) {
        return false;
      }
    } else if (accessing_method->holder()->is_subclass_of(holder)) {
      // Access from a subclass. The barrier can be elided only when access happens in <clinit>.
      // In case of <init> or a static method, the barrier is on the subclass is not enough:
      // child class can become fully initialized while its parent class is still being initialized.
      if (accessing_method->is_static_initializer()) {
        return false;
      }
    }
    ciMethod* root = method(); // the root method of compilation
    if (root != accessing_method) {
      return needs_clinit_barrier(holder, root); // check access in the context of compilation root
    }
  }
  return true;
}

#ifndef PRODUCT
//------------------------------verify_graph_edges---------------------------
// Walk the Graph and verify that there is a one-to-one correspondence
// between Use-Def edges and Def-Use edges in the graph.
void Compile::verify_graph_edges(bool no_dead_code) {
  if (VerifyGraphEdges) {
    ResourceArea *area = Thread::current()->resource_area();
    Unique_Node_List visited(area);
    // Call recursive graph walk to check edges
    _root->verify_edges(visited);
    if (no_dead_code) {
      // Now make sure that no visited node is used by an unvisited node.
      bool dead_nodes = false;
      Unique_Node_List checked(area);
      while (visited.size() > 0) {
        Node* n = visited.pop();
        checked.push(n);
        for (uint i = 0; i < n->outcnt(); i++) {
          Node* use = n->raw_out(i);
          if (checked.member(use))  continue;  // already checked
          if (visited.member(use))  continue;  // already in the graph
          if (use->is_Con())        continue;  // a dead ConNode is OK
          // At this point, we have found a dead node which is DU-reachable.
          if (!dead_nodes) {
            tty->print_cr("*** Dead nodes reachable via DU edges:");
            dead_nodes = true;
          }
          use->dump(2);
          tty->print_cr("---");
          checked.push(use);  // No repeats; pretend it is now checked.
        }
      }
      assert(!dead_nodes, "using nodes must be reachable from root");
    }
  }
}
#endif

// The Compile object keeps track of failure reasons separately from the ciEnv.
// This is required because there is not quite a 1-1 relation between the
// ciEnv and its compilation task and the Compile object.  Note that one
// ciEnv might use two Compile objects, if C2Compiler::compile_method decides
// to backtrack and retry without subsuming loads.  Other than this backtracking
// behavior, the Compile's failure reason is quietly copied up to the ciEnv
// by the logic in C2Compiler.
void Compile::record_failure(const char* reason) {
  if (log() != NULL) {
    log()->elem("failure reason='%s' phase='compile'", reason);
  }
  if (_failure_reason == NULL) {
    // Record the first failure reason.
    _failure_reason = reason;
  }

  if (!C->failure_reason_is(C2Compiler::retry_no_subsuming_loads())) {
    C->print_method(PHASE_FAILURE);
  }
  _root = NULL;  // flush the graph, too
}

Compile::TracePhase::TracePhase(const char* name, elapsedTimer* accumulator)
  : TraceTime(name, accumulator, CITime, CITimeVerbose),
    _phase_name(name), _dolog(CITimeVerbose)
{
  if (_dolog) {
    C = Compile::current();
    _log = C->log();
  } else {
    C = NULL;
    _log = NULL;
  }
  if (_log != NULL) {
    _log->begin_head("phase name='%s' nodes='%d' live='%d'", _phase_name, C->unique(), C->live_nodes());
    _log->stamp();
    _log->end_head();
  }
}

Compile::TracePhase::~TracePhase() {

  C = Compile::current();
  if (_dolog) {
    _log = C->log();
  } else {
    _log = NULL;
  }

#ifdef ASSERT
  if (PrintIdealNodeCount) {
    tty->print_cr("phase name='%s' nodes='%d' live='%d' live_graph_walk='%d'",
                  _phase_name, C->unique(), C->live_nodes(), C->count_live_nodes_by_graph_walk());
  }

  if (VerifyIdealNodeCount) {
    Compile::current()->print_missing_nodes();
  }
#endif

  if (_log != NULL) {
    _log->done("phase name='%s' nodes='%d' live='%d'", _phase_name, C->unique(), C->live_nodes());
  }
}

//----------------------------static_subtype_check-----------------------------
// Shortcut important common cases when superklass is exact:
// (0) superklass is java.lang.Object (can occur in reflective code)
// (1) subklass is already limited to a subtype of superklass => always ok
// (2) subklass does not overlap with superklass => always fail
// (3) superklass has NO subtypes and we can check with a simple compare.
int Compile::static_subtype_check(ciKlass* superk, ciKlass* subk) {
  if (StressReflectiveCode) {
    return SSC_full_test;       // Let caller generate the general case.
  }

  if (superk == env()->Object_klass()) {
    return SSC_always_true;     // (0) this test cannot fail
  }

  ciType* superelem = superk;
  if (superelem->is_array_klass())
    superelem = superelem->as_array_klass()->base_element_type();

  if (!subk->is_interface()) {  // cannot trust static interface types yet
    if (subk->is_subtype_of(superk)) {
      return SSC_always_true;   // (1) false path dead; no dynamic test needed
    }
    if (!(superelem->is_klass() && superelem->as_klass()->is_interface()) &&
        !superk->is_subtype_of(subk)) {
      return SSC_always_false;
    }
  }

  // If casting to an instance klass, it must have no subtypes
  if (superk->is_interface()) {
    // Cannot trust interfaces yet.
    // %%% S.B. superk->nof_implementors() == 1
  } else if (superelem->is_instance_klass()) {
    ciInstanceKlass* ik = superelem->as_instance_klass();
    if (!ik->has_subklass() && !ik->is_interface()) {
      if (!ik->is_final()) {
        // Add a dependency if there is a chance of a later subclass.
        dependencies()->assert_leaf_type(ik);
      }
      return SSC_easy_test;     // (3) caller can do a simple ptr comparison
    }
  } else {
    // A primitive array type has no subtypes.
    return SSC_easy_test;       // (3) caller can do a simple ptr comparison
  }

  return SSC_full_test;
}

Node* Compile::conv_I2X_index(PhaseGVN* phase, Node* idx, const TypeInt* sizetype, Node* ctrl) {
#ifdef _LP64
  // The scaled index operand to AddP must be a clean 64-bit value.
  // Java allows a 32-bit int to be incremented to a negative
  // value, which appears in a 64-bit register as a large
  // positive number.  Using that large positive number as an
  // operand in pointer arithmetic has bad consequences.
  // On the other hand, 32-bit overflow is rare, and the possibility
  // can often be excluded, if we annotate the ConvI2L node with
  // a type assertion that its value is known to be a small positive
  // number.  (The prior range check has ensured this.)
  // This assertion is used by ConvI2LNode::Ideal.
  int index_max = max_jint - 1;  // array size is max_jint, index is one less
  if (sizetype != NULL) index_max = sizetype->_hi - 1;
  const TypeInt* iidxtype = TypeInt::make(0, index_max, Type::WidenMax);
  idx = constrained_convI2L(phase, idx, iidxtype, ctrl);
#endif
  return idx;
}

// Convert integer value to a narrowed long type dependent on ctrl (for example, a range check)
Node* Compile::constrained_convI2L(PhaseGVN* phase, Node* value, const TypeInt* itype, Node* ctrl) {
  if (ctrl != NULL) {
    // Express control dependency by a CastII node with a narrow type.
    value = new CastIINode(value, itype, false, true /* range check dependency */);
    // Make the CastII node dependent on the control input to prevent the narrowed ConvI2L
    // node from floating above the range check during loop optimizations. Otherwise, the
    // ConvI2L node may be eliminated independently of the range check, causing the data path
    // to become TOP while the control path is still there (although it's unreachable).
    value->set_req(0, ctrl);
    // Save CastII node to remove it after loop optimizations.
    phase->C->add_range_check_cast(value);
    value = phase->transform(value);
  }
  const TypeLong* ltype = TypeLong::make(itype->_lo, itype->_hi, itype->_widen);
  return phase->transform(new ConvI2LNode(value, ltype));
}

void Compile::print_inlining_stream_free() {
  if (_print_inlining_stream != NULL) {
    _print_inlining_stream->~stringStream();
    _print_inlining_stream = NULL;
  }
}

// The message about the current inlining is accumulated in
// _print_inlining_stream and transfered into the _print_inlining_list
// once we know whether inlining succeeds or not. For regular
// inlining, messages are appended to the buffer pointed by
// _print_inlining_idx in the _print_inlining_list. For late inlining,
// a new buffer is added after _print_inlining_idx in the list. This
// way we can update the inlining message for late inlining call site
// when the inlining is attempted again.
void Compile::print_inlining_init() {
  if (print_inlining() || print_intrinsics()) {
    // print_inlining_init is actually called several times.
    print_inlining_stream_free();
    _print_inlining_stream = new stringStream();
    // Watch out: The memory initialized by the constructor call PrintInliningBuffer()
    // will be copied into the only initial element. The default destructor of
    // PrintInliningBuffer will be called when leaving the scope here. If it
    // would destuct the  enclosed stringStream _print_inlining_list[0]->_ss
    // would be destructed, too!
    _print_inlining_list = new (comp_arena())GrowableArray<PrintInliningBuffer>(comp_arena(), 1, 1, PrintInliningBuffer());
  }
}

void Compile::print_inlining_reinit() {
  if (print_inlining() || print_intrinsics()) {
    print_inlining_stream_free();
    // Re allocate buffer when we change ResourceMark
    _print_inlining_stream = new stringStream();
  }
}

void Compile::print_inlining_reset() {
  _print_inlining_stream->reset();
}

void Compile::print_inlining_commit() {
  assert(print_inlining() || print_intrinsics(), "PrintInlining off?");
  // Transfer the message from _print_inlining_stream to the current
  // _print_inlining_list buffer and clear _print_inlining_stream.
  _print_inlining_list->at(_print_inlining_idx).ss()->write(_print_inlining_stream->base(), _print_inlining_stream->size());
  print_inlining_reset();
}

void Compile::print_inlining_push() {
  // Add new buffer to the _print_inlining_list at current position
  _print_inlining_idx++;
  _print_inlining_list->insert_before(_print_inlining_idx, PrintInliningBuffer());
}

Compile::PrintInliningBuffer& Compile::print_inlining_current() {
  return _print_inlining_list->at(_print_inlining_idx);
}

void Compile::print_inlining_update(CallGenerator* cg) {
  if (print_inlining() || print_intrinsics()) {
    if (!cg->is_late_inline()) {
      if (print_inlining_current().cg() != NULL) {
        print_inlining_push();
      }
      print_inlining_commit();
    } else {
      if (print_inlining_current().cg() != cg &&
          (print_inlining_current().cg() != NULL ||
           print_inlining_current().ss()->size() != 0)) {
        print_inlining_push();
      }
      print_inlining_commit();
      print_inlining_current().set_cg(cg);
    }
  }
}

void Compile::print_inlining_move_to(CallGenerator* cg) {
  // We resume inlining at a late inlining call site. Locate the
  // corresponding inlining buffer so that we can update it.
  if (print_inlining()) {
    for (int i = 0; i < _print_inlining_list->length(); i++) {
      if (_print_inlining_list->adr_at(i)->cg() == cg) {
        _print_inlining_idx = i;
        return;
      }
    }
    ShouldNotReachHere();
  }
}

void Compile::print_inlining_update_delayed(CallGenerator* cg) {
  if (print_inlining()) {
    assert(_print_inlining_stream->size() > 0, "missing inlining msg");
    assert(print_inlining_current().cg() == cg, "wrong entry");
    // replace message with new message
    _print_inlining_list->at_put(_print_inlining_idx, PrintInliningBuffer());
    print_inlining_commit();
    print_inlining_current().set_cg(cg);
  }
}

void Compile::print_inlining_assert_ready() {
  assert(!_print_inlining || _print_inlining_stream->size() == 0, "loosing data");
}

void Compile::process_print_inlining() {
  bool do_print_inlining = print_inlining() || print_intrinsics();
  if (do_print_inlining || log() != NULL) {
    // Print inlining message for candidates that we couldn't inline
    // for lack of space
    for (int i = 0; i < _late_inlines.length(); i++) {
      CallGenerator* cg = _late_inlines.at(i);
      if (!cg->is_mh_late_inline()) {
        const char* msg = "live nodes > LiveNodeCountInliningCutoff";
        if (do_print_inlining) {
          cg->print_inlining_late(msg);
        }
        log_late_inline_failure(cg, msg);
      }
    }
  }
  if (do_print_inlining) {
    ResourceMark rm;
    stringStream ss;
    assert(_print_inlining_list != NULL, "process_print_inlining should be called only once.");
    for (int i = 0; i < _print_inlining_list->length(); i++) {
      ss.print("%s", _print_inlining_list->adr_at(i)->ss()->as_string());
      _print_inlining_list->at(i).freeStream();
    }
    // Reset _print_inlining_list, it only contains destructed objects.
    // It is on the arena, so it will be freed when the arena is reset.
    _print_inlining_list = NULL;
    // _print_inlining_stream won't be used anymore, either.
    print_inlining_stream_free();
    size_t end = ss.size();
    _print_inlining_output = NEW_ARENA_ARRAY(comp_arena(), char, end+1);
    strncpy(_print_inlining_output, ss.base(), end+1);
    _print_inlining_output[end] = 0;
  }
}

void Compile::dump_print_inlining() {
  if (_print_inlining_output != NULL) {
    tty->print_raw(_print_inlining_output);
  }
}

void Compile::log_late_inline(CallGenerator* cg) {
  if (log() != NULL) {
    log()->head("late_inline method='%d'  inline_id='" JLONG_FORMAT "'", log()->identify(cg->method()),
                cg->unique_id());
    JVMState* p = cg->call_node()->jvms();
    while (p != NULL) {
      log()->elem("jvms bci='%d' method='%d'", p->bci(), log()->identify(p->method()));
      p = p->caller();
    }
    log()->tail("late_inline");
  }
}

void Compile::log_late_inline_failure(CallGenerator* cg, const char* msg) {
  log_late_inline(cg);
  if (log() != NULL) {
    log()->inline_fail(msg);
  }
}

void Compile::log_inline_id(CallGenerator* cg) {
  if (log() != NULL) {
    // The LogCompilation tool needs a unique way to identify late
    // inline call sites. This id must be unique for this call site in
    // this compilation. Try to have it unique across compilations as
    // well because it can be convenient when grepping through the log
    // file.
    // Distinguish OSR compilations from others in case CICountOSR is
    // on.
    jlong id = ((jlong)unique()) + (((jlong)compile_id()) << 33) + (CICountOSR && is_osr_compilation() ? ((jlong)1) << 32 : 0);
    cg->set_unique_id(id);
    log()->elem("inline_id id='" JLONG_FORMAT "'", id);
  }
}

void Compile::log_inline_failure(const char* msg) {
  if (C->log() != NULL) {
    C->log()->inline_fail(msg);
  }
}


// Dump inlining replay data to the stream.
// Don't change thread state and acquire any locks.
void Compile::dump_inline_data(outputStream* out) {
  InlineTree* inl_tree = ilt();
  if (inl_tree != NULL) {
    out->print(" inline %d", inl_tree->count());
    inl_tree->dump_replay_data(out);
  }
}

int Compile::cmp_expensive_nodes(Node* n1, Node* n2) {
  if (n1->Opcode() < n2->Opcode())      return -1;
  else if (n1->Opcode() > n2->Opcode()) return 1;

  assert(n1->req() == n2->req(), "can't compare %s nodes: n1->req() = %d, n2->req() = %d", NodeClassNames[n1->Opcode()], n1->req(), n2->req());
  for (uint i = 1; i < n1->req(); i++) {
    if (n1->in(i) < n2->in(i))      return -1;
    else if (n1->in(i) > n2->in(i)) return 1;
  }

  return 0;
}

int Compile::cmp_expensive_nodes(Node** n1p, Node** n2p) {
  Node* n1 = *n1p;
  Node* n2 = *n2p;

  return cmp_expensive_nodes(n1, n2);
}

void Compile::sort_expensive_nodes() {
  if (!expensive_nodes_sorted()) {
    _expensive_nodes->sort(cmp_expensive_nodes);
  }
}

bool Compile::expensive_nodes_sorted() const {
  for (int i = 1; i < _expensive_nodes->length(); i++) {
    if (cmp_expensive_nodes(_expensive_nodes->adr_at(i), _expensive_nodes->adr_at(i-1)) < 0) {
      return false;
    }
  }
  return true;
}

bool Compile::should_optimize_expensive_nodes(PhaseIterGVN &igvn) {
  if (_expensive_nodes->length() == 0) {
    return false;
  }

  assert(OptimizeExpensiveOps, "optimization off?");

  // Take this opportunity to remove dead nodes from the list
  int j = 0;
  for (int i = 0; i < _expensive_nodes->length(); i++) {
    Node* n = _expensive_nodes->at(i);
    if (!n->is_unreachable(igvn)) {
      assert(n->is_expensive(), "should be expensive");
      _expensive_nodes->at_put(j, n);
      j++;
    }
  }
  _expensive_nodes->trunc_to(j);

  // Then sort the list so that similar nodes are next to each other
  // and check for at least two nodes of identical kind with same data
  // inputs.
  sort_expensive_nodes();

  for (int i = 0; i < _expensive_nodes->length()-1; i++) {
    if (cmp_expensive_nodes(_expensive_nodes->adr_at(i), _expensive_nodes->adr_at(i+1)) == 0) {
      return true;
    }
  }

  return false;
}

void Compile::cleanup_expensive_nodes(PhaseIterGVN &igvn) {
  if (_expensive_nodes->length() == 0) {
    return;
  }

  assert(OptimizeExpensiveOps, "optimization off?");

  // Sort to bring similar nodes next to each other and clear the
  // control input of nodes for which there's only a single copy.
  sort_expensive_nodes();

  int j = 0;
  int identical = 0;
  int i = 0;
  bool modified = false;
  for (; i < _expensive_nodes->length()-1; i++) {
    assert(j <= i, "can't write beyond current index");
    if (_expensive_nodes->at(i)->Opcode() == _expensive_nodes->at(i+1)->Opcode()) {
      identical++;
      _expensive_nodes->at_put(j++, _expensive_nodes->at(i));
      continue;
    }
    if (identical > 0) {
      _expensive_nodes->at_put(j++, _expensive_nodes->at(i));
      identical = 0;
    } else {
      Node* n = _expensive_nodes->at(i);
      igvn.replace_input_of(n, 0, NULL);
      igvn.hash_insert(n);
      modified = true;
    }
  }
  if (identical > 0) {
    _expensive_nodes->at_put(j++, _expensive_nodes->at(i));
  } else if (_expensive_nodes->length() >= 1) {
    Node* n = _expensive_nodes->at(i);
    igvn.replace_input_of(n, 0, NULL);
    igvn.hash_insert(n);
    modified = true;
  }
  _expensive_nodes->trunc_to(j);
  if (modified) {
    igvn.optimize();
  }
}

void Compile::add_expensive_node(Node * n) {
  assert(!_expensive_nodes->contains(n), "duplicate entry in expensive list");
  assert(n->is_expensive(), "expensive nodes with non-null control here only");
  assert(!n->is_CFG() && !n->is_Mem(), "no cfg or memory nodes here");
  if (OptimizeExpensiveOps) {
    _expensive_nodes->append(n);
  } else {
    // Clear control input and let IGVN optimize expensive nodes if
    // OptimizeExpensiveOps is off.
    n->set_req(0, NULL);
  }
}

/**
 * Remove the speculative part of types and clean up the graph
 */
void Compile::remove_speculative_types(PhaseIterGVN &igvn) {
  if (UseTypeSpeculation) {
    Unique_Node_List worklist;
    worklist.push(root());
    int modified = 0;
    // Go over all type nodes that carry a speculative type, drop the
    // speculative part of the type and enqueue the node for an igvn
    // which may optimize it out.
    for (uint next = 0; next < worklist.size(); ++next) {
      Node *n  = worklist.at(next);
      if (n->is_Type()) {
        TypeNode* tn = n->as_Type();
        const Type* t = tn->type();
        const Type* t_no_spec = t->remove_speculative();
        if (t_no_spec != t) {
          bool in_hash = igvn.hash_delete(n);
          assert(in_hash, "node should be in igvn hash table");
          tn->set_type(t_no_spec);
          igvn.hash_insert(n);
          igvn._worklist.push(n); // give it a chance to go away
          modified++;
        }
      }
      uint max = n->len();
      for( uint i = 0; i < max; ++i ) {
        Node *m = n->in(i);
        if (not_a_node(m))  continue;
        worklist.push(m);
      }
    }
    // Drop the speculative part of all types in the igvn's type table
    igvn.remove_speculative_types();
    if (modified > 0) {
      igvn.optimize();
    }
#ifdef ASSERT
    // Verify that after the IGVN is over no speculative type has resurfaced
    worklist.clear();
    worklist.push(root());
    for (uint next = 0; next < worklist.size(); ++next) {
      Node *n  = worklist.at(next);
      const Type* t = igvn.type_or_null(n);
      assert((t == NULL) || (t == t->remove_speculative()), "no more speculative types");
      if (n->is_Type()) {
        t = n->as_Type()->type();
        assert(t == t->remove_speculative(), "no more speculative types");
      }
      uint max = n->len();
      for( uint i = 0; i < max; ++i ) {
        Node *m = n->in(i);
        if (not_a_node(m))  continue;
        worklist.push(m);
      }
    }
    igvn.check_no_speculative_types();
#endif
  }
}

// Auxiliary method to support randomized stressing/fuzzing.
//
// This method can be called the arbitrary number of times, with current count
// as the argument. The logic allows selecting a single candidate from the
// running list of candidates as follows:
//    int count = 0;
//    Cand* selected = null;
//    while(cand = cand->next()) {
//      if (randomized_select(++count)) {
//        selected = cand;
//      }
//    }
//
// Including count equalizes the chances any candidate is "selected".
// This is useful when we don't have the complete list of candidates to choose
// from uniformly. In this case, we need to adjust the randomicity of the
// selection, or else we will end up biasing the selection towards the latter
// candidates.
//
// Quick back-envelope calculation shows that for the list of n candidates
// the equal probability for the candidate to persist as "best" can be
// achieved by replacing it with "next" k-th candidate with the probability
// of 1/k. It can be easily shown that by the end of the run, the
// probability for any candidate is converged to 1/n, thus giving the
// uniform distribution among all the candidates.
//
// We don't care about the domain size as long as (RANDOMIZED_DOMAIN / count) is large.
#define RANDOMIZED_DOMAIN_POW 29
#define RANDOMIZED_DOMAIN (1 << RANDOMIZED_DOMAIN_POW)
#define RANDOMIZED_DOMAIN_MASK ((1 << (RANDOMIZED_DOMAIN_POW + 1)) - 1)
bool Compile::randomized_select(int count) {
  assert(count > 0, "only positive");
  return (os::random() & RANDOMIZED_DOMAIN_MASK) < (RANDOMIZED_DOMAIN / count);
}

CloneMap&     Compile::clone_map()                 { return _clone_map; }
void          Compile::set_clone_map(Dict* d)      { _clone_map._dict = d; }

void NodeCloneInfo::dump() const {
  tty->print(" {%d:%d} ", idx(), gen());
}

void CloneMap::clone(Node* old, Node* nnn, int gen) {
  uint64_t val = value(old->_idx);
  NodeCloneInfo cio(val);
  assert(val != 0, "old node should be in the map");
  NodeCloneInfo cin(cio.idx(), gen + cio.gen());
  insert(nnn->_idx, cin.get());
#ifndef PRODUCT
  if (is_debug()) {
    tty->print_cr("CloneMap::clone inserted node %d info {%d:%d} into CloneMap", nnn->_idx, cin.idx(), cin.gen());
  }
#endif
}

void CloneMap::verify_insert_and_clone(Node* old, Node* nnn, int gen) {
  NodeCloneInfo cio(value(old->_idx));
  if (cio.get() == 0) {
    cio.set(old->_idx, 0);
    insert(old->_idx, cio.get());
#ifndef PRODUCT
    if (is_debug()) {
      tty->print_cr("CloneMap::verify_insert_and_clone inserted node %d info {%d:%d} into CloneMap", old->_idx, cio.idx(), cio.gen());
    }
#endif
  }
  clone(old, nnn, gen);
}

int CloneMap::max_gen() const {
  int g = 0;
  DictI di(_dict);
  for(; di.test(); ++di) {
    int t = gen(di._key);
    if (g < t) {
      g = t;
#ifndef PRODUCT
      if (is_debug()) {
        tty->print_cr("CloneMap::max_gen() update max=%d from %d", g, _2_node_idx_t(di._key));
      }
#endif
    }
  }
  return g;
}

void CloneMap::dump(node_idx_t key) const {
  uint64_t val = value(key);
  if (val != 0) {
    NodeCloneInfo ni(val);
    ni.dump();
  }
}


// Move Allocate nodes to the start of the list
void Compile::sort_macro_nodes() {
  int count = macro_count();
  int allocates = 0;
  for (int i = 0; i < count; i++) {
    Node* n = macro_node(i);
    if (n->is_Allocate()) {
      if (i != allocates) {
        Node* tmp = macro_node(allocates);
        _macro_nodes->at_put(allocates, n);
        _macro_nodes->at_put(i, tmp);
      }
      allocates++;
    }
  }
}<|MERGE_RESOLUTION|>--- conflicted
+++ resolved
@@ -2311,8 +2311,6 @@
   }
   return false;
 }
-<<<<<<< HEAD
-=======
 
 //---------------------------- Bitwise operation packing optimization ---------------------------
 
@@ -2628,7 +2626,6 @@
         }
     }
 }
->>>>>>> 36343ab4
 
 //------------------------------Code_Gen---------------------------------------
 // Given a graph, generate code for it
@@ -2942,7 +2939,6 @@
     frc.inc_java_call_count(); // Count java call site;
   case Op_CallRuntime:
   case Op_CallLeaf:
-  case Op_CallLeafVector:
   case Op_CallLeafNoFP: {
     assert (n->is_Call(), "");
     CallNode *call = n->as_Call();
