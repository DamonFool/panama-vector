/*
 * Copyright (c) 1997, 2020, Oracle and/or its affiliates. All rights reserved.
 * DO NOT ALTER OR REMOVE COPYRIGHT NOTICES OR THIS FILE HEADER.
 *
 * This code is free software; you can redistribute it and/or modify it
 * under the terms of the GNU General Public License version 2 only, as
 * published by the Free Software Foundation.
 *
 * This code is distributed in the hope that it will be useful, but WITHOUT
 * ANY WARRANTY; without even the implied warranty of MERCHANTABILITY or
 * FITNESS FOR A PARTICULAR PURPOSE.  See the GNU General Public License
 * version 2 for more details (a copy is included in the LICENSE file that
 * accompanied this code).
 *
 * You should have received a copy of the GNU General Public License version
 * 2 along with this work; if not, write to the Free Software Foundation,
 * Inc., 51 Franklin St, Fifth Floor, Boston, MA 02110-1301 USA.
 *
 * Please contact Oracle, 500 Oracle Parkway, Redwood Shores, CA 94065 USA
 * or visit www.oracle.com if you need additional information or have any
 * questions.
 *
 */

#include "precompiled.hpp"
#include "asm/macroAssembler.hpp"
#include "asm/macroAssembler.inline.hpp"
#include "ci/ciReplay.hpp"
#include "classfile/javaClasses.hpp"
#include "code/exceptionHandlerTable.hpp"
#include "code/nmethod.hpp"
#include "compiler/compileBroker.hpp"
#include "compiler/compileLog.hpp"
#include "compiler/disassembler.hpp"
#include "compiler/oopMap.hpp"
#include "gc/shared/barrierSet.hpp"
#include "gc/shared/c2/barrierSetC2.hpp"
#include "jfr/jfrEvents.hpp"
#include "memory/resourceArea.hpp"
#include "opto/addnode.hpp"
#include "opto/block.hpp"
#include "opto/c2compiler.hpp"
#include "opto/callGenerator.hpp"
#include "opto/callnode.hpp"
#include "opto/castnode.hpp"
#include "opto/cfgnode.hpp"
#include "opto/chaitin.hpp"
#include "opto/compile.hpp"
#include "opto/connode.hpp"
#include "opto/convertnode.hpp"
#include "opto/divnode.hpp"
#include "opto/escape.hpp"
#include "opto/idealGraphPrinter.hpp"
#include "opto/loopnode.hpp"
#include "opto/machnode.hpp"
#include "opto/macro.hpp"
#include "opto/matcher.hpp"
#include "opto/mathexactnode.hpp"
#include "opto/memnode.hpp"
#include "opto/mulnode.hpp"
#include "opto/narrowptrnode.hpp"
#include "opto/node.hpp"
#include "opto/opcodes.hpp"
#include "opto/output.hpp"
#include "opto/parse.hpp"
#include "opto/phaseX.hpp"
#include "opto/rootnode.hpp"
#include "opto/runtime.hpp"
#include "opto/stringopts.hpp"
#include "opto/type.hpp"
#include "opto/vector.hpp"
#include "opto/vectornode.hpp"
#include "runtime/arguments.hpp"
#include "runtime/globals_extension.hpp"
#include "runtime/sharedRuntime.hpp"
#include "runtime/signature.hpp"
#include "runtime/stubRoutines.hpp"
#include "runtime/timer.hpp"
#include "utilities/align.hpp"
#include "utilities/copy.hpp"
#include "utilities/macros.hpp"
#include "utilities/resourceHash.hpp"


// -------------------- Compile::mach_constant_base_node -----------------------
// Constant table base node singleton.
MachConstantBaseNode* Compile::mach_constant_base_node() {
  if (_mach_constant_base_node == NULL) {
    _mach_constant_base_node = new MachConstantBaseNode();
    _mach_constant_base_node->add_req(C->root());
  }
  return _mach_constant_base_node;
}


/// Support for intrinsics.

// Return the index at which m must be inserted (or already exists).
// The sort order is by the address of the ciMethod, with is_virtual as minor key.
class IntrinsicDescPair {
 private:
  ciMethod* _m;
  bool _is_virtual;
 public:
  IntrinsicDescPair(ciMethod* m, bool is_virtual) : _m(m), _is_virtual(is_virtual) {}
  static int compare(IntrinsicDescPair* const& key, CallGenerator* const& elt) {
    ciMethod* m= elt->method();
    ciMethod* key_m = key->_m;
    if (key_m < m)      return -1;
    else if (key_m > m) return 1;
    else {
      bool is_virtual = elt->is_virtual();
      bool key_virtual = key->_is_virtual;
      if (key_virtual < is_virtual)      return -1;
      else if (key_virtual > is_virtual) return 1;
      else                               return 0;
    }
  }
};
int Compile::intrinsic_insertion_index(ciMethod* m, bool is_virtual, bool& found) {
#ifdef ASSERT
  for (int i = 1; i < _intrinsics.length(); i++) {
    CallGenerator* cg1 = _intrinsics.at(i-1);
    CallGenerator* cg2 = _intrinsics.at(i);
    assert(cg1->method() != cg2->method()
           ? cg1->method()     < cg2->method()
           : cg1->is_virtual() < cg2->is_virtual(),
           "compiler intrinsics list must stay sorted");
  }
#endif
  IntrinsicDescPair pair(m, is_virtual);
  return _intrinsics.find_sorted<IntrinsicDescPair*, IntrinsicDescPair::compare>(&pair, found);
}

void Compile::register_intrinsic(CallGenerator* cg) {
  bool found = false;
  int index = intrinsic_insertion_index(cg->method(), cg->is_virtual(), found);
  assert(!found, "registering twice");
  _intrinsics.insert_before(index, cg);
  assert(find_intrinsic(cg->method(), cg->is_virtual()) == cg, "registration worked");
}

CallGenerator* Compile::find_intrinsic(ciMethod* m, bool is_virtual) {
  assert(m->is_loaded(), "don't try this on unloaded methods");
  if (_intrinsics.length() > 0) {
    bool found = false;
    int index = intrinsic_insertion_index(m, is_virtual, found);
     if (found) {
      return _intrinsics.at(index);
    }
  }
  // Lazily create intrinsics for intrinsic IDs well-known in the runtime.
  if (m->intrinsic_id() != vmIntrinsics::_none &&
      m->intrinsic_id() <= vmIntrinsics::LAST_COMPILER_INLINE) {
    CallGenerator* cg = make_vm_intrinsic(m, is_virtual);
    if (cg != NULL) {
      // Save it for next time:
      register_intrinsic(cg);
      return cg;
    } else {
      gather_intrinsic_statistics(m->intrinsic_id(), is_virtual, _intrinsic_disabled);
    }
  }
  return NULL;
}

// Compile::make_vm_intrinsic is defined in library_call.cpp.

#ifndef PRODUCT
// statistics gathering...

juint  Compile::_intrinsic_hist_count[vmIntrinsics::ID_LIMIT] = {0};
jubyte Compile::_intrinsic_hist_flags[vmIntrinsics::ID_LIMIT] = {0};

bool Compile::gather_intrinsic_statistics(vmIntrinsics::ID id, bool is_virtual, int flags) {
  assert(id > vmIntrinsics::_none && id < vmIntrinsics::ID_LIMIT, "oob");
  int oflags = _intrinsic_hist_flags[id];
  assert(flags != 0, "what happened?");
  if (is_virtual) {
    flags |= _intrinsic_virtual;
  }
  bool changed = (flags != oflags);
  if ((flags & _intrinsic_worked) != 0) {
    juint count = (_intrinsic_hist_count[id] += 1);
    if (count == 1) {
      changed = true;           // first time
    }
    // increment the overall count also:
    _intrinsic_hist_count[vmIntrinsics::_none] += 1;
  }
  if (changed) {
    if (((oflags ^ flags) & _intrinsic_virtual) != 0) {
      // Something changed about the intrinsic's virtuality.
      if ((flags & _intrinsic_virtual) != 0) {
        // This is the first use of this intrinsic as a virtual call.
        if (oflags != 0) {
          // We already saw it as a non-virtual, so note both cases.
          flags |= _intrinsic_both;
        }
      } else if ((oflags & _intrinsic_both) == 0) {
        // This is the first use of this intrinsic as a non-virtual
        flags |= _intrinsic_both;
      }
    }
    _intrinsic_hist_flags[id] = (jubyte) (oflags | flags);
  }
  // update the overall flags also:
  _intrinsic_hist_flags[vmIntrinsics::_none] |= (jubyte) flags;
  return changed;
}

static char* format_flags(int flags, char* buf) {
  buf[0] = 0;
  if ((flags & Compile::_intrinsic_worked) != 0)    strcat(buf, ",worked");
  if ((flags & Compile::_intrinsic_failed) != 0)    strcat(buf, ",failed");
  if ((flags & Compile::_intrinsic_disabled) != 0)  strcat(buf, ",disabled");
  if ((flags & Compile::_intrinsic_virtual) != 0)   strcat(buf, ",virtual");
  if ((flags & Compile::_intrinsic_both) != 0)      strcat(buf, ",nonvirtual");
  if (buf[0] == 0)  strcat(buf, ",");
  assert(buf[0] == ',', "must be");
  return &buf[1];
}

void Compile::print_intrinsic_statistics() {
  char flagsbuf[100];
  ttyLocker ttyl;
  if (xtty != NULL)  xtty->head("statistics type='intrinsic'");
  tty->print_cr("Compiler intrinsic usage:");
  juint total = _intrinsic_hist_count[vmIntrinsics::_none];
  if (total == 0)  total = 1;  // avoid div0 in case of no successes
  #define PRINT_STAT_LINE(name, c, f) \
    tty->print_cr("  %4d (%4.1f%%) %s (%s)", (int)(c), ((c) * 100.0) / total, name, f);
  for (int index = 1 + (int)vmIntrinsics::_none; index < (int)vmIntrinsics::ID_LIMIT; index++) {
    vmIntrinsics::ID id = (vmIntrinsics::ID) index;
    int   flags = _intrinsic_hist_flags[id];
    juint count = _intrinsic_hist_count[id];
    if ((flags | count) != 0) {
      PRINT_STAT_LINE(vmIntrinsics::name_at(id), count, format_flags(flags, flagsbuf));
    }
  }
  PRINT_STAT_LINE("total", total, format_flags(_intrinsic_hist_flags[vmIntrinsics::_none], flagsbuf));
  if (xtty != NULL)  xtty->tail("statistics");
}

void Compile::print_statistics() {
  { ttyLocker ttyl;
    if (xtty != NULL)  xtty->head("statistics type='opto'");
    Parse::print_statistics();
    PhaseCCP::print_statistics();
    PhaseRegAlloc::print_statistics();
    PhaseOutput::print_statistics();
    PhasePeephole::print_statistics();
    PhaseIdealLoop::print_statistics();
    if (xtty != NULL)  xtty->tail("statistics");
  }
  if (_intrinsic_hist_flags[vmIntrinsics::_none] != 0) {
    // put this under its own <statistics> element.
    print_intrinsic_statistics();
  }
}
#endif //PRODUCT

void Compile::gvn_replace_by(Node* n, Node* nn) {
  for (DUIterator_Last imin, i = n->last_outs(imin); i >= imin; ) {
    Node* use = n->last_out(i);
    bool is_in_table = initial_gvn()->hash_delete(use);
    uint uses_found = 0;
    for (uint j = 0; j < use->len(); j++) {
      if (use->in(j) == n) {
        if (j < use->req())
          use->set_req(j, nn);
        else
          use->set_prec(j, nn);
        uses_found++;
      }
    }
    if (is_in_table) {
      // reinsert into table
      initial_gvn()->hash_find_insert(use);
    }
    record_for_igvn(use);
    i -= uses_found;    // we deleted 1 or more copies of this edge
  }
}


static inline bool not_a_node(const Node* n) {
  if (n == NULL)                   return true;
  if (((intptr_t)n & 1) != 0)      return true;  // uninitialized, etc.
  if (*(address*)n == badAddress)  return true;  // kill by Node::destruct
  return false;
}

// Identify all nodes that are reachable from below, useful.
// Use breadth-first pass that records state in a Unique_Node_List,
// recursive traversal is slower.
void Compile::identify_useful_nodes(Unique_Node_List &useful) {
  int estimated_worklist_size = live_nodes();
  useful.map( estimated_worklist_size, NULL );  // preallocate space

  // Initialize worklist
  if (root() != NULL)     { useful.push(root()); }
  // If 'top' is cached, declare it useful to preserve cached node
  if( cached_top_node() ) { useful.push(cached_top_node()); }

  // Push all useful nodes onto the list, breadthfirst
  for( uint next = 0; next < useful.size(); ++next ) {
    assert( next < unique(), "Unique useful nodes < total nodes");
    Node *n  = useful.at(next);
    uint max = n->len();
    for( uint i = 0; i < max; ++i ) {
      Node *m = n->in(i);
      if (not_a_node(m))  continue;
      useful.push(m);
    }
  }
}

// Update dead_node_list with any missing dead nodes using useful
// list. Consider all non-useful nodes to be useless i.e., dead nodes.
void Compile::update_dead_node_list(Unique_Node_List &useful) {
  uint max_idx = unique();
  VectorSet& useful_node_set = useful.member_set();

  for (uint node_idx = 0; node_idx < max_idx; node_idx++) {
    // If node with index node_idx is not in useful set,
    // mark it as dead in dead node list.
    if (!useful_node_set.test(node_idx)) {
      record_dead_node(node_idx);
    }
  }
}

void Compile::remove_useless_late_inlines(GrowableArray<CallGenerator*>* inlines, Unique_Node_List &useful) {
  int shift = 0;
  for (int i = 0; i < inlines->length(); i++) {
    CallGenerator* cg = inlines->at(i);
    CallNode* call = cg->call_node();
    if (shift > 0) {
      inlines->at_put(i-shift, cg);
    }
    if (!useful.member(call)) {
      shift++;
    }
  }
  inlines->trunc_to(inlines->length()-shift);
}

void Compile::remove_useless_late_inlines(GrowableArray<CallGenerator*>* inlines, Node* dead) {
  assert(dead != NULL && dead->is_Call(), "sanity");
  int shift = 0;
  for (int i = 0; i < inlines->length(); i++) {
    CallGenerator* cg = inlines->at(i);
    CallNode* call = cg->call_node();
    if (shift > 0) {
      inlines->at_put(i - shift, cg);
    }
    if (call == dead) {
      shift++;
    }
  }
  inlines->trunc_to(inlines->length() - shift);
  assert(shift <= 1, "sanity");
}

void Compile::remove_useless_nodes(GrowableArray<Node*>& node_list, Unique_Node_List& useful) {
  for (int i = node_list.length() - 1; i >= 0; i--) {
    Node* n = node_list.at(i);
    if (!useful.member(n)) {
      node_list.remove_if_existing(n);
    }
  }
}

// Disconnect all useless nodes by disconnecting those at the boundary.
void Compile::remove_useless_nodes(Unique_Node_List &useful) {
  uint next = 0;
  while (next < useful.size()) {
    Node *n = useful.at(next++);
    if (n->is_SafePoint()) {
      // We're done with a parsing phase. Replaced nodes are not valid
      // beyond that point.
      n->as_SafePoint()->delete_replaced_nodes();
    }
    // Use raw traversal of out edges since this code removes out edges
    int max = n->outcnt();
    for (int j = 0; j < max; ++j) {
      Node* child = n->raw_out(j);
      if (!useful.member(child)) {
        assert(!child->is_top() || child != top(),
               "If top is cached in Compile object it is in useful list");
        // Only need to remove this out-edge to the useless node
        n->raw_del_out(j);
        --j;
        --max;
      }
    }
    if (n->outcnt() == 1 && n->has_special_unique_user()) {
      record_for_igvn(n->unique_out());
    }
  }

  remove_useless_nodes(_macro_nodes,        useful); // remove useless macro and predicate opaq nodes
  remove_useless_nodes(_expensive_nodes,    useful); // remove useless expensive nodes
  remove_useless_nodes(_for_post_loop_igvn, useful); // remove useless node recorded for post loop opts IGVN pass

  BarrierSetC2* bs = BarrierSet::barrier_set()->barrier_set_c2();
  bs->eliminate_useless_gc_barriers(useful, this);
  // clean up the late inline lists
  remove_useless_late_inlines(&_string_late_inlines, useful);
  remove_useless_late_inlines(&_boxing_late_inlines, useful);
  remove_useless_late_inlines(&_late_inlines, useful);
  remove_useless_late_inlines(&_vector_reboxing_late_inlines, useful);
  debug_only(verify_graph_edges(true/*check for no_dead_code*/);)
}

// ============================================================================
//------------------------------CompileWrapper---------------------------------
class CompileWrapper : public StackObj {
  Compile *const _compile;
 public:
  CompileWrapper(Compile* compile);

  ~CompileWrapper();
};

CompileWrapper::CompileWrapper(Compile* compile) : _compile(compile) {
  // the Compile* pointer is stored in the current ciEnv:
  ciEnv* env = compile->env();
  assert(env == ciEnv::current(), "must already be a ciEnv active");
  assert(env->compiler_data() == NULL, "compile already active?");
  env->set_compiler_data(compile);
  assert(compile == Compile::current(), "sanity");

  compile->set_type_dict(NULL);
  compile->set_clone_map(new Dict(cmpkey, hashkey, _compile->comp_arena()));
  compile->clone_map().set_clone_idx(0);
  compile->set_type_last_size(0);
  compile->set_last_tf(NULL, NULL);
  compile->set_indexSet_arena(NULL);
  compile->set_indexSet_free_block_list(NULL);
  compile->init_type_arena();
  Type::Initialize(compile);
  _compile->begin_method();
  _compile->clone_map().set_debug(_compile->has_method() && _compile->directive()->CloneMapDebugOption);
}
CompileWrapper::~CompileWrapper() {
  _compile->end_method();
  _compile->env()->set_compiler_data(NULL);
}


//----------------------------print_compile_messages---------------------------
void Compile::print_compile_messages() {
#ifndef PRODUCT
  // Check if recompiling
  if (_subsume_loads == false && PrintOpto) {
    // Recompiling without allowing machine instructions to subsume loads
    tty->print_cr("*********************************************************");
    tty->print_cr("** Bailout: Recompile without subsuming loads          **");
    tty->print_cr("*********************************************************");
  }
  if (_do_escape_analysis != DoEscapeAnalysis && PrintOpto) {
    // Recompiling without escape analysis
    tty->print_cr("*********************************************************");
    tty->print_cr("** Bailout: Recompile without escape analysis          **");
    tty->print_cr("*********************************************************");
  }
  if (_eliminate_boxing != EliminateAutoBox && PrintOpto) {
    // Recompiling without boxing elimination
    tty->print_cr("*********************************************************");
    tty->print_cr("** Bailout: Recompile without boxing elimination       **");
    tty->print_cr("*********************************************************");
  }
  if (C->directive()->BreakAtCompileOption) {
    // Open the debugger when compiling this method.
    tty->print("### Breaking when compiling: ");
    method()->print_short_name();
    tty->cr();
    BREAKPOINT;
  }

  if( PrintOpto ) {
    if (is_osr_compilation()) {
      tty->print("[OSR]%3d", _compile_id);
    } else {
      tty->print("%3d", _compile_id);
    }
  }
#endif
}

// ============================================================================
//------------------------------Compile standard-------------------------------
debug_only( int Compile::_debug_idx = 100000; )

// Compile a method.  entry_bci is -1 for normal compilations and indicates
// the continuation bci for on stack replacement.


Compile::Compile( ciEnv* ci_env, ciMethod* target, int osr_bci,
                  bool subsume_loads, bool do_escape_analysis, bool eliminate_boxing, bool install_code, DirectiveSet* directive)
                : Phase(Compiler),
                  _compile_id(ci_env->compile_id()),
                  _save_argument_registers(false),
                  _subsume_loads(subsume_loads),
                  _do_escape_analysis(do_escape_analysis),
                  _install_code(install_code),
                  _eliminate_boxing(eliminate_boxing),
                  _method(target),
                  _entry_bci(osr_bci),
                  _stub_function(NULL),
                  _stub_name(NULL),
                  _stub_entry_point(NULL),
                  _max_node_limit(MaxNodeLimit),
                  _post_loop_opts_phase(false),
                  _inlining_progress(false),
                  _inlining_incrementally(false),
                  _do_cleanup(false),
                  _has_reserved_stack_access(target->has_reserved_stack_access()),
#ifndef PRODUCT
                  _trace_opto_output(directive->TraceOptoOutputOption),
                  _print_ideal(directive->PrintIdealOption),
#endif
                  _has_method_handle_invokes(false),
                  _clinit_barrier_on_entry(false),
                  _stress_seed(0),
                  _comp_arena(mtCompiler),
                  _barrier_set_state(BarrierSet::barrier_set()->barrier_set_c2()->create_barrier_state(comp_arena())),
                  _env(ci_env),
                  _directive(directive),
                  _log(ci_env->log()),
                  _failure_reason(NULL),
                  _intrinsics        (comp_arena(), 0, 0, NULL),
                  _macro_nodes       (comp_arena(), 8, 0, NULL),
                  _predicate_opaqs   (comp_arena(), 8, 0, NULL),
                  _expensive_nodes   (comp_arena(), 8, 0, NULL),
                  _for_post_loop_igvn(comp_arena(), 8, 0, NULL),
                  _congraph(NULL),
                  NOT_PRODUCT(_printer(NULL) COMMA)
                  _dead_node_list(comp_arena()),
                  _dead_node_count(0),
                  _node_arena(mtCompiler),
                  _old_arena(mtCompiler),
                  _mach_constant_base_node(NULL),
                  _Compile_types(mtCompiler),
                  _initial_gvn(NULL),
                  _for_igvn(NULL),
                  _warm_calls(NULL),
                  _late_inlines(comp_arena(), 2, 0, NULL),
                  _string_late_inlines(comp_arena(), 2, 0, NULL),
                  _boxing_late_inlines(comp_arena(), 2, 0, NULL),
                  _vector_reboxing_late_inlines(comp_arena(), 2, 0, NULL),
                  _late_inlines_pos(0),
                  _number_of_mh_late_inlines(0),
                  _native_invokers(comp_arena(), 1, 0, NULL),
                  _print_inlining_stream(NULL),
                  _print_inlining_list(NULL),
                  _print_inlining_idx(0),
                  _print_inlining_output(NULL),
                  _replay_inline_data(NULL),
                  _java_calls(0),
                  _inner_loops(0),
                  _interpreter_frame_size(0)
#ifndef PRODUCT
                  , _in_dump_cnt(0)
#endif
{
  C = this;
  CompileWrapper cw(this);

  if (CITimeVerbose) {
    tty->print(" ");
    target->holder()->name()->print();
    tty->print(".");
    target->print_short_name();
    tty->print("  ");
  }
  TraceTime t1("Total compilation time", &_t_totalCompilation, CITime, CITimeVerbose);
  TraceTime t2(NULL, &_t_methodCompilation, CITime, false);

#if defined(SUPPORT_ASSEMBLY) || defined(SUPPORT_ABSTRACT_ASSEMBLY)
  bool print_opto_assembly = directive->PrintOptoAssemblyOption;
  // We can always print a disassembly, either abstract (hex dump) or
  // with the help of a suitable hsdis library. Thus, we should not
  // couple print_assembly and print_opto_assembly controls.
  // But: always print opto and regular assembly on compile command 'print'.
  bool print_assembly = directive->PrintAssemblyOption;
  set_print_assembly(print_opto_assembly || print_assembly);
#else
  set_print_assembly(false); // must initialize.
#endif

#ifndef PRODUCT
  set_parsed_irreducible_loop(false);

  if (directive->ReplayInlineOption) {
    _replay_inline_data = ciReplay::load_inline_data(method(), entry_bci(), ci_env->comp_level());
  }
#endif
  set_print_inlining(directive->PrintInliningOption || PrintOptoInlining);
  set_print_intrinsics(directive->PrintIntrinsicsOption);
  set_has_irreducible_loop(true); // conservative until build_loop_tree() reset it

  if (ProfileTraps RTM_OPT_ONLY( || UseRTMLocking )) {
    // Make sure the method being compiled gets its own MDO,
    // so we can at least track the decompile_count().
    // Need MDO to record RTM code generation state.
    method()->ensure_method_data();
  }

  Init(::AliasLevel);


  print_compile_messages();

  _ilt = InlineTree::build_inline_tree_root();

  // Even if NO memory addresses are used, MergeMem nodes must have at least 1 slice
  assert(num_alias_types() >= AliasIdxRaw, "");

#define MINIMUM_NODE_HASH  1023
  // Node list that Iterative GVN will start with
  Unique_Node_List for_igvn(comp_arena());
  set_for_igvn(&for_igvn);

  // GVN that will be run immediately on new nodes
  uint estimated_size = method()->code_size()*4+64;
  estimated_size = (estimated_size < MINIMUM_NODE_HASH ? MINIMUM_NODE_HASH : estimated_size);
  PhaseGVN gvn(node_arena(), estimated_size);
  set_initial_gvn(&gvn);

  print_inlining_init();
  { // Scope for timing the parser
    TracePhase tp("parse", &timers[_t_parser]);

    // Put top into the hash table ASAP.
    initial_gvn()->transform_no_reclaim(top());

    // Set up tf(), start(), and find a CallGenerator.
    CallGenerator* cg = NULL;
    if (is_osr_compilation()) {
      const TypeTuple *domain = StartOSRNode::osr_domain();
      const TypeTuple *range = TypeTuple::make_range(method()->signature());
      init_tf(TypeFunc::make(domain, range));
      StartNode* s = new StartOSRNode(root(), domain);
      initial_gvn()->set_type_bottom(s);
      init_start(s);
      cg = CallGenerator::for_osr(method(), entry_bci());
    } else {
      // Normal case.
      init_tf(TypeFunc::make(method()));
      StartNode* s = new StartNode(root(), tf()->domain());
      initial_gvn()->set_type_bottom(s);
      init_start(s);
      if (method()->intrinsic_id() == vmIntrinsics::_Reference_get) {
        // With java.lang.ref.reference.get() we must go through the
        // intrinsic - even when get() is the root
        // method of the compile - so that, if necessary, the value in
        // the referent field of the reference object gets recorded by
        // the pre-barrier code.
        cg = find_intrinsic(method(), false);
      }
      if (cg == NULL) {
        float past_uses = method()->interpreter_invocation_count();
        float expected_uses = past_uses;
        cg = CallGenerator::for_inline(method(), expected_uses);
      }
    }
    if (failing())  return;
    if (cg == NULL) {
      record_method_not_compilable("cannot parse method");
      return;
    }
    JVMState* jvms = build_start_state(start(), tf());
    if ((jvms = cg->generate(jvms)) == NULL) {
      if (!failure_reason_is(C2Compiler::retry_class_loading_during_parsing())) {
        record_method_not_compilable("method parse failed");
      }
      return;
    }
    GraphKit kit(jvms);

    if (!kit.stopped()) {
      // Accept return values, and transfer control we know not where.
      // This is done by a special, unique ReturnNode bound to root.
      return_values(kit.jvms());
    }

    if (kit.has_exceptions()) {
      // Any exceptions that escape from this call must be rethrown
      // to whatever caller is dynamically above us on the stack.
      // This is done by a special, unique RethrowNode bound to root.
      rethrow_exceptions(kit.transfer_exceptions_into_jvms());
    }

    assert(IncrementalInline || (_late_inlines.length() == 0 && !has_mh_late_inlines()), "incremental inlining is off");

    if (_late_inlines.length() == 0 && !has_mh_late_inlines() && !failing() && has_stringbuilder()) {
      inline_string_calls(true);
    }

    if (failing())  return;

    print_method(PHASE_BEFORE_REMOVEUSELESS, 3);

    // Remove clutter produced by parsing.
    if (!failing()) {
      ResourceMark rm;
      PhaseRemoveUseless pru(initial_gvn(), &for_igvn);
    }
  }

  // Note:  Large methods are capped off in do_one_bytecode().
  if (failing())  return;

  // After parsing, node notes are no longer automagic.
  // They must be propagated by register_new_node_with_optimizer(),
  // clone(), or the like.
  set_default_node_notes(NULL);

  for (;;) {
    int successes = Inline_Warm();
    if (failing())  return;
    if (successes == 0)  break;
  }

  // Drain the list.
  Finish_Warm();
#ifndef PRODUCT
  if (should_print(1)) {
    _printer->print_inlining();
  }
#endif

  if (failing())  return;
  NOT_PRODUCT( verify_graph_edges(); )

  // If LCM, GCM, or IGVN are randomized for stress testing, seed
  // random number generation and log the seed for repeatability.
  if (StressLCM || StressGCM || StressIGVN) {
    _stress_seed = FLAG_IS_DEFAULT(StressSeed) ?
      static_cast<uint>(Ticks::now().nanoseconds()) : StressSeed;
    if (_log != NULL) {
      _log->elem("stress_test seed='%u'", _stress_seed);
    } else if (FLAG_IS_DEFAULT(StressSeed)) {
      tty->print_cr("Warning:  set +LogCompilation to log the seed.");
    }
  }

  // Now optimize
  Optimize();
  if (failing())  return;
  NOT_PRODUCT( verify_graph_edges(); )

#ifndef PRODUCT
  if (print_ideal()) {
    ttyLocker ttyl;  // keep the following output all in one block
    // This output goes directly to the tty, not the compiler log.
    // To enable tools to match it up with the compilation activity,
    // be sure to tag this tty output with the compile ID.
    if (xtty != NULL) {
      xtty->head("ideal compile_id='%d'%s", compile_id(),
                 is_osr_compilation()    ? " compile_kind='osr'" :
                 "");
    }
    root()->dump(9999);
    if (xtty != NULL) {
      xtty->tail("ideal");
    }
  }
#endif

#ifdef ASSERT
  BarrierSetC2* bs = BarrierSet::barrier_set()->barrier_set_c2();
  bs->verify_gc_barriers(this, BarrierSetC2::BeforeCodeGen);
#endif

  // Dump compilation data to replay it.
  if (directive->DumpReplayOption) {
    env()->dump_replay_data(_compile_id);
  }
  if (directive->DumpInlineOption && (ilt() != NULL)) {
    env()->dump_inline_data(_compile_id);
  }

  // Now that we know the size of all the monitors we can add a fixed slot
  // for the original deopt pc.
  int next_slot = fixed_slots() + (sizeof(address) / VMRegImpl::stack_slot_size);
  set_fixed_slots(next_slot);

  // Compute when to use implicit null checks. Used by matching trap based
  // nodes and NullCheck optimization.
  set_allowed_deopt_reasons();

  // Now generate code
  Code_Gen();
}

//------------------------------Compile----------------------------------------
// Compile a runtime stub
Compile::Compile( ciEnv* ci_env,
                  TypeFunc_generator generator,
                  address stub_function,
                  const char *stub_name,
                  int is_fancy_jump,
                  bool pass_tls,
                  bool save_arg_registers,
                  bool return_pc,
                  DirectiveSet* directive)
  : Phase(Compiler),
    _compile_id(0),
    _save_argument_registers(save_arg_registers),
    _subsume_loads(true),
    _do_escape_analysis(false),
    _install_code(true),
    _eliminate_boxing(false),
    _method(NULL),
    _entry_bci(InvocationEntryBci),
    _stub_function(stub_function),
    _stub_name(stub_name),
    _stub_entry_point(NULL),
    _max_node_limit(MaxNodeLimit),
    _post_loop_opts_phase(false),
    _inlining_progress(false),
    _inlining_incrementally(false),
    _has_reserved_stack_access(false),
#ifndef PRODUCT
    _trace_opto_output(directive->TraceOptoOutputOption),
    _print_ideal(directive->PrintIdealOption),
#endif
    _has_method_handle_invokes(false),
    _clinit_barrier_on_entry(false),
    _stress_seed(0),
    _comp_arena(mtCompiler),
    _barrier_set_state(BarrierSet::barrier_set()->barrier_set_c2()->create_barrier_state(comp_arena())),
    _env(ci_env),
    _directive(directive),
    _log(ci_env->log()),
    _failure_reason(NULL),
    _congraph(NULL),
    NOT_PRODUCT(_printer(NULL) COMMA)
    _dead_node_list(comp_arena()),
    _dead_node_count(0),
    _node_arena(mtCompiler),
    _old_arena(mtCompiler),
    _mach_constant_base_node(NULL),
    _Compile_types(mtCompiler),
    _initial_gvn(NULL),
    _for_igvn(NULL),
    _warm_calls(NULL),
    _number_of_mh_late_inlines(0),
    _native_invokers(),
    _print_inlining_stream(NULL),
    _print_inlining_list(NULL),
    _print_inlining_idx(0),
    _print_inlining_output(NULL),
    _replay_inline_data(NULL),
    _java_calls(0),
    _inner_loops(0),
    _interpreter_frame_size(0),
#ifndef PRODUCT
    _in_dump_cnt(0),
#endif
    _allowed_reasons(0) {
  C = this;

  TraceTime t1(NULL, &_t_totalCompilation, CITime, false);
  TraceTime t2(NULL, &_t_stubCompilation, CITime, false);

#ifndef PRODUCT
  set_print_assembly(PrintFrameConverterAssembly);
  set_parsed_irreducible_loop(false);
#else
  set_print_assembly(false); // Must initialize.
#endif
  set_has_irreducible_loop(false); // no loops

  CompileWrapper cw(this);
  Init(/*AliasLevel=*/ 0);
  init_tf((*generator)());

  {
    // The following is a dummy for the sake of GraphKit::gen_stub
    Unique_Node_List for_igvn(comp_arena());
    set_for_igvn(&for_igvn);  // not used, but some GraphKit guys push on this
    PhaseGVN gvn(Thread::current()->resource_area(),255);
    set_initial_gvn(&gvn);    // not significant, but GraphKit guys use it pervasively
    gvn.transform_no_reclaim(top());

    GraphKit kit;
    kit.gen_stub(stub_function, stub_name, is_fancy_jump, pass_tls, return_pc);
  }

  NOT_PRODUCT( verify_graph_edges(); )

  Code_Gen();
}

//------------------------------Init-------------------------------------------
// Prepare for a single compilation
void Compile::Init(int aliaslevel) {
  _unique  = 0;
  _regalloc = NULL;

  _tf      = NULL;  // filled in later
  _top     = NULL;  // cached later
  _matcher = NULL;  // filled in later
  _cfg     = NULL;  // filled in later

  IA32_ONLY( set_24_bit_selection_and_mode(true, false); )

  _node_note_array = NULL;
  _default_node_notes = NULL;
  DEBUG_ONLY( _modified_nodes = NULL; ) // Used in Optimize()

  _immutable_memory = NULL; // filled in at first inquiry

  // Globally visible Nodes
  // First set TOP to NULL to give safe behavior during creation of RootNode
  set_cached_top_node(NULL);
  set_root(new RootNode());
  // Now that you have a Root to point to, create the real TOP
  set_cached_top_node( new ConNode(Type::TOP) );
  set_recent_alloc(NULL, NULL);

  // Create Debug Information Recorder to record scopes, oopmaps, etc.
  env()->set_oop_recorder(new OopRecorder(env()->arena()));
  env()->set_debug_info(new DebugInformationRecorder(env()->oop_recorder()));
  env()->set_dependencies(new Dependencies(env()));

  _fixed_slots = 0;
  set_has_split_ifs(false);
  set_has_loops(false); // first approximation
  set_has_stringbuilder(false);
  set_has_boxed_value(false);
  _trap_can_recompile = false;  // no traps emitted yet
  _major_progress = true; // start out assuming good things will happen
  set_has_unsafe_access(false);
  set_max_vector_size(0);
  set_clear_upper_avx(false);  //false as default for clear upper bits of ymm registers
  Copy::zero_to_bytes(_trap_hist, sizeof(_trap_hist));
  set_decompile_count(0);

  set_do_freq_based_layout(_directive->BlockLayoutByFrequencyOption);
  _loop_opts_cnt = LoopOptsCount;
  set_do_inlining(Inline);
  set_max_inline_size(MaxInlineSize);
  set_freq_inline_size(FreqInlineSize);
  set_do_scheduling(OptoScheduling);

  set_do_vector_loop(false);

  if (AllowVectorizeOnDemand) {
    if (has_method() && (_directive->VectorizeOption || _directive->VectorizeDebugOption)) {
      set_do_vector_loop(true);
      NOT_PRODUCT(if (do_vector_loop() && Verbose) {tty->print("Compile::Init: do vectorized loops (SIMD like) for method %s\n",  method()->name()->as_quoted_ascii());})
    } else if (has_method() && method()->name() != 0 &&
               method()->intrinsic_id() == vmIntrinsics::_forEachRemaining) {
      set_do_vector_loop(true);
    }
  }
  set_use_cmove(UseCMoveUnconditionally /* || do_vector_loop()*/); //TODO: consider do_vector_loop() mandate use_cmove unconditionally
  NOT_PRODUCT(if (use_cmove() && Verbose && has_method()) {tty->print("Compile::Init: use CMove without profitability tests for method %s\n",  method()->name()->as_quoted_ascii());})

  set_age_code(has_method() && method()->profile_aging());
  set_rtm_state(NoRTM); // No RTM lock eliding by default
  _max_node_limit = _directive->MaxNodeLimitOption;

#if INCLUDE_RTM_OPT
  if (UseRTMLocking && has_method() && (method()->method_data_or_null() != NULL)) {
    int rtm_state = method()->method_data()->rtm_state();
    if (method_has_option(CompileCommand::NoRTMLockEliding) || ((rtm_state & NoRTM) != 0)) {
      // Don't generate RTM lock eliding code.
      set_rtm_state(NoRTM);
    } else if (method_has_option(CompileCommand::UseRTMLockEliding) || ((rtm_state & UseRTM) != 0) || !UseRTMDeopt) {
      // Generate RTM lock eliding code without abort ratio calculation code.
      set_rtm_state(UseRTM);
    } else if (UseRTMDeopt) {
      // Generate RTM lock eliding code and include abort ratio calculation
      // code if UseRTMDeopt is on.
      set_rtm_state(ProfileRTM);
    }
  }
#endif
  if (VM_Version::supports_fast_class_init_checks() && has_method() && !is_osr_compilation() && method()->needs_clinit_barrier()) {
    set_clinit_barrier_on_entry(true);
  }
  if (debug_info()->recording_non_safepoints()) {
    set_node_note_array(new(comp_arena()) GrowableArray<Node_Notes*>
                        (comp_arena(), 8, 0, NULL));
    set_default_node_notes(Node_Notes::make(this));
  }

  // // -- Initialize types before each compile --
  // // Update cached type information
  // if( _method && _method->constants() )
  //   Type::update_loaded_types(_method, _method->constants());

  // Init alias_type map.
  if (!_do_escape_analysis && aliaslevel == 3)
    aliaslevel = 2;  // No unique types without escape analysis
  _AliasLevel = aliaslevel;
  const int grow_ats = 16;
  _max_alias_types = grow_ats;
  _alias_types   = NEW_ARENA_ARRAY(comp_arena(), AliasType*, grow_ats);
  AliasType* ats = NEW_ARENA_ARRAY(comp_arena(), AliasType,  grow_ats);
  Copy::zero_to_bytes(ats, sizeof(AliasType)*grow_ats);
  {
    for (int i = 0; i < grow_ats; i++)  _alias_types[i] = &ats[i];
  }
  // Initialize the first few types.
  _alias_types[AliasIdxTop]->Init(AliasIdxTop, NULL);
  _alias_types[AliasIdxBot]->Init(AliasIdxBot, TypePtr::BOTTOM);
  _alias_types[AliasIdxRaw]->Init(AliasIdxRaw, TypeRawPtr::BOTTOM);
  _num_alias_types = AliasIdxRaw+1;
  // Zero out the alias type cache.
  Copy::zero_to_bytes(_alias_cache, sizeof(_alias_cache));
  // A NULL adr_type hits in the cache right away.  Preload the right answer.
  probe_alias_cache(NULL)->_index = AliasIdxTop;

#ifdef ASSERT
  _type_verify_symmetry = true;
  _phase_optimize_finished = false;
  _exception_backedge = false;
#endif
}

//---------------------------init_start----------------------------------------
// Install the StartNode on this compile object.
void Compile::init_start(StartNode* s) {
  if (failing())
    return; // already failing
  assert(s == start(), "");
}

/**
 * Return the 'StartNode'. We must not have a pending failure, since the ideal graph
 * can be in an inconsistent state, i.e., we can get segmentation faults when traversing
 * the ideal graph.
 */
StartNode* Compile::start() const {
  assert (!failing(), "Must not have pending failure. Reason is: %s", failure_reason());
  for (DUIterator_Fast imax, i = root()->fast_outs(imax); i < imax; i++) {
    Node* start = root()->fast_out(i);
    if (start->is_Start()) {
      return start->as_Start();
    }
  }
  fatal("Did not find Start node!");
  return NULL;
}

//-------------------------------immutable_memory-------------------------------------
// Access immutable memory
Node* Compile::immutable_memory() {
  if (_immutable_memory != NULL) {
    return _immutable_memory;
  }
  StartNode* s = start();
  for (DUIterator_Fast imax, i = s->fast_outs(imax); true; i++) {
    Node *p = s->fast_out(i);
    if (p != s && p->as_Proj()->_con == TypeFunc::Memory) {
      _immutable_memory = p;
      return _immutable_memory;
    }
  }
  ShouldNotReachHere();
  return NULL;
}

//----------------------set_cached_top_node------------------------------------
// Install the cached top node, and make sure Node::is_top works correctly.
void Compile::set_cached_top_node(Node* tn) {
  if (tn != NULL)  verify_top(tn);
  Node* old_top = _top;
  _top = tn;
  // Calling Node::setup_is_top allows the nodes the chance to adjust
  // their _out arrays.
  if (_top != NULL)     _top->setup_is_top();
  if (old_top != NULL)  old_top->setup_is_top();
  assert(_top == NULL || top()->is_top(), "");
}

#ifdef ASSERT
uint Compile::count_live_nodes_by_graph_walk() {
  Unique_Node_List useful(comp_arena());
  // Get useful node list by walking the graph.
  identify_useful_nodes(useful);
  return useful.size();
}

void Compile::print_missing_nodes() {

  // Return if CompileLog is NULL and PrintIdealNodeCount is false.
  if ((_log == NULL) && (! PrintIdealNodeCount)) {
    return;
  }

  // This is an expensive function. It is executed only when the user
  // specifies VerifyIdealNodeCount option or otherwise knows the
  // additional work that needs to be done to identify reachable nodes
  // by walking the flow graph and find the missing ones using
  // _dead_node_list.

  Unique_Node_List useful(comp_arena());
  // Get useful node list by walking the graph.
  identify_useful_nodes(useful);

  uint l_nodes = C->live_nodes();
  uint l_nodes_by_walk = useful.size();

  if (l_nodes != l_nodes_by_walk) {
    if (_log != NULL) {
      _log->begin_head("mismatched_nodes count='%d'", abs((int) (l_nodes - l_nodes_by_walk)));
      _log->stamp();
      _log->end_head();
    }
    VectorSet& useful_member_set = useful.member_set();
    int last_idx = l_nodes_by_walk;
    for (int i = 0; i < last_idx; i++) {
      if (useful_member_set.test(i)) {
        if (_dead_node_list.test(i)) {
          if (_log != NULL) {
            _log->elem("mismatched_node_info node_idx='%d' type='both live and dead'", i);
          }
          if (PrintIdealNodeCount) {
            // Print the log message to tty
              tty->print_cr("mismatched_node idx='%d' both live and dead'", i);
              useful.at(i)->dump();
          }
        }
      }
      else if (! _dead_node_list.test(i)) {
        if (_log != NULL) {
          _log->elem("mismatched_node_info node_idx='%d' type='neither live nor dead'", i);
        }
        if (PrintIdealNodeCount) {
          // Print the log message to tty
          tty->print_cr("mismatched_node idx='%d' type='neither live nor dead'", i);
        }
      }
    }
    if (_log != NULL) {
      _log->tail("mismatched_nodes");
    }
  }
}
void Compile::record_modified_node(Node* n) {
  if (_modified_nodes != NULL && !_inlining_incrementally && !n->is_Con()) {
    _modified_nodes->push(n);
  }
}

void Compile::remove_modified_node(Node* n) {
  if (_modified_nodes != NULL) {
    _modified_nodes->remove(n);
  }
}
#endif

#ifndef PRODUCT
void Compile::verify_top(Node* tn) const {
  if (tn != NULL) {
    assert(tn->is_Con(), "top node must be a constant");
    assert(((ConNode*)tn)->type() == Type::TOP, "top node must have correct type");
    assert(tn->in(0) != NULL, "must have live top node");
  }
}
#endif


///-------------------Managing Per-Node Debug & Profile Info-------------------

void Compile::grow_node_notes(GrowableArray<Node_Notes*>* arr, int grow_by) {
  guarantee(arr != NULL, "");
  int num_blocks = arr->length();
  if (grow_by < num_blocks)  grow_by = num_blocks;
  int num_notes = grow_by * _node_notes_block_size;
  Node_Notes* notes = NEW_ARENA_ARRAY(node_arena(), Node_Notes, num_notes);
  Copy::zero_to_bytes(notes, num_notes * sizeof(Node_Notes));
  while (num_notes > 0) {
    arr->append(notes);
    notes     += _node_notes_block_size;
    num_notes -= _node_notes_block_size;
  }
  assert(num_notes == 0, "exact multiple, please");
}

bool Compile::copy_node_notes_to(Node* dest, Node* source) {
  if (source == NULL || dest == NULL)  return false;

  if (dest->is_Con())
    return false;               // Do not push debug info onto constants.

#ifdef ASSERT
  // Leave a bread crumb trail pointing to the original node:
  if (dest != NULL && dest != source && dest->debug_orig() == NULL) {
    dest->set_debug_orig(source);
  }
#endif

  if (node_note_array() == NULL)
    return false;               // Not collecting any notes now.

  // This is a copy onto a pre-existing node, which may already have notes.
  // If both nodes have notes, do not overwrite any pre-existing notes.
  Node_Notes* source_notes = node_notes_at(source->_idx);
  if (source_notes == NULL || source_notes->is_clear())  return false;
  Node_Notes* dest_notes   = node_notes_at(dest->_idx);
  if (dest_notes == NULL || dest_notes->is_clear()) {
    return set_node_notes_at(dest->_idx, source_notes);
  }

  Node_Notes merged_notes = (*source_notes);
  // The order of operations here ensures that dest notes will win...
  merged_notes.update_from(dest_notes);
  return set_node_notes_at(dest->_idx, &merged_notes);
}


//--------------------------allow_range_check_smearing-------------------------
// Gating condition for coalescing similar range checks.
// Sometimes we try 'speculatively' replacing a series of a range checks by a
// single covering check that is at least as strong as any of them.
// If the optimization succeeds, the simplified (strengthened) range check
// will always succeed.  If it fails, we will deopt, and then give up
// on the optimization.
bool Compile::allow_range_check_smearing() const {
  // If this method has already thrown a range-check,
  // assume it was because we already tried range smearing
  // and it failed.
  uint already_trapped = trap_count(Deoptimization::Reason_range_check);
  return !already_trapped;
}


//------------------------------flatten_alias_type-----------------------------
const TypePtr *Compile::flatten_alias_type( const TypePtr *tj ) const {
  int offset = tj->offset();
  TypePtr::PTR ptr = tj->ptr();

  // Known instance (scalarizable allocation) alias only with itself.
  bool is_known_inst = tj->isa_oopptr() != NULL &&
                       tj->is_oopptr()->is_known_instance();

  // Process weird unsafe references.
  if (offset == Type::OffsetBot && (tj->isa_instptr() /*|| tj->isa_klassptr()*/)) {
    assert(InlineUnsafeOps, "indeterminate pointers come only from unsafe ops");
    assert(!is_known_inst, "scalarizable allocation should not have unsafe references");
    tj = TypeOopPtr::BOTTOM;
    ptr = tj->ptr();
    offset = tj->offset();
  }

  // Array pointers need some flattening
  const TypeAryPtr *ta = tj->isa_aryptr();
  if (ta && ta->is_stable()) {
    // Erase stability property for alias analysis.
    tj = ta = ta->cast_to_stable(false);
  }
  if( ta && is_known_inst ) {
    if ( offset != Type::OffsetBot &&
         offset > arrayOopDesc::length_offset_in_bytes() ) {
      offset = Type::OffsetBot; // Flatten constant access into array body only
      tj = ta = TypeAryPtr::make(ptr, ta->ary(), ta->klass(), true, offset, ta->instance_id());
    }
  } else if( ta && _AliasLevel >= 2 ) {
    // For arrays indexed by constant indices, we flatten the alias
    // space to include all of the array body.  Only the header, klass
    // and array length can be accessed un-aliased.
    if( offset != Type::OffsetBot ) {
      if( ta->const_oop() ) { // MethodData* or Method*
        offset = Type::OffsetBot;   // Flatten constant access into array body
        tj = ta = TypeAryPtr::make(ptr,ta->const_oop(),ta->ary(),ta->klass(),false,offset);
      } else if( offset == arrayOopDesc::length_offset_in_bytes() ) {
        // range is OK as-is.
        tj = ta = TypeAryPtr::RANGE;
      } else if( offset == oopDesc::klass_offset_in_bytes() ) {
        tj = TypeInstPtr::KLASS; // all klass loads look alike
        ta = TypeAryPtr::RANGE; // generic ignored junk
        ptr = TypePtr::BotPTR;
      } else if( offset == oopDesc::mark_offset_in_bytes() ) {
        tj = TypeInstPtr::MARK;
        ta = TypeAryPtr::RANGE; // generic ignored junk
        ptr = TypePtr::BotPTR;
      } else {                  // Random constant offset into array body
        offset = Type::OffsetBot;   // Flatten constant access into array body
        tj = ta = TypeAryPtr::make(ptr,ta->ary(),ta->klass(),false,offset);
      }
    }
    // Arrays of fixed size alias with arrays of unknown size.
    if (ta->size() != TypeInt::POS) {
      const TypeAry *tary = TypeAry::make(ta->elem(), TypeInt::POS);
      tj = ta = TypeAryPtr::make(ptr,ta->const_oop(),tary,ta->klass(),false,offset);
    }
    // Arrays of known objects become arrays of unknown objects.
    if (ta->elem()->isa_narrowoop() && ta->elem() != TypeNarrowOop::BOTTOM) {
      const TypeAry *tary = TypeAry::make(TypeNarrowOop::BOTTOM, ta->size());
      tj = ta = TypeAryPtr::make(ptr,ta->const_oop(),tary,NULL,false,offset);
    }
    if (ta->elem()->isa_oopptr() && ta->elem() != TypeInstPtr::BOTTOM) {
      const TypeAry *tary = TypeAry::make(TypeInstPtr::BOTTOM, ta->size());
      tj = ta = TypeAryPtr::make(ptr,ta->const_oop(),tary,NULL,false,offset);
    }
    // Arrays of bytes and of booleans both use 'bastore' and 'baload' so
    // cannot be distinguished by bytecode alone.
    if (ta->elem() == TypeInt::BOOL) {
      const TypeAry *tary = TypeAry::make(TypeInt::BYTE, ta->size());
      ciKlass* aklass = ciTypeArrayKlass::make(T_BYTE);
      tj = ta = TypeAryPtr::make(ptr,ta->const_oop(),tary,aklass,false,offset);
    }
    // During the 2nd round of IterGVN, NotNull castings are removed.
    // Make sure the Bottom and NotNull variants alias the same.
    // Also, make sure exact and non-exact variants alias the same.
    if (ptr == TypePtr::NotNull || ta->klass_is_exact() || ta->speculative() != NULL) {
      tj = ta = TypeAryPtr::make(TypePtr::BotPTR,ta->ary(),ta->klass(),false,offset);
    }
  }

  // Oop pointers need some flattening
  const TypeInstPtr *to = tj->isa_instptr();
  if( to && _AliasLevel >= 2 && to != TypeOopPtr::BOTTOM ) {
    ciInstanceKlass *k = to->klass()->as_instance_klass();
    if( ptr == TypePtr::Constant ) {
      if (to->klass() != ciEnv::current()->Class_klass() ||
          offset < k->size_helper() * wordSize) {
        // No constant oop pointers (such as Strings); they alias with
        // unknown strings.
        assert(!is_known_inst, "not scalarizable allocation");
        tj = to = TypeInstPtr::make(TypePtr::BotPTR,to->klass(),false,0,offset);
      }
    } else if( is_known_inst ) {
      tj = to; // Keep NotNull and klass_is_exact for instance type
    } else if( ptr == TypePtr::NotNull || to->klass_is_exact() ) {
      // During the 2nd round of IterGVN, NotNull castings are removed.
      // Make sure the Bottom and NotNull variants alias the same.
      // Also, make sure exact and non-exact variants alias the same.
      tj = to = TypeInstPtr::make(TypePtr::BotPTR,to->klass(),false,0,offset);
    }
    if (to->speculative() != NULL) {
      tj = to = TypeInstPtr::make(to->ptr(),to->klass(),to->klass_is_exact(),to->const_oop(),to->offset(), to->instance_id());
    }
    // Canonicalize the holder of this field
    if (offset >= 0 && offset < instanceOopDesc::base_offset_in_bytes()) {
      // First handle header references such as a LoadKlassNode, even if the
      // object's klass is unloaded at compile time (4965979).
      if (!is_known_inst) { // Do it only for non-instance types
        tj = to = TypeInstPtr::make(TypePtr::BotPTR, env()->Object_klass(), false, NULL, offset);
      }
    } else if (offset < 0 || offset >= k->size_helper() * wordSize) {
      // Static fields are in the space above the normal instance
      // fields in the java.lang.Class instance.
      if (to->klass() != ciEnv::current()->Class_klass()) {
        to = NULL;
        tj = TypeOopPtr::BOTTOM;
        offset = tj->offset();
      }
    } else {
      ciInstanceKlass *canonical_holder = k->get_canonical_holder(offset);
      if (!k->equals(canonical_holder) || tj->offset() != offset) {
        if( is_known_inst ) {
          tj = to = TypeInstPtr::make(to->ptr(), canonical_holder, true, NULL, offset, to->instance_id());
        } else {
          tj = to = TypeInstPtr::make(to->ptr(), canonical_holder, false, NULL, offset);
        }
      }
    }
  }

  // Klass pointers to object array klasses need some flattening
  const TypeKlassPtr *tk = tj->isa_klassptr();
  if( tk ) {
    // If we are referencing a field within a Klass, we need
    // to assume the worst case of an Object.  Both exact and
    // inexact types must flatten to the same alias class so
    // use NotNull as the PTR.
    if ( offset == Type::OffsetBot || (offset >= 0 && (size_t)offset < sizeof(Klass)) ) {

      tj = tk = TypeKlassPtr::make(TypePtr::NotNull,
                                   TypeKlassPtr::OBJECT->klass(),
                                   offset);
    }

    ciKlass* klass = tk->klass();
    if( klass->is_obj_array_klass() ) {
      ciKlass* k = TypeAryPtr::OOPS->klass();
      if( !k || !k->is_loaded() )                  // Only fails for some -Xcomp runs
        k = TypeInstPtr::BOTTOM->klass();
      tj = tk = TypeKlassPtr::make( TypePtr::NotNull, k, offset );
    }

    // Check for precise loads from the primary supertype array and force them
    // to the supertype cache alias index.  Check for generic array loads from
    // the primary supertype array and also force them to the supertype cache
    // alias index.  Since the same load can reach both, we need to merge
    // these 2 disparate memories into the same alias class.  Since the
    // primary supertype array is read-only, there's no chance of confusion
    // where we bypass an array load and an array store.
    int primary_supers_offset = in_bytes(Klass::primary_supers_offset());
    if (offset == Type::OffsetBot ||
        (offset >= primary_supers_offset &&
         offset < (int)(primary_supers_offset + Klass::primary_super_limit() * wordSize)) ||
        offset == (int)in_bytes(Klass::secondary_super_cache_offset())) {
      offset = in_bytes(Klass::secondary_super_cache_offset());
      tj = tk = TypeKlassPtr::make( TypePtr::NotNull, tk->klass(), offset );
    }
  }

  // Flatten all Raw pointers together.
  if (tj->base() == Type::RawPtr)
    tj = TypeRawPtr::BOTTOM;

  if (tj->base() == Type::AnyPtr)
    tj = TypePtr::BOTTOM;      // An error, which the caller must check for.

  // Flatten all to bottom for now
  switch( _AliasLevel ) {
  case 0:
    tj = TypePtr::BOTTOM;
    break;
  case 1:                       // Flatten to: oop, static, field or array
    switch (tj->base()) {
    //case Type::AryPtr: tj = TypeAryPtr::RANGE;    break;
    case Type::RawPtr:   tj = TypeRawPtr::BOTTOM;   break;
    case Type::AryPtr:   // do not distinguish arrays at all
    case Type::InstPtr:  tj = TypeInstPtr::BOTTOM;  break;
    case Type::KlassPtr: tj = TypeKlassPtr::OBJECT; break;
    case Type::AnyPtr:   tj = TypePtr::BOTTOM;      break;  // caller checks it
    default: ShouldNotReachHere();
    }
    break;
  case 2:                       // No collapsing at level 2; keep all splits
  case 3:                       // No collapsing at level 3; keep all splits
    break;
  default:
    Unimplemented();
  }

  offset = tj->offset();
  assert( offset != Type::OffsetTop, "Offset has fallen from constant" );

  assert( (offset != Type::OffsetBot && tj->base() != Type::AryPtr) ||
          (offset == Type::OffsetBot && tj->base() == Type::AryPtr) ||
          (offset == Type::OffsetBot && tj == TypeOopPtr::BOTTOM) ||
          (offset == Type::OffsetBot && tj == TypePtr::BOTTOM) ||
          (offset == oopDesc::mark_offset_in_bytes() && tj->base() == Type::AryPtr) ||
          (offset == oopDesc::klass_offset_in_bytes() && tj->base() == Type::AryPtr) ||
          (offset == arrayOopDesc::length_offset_in_bytes() && tj->base() == Type::AryPtr),
          "For oops, klasses, raw offset must be constant; for arrays the offset is never known" );
  assert( tj->ptr() != TypePtr::TopPTR &&
          tj->ptr() != TypePtr::AnyNull &&
          tj->ptr() != TypePtr::Null, "No imprecise addresses" );
//    assert( tj->ptr() != TypePtr::Constant ||
//            tj->base() == Type::RawPtr ||
//            tj->base() == Type::KlassPtr, "No constant oop addresses" );

  return tj;
}

void Compile::AliasType::Init(int i, const TypePtr* at) {
  assert(AliasIdxTop <= i && i < Compile::current()->_max_alias_types, "Invalid alias index");
  _index = i;
  _adr_type = at;
  _field = NULL;
  _element = NULL;
  _is_rewritable = true; // default
  const TypeOopPtr *atoop = (at != NULL) ? at->isa_oopptr() : NULL;
  if (atoop != NULL && atoop->is_known_instance()) {
    const TypeOopPtr *gt = atoop->cast_to_instance_id(TypeOopPtr::InstanceBot);
    _general_index = Compile::current()->get_alias_index(gt);
  } else {
    _general_index = 0;
  }
}

BasicType Compile::AliasType::basic_type() const {
  if (element() != NULL) {
    const Type* element = adr_type()->is_aryptr()->elem();
    return element->isa_narrowoop() ? T_OBJECT : element->array_element_basic_type();
  } if (field() != NULL) {
    return field()->layout_type();
  } else {
    return T_ILLEGAL; // unknown
  }
}

//---------------------------------print_on------------------------------------
#ifndef PRODUCT
void Compile::AliasType::print_on(outputStream* st) {
  if (index() < 10)
        st->print("@ <%d> ", index());
  else  st->print("@ <%d>",  index());
  st->print(is_rewritable() ? "   " : " RO");
  int offset = adr_type()->offset();
  if (offset == Type::OffsetBot)
        st->print(" +any");
  else  st->print(" +%-3d", offset);
  st->print(" in ");
  adr_type()->dump_on(st);
  const TypeOopPtr* tjp = adr_type()->isa_oopptr();
  if (field() != NULL && tjp) {
    if (tjp->klass()  != field()->holder() ||
        tjp->offset() != field()->offset_in_bytes()) {
      st->print(" != ");
      field()->print();
      st->print(" ***");
    }
  }
}

void print_alias_types() {
  Compile* C = Compile::current();
  tty->print_cr("--- Alias types, AliasIdxBot .. %d", C->num_alias_types()-1);
  for (int idx = Compile::AliasIdxBot; idx < C->num_alias_types(); idx++) {
    C->alias_type(idx)->print_on(tty);
    tty->cr();
  }
}
#endif


//----------------------------probe_alias_cache--------------------------------
Compile::AliasCacheEntry* Compile::probe_alias_cache(const TypePtr* adr_type) {
  intptr_t key = (intptr_t) adr_type;
  key ^= key >> logAliasCacheSize;
  return &_alias_cache[key & right_n_bits(logAliasCacheSize)];
}


//-----------------------------grow_alias_types--------------------------------
void Compile::grow_alias_types() {
  const int old_ats  = _max_alias_types; // how many before?
  const int new_ats  = old_ats;          // how many more?
  const int grow_ats = old_ats+new_ats;  // how many now?
  _max_alias_types = grow_ats;
  _alias_types =  REALLOC_ARENA_ARRAY(comp_arena(), AliasType*, _alias_types, old_ats, grow_ats);
  AliasType* ats =    NEW_ARENA_ARRAY(comp_arena(), AliasType, new_ats);
  Copy::zero_to_bytes(ats, sizeof(AliasType)*new_ats);
  for (int i = 0; i < new_ats; i++)  _alias_types[old_ats+i] = &ats[i];
}


//--------------------------------find_alias_type------------------------------
Compile::AliasType* Compile::find_alias_type(const TypePtr* adr_type, bool no_create, ciField* original_field) {
  if (_AliasLevel == 0)
    return alias_type(AliasIdxBot);

  AliasCacheEntry* ace = probe_alias_cache(adr_type);
  if (ace->_adr_type == adr_type) {
    return alias_type(ace->_index);
  }

  // Handle special cases.
  if (adr_type == NULL)             return alias_type(AliasIdxTop);
  if (adr_type == TypePtr::BOTTOM)  return alias_type(AliasIdxBot);

  // Do it the slow way.
  const TypePtr* flat = flatten_alias_type(adr_type);

#ifdef ASSERT
  {
    ResourceMark rm;
    assert(flat == flatten_alias_type(flat), "not idempotent: adr_type = %s; flat = %s => %s",
           Type::str(adr_type), Type::str(flat), Type::str(flatten_alias_type(flat)));
    assert(flat != TypePtr::BOTTOM, "cannot alias-analyze an untyped ptr: adr_type = %s",
           Type::str(adr_type));
    if (flat->isa_oopptr() && !flat->isa_klassptr()) {
      const TypeOopPtr* foop = flat->is_oopptr();
      // Scalarizable allocations have exact klass always.
      bool exact = !foop->klass_is_exact() || foop->is_known_instance();
      const TypePtr* xoop = foop->cast_to_exactness(exact)->is_ptr();
      assert(foop == flatten_alias_type(xoop), "exactness must not affect alias type: foop = %s; xoop = %s",
             Type::str(foop), Type::str(xoop));
    }
  }
#endif

  int idx = AliasIdxTop;
  for (int i = 0; i < num_alias_types(); i++) {
    if (alias_type(i)->adr_type() == flat) {
      idx = i;
      break;
    }
  }

  if (idx == AliasIdxTop) {
    if (no_create)  return NULL;
    // Grow the array if necessary.
    if (_num_alias_types == _max_alias_types)  grow_alias_types();
    // Add a new alias type.
    idx = _num_alias_types++;
    _alias_types[idx]->Init(idx, flat);
    if (flat == TypeInstPtr::KLASS)  alias_type(idx)->set_rewritable(false);
    if (flat == TypeAryPtr::RANGE)   alias_type(idx)->set_rewritable(false);
    if (flat->isa_instptr()) {
      if (flat->offset() == java_lang_Class::klass_offset()
          && flat->is_instptr()->klass() == env()->Class_klass())
        alias_type(idx)->set_rewritable(false);
    }
    if (flat->isa_aryptr()) {
#ifdef ASSERT
      const int header_size_min  = arrayOopDesc::base_offset_in_bytes(T_BYTE);
      // (T_BYTE has the weakest alignment and size restrictions...)
      assert(flat->offset() < header_size_min, "array body reference must be OffsetBot");
#endif
      if (flat->offset() == TypePtr::OffsetBot) {
        alias_type(idx)->set_element(flat->is_aryptr()->elem());
      }
    }
    if (flat->isa_klassptr()) {
      if (flat->offset() == in_bytes(Klass::super_check_offset_offset()))
        alias_type(idx)->set_rewritable(false);
      if (flat->offset() == in_bytes(Klass::modifier_flags_offset()))
        alias_type(idx)->set_rewritable(false);
      if (flat->offset() == in_bytes(Klass::access_flags_offset()))
        alias_type(idx)->set_rewritable(false);
      if (flat->offset() == in_bytes(Klass::java_mirror_offset()))
        alias_type(idx)->set_rewritable(false);
      if (flat->offset() == in_bytes(Klass::secondary_super_cache_offset()))
        alias_type(idx)->set_rewritable(false);
    }
    // %%% (We would like to finalize JavaThread::threadObj_offset(),
    // but the base pointer type is not distinctive enough to identify
    // references into JavaThread.)

    // Check for final fields.
    const TypeInstPtr* tinst = flat->isa_instptr();
    if (tinst && tinst->offset() >= instanceOopDesc::base_offset_in_bytes()) {
      ciField* field;
      if (tinst->const_oop() != NULL &&
          tinst->klass() == ciEnv::current()->Class_klass() &&
          tinst->offset() >= (tinst->klass()->as_instance_klass()->size_helper() * wordSize)) {
        // static field
        ciInstanceKlass* k = tinst->const_oop()->as_instance()->java_lang_Class_klass()->as_instance_klass();
        field = k->get_field_by_offset(tinst->offset(), true);
      } else {
        ciInstanceKlass *k = tinst->klass()->as_instance_klass();
        field = k->get_field_by_offset(tinst->offset(), false);
      }
      assert(field == NULL ||
             original_field == NULL ||
             (field->holder() == original_field->holder() &&
              field->offset() == original_field->offset() &&
              field->is_static() == original_field->is_static()), "wrong field?");
      // Set field() and is_rewritable() attributes.
      if (field != NULL)  alias_type(idx)->set_field(field);
    }
  }

  // Fill the cache for next time.
  ace->_adr_type = adr_type;
  ace->_index    = idx;
  assert(alias_type(adr_type) == alias_type(idx),  "type must be installed");

  // Might as well try to fill the cache for the flattened version, too.
  AliasCacheEntry* face = probe_alias_cache(flat);
  if (face->_adr_type == NULL) {
    face->_adr_type = flat;
    face->_index    = idx;
    assert(alias_type(flat) == alias_type(idx), "flat type must work too");
  }

  return alias_type(idx);
}


Compile::AliasType* Compile::alias_type(ciField* field) {
  const TypeOopPtr* t;
  if (field->is_static())
    t = TypeInstPtr::make(field->holder()->java_mirror());
  else
    t = TypeOopPtr::make_from_klass_raw(field->holder());
  AliasType* atp = alias_type(t->add_offset(field->offset_in_bytes()), field);
  assert((field->is_final() || field->is_stable()) == !atp->is_rewritable(), "must get the rewritable bits correct");
  return atp;
}


//------------------------------have_alias_type--------------------------------
bool Compile::have_alias_type(const TypePtr* adr_type) {
  AliasCacheEntry* ace = probe_alias_cache(adr_type);
  if (ace->_adr_type == adr_type) {
    return true;
  }

  // Handle special cases.
  if (adr_type == NULL)             return true;
  if (adr_type == TypePtr::BOTTOM)  return true;

  return find_alias_type(adr_type, true, NULL) != NULL;
}

//-----------------------------must_alias--------------------------------------
// True if all values of the given address type are in the given alias category.
bool Compile::must_alias(const TypePtr* adr_type, int alias_idx) {
  if (alias_idx == AliasIdxBot)         return true;  // the universal category
  if (adr_type == NULL)                 return true;  // NULL serves as TypePtr::TOP
  if (alias_idx == AliasIdxTop)         return false; // the empty category
  if (adr_type->base() == Type::AnyPtr) return false; // TypePtr::BOTTOM or its twins

  // the only remaining possible overlap is identity
  int adr_idx = get_alias_index(adr_type);
  assert(adr_idx != AliasIdxBot && adr_idx != AliasIdxTop, "");
  assert(adr_idx == alias_idx ||
         (alias_type(alias_idx)->adr_type() != TypeOopPtr::BOTTOM
          && adr_type                       != TypeOopPtr::BOTTOM),
         "should not be testing for overlap with an unsafe pointer");
  return adr_idx == alias_idx;
}

//------------------------------can_alias--------------------------------------
// True if any values of the given address type are in the given alias category.
bool Compile::can_alias(const TypePtr* adr_type, int alias_idx) {
  if (alias_idx == AliasIdxTop)         return false; // the empty category
  if (adr_type == NULL)                 return false; // NULL serves as TypePtr::TOP
  // Known instance doesn't alias with bottom memory
  if (alias_idx == AliasIdxBot)         return !adr_type->is_known_instance();                   // the universal category
  if (adr_type->base() == Type::AnyPtr) return !C->get_adr_type(alias_idx)->is_known_instance(); // TypePtr::BOTTOM or its twins

  // the only remaining possible overlap is identity
  int adr_idx = get_alias_index(adr_type);
  assert(adr_idx != AliasIdxBot && adr_idx != AliasIdxTop, "");
  return adr_idx == alias_idx;
}



//---------------------------pop_warm_call-------------------------------------
WarmCallInfo* Compile::pop_warm_call() {
  WarmCallInfo* wci = _warm_calls;
  if (wci != NULL)  _warm_calls = wci->remove_from(wci);
  return wci;
}

//----------------------------Inline_Warm--------------------------------------
int Compile::Inline_Warm() {
  // If there is room, try to inline some more warm call sites.
  // %%% Do a graph index compaction pass when we think we're out of space?
  if (!InlineWarmCalls)  return 0;

  int calls_made_hot = 0;
  int room_to_grow   = NodeCountInliningCutoff - unique();
  int amount_to_grow = MIN2(room_to_grow, (int)NodeCountInliningStep);
  int amount_grown   = 0;
  WarmCallInfo* call;
  while (amount_to_grow > 0 && (call = pop_warm_call()) != NULL) {
    int est_size = (int)call->size();
    if (est_size > (room_to_grow - amount_grown)) {
      // This one won't fit anyway.  Get rid of it.
      call->make_cold();
      continue;
    }
    call->make_hot();
    calls_made_hot++;
    amount_grown   += est_size;
    amount_to_grow -= est_size;
  }

  if (calls_made_hot > 0)  set_major_progress();
  return calls_made_hot;
}


//----------------------------Finish_Warm--------------------------------------
void Compile::Finish_Warm() {
  if (!InlineWarmCalls)  return;
  if (failing())  return;
  if (warm_calls() == NULL)  return;

  // Clean up loose ends, if we are out of space for inlining.
  WarmCallInfo* call;
  while ((call = pop_warm_call()) != NULL) {
    call->make_cold();
  }
}

//---------------------cleanup_loop_predicates-----------------------
// Remove the opaque nodes that protect the predicates so that all unused
// checks and uncommon_traps will be eliminated from the ideal graph
void Compile::cleanup_loop_predicates(PhaseIterGVN &igvn) {
  if (predicate_count()==0) return;
  for (int i = predicate_count(); i > 0; i--) {
    Node * n = predicate_opaque1_node(i-1);
    assert(n->Opcode() == Op_Opaque1, "must be");
    igvn.replace_node(n, n->in(1));
  }
  assert(predicate_count()==0, "should be clean!");
}

void Compile::record_for_post_loop_opts_igvn(Node* n) {
  if (!n->for_post_loop_opts_igvn()) {
    assert(!_for_post_loop_igvn.contains(n), "duplicate");
    n->add_flag(Node::NodeFlags::Flag_for_post_loop_opts_igvn);
    _for_post_loop_igvn.append(n);
  }
}

void Compile::remove_from_post_loop_opts_igvn(Node* n) {
  n->remove_flag(Node::NodeFlags::Flag_for_post_loop_opts_igvn);
  _for_post_loop_igvn.remove(n);
}

void Compile::process_for_post_loop_opts_igvn(PhaseIterGVN& igvn) {
  if (_for_post_loop_igvn.length() == 0) {
    return; // no work to do
  }
  while (_for_post_loop_igvn.length() > 0) {
    Node* n = _for_post_loop_igvn.pop();
    n->remove_flag(Node::NodeFlags::Flag_for_post_loop_opts_igvn);
    igvn._worklist.push(n);
  }
  igvn.optimize();
  assert(_for_post_loop_igvn.length() == 0, "no more delayed nodes allowed");
}

// StringOpts and late inlining of string methods
void Compile::inline_string_calls(bool parse_time) {
  {
    // remove useless nodes to make the usage analysis simpler
    ResourceMark rm;
    PhaseRemoveUseless pru(initial_gvn(), for_igvn());
  }

  {
    ResourceMark rm;
    print_method(PHASE_BEFORE_STRINGOPTS, 3);
    PhaseStringOpts pso(initial_gvn(), for_igvn());
    print_method(PHASE_AFTER_STRINGOPTS, 3);
  }

  // now inline anything that we skipped the first time around
  if (!parse_time) {
    _late_inlines_pos = _late_inlines.length();
  }

  while (_string_late_inlines.length() > 0) {
    CallGenerator* cg = _string_late_inlines.pop();
    cg->do_late_inline();
    if (failing())  return;
  }
  _string_late_inlines.trunc_to(0);
}

// Late inlining of boxing methods
void Compile::inline_boxing_calls(PhaseIterGVN& igvn) {
  if (_boxing_late_inlines.length() > 0) {
    assert(has_boxed_value(), "inconsistent");

    PhaseGVN* gvn = initial_gvn();
    set_inlining_incrementally(true);

    assert( igvn._worklist.size() == 0, "should be done with igvn" );
    for_igvn()->clear();
    gvn->replace_with(&igvn);

    _late_inlines_pos = _late_inlines.length();

    while (_boxing_late_inlines.length() > 0) {
      CallGenerator* cg = _boxing_late_inlines.pop();
      cg->do_late_inline();
      if (failing())  return;
    }
    _boxing_late_inlines.trunc_to(0);

    inline_incrementally_cleanup(igvn);

    set_inlining_incrementally(false);
  }
}

bool Compile::inline_incrementally_one() {
  assert(IncrementalInline, "incremental inlining should be on");

  TracePhase tp("incrementalInline_inline", &timers[_t_incrInline_inline]);

  set_inlining_progress(false);
  set_do_cleanup(false);

  for (int i = 0; i < _late_inlines.length(); i++) {
    CallGenerator* cg = _late_inlines.at(i);
    _late_inlines_pos = i+1;
    assert(inlining_incrementally() || cg->is_virtual_late_inline(), "no inlining allowed");
    cg->do_late_inline();
    assert(_late_inlines.at(i) == cg, "no insertions before current position allowed");
    if (failing()) {
      return false;
    } else if (inlining_progress()) {
      _late_inlines_pos = i+1; // restore the position in case new elements were inserted
      print_method(PHASE_INCREMENTAL_INLINE_STEP, cg->call_node(), 3);
      break; // process one call site at a time
    }
  }
  // Remove processed elements.
  _late_inlines.truncate_to(_late_inlines_pos);
  _late_inlines_pos = 0;

  assert(inlining_progress() || _late_inlines.length() == 0, "no progress");

  bool needs_cleanup = do_cleanup() || over_inlining_cutoff();

  set_inlining_progress(false);
  set_do_cleanup(false);

  return (_late_inlines.length() > 0) && !needs_cleanup;
}

void Compile::inline_incrementally_cleanup(PhaseIterGVN& igvn) {
  {
    TracePhase tp("incrementalInline_pru", &timers[_t_incrInline_pru]);
    ResourceMark rm;
    PhaseRemoveUseless pru(initial_gvn(), for_igvn());
  }
  {
    TracePhase tp("incrementalInline_igvn", &timers[_t_incrInline_igvn]);
    igvn = PhaseIterGVN(initial_gvn());
    igvn.optimize();
  }
  print_method(PHASE_INCREMENTAL_INLINE_CLEANUP, 3);
}

// Perform incremental inlining until bound on number of live nodes is reached
void Compile::inline_incrementally(PhaseIterGVN& igvn) {
  TracePhase tp("incrementalInline", &timers[_t_incrInline]);

  set_inlining_incrementally(true);
  uint low_live_nodes = 0;

  while (_late_inlines.length() > 0) {
    if (live_nodes() > (uint)LiveNodeCountInliningCutoff) {
      if (low_live_nodes < (uint)LiveNodeCountInliningCutoff * 8 / 10) {
        TracePhase tp("incrementalInline_ideal", &timers[_t_incrInline_ideal]);
        // PhaseIdealLoop is expensive so we only try it once we are
        // out of live nodes and we only try it again if the previous
        // helped got the number of nodes down significantly
        PhaseIdealLoop::optimize(igvn, LoopOptsNone);
        if (failing())  return;
        low_live_nodes = live_nodes();
        _major_progress = true;
      }

      if (live_nodes() > (uint)LiveNodeCountInliningCutoff) {
        break; // finish
      }
    }

    for_igvn()->clear();
    initial_gvn()->replace_with(&igvn);

    while (inline_incrementally_one()) {
      assert(!failing(), "inconsistent");
    }

    if (failing())  return;

    inline_incrementally_cleanup(igvn);

    print_method(PHASE_INCREMENTAL_INLINE_STEP, 3);

    if (failing())  return;

    if (_late_inlines.length() == 0) {
      break; // no more progress
    }
  }
  assert( igvn._worklist.size() == 0, "should be done with igvn" );

  if (_string_late_inlines.length() > 0) {
    assert(has_stringbuilder(), "inconsistent");
    for_igvn()->clear();
    initial_gvn()->replace_with(&igvn);

    inline_string_calls(false);

    if (failing())  return;

    inline_incrementally_cleanup(igvn);
  }

  set_inlining_incrementally(false);
}


bool Compile::optimize_loops(PhaseIterGVN& igvn, LoopOptsMode mode) {
  if (_loop_opts_cnt > 0) {
    debug_only( int cnt = 0; );
    while (major_progress() && (_loop_opts_cnt > 0)) {
      TracePhase tp("idealLoop", &timers[_t_idealLoop]);
      assert( cnt++ < 40, "infinite cycle in loop optimization" );
      PhaseIdealLoop::optimize(igvn, mode);
      _loop_opts_cnt--;
      if (failing())  return false;
      if (major_progress()) print_method(PHASE_PHASEIDEALLOOP_ITERATIONS, 2);
    }
  }
  return true;
}

// Remove edges from "root" to each SafePoint at a backward branch.
// They were inserted during parsing (see add_safepoint()) to make
// infinite loops without calls or exceptions visible to root, i.e.,
// useful.
void Compile::remove_root_to_sfpts_edges(PhaseIterGVN& igvn) {
  Node *r = root();
  if (r != NULL) {
    for (uint i = r->req(); i < r->len(); ++i) {
      Node *n = r->in(i);
      if (n != NULL && n->is_SafePoint()) {
        r->rm_prec(i);
        if (n->outcnt() == 0) {
          igvn.remove_dead_node(n);
        }
        --i;
      }
    }
    // Parsing may have added top inputs to the root node (Path
    // leading to the Halt node proven dead). Make sure we get a
    // chance to clean them up.
    igvn._worklist.push(r);
    igvn.optimize();
  }
}

//------------------------------Optimize---------------------------------------
// Given a graph, optimize it.
void Compile::Optimize() {
  TracePhase tp("optimizer", &timers[_t_optimizer]);

#ifndef PRODUCT
  if (_directive->BreakAtCompileOption) {
    BREAKPOINT;
  }

#endif

  BarrierSetC2* bs = BarrierSet::barrier_set()->barrier_set_c2();
#ifdef ASSERT
  bs->verify_gc_barriers(this, BarrierSetC2::BeforeOptimize);
#endif

  ResourceMark rm;

  print_inlining_reinit();

  NOT_PRODUCT( verify_graph_edges(); )

  print_method(PHASE_AFTER_PARSING);

 {
  // Iterative Global Value Numbering, including ideal transforms
  // Initialize IterGVN with types and values from parse-time GVN
  PhaseIterGVN igvn(initial_gvn());
#ifdef ASSERT
  _modified_nodes = new (comp_arena()) Unique_Node_List(comp_arena());
#endif
  {
    TracePhase tp("iterGVN", &timers[_t_iterGVN]);
    igvn.optimize();
  }

  if (failing())  return;

  print_method(PHASE_ITER_GVN1, 2);

  inline_incrementally(igvn);

  print_method(PHASE_INCREMENTAL_INLINE, 2);

  if (failing())  return;

  if (eliminate_boxing()) {
    // Inline valueOf() methods now.
    inline_boxing_calls(igvn);

    if (AlwaysIncrementalInline) {
      inline_incrementally(igvn);
    }

    print_method(PHASE_INCREMENTAL_BOXING_INLINE, 2);

    if (failing())  return;
  }

  // Now that all inlining is over, cut edge from root to loop
  // safepoints
  remove_root_to_sfpts_edges(igvn);

  // Remove the speculative part of types and clean up the graph from
  // the extra CastPP nodes whose only purpose is to carry them. Do
  // that early so that optimizations are not disrupted by the extra
  // CastPP nodes.
  remove_speculative_types(igvn);

  // No more new expensive nodes will be added to the list from here
  // so keep only the actual candidates for optimizations.
  cleanup_expensive_nodes(igvn);

  assert(EnableVectorSupport || !has_vbox_nodes(), "sanity");
  if (EnableVectorSupport && has_vbox_nodes()) {
    TracePhase tp("", &timers[_t_vector]);
    PhaseVector pv(igvn);
    pv.optimize_vector_boxes();

    print_method(PHASE_ITER_GVN_AFTER_VECTOR, 2);
  }
  assert(!has_vbox_nodes(), "sanity");

  if (!failing() && RenumberLiveNodes && live_nodes() + NodeLimitFudgeFactor < unique()) {
    Compile::TracePhase tp("", &timers[_t_renumberLive]);
    initial_gvn()->replace_with(&igvn);
    Unique_Node_List* old_worklist = for_igvn();
    old_worklist->clear();
    Unique_Node_List new_worklist(C->comp_arena());
    {
      ResourceMark rm;
      PhaseRenumberLive prl = PhaseRenumberLive(initial_gvn(), for_igvn(), &new_worklist);
    }
    Unique_Node_List* save_for_igvn = for_igvn();
    set_for_igvn(&new_worklist);
    igvn = PhaseIterGVN(initial_gvn());
    igvn.optimize();
    set_for_igvn(old_worklist); // new_worklist is dead beyond this point
  }

  // Perform escape analysis
  if (_do_escape_analysis && ConnectionGraph::has_candidates(this)) {
    if (has_loops()) {
      // Cleanup graph (remove dead nodes).
      TracePhase tp("idealLoop", &timers[_t_idealLoop]);
      PhaseIdealLoop::optimize(igvn, LoopOptsMaxUnroll);
      if (major_progress()) print_method(PHASE_PHASEIDEAL_BEFORE_EA, 2);
      if (failing())  return;
    }
    ConnectionGraph::do_analysis(this, &igvn);

    if (failing())  return;

    // Optimize out fields loads from scalar replaceable allocations.
    igvn.optimize();
    print_method(PHASE_ITER_GVN_AFTER_EA, 2);

    if (failing())  return;

    if (congraph() != NULL && macro_count() > 0) {
      TracePhase tp("macroEliminate", &timers[_t_macroEliminate]);
      PhaseMacroExpand mexp(igvn);
      mexp.eliminate_macro_nodes();
      igvn.set_delay_transform(false);

      igvn.optimize();
      print_method(PHASE_ITER_GVN_AFTER_ELIMINATION, 2);

      if (failing())  return;
    }
  }

  // Loop transforms on the ideal graph.  Range Check Elimination,
  // peeling, unrolling, etc.

  // Set loop opts counter
  if((_loop_opts_cnt > 0) && (has_loops() || has_split_ifs())) {
    {
      TracePhase tp("idealLoop", &timers[_t_idealLoop]);
      PhaseIdealLoop::optimize(igvn, LoopOptsDefault);
      _loop_opts_cnt--;
      if (major_progress()) print_method(PHASE_PHASEIDEALLOOP1, 2);
      if (failing())  return;
    }
    // Loop opts pass if partial peeling occurred in previous pass
    if(PartialPeelLoop && major_progress() && (_loop_opts_cnt > 0)) {
      TracePhase tp("idealLoop", &timers[_t_idealLoop]);
      PhaseIdealLoop::optimize(igvn, LoopOptsSkipSplitIf);
      _loop_opts_cnt--;
      if (major_progress()) print_method(PHASE_PHASEIDEALLOOP2, 2);
      if (failing())  return;
    }
    // Loop opts pass for loop-unrolling before CCP
    if(major_progress() && (_loop_opts_cnt > 0)) {
      TracePhase tp("idealLoop", &timers[_t_idealLoop]);
      PhaseIdealLoop::optimize(igvn, LoopOptsSkipSplitIf);
      _loop_opts_cnt--;
      if (major_progress()) print_method(PHASE_PHASEIDEALLOOP3, 2);
    }
    if (!failing()) {
      // Verify that last round of loop opts produced a valid graph
      TracePhase tp("idealLoopVerify", &timers[_t_idealLoopVerify]);
      PhaseIdealLoop::verify(igvn);
    }
  }
  if (failing())  return;

  // Conditional Constant Propagation;
  PhaseCCP ccp( &igvn );
  assert( true, "Break here to ccp.dump_nodes_and_types(_root,999,1)");
  {
    TracePhase tp("ccp", &timers[_t_ccp]);
    ccp.do_transform();
  }
  print_method(PHASE_CPP1, 2);

  assert( true, "Break here to ccp.dump_old2new_map()");

  // Iterative Global Value Numbering, including ideal transforms
  {
    TracePhase tp("iterGVN2", &timers[_t_iterGVN2]);
    igvn = ccp;
    igvn.optimize();
  }
  print_method(PHASE_ITER_GVN2, 2);

  if (failing())  return;

  // Loop transforms on the ideal graph.  Range Check Elimination,
  // peeling, unrolling, etc.
  if (!optimize_loops(igvn, LoopOptsDefault)) {
    return;
  }

  if (failing())  return;

  // Ensure that major progress is now clear
  C->clear_major_progress();

  {
    // Verify that all previous optimizations produced a valid graph
    // at least to this point, even if no loop optimizations were done.
    TracePhase tp("idealLoopVerify", &timers[_t_idealLoopVerify]);
    PhaseIdealLoop::verify(igvn);
  }

#ifdef ASSERT
  bs->verify_gc_barriers(this, BarrierSetC2::BeforeMacroExpand);
#endif

  {
    TracePhase tp("macroExpand", &timers[_t_macroExpand]);
    PhaseMacroExpand  mex(igvn);
    if (mex.expand_macro_nodes()) {
      assert(failing(), "must bail out w/ explicit message");
      return;
    }
    print_method(PHASE_MACRO_EXPANSION, 2);
  }

  {
    TracePhase tp("barrierExpand", &timers[_t_barrierExpand]);
    if (bs->expand_barriers(this, igvn)) {
      assert(failing(), "must bail out w/ explicit message");
      return;
    }
    print_method(PHASE_BARRIER_EXPANSION, 2);
  }

  C->set_post_loop_opts_phase(); // no more loop opts allowed

  process_for_post_loop_opts_igvn(igvn);

  if (C->max_vector_size() > 0) {
    C->optimize_logic_cones(igvn);
    igvn.optimize();
  }

  DEBUG_ONLY( _modified_nodes = NULL; )

  assert(_late_inlines.length() == 0 || IncrementalInlineVirtual, "not empty");

  while (_late_inlines.length() > 0) {
    // More opportunities to optimize virtual calls.
    // Though it's maybe too late for inlining, strength-reducing them to direct calls is still an option.

    // "inlining_incrementally() == false" is used to signal that no inlining is allowed.
    // Tracking and verification of modified nodes is disabled by _modified_nodes == NULL as if inlining_incrementally() were set.
    assert(inlining_incrementally() == false, "not allowed");

    for_igvn()->clear();
    initial_gvn()->replace_with(&igvn);

    DEBUG_ONLY( int late_inlines_before = _late_inlines.length(); )

    while (inline_incrementally_one()) {
      assert(!failing(), "inconsistent");
    }
    if (failing())  return;

    inline_incrementally_cleanup(igvn);

    assert(_late_inlines.length() < late_inlines_before, "no progress");
  }
  assert(igvn._worklist.size() == 0, "not empty");
 } // (End scope of igvn; run destructor if necessary for asserts.)

 process_print_inlining();
 // A method with only infinite loops has no edges entering loops from root
 {
   TracePhase tp("graphReshape", &timers[_t_graphReshaping]);
   if (final_graph_reshaping()) {
     assert(failing(), "must bail out w/ explicit message");
     return;
   }
 }

 print_method(PHASE_OPTIMIZE_FINISHED, 2);
 DEBUG_ONLY(set_phase_optimize_finished();)
}

void Compile::inline_vector_reboxing_calls() {
  if (C->_vector_reboxing_late_inlines.length() > 0) {
    PhaseGVN* gvn = C->initial_gvn();

    _late_inlines_pos = C->_late_inlines.length();
    while (_vector_reboxing_late_inlines.length() > 0) {
      CallGenerator* cg = _vector_reboxing_late_inlines.pop();
      cg->do_late_inline();
      if (failing())  return;
      print_method(PHASE_INLINE_VECTOR_REBOX, cg->call_node());
    }
    _vector_reboxing_late_inlines.trunc_to(0);
  }
}

bool Compile::has_vbox_nodes() {
  if (C->_vector_reboxing_late_inlines.length() > 0) {
    return true;
  }
  for (int macro_idx = C->macro_count() - 1; macro_idx >= 0; macro_idx--) {
    Node * n = C->macro_node(macro_idx);
    assert(n->is_macro(), "only macro nodes expected here");
    if (n->Opcode() == Op_VectorUnbox || n->Opcode() == Op_VectorBox || n->Opcode() == Op_VectorBoxAllocate) {
      return true;
    }
  }
  return false;
}

//---------------------------- Bitwise operation packing optimization ---------------------------

static bool is_vector_unary_bitwise_op(Node* n) {
  return n->Opcode() == Op_XorV &&
         VectorNode::is_vector_bitwise_not_pattern(n);
}

static bool is_vector_binary_bitwise_op(Node* n) {
  switch (n->Opcode()) {
    case Op_AndV:
    case Op_OrV:
      return true;

    case Op_XorV:
      return !is_vector_unary_bitwise_op(n);

    default:
      return false;
  }
}

static bool is_vector_ternary_bitwise_op(Node* n) {
  return n->Opcode() == Op_MacroLogicV;
}

static bool is_vector_bitwise_op(Node* n) {
  return is_vector_unary_bitwise_op(n)  ||
         is_vector_binary_bitwise_op(n) ||
         is_vector_ternary_bitwise_op(n);
}

static bool is_vector_bitwise_cone_root(Node* n) {
  if (!is_vector_bitwise_op(n)) {
    return false;
  }
  for (DUIterator_Fast imax, i = n->fast_outs(imax); i < imax; i++) {
    if (is_vector_bitwise_op(n->fast_out(i))) {
      return false;
    }
  }
  return true;
}

static uint collect_unique_inputs(Node* n, Unique_Node_List& partition, Unique_Node_List& inputs) {
  uint cnt = 0;
  if (is_vector_bitwise_op(n)) {
    if (VectorNode::is_vector_bitwise_not_pattern(n)) {
      for (uint i = 1; i < n->req(); i++) {
        Node* in = n->in(i);
        bool skip = VectorNode::is_all_ones_vector(in);
        if (!skip && !inputs.member(in)) {
          inputs.push(in);
          cnt++;
        }
      }
      assert(cnt <= 1, "not unary");
    } else {
      uint last_req = n->req();
      if (is_vector_ternary_bitwise_op(n)) {
        last_req = n->req() - 1; // skip last input
      }
      for (uint i = 1; i < last_req; i++) {
        Node* def = n->in(i);
        if (!inputs.member(def)) {
          inputs.push(def);
          cnt++;
        }
      }
    }
    partition.push(n);
  } else { // not a bitwise operations
    if (!inputs.member(n)) {
      inputs.push(n);
      cnt++;
    }
  }
  return cnt;
}

void Compile::collect_logic_cone_roots(Unique_Node_List& list) {
  Unique_Node_List useful_nodes;
  C->identify_useful_nodes(useful_nodes);

  for (uint i = 0; i < useful_nodes.size(); i++) {
    Node* n = useful_nodes.at(i);
    if (is_vector_bitwise_cone_root(n)) {
      list.push(n);
    }
  }
}

Node* Compile::xform_to_MacroLogicV(PhaseIterGVN& igvn,
                                    const TypeVect* vt,
                                    Unique_Node_List& partition,
                                    Unique_Node_List& inputs) {
  assert(partition.size() == 2 || partition.size() == 3, "not supported");
  assert(inputs.size()    == 2 || inputs.size()    == 3, "not supported");
  assert(Matcher::match_rule_supported_vector(Op_MacroLogicV, vt->length(), vt->element_basic_type()), "not supported");

  Node* in1 = inputs.at(0);
  Node* in2 = inputs.at(1);
  Node* in3 = (inputs.size() == 3 ? inputs.at(2) : in2);

  uint func = compute_truth_table(partition, inputs);
  return igvn.transform(MacroLogicVNode::make(igvn, in3, in2, in1, func, vt));
}

static uint extract_bit(uint func, uint pos) {
  return (func & (1 << pos)) >> pos;
}

//
//  A macro logic node represents a truth table. It has 4 inputs,
//  First three inputs corresponds to 3 columns of a truth table
//  and fourth input captures the logic function.
//
//  eg.  fn = (in1 AND in2) OR in3;
//
//      MacroNode(in1,in2,in3,fn)
//
//  -----------------
//  in1 in2 in3  fn
//  -----------------
//  0    0   0    0
//  0    0   1    1
//  0    1   0    0
//  0    1   1    1
//  1    0   0    0
//  1    0   1    1
//  1    1   0    1
//  1    1   1    1
//

uint Compile::eval_macro_logic_op(uint func, uint in1 , uint in2, uint in3) {
  int res = 0;
  for (int i = 0; i < 8; i++) {
    int bit1 = extract_bit(in1, i);
    int bit2 = extract_bit(in2, i);
    int bit3 = extract_bit(in3, i);

    int func_bit_pos = (bit1 << 2 | bit2 << 1 | bit3);
    int func_bit = extract_bit(func, func_bit_pos);

    res |= func_bit << i;
  }
  return res;
}

static uint eval_operand(Node* n, ResourceHashtable<Node*,uint>& eval_map) {
  assert(n != NULL, "");
  assert(eval_map.contains(n), "absent");
  return *(eval_map.get(n));
}

static void eval_operands(Node* n,
                          uint& func1, uint& func2, uint& func3,
                          ResourceHashtable<Node*,uint>& eval_map) {
  assert(is_vector_bitwise_op(n), "");

  if (is_vector_unary_bitwise_op(n)) {
    Node* opnd = n->in(1);
    if (VectorNode::is_vector_bitwise_not_pattern(n) && VectorNode::is_all_ones_vector(opnd)) {
      opnd = n->in(2);
    }
    func1 = eval_operand(opnd, eval_map);
  } else if (is_vector_binary_bitwise_op(n)) {
    func1 = eval_operand(n->in(1), eval_map);
    func2 = eval_operand(n->in(2), eval_map);
  } else {
    assert(is_vector_ternary_bitwise_op(n), "unknown operation");
    func1 = eval_operand(n->in(1), eval_map);
    func2 = eval_operand(n->in(2), eval_map);
    func3 = eval_operand(n->in(3), eval_map);
  }
}

uint Compile::compute_truth_table(Unique_Node_List& partition, Unique_Node_List& inputs) {
  assert(inputs.size() <= 3, "sanity");
  ResourceMark rm;
  uint res = 0;
  ResourceHashtable<Node*,uint> eval_map;

  // Populate precomputed functions for inputs.
  // Each input corresponds to one column of 3 input truth-table.
  uint input_funcs[] = { 0xAA,   // (_, _, a) -> a
                         0xCC,   // (_, b, _) -> b
                         0xF0 }; // (c, _, _) -> c
  for (uint i = 0; i < inputs.size(); i++) {
    eval_map.put(inputs.at(i), input_funcs[i]);
  }

  for (uint i = 0; i < partition.size(); i++) {
    Node* n = partition.at(i);

    uint func1 = 0, func2 = 0, func3 = 0;
    eval_operands(n, func1, func2, func3, eval_map);

    switch (n->Opcode()) {
      case Op_OrV:
        assert(func3 == 0, "not binary");
        res = func1 | func2;
        break;
      case Op_AndV:
        assert(func3 == 0, "not binary");
        res = func1 & func2;
        break;
      case Op_XorV:
        if (VectorNode::is_vector_bitwise_not_pattern(n)) {
          assert(func2 == 0 && func3 == 0, "not unary");
          res = (~func1) & 0xFF;
        } else {
          assert(func3 == 0, "not binary");
          res = func1 ^ func2;
        }
        break;
      case Op_MacroLogicV:
        // Ordering of inputs may change during evaluation of sub-tree
        // containing MacroLogic node as a child node, thus a re-evaluation
        // makes sure that function is evaluated in context of current
        // inputs.
        res = eval_macro_logic_op(n->in(4)->get_int(), func1, func2, func3);
        break;

      default: assert(false, "not supported: %s", n->Name());
    }
    assert(res <= 0xFF, "invalid");
    eval_map.put(n, res);
  }
  return res;
}

bool Compile::compute_logic_cone(Node* n, Unique_Node_List& partition, Unique_Node_List& inputs) {
  assert(partition.size() == 0, "not empty");
  assert(inputs.size() == 0, "not empty");
  if (is_vector_ternary_bitwise_op(n)) {
    return false;
  }

  bool is_unary_op = is_vector_unary_bitwise_op(n);
  if (is_unary_op) {
    assert(collect_unique_inputs(n, partition, inputs) == 1, "not unary");
    return false; // too few inputs
  }

  assert(is_vector_binary_bitwise_op(n), "not binary");
  Node* in1 = n->in(1);
  Node* in2 = n->in(2);

  int in1_unique_inputs_cnt = collect_unique_inputs(in1, partition, inputs);
  int in2_unique_inputs_cnt = collect_unique_inputs(in2, partition, inputs);
  partition.push(n);

  // Too many inputs?
  if (inputs.size() > 3) {
    partition.clear();
    inputs.clear();
    { // Recompute in2 inputs
      Unique_Node_List not_used;
      in2_unique_inputs_cnt = collect_unique_inputs(in2, not_used, not_used);
    }
    // Pick the node with minimum number of inputs.
    if (in1_unique_inputs_cnt >= 3 && in2_unique_inputs_cnt >= 3) {
      return false; // still too many inputs
    }
    // Recompute partition & inputs.
    Node* child       = (in1_unique_inputs_cnt < in2_unique_inputs_cnt ? in1 : in2);
    collect_unique_inputs(child, partition, inputs);

    Node* other_input = (in1_unique_inputs_cnt < in2_unique_inputs_cnt ? in2 : in1);
    inputs.push(other_input);

    partition.push(n);
  }

  return (partition.size() == 2 || partition.size() == 3) &&
         (inputs.size()    == 2 || inputs.size()    == 3);
}


void Compile::process_logic_cone_root(PhaseIterGVN &igvn, Node *n, VectorSet &visited) {
  assert(is_vector_bitwise_op(n), "not a root");

  visited.set(n->_idx);

  // 1) Do a DFS walk over the logic cone.
  for (uint i = 1; i < n->req(); i++) {
    Node* in = n->in(i);
    if (!visited.test(in->_idx) && is_vector_bitwise_op(in)) {
      process_logic_cone_root(igvn, in, visited);
    }
  }

  // 2) Bottom up traversal: Merge node[s] with
  // the parent to form macro logic node.
  Unique_Node_List partition;
  Unique_Node_List inputs;
  if (compute_logic_cone(n, partition, inputs)) {
    const TypeVect* vt = n->bottom_type()->is_vect();
    Node* macro_logic = xform_to_MacroLogicV(igvn, vt, partition, inputs);
    igvn.replace_node(n, macro_logic);
  }
}

void Compile::optimize_logic_cones(PhaseIterGVN &igvn) {
  ResourceMark rm;
  if (Matcher::match_rule_supported(Op_MacroLogicV)) {
    Unique_Node_List list;
    collect_logic_cone_roots(list);

    while (list.size() > 0) {
      Node* n = list.pop();
      const TypeVect* vt = n->bottom_type()->is_vect();
      bool supported = Matcher::match_rule_supported_vector(Op_MacroLogicV, vt->length(), vt->element_basic_type());
      if (supported) {
        VectorSet visited(comp_arena());
        process_logic_cone_root(igvn, n, visited);
      }
    }
  }
}

//------------------------------Code_Gen---------------------------------------
// Given a graph, generate code for it
void Compile::Code_Gen() {
  if (failing()) {
    return;
  }

  // Perform instruction selection.  You might think we could reclaim Matcher
  // memory PDQ, but actually the Matcher is used in generating spill code.
  // Internals of the Matcher (including some VectorSets) must remain live
  // for awhile - thus I cannot reclaim Matcher memory lest a VectorSet usage
  // set a bit in reclaimed memory.

  // In debug mode can dump m._nodes.dump() for mapping of ideal to machine
  // nodes.  Mapping is only valid at the root of each matched subtree.
  NOT_PRODUCT( verify_graph_edges(); )

  Matcher matcher;
  _matcher = &matcher;
  {
    TracePhase tp("matcher", &timers[_t_matcher]);
    matcher.match();
    if (failing()) {
      return;
    }
    print_method(PHASE_AFTER_MATCHING, 3);
  }
  // In debug mode can dump m._nodes.dump() for mapping of ideal to machine
  // nodes.  Mapping is only valid at the root of each matched subtree.
  NOT_PRODUCT( verify_graph_edges(); )

  // If you have too many nodes, or if matching has failed, bail out
  check_node_count(0, "out of nodes matching instructions");
  if (failing()) {
    return;
  }

  print_method(PHASE_MATCHING, 2);

  // Build a proper-looking CFG
  PhaseCFG cfg(node_arena(), root(), matcher);
  _cfg = &cfg;
  {
    TracePhase tp("scheduler", &timers[_t_scheduler]);
    bool success = cfg.do_global_code_motion();
    if (!success) {
      return;
    }

    print_method(PHASE_GLOBAL_CODE_MOTION, 2);
    NOT_PRODUCT( verify_graph_edges(); )
    debug_only( cfg.verify(); )
  }

  PhaseChaitin regalloc(unique(), cfg, matcher, false);
  _regalloc = &regalloc;
  {
    TracePhase tp("regalloc", &timers[_t_registerAllocation]);
    // Perform register allocation.  After Chaitin, use-def chains are
    // no longer accurate (at spill code) and so must be ignored.
    // Node->LRG->reg mappings are still accurate.
    _regalloc->Register_Allocate();

    // Bail out if the allocator builds too many nodes
    if (failing()) {
      return;
    }
  }

  // Prior to register allocation we kept empty basic blocks in case the
  // the allocator needed a place to spill.  After register allocation we
  // are not adding any new instructions.  If any basic block is empty, we
  // can now safely remove it.
  {
    TracePhase tp("blockOrdering", &timers[_t_blockOrdering]);
    cfg.remove_empty_blocks();
    if (do_freq_based_layout()) {
      PhaseBlockLayout layout(cfg);
    } else {
      cfg.set_loop_alignment();
    }
    cfg.fixup_flow();
  }

  // Apply peephole optimizations
  if( OptoPeephole ) {
    TracePhase tp("peephole", &timers[_t_peephole]);
    PhasePeephole peep( _regalloc, cfg);
    peep.do_transform();
  }

  // Do late expand if CPU requires this.
  if (Matcher::require_postalloc_expand) {
    TracePhase tp("postalloc_expand", &timers[_t_postalloc_expand]);
    cfg.postalloc_expand(_regalloc);
  }

  // Convert Nodes to instruction bits in a buffer
  {
    TracePhase tp("output", &timers[_t_output]);
    PhaseOutput output;
    output.Output();
    if (failing())  return;
    output.install();
  }

  print_method(PHASE_FINAL_CODE);

  // He's dead, Jim.
  _cfg     = (PhaseCFG*)((intptr_t)0xdeadbeef);
  _regalloc = (PhaseChaitin*)((intptr_t)0xdeadbeef);
}

//------------------------------Final_Reshape_Counts---------------------------
// This class defines counters to help identify when a method
// may/must be executed using hardware with only 24-bit precision.
struct Final_Reshape_Counts : public StackObj {
  int  _call_count;             // count non-inlined 'common' calls
  int  _float_count;            // count float ops requiring 24-bit precision
  int  _double_count;           // count double ops requiring more precision
  int  _java_call_count;        // count non-inlined 'java' calls
  int  _inner_loop_count;       // count loops which need alignment
  VectorSet _visited;           // Visitation flags
  Node_List _tests;             // Set of IfNodes & PCTableNodes

  Final_Reshape_Counts() :
    _call_count(0), _float_count(0), _double_count(0),
    _java_call_count(0), _inner_loop_count(0) { }

  void inc_call_count  () { _call_count  ++; }
  void inc_float_count () { _float_count ++; }
  void inc_double_count() { _double_count++; }
  void inc_java_call_count() { _java_call_count++; }
  void inc_inner_loop_count() { _inner_loop_count++; }

  int  get_call_count  () const { return _call_count  ; }
  int  get_float_count () const { return _float_count ; }
  int  get_double_count() const { return _double_count; }
  int  get_java_call_count() const { return _java_call_count; }
  int  get_inner_loop_count() const { return _inner_loop_count; }
};

// Eliminate trivially redundant StoreCMs and accumulate their
// precedence edges.
void Compile::eliminate_redundant_card_marks(Node* n) {
  assert(n->Opcode() == Op_StoreCM, "expected StoreCM");
  if (n->in(MemNode::Address)->outcnt() > 1) {
    // There are multiple users of the same address so it might be
    // possible to eliminate some of the StoreCMs
    Node* mem = n->in(MemNode::Memory);
    Node* adr = n->in(MemNode::Address);
    Node* val = n->in(MemNode::ValueIn);
    Node* prev = n;
    bool done = false;
    // Walk the chain of StoreCMs eliminating ones that match.  As
    // long as it's a chain of single users then the optimization is
    // safe.  Eliminating partially redundant StoreCMs would require
    // cloning copies down the other paths.
    while (mem->Opcode() == Op_StoreCM && mem->outcnt() == 1 && !done) {
      if (adr == mem->in(MemNode::Address) &&
          val == mem->in(MemNode::ValueIn)) {
        // redundant StoreCM
        if (mem->req() > MemNode::OopStore) {
          // Hasn't been processed by this code yet.
          n->add_prec(mem->in(MemNode::OopStore));
        } else {
          // Already converted to precedence edge
          for (uint i = mem->req(); i < mem->len(); i++) {
            // Accumulate any precedence edges
            if (mem->in(i) != NULL) {
              n->add_prec(mem->in(i));
            }
          }
          // Everything above this point has been processed.
          done = true;
        }
        // Eliminate the previous StoreCM
        prev->set_req(MemNode::Memory, mem->in(MemNode::Memory));
        assert(mem->outcnt() == 0, "should be dead");
        mem->disconnect_inputs(this);
      } else {
        prev = mem;
      }
      mem = prev->in(MemNode::Memory);
    }
  }
}

//------------------------------final_graph_reshaping_impl----------------------
// Implement items 1-5 from final_graph_reshaping below.
void Compile::final_graph_reshaping_impl( Node *n, Final_Reshape_Counts &frc) {

  if ( n->outcnt() == 0 ) return; // dead node
  uint nop = n->Opcode();

  // Check for 2-input instruction with "last use" on right input.
  // Swap to left input.  Implements item (2).
  if( n->req() == 3 &&          // two-input instruction
      n->in(1)->outcnt() > 1 && // left use is NOT a last use
      (!n->in(1)->is_Phi() || n->in(1)->in(2) != n) && // it is not data loop
      n->in(2)->outcnt() == 1 &&// right use IS a last use
      !n->in(2)->is_Con() ) {   // right use is not a constant
    // Check for commutative opcode
    switch( nop ) {
    case Op_AddI:  case Op_AddF:  case Op_AddD:  case Op_AddL:
    case Op_MaxI:  case Op_MaxL:  case Op_MaxF:  case Op_MaxD:
    case Op_MinI:  case Op_MinL:  case Op_MinF:  case Op_MinD:
    case Op_MulI:  case Op_MulF:  case Op_MulD:  case Op_MulL:
    case Op_AndL:  case Op_XorL:  case Op_OrL:
    case Op_AndI:  case Op_XorI:  case Op_OrI: {
      // Move "last use" input to left by swapping inputs
      n->swap_edges(1, 2);
      break;
    }
    default:
      break;
    }
  }

#ifdef ASSERT
  if( n->is_Mem() ) {
    int alias_idx = get_alias_index(n->as_Mem()->adr_type());
    assert( n->in(0) != NULL || alias_idx != Compile::AliasIdxRaw ||
            // oop will be recorded in oop map if load crosses safepoint
            n->is_Load() && (n->as_Load()->bottom_type()->isa_oopptr() ||
                             LoadNode::is_immutable_value(n->in(MemNode::Address))),
            "raw memory operations should have control edge");
  }
  if (n->is_MemBar()) {
    MemBarNode* mb = n->as_MemBar();
    if (mb->trailing_store() || mb->trailing_load_store()) {
      assert(mb->leading_membar()->trailing_membar() == mb, "bad membar pair");
      Node* mem = BarrierSet::barrier_set()->barrier_set_c2()->step_over_gc_barrier(mb->in(MemBarNode::Precedent));
      assert((mb->trailing_store() && mem->is_Store() && mem->as_Store()->is_release()) ||
             (mb->trailing_load_store() && mem->is_LoadStore()), "missing mem op");
    } else if (mb->leading()) {
      assert(mb->trailing_membar()->leading_membar() == mb, "bad membar pair");
    }
  }
#endif
  // Count FPU ops and common calls, implements item (3)
  bool gc_handled = BarrierSet::barrier_set()->barrier_set_c2()->final_graph_reshaping(this, n, nop);
  if (!gc_handled) {
    final_graph_reshaping_main_switch(n, frc, nop);
  }

  // Collect CFG split points
  if (n->is_MultiBranch() && !n->is_RangeCheck()) {
    frc._tests.push(n);
  }
}

void Compile::final_graph_reshaping_main_switch(Node* n, Final_Reshape_Counts& frc, uint nop) {
  switch( nop ) {
  // Count all float operations that may use FPU
  case Op_AddF:
  case Op_SubF:
  case Op_MulF:
  case Op_DivF:
  case Op_NegF:
  case Op_ModF:
  case Op_ConvI2F:
  case Op_ConF:
  case Op_CmpF:
  case Op_CmpF3:
  case Op_StoreF:
  case Op_LoadF:
  // case Op_ConvL2F: // longs are split into 32-bit halves
    frc.inc_float_count();
    break;

  case Op_ConvF2D:
  case Op_ConvD2F:
    frc.inc_float_count();
    frc.inc_double_count();
    break;

  // Count all double operations that may use FPU
  case Op_AddD:
  case Op_SubD:
  case Op_MulD:
  case Op_DivD:
  case Op_NegD:
  case Op_ModD:
  case Op_ConvI2D:
  case Op_ConvD2I:
  // case Op_ConvL2D: // handled by leaf call
  // case Op_ConvD2L: // handled by leaf call
  case Op_ConD:
  case Op_CmpD:
  case Op_CmpD3:
  case Op_StoreD:
  case Op_LoadD:
  case Op_LoadD_unaligned:
    frc.inc_double_count();
    break;
  case Op_Opaque1:              // Remove Opaque Nodes before matching
  case Op_Opaque2:              // Remove Opaque Nodes before matching
  case Op_Opaque3:
    n->subsume_by(n->in(1), this);
    break;
  case Op_CallStaticJava:
  case Op_CallJava:
  case Op_CallDynamicJava:
    frc.inc_java_call_count(); // Count java call site;
  case Op_CallRuntime:
  case Op_CallLeaf:
<<<<<<< HEAD
  case Op_CallLeafVector:
=======
  case Op_CallNative:
>>>>>>> 41dbc139
  case Op_CallLeafNoFP: {
    assert (n->is_Call(), "");
    CallNode *call = n->as_Call();
    // Count call sites where the FP mode bit would have to be flipped.
    // Do not count uncommon runtime calls:
    // uncommon_trap, _complete_monitor_locking, _complete_monitor_unlocking,
    // _new_Java, _new_typeArray, _new_objArray, _rethrow_Java, ...
    if (!call->is_CallStaticJava() || !call->as_CallStaticJava()->_name) {
      frc.inc_call_count();   // Count the call site
    } else {                  // See if uncommon argument is shared
      Node *n = call->in(TypeFunc::Parms);
      int nop = n->Opcode();
      // Clone shared simple arguments to uncommon calls, item (1).
      if (n->outcnt() > 1 &&
          !n->is_Proj() &&
          nop != Op_CreateEx &&
          nop != Op_CheckCastPP &&
          nop != Op_DecodeN &&
          nop != Op_DecodeNKlass &&
          !n->is_Mem() &&
          !n->is_Phi()) {
        Node *x = n->clone();
        call->set_req(TypeFunc::Parms, x);
      }
    }
    break;
  }

  case Op_StoreCM:
    {
      // Convert OopStore dependence into precedence edge
      Node* prec = n->in(MemNode::OopStore);
      n->del_req(MemNode::OopStore);
      n->add_prec(prec);
      eliminate_redundant_card_marks(n);
    }

    // fall through

  case Op_StoreB:
  case Op_StoreC:
  case Op_StorePConditional:
  case Op_StoreI:
  case Op_StoreL:
  case Op_StoreIConditional:
  case Op_StoreLConditional:
  case Op_CompareAndSwapB:
  case Op_CompareAndSwapS:
  case Op_CompareAndSwapI:
  case Op_CompareAndSwapL:
  case Op_CompareAndSwapP:
  case Op_CompareAndSwapN:
  case Op_WeakCompareAndSwapB:
  case Op_WeakCompareAndSwapS:
  case Op_WeakCompareAndSwapI:
  case Op_WeakCompareAndSwapL:
  case Op_WeakCompareAndSwapP:
  case Op_WeakCompareAndSwapN:
  case Op_CompareAndExchangeB:
  case Op_CompareAndExchangeS:
  case Op_CompareAndExchangeI:
  case Op_CompareAndExchangeL:
  case Op_CompareAndExchangeP:
  case Op_CompareAndExchangeN:
  case Op_GetAndAddS:
  case Op_GetAndAddB:
  case Op_GetAndAddI:
  case Op_GetAndAddL:
  case Op_GetAndSetS:
  case Op_GetAndSetB:
  case Op_GetAndSetI:
  case Op_GetAndSetL:
  case Op_GetAndSetP:
  case Op_GetAndSetN:
  case Op_StoreP:
  case Op_StoreN:
  case Op_StoreNKlass:
  case Op_LoadB:
  case Op_LoadUB:
  case Op_LoadUS:
  case Op_LoadI:
  case Op_LoadKlass:
  case Op_LoadNKlass:
  case Op_LoadL:
  case Op_LoadL_unaligned:
  case Op_LoadPLocked:
  case Op_LoadP:
  case Op_LoadN:
  case Op_LoadRange:
  case Op_LoadS:
    break;

  case Op_AddP: {               // Assert sane base pointers
    Node *addp = n->in(AddPNode::Address);
    assert( !addp->is_AddP() ||
            addp->in(AddPNode::Base)->is_top() || // Top OK for allocation
            addp->in(AddPNode::Base) == n->in(AddPNode::Base),
            "Base pointers must match (addp %u)", addp->_idx );
#ifdef _LP64
    if ((UseCompressedOops || UseCompressedClassPointers) &&
        addp->Opcode() == Op_ConP &&
        addp == n->in(AddPNode::Base) &&
        n->in(AddPNode::Offset)->is_Con()) {
      // If the transformation of ConP to ConN+DecodeN is beneficial depends
      // on the platform and on the compressed oops mode.
      // Use addressing with narrow klass to load with offset on x86.
      // Some platforms can use the constant pool to load ConP.
      // Do this transformation here since IGVN will convert ConN back to ConP.
      const Type* t = addp->bottom_type();
      bool is_oop   = t->isa_oopptr() != NULL;
      bool is_klass = t->isa_klassptr() != NULL;

      if ((is_oop   && Matcher::const_oop_prefer_decode()  ) ||
          (is_klass && Matcher::const_klass_prefer_decode())) {
        Node* nn = NULL;

        int op = is_oop ? Op_ConN : Op_ConNKlass;

        // Look for existing ConN node of the same exact type.
        Node* r  = root();
        uint cnt = r->outcnt();
        for (uint i = 0; i < cnt; i++) {
          Node* m = r->raw_out(i);
          if (m!= NULL && m->Opcode() == op &&
              m->bottom_type()->make_ptr() == t) {
            nn = m;
            break;
          }
        }
        if (nn != NULL) {
          // Decode a narrow oop to match address
          // [R12 + narrow_oop_reg<<3 + offset]
          if (is_oop) {
            nn = new DecodeNNode(nn, t);
          } else {
            nn = new DecodeNKlassNode(nn, t);
          }
          // Check for succeeding AddP which uses the same Base.
          // Otherwise we will run into the assertion above when visiting that guy.
          for (uint i = 0; i < n->outcnt(); ++i) {
            Node *out_i = n->raw_out(i);
            if (out_i && out_i->is_AddP() && out_i->in(AddPNode::Base) == addp) {
              out_i->set_req(AddPNode::Base, nn);
#ifdef ASSERT
              for (uint j = 0; j < out_i->outcnt(); ++j) {
                Node *out_j = out_i->raw_out(j);
                assert(out_j == NULL || !out_j->is_AddP() || out_j->in(AddPNode::Base) != addp,
                       "more than 2 AddP nodes in a chain (out_j %u)", out_j->_idx);
              }
#endif
            }
          }
          n->set_req(AddPNode::Base, nn);
          n->set_req(AddPNode::Address, nn);
          if (addp->outcnt() == 0) {
            addp->disconnect_inputs(this);
          }
        }
      }
    }
#endif
    // platform dependent reshaping of the address expression
    reshape_address(n->as_AddP());
    break;
  }

  case Op_CastPP: {
    // Remove CastPP nodes to gain more freedom during scheduling but
    // keep the dependency they encode as control or precedence edges
    // (if control is set already) on memory operations. Some CastPP
    // nodes don't have a control (don't carry a dependency): skip
    // those.
    if (n->in(0) != NULL) {
      ResourceMark rm;
      Unique_Node_List wq;
      wq.push(n);
      for (uint next = 0; next < wq.size(); ++next) {
        Node *m = wq.at(next);
        for (DUIterator_Fast imax, i = m->fast_outs(imax); i < imax; i++) {
          Node* use = m->fast_out(i);
          if (use->is_Mem() || use->is_EncodeNarrowPtr()) {
            use->ensure_control_or_add_prec(n->in(0));
          } else {
            switch(use->Opcode()) {
            case Op_AddP:
            case Op_DecodeN:
            case Op_DecodeNKlass:
            case Op_CheckCastPP:
            case Op_CastPP:
              wq.push(use);
              break;
            }
          }
        }
      }
    }
    const bool is_LP64 = LP64_ONLY(true) NOT_LP64(false);
    if (is_LP64 && n->in(1)->is_DecodeN() && Matcher::gen_narrow_oop_implicit_null_checks()) {
      Node* in1 = n->in(1);
      const Type* t = n->bottom_type();
      Node* new_in1 = in1->clone();
      new_in1->as_DecodeN()->set_type(t);

      if (!Matcher::narrow_oop_use_complex_address()) {
        //
        // x86, ARM and friends can handle 2 adds in addressing mode
        // and Matcher can fold a DecodeN node into address by using
        // a narrow oop directly and do implicit NULL check in address:
        //
        // [R12 + narrow_oop_reg<<3 + offset]
        // NullCheck narrow_oop_reg
        //
        // On other platforms (Sparc) we have to keep new DecodeN node and
        // use it to do implicit NULL check in address:
        //
        // decode_not_null narrow_oop_reg, base_reg
        // [base_reg + offset]
        // NullCheck base_reg
        //
        // Pin the new DecodeN node to non-null path on these platform (Sparc)
        // to keep the information to which NULL check the new DecodeN node
        // corresponds to use it as value in implicit_null_check().
        //
        new_in1->set_req(0, n->in(0));
      }

      n->subsume_by(new_in1, this);
      if (in1->outcnt() == 0) {
        in1->disconnect_inputs(this);
      }
    } else {
      n->subsume_by(n->in(1), this);
      if (n->outcnt() == 0) {
        n->disconnect_inputs(this);
      }
    }
    break;
  }
#ifdef _LP64
  case Op_CmpP:
    // Do this transformation here to preserve CmpPNode::sub() and
    // other TypePtr related Ideal optimizations (for example, ptr nullness).
    if (n->in(1)->is_DecodeNarrowPtr() || n->in(2)->is_DecodeNarrowPtr()) {
      Node* in1 = n->in(1);
      Node* in2 = n->in(2);
      if (!in1->is_DecodeNarrowPtr()) {
        in2 = in1;
        in1 = n->in(2);
      }
      assert(in1->is_DecodeNarrowPtr(), "sanity");

      Node* new_in2 = NULL;
      if (in2->is_DecodeNarrowPtr()) {
        assert(in2->Opcode() == in1->Opcode(), "must be same node type");
        new_in2 = in2->in(1);
      } else if (in2->Opcode() == Op_ConP) {
        const Type* t = in2->bottom_type();
        if (t == TypePtr::NULL_PTR) {
          assert(in1->is_DecodeN(), "compare klass to null?");
          // Don't convert CmpP null check into CmpN if compressed
          // oops implicit null check is not generated.
          // This will allow to generate normal oop implicit null check.
          if (Matcher::gen_narrow_oop_implicit_null_checks())
            new_in2 = ConNode::make(TypeNarrowOop::NULL_PTR);
          //
          // This transformation together with CastPP transformation above
          // will generated code for implicit NULL checks for compressed oops.
          //
          // The original code after Optimize()
          //
          //    LoadN memory, narrow_oop_reg
          //    decode narrow_oop_reg, base_reg
          //    CmpP base_reg, NULL
          //    CastPP base_reg // NotNull
          //    Load [base_reg + offset], val_reg
          //
          // after these transformations will be
          //
          //    LoadN memory, narrow_oop_reg
          //    CmpN narrow_oop_reg, NULL
          //    decode_not_null narrow_oop_reg, base_reg
          //    Load [base_reg + offset], val_reg
          //
          // and the uncommon path (== NULL) will use narrow_oop_reg directly
          // since narrow oops can be used in debug info now (see the code in
          // final_graph_reshaping_walk()).
          //
          // At the end the code will be matched to
          // on x86:
          //
          //    Load_narrow_oop memory, narrow_oop_reg
          //    Load [R12 + narrow_oop_reg<<3 + offset], val_reg
          //    NullCheck narrow_oop_reg
          //
          // and on sparc:
          //
          //    Load_narrow_oop memory, narrow_oop_reg
          //    decode_not_null narrow_oop_reg, base_reg
          //    Load [base_reg + offset], val_reg
          //    NullCheck base_reg
          //
        } else if (t->isa_oopptr()) {
          new_in2 = ConNode::make(t->make_narrowoop());
        } else if (t->isa_klassptr()) {
          new_in2 = ConNode::make(t->make_narrowklass());
        }
      }
      if (new_in2 != NULL) {
        Node* cmpN = new CmpNNode(in1->in(1), new_in2);
        n->subsume_by(cmpN, this);
        if (in1->outcnt() == 0) {
          in1->disconnect_inputs(this);
        }
        if (in2->outcnt() == 0) {
          in2->disconnect_inputs(this);
        }
      }
    }
    break;

  case Op_DecodeN:
  case Op_DecodeNKlass:
    assert(!n->in(1)->is_EncodeNarrowPtr(), "should be optimized out");
    // DecodeN could be pinned when it can't be fold into
    // an address expression, see the code for Op_CastPP above.
    assert(n->in(0) == NULL || (UseCompressedOops && !Matcher::narrow_oop_use_complex_address()), "no control");
    break;

  case Op_EncodeP:
  case Op_EncodePKlass: {
    Node* in1 = n->in(1);
    if (in1->is_DecodeNarrowPtr()) {
      n->subsume_by(in1->in(1), this);
    } else if (in1->Opcode() == Op_ConP) {
      const Type* t = in1->bottom_type();
      if (t == TypePtr::NULL_PTR) {
        assert(t->isa_oopptr(), "null klass?");
        n->subsume_by(ConNode::make(TypeNarrowOop::NULL_PTR), this);
      } else if (t->isa_oopptr()) {
        n->subsume_by(ConNode::make(t->make_narrowoop()), this);
      } else if (t->isa_klassptr()) {
        n->subsume_by(ConNode::make(t->make_narrowklass()), this);
      }
    }
    if (in1->outcnt() == 0) {
      in1->disconnect_inputs(this);
    }
    break;
  }

  case Op_Proj: {
    if (OptimizeStringConcat || IncrementalInline || IncrementalInlineVirtual) {
      ProjNode* proj = n->as_Proj();
      if (proj->_is_io_use) {
        assert(proj->_con == TypeFunc::I_O || proj->_con == TypeFunc::Memory, "");
        // Separate projections were used for the exception path which
        // are normally removed by a late inline.  If it wasn't inlined
        // then they will hang around and should just be replaced with
        // the original one. Merge them.
        Node* non_io_proj = proj->in(0)->as_Multi()->proj_out_or_null(proj->_con, false /*is_io_use*/);
        if (non_io_proj  != NULL) {
          proj->subsume_by(non_io_proj , this);
        }
      }
    }
    break;
  }

  case Op_Phi:
    if (n->as_Phi()->bottom_type()->isa_narrowoop() || n->as_Phi()->bottom_type()->isa_narrowklass()) {
      // The EncodeP optimization may create Phi with the same edges
      // for all paths. It is not handled well by Register Allocator.
      Node* unique_in = n->in(1);
      assert(unique_in != NULL, "");
      uint cnt = n->req();
      for (uint i = 2; i < cnt; i++) {
        Node* m = n->in(i);
        assert(m != NULL, "");
        if (unique_in != m)
          unique_in = NULL;
      }
      if (unique_in != NULL) {
        n->subsume_by(unique_in, this);
      }
    }
    break;

#endif

#ifdef ASSERT
  case Op_CastII:
    // Verify that all range check dependent CastII nodes were removed.
    if (n->isa_CastII()->has_range_check()) {
      n->dump(3);
      assert(false, "Range check dependent CastII node was not removed");
    }
    break;
#endif

  case Op_ModI:
    if (UseDivMod) {
      // Check if a%b and a/b both exist
      Node* d = n->find_similar(Op_DivI);
      if (d) {
        // Replace them with a fused divmod if supported
        if (Matcher::has_match_rule(Op_DivModI)) {
          DivModINode* divmod = DivModINode::make(n);
          d->subsume_by(divmod->div_proj(), this);
          n->subsume_by(divmod->mod_proj(), this);
        } else {
          // replace a%b with a-((a/b)*b)
          Node* mult = new MulINode(d, d->in(2));
          Node* sub  = new SubINode(d->in(1), mult);
          n->subsume_by(sub, this);
        }
      }
    }
    break;

  case Op_ModL:
    if (UseDivMod) {
      // Check if a%b and a/b both exist
      Node* d = n->find_similar(Op_DivL);
      if (d) {
        // Replace them with a fused divmod if supported
        if (Matcher::has_match_rule(Op_DivModL)) {
          DivModLNode* divmod = DivModLNode::make(n);
          d->subsume_by(divmod->div_proj(), this);
          n->subsume_by(divmod->mod_proj(), this);
        } else {
          // replace a%b with a-((a/b)*b)
          Node* mult = new MulLNode(d, d->in(2));
          Node* sub  = new SubLNode(d->in(1), mult);
          n->subsume_by(sub, this);
        }
      }
    }
    break;

  case Op_LoadVector:
  case Op_StoreVector:
  case Op_LoadVectorGather:
  case Op_StoreVectorScatter:
  case Op_VectorMaskGen:
  case Op_LoadVectorMasked:
  case Op_StoreVectorMasked:
    break;

  case Op_AddReductionVI:
  case Op_AddReductionVL:
  case Op_AddReductionVF:
  case Op_AddReductionVD:
  case Op_MulReductionVI:
  case Op_MulReductionVL:
  case Op_MulReductionVF:
  case Op_MulReductionVD:
  case Op_MinReductionV:
  case Op_MaxReductionV:
  case Op_AndReductionV:
  case Op_OrReductionV:
  case Op_XorReductionV:
    break;

  case Op_PackB:
  case Op_PackS:
  case Op_PackI:
  case Op_PackF:
  case Op_PackL:
  case Op_PackD:
    if (n->req()-1 > 2) {
      // Replace many operand PackNodes with a binary tree for matching
      PackNode* p = (PackNode*) n;
      Node* btp = p->binary_tree_pack(1, n->req());
      n->subsume_by(btp, this);
    }
    break;
  case Op_Loop:
    assert(!n->as_Loop()->is_transformed_long_loop() || _loop_opts_cnt == 0, "should have been turned into a counted loop");
  case Op_CountedLoop:
  case Op_OuterStripMinedLoop:
    if (n->as_Loop()->is_inner_loop()) {
      frc.inc_inner_loop_count();
    }
    n->as_Loop()->verify_strip_mined(0);
    break;
  case Op_LShiftI:
  case Op_RShiftI:
  case Op_URShiftI:
  case Op_LShiftL:
  case Op_RShiftL:
  case Op_URShiftL:
    if (Matcher::need_masked_shift_count) {
      // The cpu's shift instructions don't restrict the count to the
      // lower 5/6 bits. We need to do the masking ourselves.
      Node* in2 = n->in(2);
      juint mask = (n->bottom_type() == TypeInt::INT) ? (BitsPerInt - 1) : (BitsPerLong - 1);
      const TypeInt* t = in2->find_int_type();
      if (t != NULL && t->is_con()) {
        juint shift = t->get_con();
        if (shift > mask) { // Unsigned cmp
          n->set_req(2, ConNode::make(TypeInt::make(shift & mask)));
        }
      } else {
        if (t == NULL || t->_lo < 0 || t->_hi > (int)mask) {
          Node* shift = new AndINode(in2, ConNode::make(TypeInt::make(mask)));
          n->set_req(2, shift);
        }
      }
      if (in2->outcnt() == 0) { // Remove dead node
        in2->disconnect_inputs(this);
      }
    }
    break;
  case Op_MemBarStoreStore:
  case Op_MemBarRelease:
    // Break the link with AllocateNode: it is no longer useful and
    // confuses register allocation.
    if (n->req() > MemBarNode::Precedent) {
      n->set_req(MemBarNode::Precedent, top());
    }
    break;
  case Op_MemBarAcquire: {
    if (n->as_MemBar()->trailing_load() && n->req() > MemBarNode::Precedent) {
      // At parse time, the trailing MemBarAcquire for a volatile load
      // is created with an edge to the load. After optimizations,
      // that input may be a chain of Phis. If those phis have no
      // other use, then the MemBarAcquire keeps them alive and
      // register allocation can be confused.
      ResourceMark rm;
      Unique_Node_List wq;
      wq.push(n->in(MemBarNode::Precedent));
      n->set_req(MemBarNode::Precedent, top());
      while (wq.size() > 0) {
        Node* m = wq.pop();
        if (m->outcnt() == 0) {
          for (uint j = 0; j < m->req(); j++) {
            Node* in = m->in(j);
            if (in != NULL) {
              wq.push(in);
            }
          }
          m->disconnect_inputs(this);
        }
      }
    }
    break;
  }
  case Op_RangeCheck: {
    RangeCheckNode* rc = n->as_RangeCheck();
    Node* iff = new IfNode(rc->in(0), rc->in(1), rc->_prob, rc->_fcnt);
    n->subsume_by(iff, this);
    frc._tests.push(iff);
    break;
  }
  case Op_ConvI2L: {
    if (!Matcher::convi2l_type_required) {
      // Code generation on some platforms doesn't need accurate
      // ConvI2L types. Widening the type can help remove redundant
      // address computations.
      n->as_Type()->set_type(TypeLong::INT);
      ResourceMark rm;
      Unique_Node_List wq;
      wq.push(n);
      for (uint next = 0; next < wq.size(); next++) {
        Node *m = wq.at(next);

        for(;;) {
          // Loop over all nodes with identical inputs edges as m
          Node* k = m->find_similar(m->Opcode());
          if (k == NULL) {
            break;
          }
          // Push their uses so we get a chance to remove node made
          // redundant
          for (DUIterator_Fast imax, i = k->fast_outs(imax); i < imax; i++) {
            Node* u = k->fast_out(i);
            if (u->Opcode() == Op_LShiftL ||
                u->Opcode() == Op_AddL ||
                u->Opcode() == Op_SubL ||
                u->Opcode() == Op_AddP) {
              wq.push(u);
            }
          }
          // Replace all nodes with identical edges as m with m
          k->subsume_by(m, this);
        }
      }
    }
    break;
  }
  case Op_CmpUL: {
    if (!Matcher::has_match_rule(Op_CmpUL)) {
      // No support for unsigned long comparisons
      ConINode* sign_pos = new ConINode(TypeInt::make(BitsPerLong - 1));
      Node* sign_bit_mask = new RShiftLNode(n->in(1), sign_pos);
      Node* orl = new OrLNode(n->in(1), sign_bit_mask);
      ConLNode* remove_sign_mask = new ConLNode(TypeLong::make(max_jlong));
      Node* andl = new AndLNode(orl, remove_sign_mask);
      Node* cmp = new CmpLNode(andl, n->in(2));
      n->subsume_by(cmp, this);
    }
    break;
  }
  default:
    assert(!n->is_Call(), "");
    assert(!n->is_Mem(), "");
    assert(nop != Op_ProfileBoolean, "should be eliminated during IGVN");
    break;
  }
}

//------------------------------final_graph_reshaping_walk---------------------
// Replacing Opaque nodes with their input in final_graph_reshaping_impl(),
// requires that the walk visits a node's inputs before visiting the node.
void Compile::final_graph_reshaping_walk( Node_Stack &nstack, Node *root, Final_Reshape_Counts &frc ) {
  Unique_Node_List sfpt;

  frc._visited.set(root->_idx); // first, mark node as visited
  uint cnt = root->req();
  Node *n = root;
  uint  i = 0;
  while (true) {
    if (i < cnt) {
      // Place all non-visited non-null inputs onto stack
      Node* m = n->in(i);
      ++i;
      if (m != NULL && !frc._visited.test_set(m->_idx)) {
        if (m->is_SafePoint() && m->as_SafePoint()->jvms() != NULL) {
          // compute worst case interpreter size in case of a deoptimization
          update_interpreter_frame_size(m->as_SafePoint()->jvms()->interpreter_frame_size());

          sfpt.push(m);
        }
        cnt = m->req();
        nstack.push(n, i); // put on stack parent and next input's index
        n = m;
        i = 0;
      }
    } else {
      // Now do post-visit work
      final_graph_reshaping_impl( n, frc );
      if (nstack.is_empty())
        break;             // finished
      n = nstack.node();   // Get node from stack
      cnt = n->req();
      i = nstack.index();
      nstack.pop();        // Shift to the next node on stack
    }
  }

  // Skip next transformation if compressed oops are not used.
  if ((UseCompressedOops && !Matcher::gen_narrow_oop_implicit_null_checks()) ||
      (!UseCompressedOops && !UseCompressedClassPointers))
    return;

  // Go over safepoints nodes to skip DecodeN/DecodeNKlass nodes for debug edges.
  // It could be done for an uncommon traps or any safepoints/calls
  // if the DecodeN/DecodeNKlass node is referenced only in a debug info.
  while (sfpt.size() > 0) {
    n = sfpt.pop();
    JVMState *jvms = n->as_SafePoint()->jvms();
    assert(jvms != NULL, "sanity");
    int start = jvms->debug_start();
    int end   = n->req();
    bool is_uncommon = (n->is_CallStaticJava() &&
                        n->as_CallStaticJava()->uncommon_trap_request() != 0);
    for (int j = start; j < end; j++) {
      Node* in = n->in(j);
      if (in->is_DecodeNarrowPtr()) {
        bool safe_to_skip = true;
        if (!is_uncommon ) {
          // Is it safe to skip?
          for (uint i = 0; i < in->outcnt(); i++) {
            Node* u = in->raw_out(i);
            if (!u->is_SafePoint() ||
                (u->is_Call() && u->as_Call()->has_non_debug_use(n))) {
              safe_to_skip = false;
            }
          }
        }
        if (safe_to_skip) {
          n->set_req(j, in->in(1));
        }
        if (in->outcnt() == 0) {
          in->disconnect_inputs(this);
        }
      }
    }
  }
}

//------------------------------final_graph_reshaping--------------------------
// Final Graph Reshaping.
//
// (1) Clone simple inputs to uncommon calls, so they can be scheduled late
//     and not commoned up and forced early.  Must come after regular
//     optimizations to avoid GVN undoing the cloning.  Clone constant
//     inputs to Loop Phis; these will be split by the allocator anyways.
//     Remove Opaque nodes.
// (2) Move last-uses by commutative operations to the left input to encourage
//     Intel update-in-place two-address operations and better register usage
//     on RISCs.  Must come after regular optimizations to avoid GVN Ideal
//     calls canonicalizing them back.
// (3) Count the number of double-precision FP ops, single-precision FP ops
//     and call sites.  On Intel, we can get correct rounding either by
//     forcing singles to memory (requires extra stores and loads after each
//     FP bytecode) or we can set a rounding mode bit (requires setting and
//     clearing the mode bit around call sites).  The mode bit is only used
//     if the relative frequency of single FP ops to calls is low enough.
//     This is a key transform for SPEC mpeg_audio.
// (4) Detect infinite loops; blobs of code reachable from above but not
//     below.  Several of the Code_Gen algorithms fail on such code shapes,
//     so we simply bail out.  Happens a lot in ZKM.jar, but also happens
//     from time to time in other codes (such as -Xcomp finalizer loops, etc).
//     Detection is by looking for IfNodes where only 1 projection is
//     reachable from below or CatchNodes missing some targets.
// (5) Assert for insane oop offsets in debug mode.

bool Compile::final_graph_reshaping() {
  // an infinite loop may have been eliminated by the optimizer,
  // in which case the graph will be empty.
  if (root()->req() == 1) {
    record_method_not_compilable("trivial infinite loop");
    return true;
  }

  // Expensive nodes have their control input set to prevent the GVN
  // from freely commoning them. There's no GVN beyond this point so
  // no need to keep the control input. We want the expensive nodes to
  // be freely moved to the least frequent code path by gcm.
  assert(OptimizeExpensiveOps || expensive_count() == 0, "optimization off but list non empty?");
  for (int i = 0; i < expensive_count(); i++) {
    _expensive_nodes.at(i)->set_req(0, NULL);
  }

  Final_Reshape_Counts frc;

  // Visit everybody reachable!
  // Allocate stack of size C->live_nodes()/2 to avoid frequent realloc
  Node_Stack nstack(live_nodes() >> 1);
  final_graph_reshaping_walk(nstack, root(), frc);

  // Check for unreachable (from below) code (i.e., infinite loops).
  for( uint i = 0; i < frc._tests.size(); i++ ) {
    MultiBranchNode *n = frc._tests[i]->as_MultiBranch();
    // Get number of CFG targets.
    // Note that PCTables include exception targets after calls.
    uint required_outcnt = n->required_outcnt();
    if (n->outcnt() != required_outcnt) {
      // Check for a few special cases.  Rethrow Nodes never take the
      // 'fall-thru' path, so expected kids is 1 less.
      if (n->is_PCTable() && n->in(0) && n->in(0)->in(0)) {
        if (n->in(0)->in(0)->is_Call()) {
          CallNode *call = n->in(0)->in(0)->as_Call();
          if (call->entry_point() == OptoRuntime::rethrow_stub()) {
            required_outcnt--;      // Rethrow always has 1 less kid
          } else if (call->req() > TypeFunc::Parms &&
                     call->is_CallDynamicJava()) {
            // Check for null receiver. In such case, the optimizer has
            // detected that the virtual call will always result in a null
            // pointer exception. The fall-through projection of this CatchNode
            // will not be populated.
            Node *arg0 = call->in(TypeFunc::Parms);
            if (arg0->is_Type() &&
                arg0->as_Type()->type()->higher_equal(TypePtr::NULL_PTR)) {
              required_outcnt--;
            }
          } else if (call->entry_point() == OptoRuntime::new_array_Java() &&
                     call->req() > TypeFunc::Parms+1 &&
                     call->is_CallStaticJava()) {
            // Check for negative array length. In such case, the optimizer has
            // detected that the allocation attempt will always result in an
            // exception. There is no fall-through projection of this CatchNode .
            Node *arg1 = call->in(TypeFunc::Parms+1);
            if (arg1->is_Type() &&
                arg1->as_Type()->type()->join(TypeInt::POS)->empty()) {
              required_outcnt--;
            }
          }
        }
      }
      // Recheck with a better notion of 'required_outcnt'
      if (n->outcnt() != required_outcnt) {
        record_method_not_compilable("malformed control flow");
        return true;            // Not all targets reachable!
      }
    }
    // Check that I actually visited all kids.  Unreached kids
    // must be infinite loops.
    for (DUIterator_Fast jmax, j = n->fast_outs(jmax); j < jmax; j++)
      if (!frc._visited.test(n->fast_out(j)->_idx)) {
        record_method_not_compilable("infinite loop");
        return true;            // Found unvisited kid; must be unreach
      }

    // Here so verification code in final_graph_reshaping_walk()
    // always see an OuterStripMinedLoopEnd
    if (n->is_OuterStripMinedLoopEnd()) {
      IfNode* init_iff = n->as_If();
      Node* iff = new IfNode(init_iff->in(0), init_iff->in(1), init_iff->_prob, init_iff->_fcnt);
      n->subsume_by(iff, this);
    }
  }

#ifdef IA32
  // If original bytecodes contained a mixture of floats and doubles
  // check if the optimizer has made it homogenous, item (3).
  if (UseSSE == 0 &&
      frc.get_float_count() > 32 &&
      frc.get_double_count() == 0 &&
      (10 * frc.get_call_count() < frc.get_float_count()) ) {
    set_24_bit_selection_and_mode(false, true);
  }
#endif // IA32

  set_java_calls(frc.get_java_call_count());
  set_inner_loops(frc.get_inner_loop_count());

  // No infinite loops, no reason to bail out.
  return false;
}

//-----------------------------too_many_traps----------------------------------
// Report if there are too many traps at the current method and bci.
// Return true if there was a trap, and/or PerMethodTrapLimit is exceeded.
bool Compile::too_many_traps(ciMethod* method,
                             int bci,
                             Deoptimization::DeoptReason reason) {
  ciMethodData* md = method->method_data();
  if (md->is_empty()) {
    // Assume the trap has not occurred, or that it occurred only
    // because of a transient condition during start-up in the interpreter.
    return false;
  }
  ciMethod* m = Deoptimization::reason_is_speculate(reason) ? this->method() : NULL;
  if (md->has_trap_at(bci, m, reason) != 0) {
    // Assume PerBytecodeTrapLimit==0, for a more conservative heuristic.
    // Also, if there are multiple reasons, or if there is no per-BCI record,
    // assume the worst.
    if (log())
      log()->elem("observe trap='%s' count='%d'",
                  Deoptimization::trap_reason_name(reason),
                  md->trap_count(reason));
    return true;
  } else {
    // Ignore method/bci and see if there have been too many globally.
    return too_many_traps(reason, md);
  }
}

// Less-accurate variant which does not require a method and bci.
bool Compile::too_many_traps(Deoptimization::DeoptReason reason,
                             ciMethodData* logmd) {
  if (trap_count(reason) >= Deoptimization::per_method_trap_limit(reason)) {
    // Too many traps globally.
    // Note that we use cumulative trap_count, not just md->trap_count.
    if (log()) {
      int mcount = (logmd == NULL)? -1: (int)logmd->trap_count(reason);
      log()->elem("observe trap='%s' count='0' mcount='%d' ccount='%d'",
                  Deoptimization::trap_reason_name(reason),
                  mcount, trap_count(reason));
    }
    return true;
  } else {
    // The coast is clear.
    return false;
  }
}

//--------------------------too_many_recompiles--------------------------------
// Report if there are too many recompiles at the current method and bci.
// Consults PerBytecodeRecompilationCutoff and PerMethodRecompilationCutoff.
// Is not eager to return true, since this will cause the compiler to use
// Action_none for a trap point, to avoid too many recompilations.
bool Compile::too_many_recompiles(ciMethod* method,
                                  int bci,
                                  Deoptimization::DeoptReason reason) {
  ciMethodData* md = method->method_data();
  if (md->is_empty()) {
    // Assume the trap has not occurred, or that it occurred only
    // because of a transient condition during start-up in the interpreter.
    return false;
  }
  // Pick a cutoff point well within PerBytecodeRecompilationCutoff.
  uint bc_cutoff = (uint) PerBytecodeRecompilationCutoff / 8;
  uint m_cutoff  = (uint) PerMethodRecompilationCutoff / 2 + 1;  // not zero
  Deoptimization::DeoptReason per_bc_reason
    = Deoptimization::reason_recorded_per_bytecode_if_any(reason);
  ciMethod* m = Deoptimization::reason_is_speculate(reason) ? this->method() : NULL;
  if ((per_bc_reason == Deoptimization::Reason_none
       || md->has_trap_at(bci, m, reason) != 0)
      // The trap frequency measure we care about is the recompile count:
      && md->trap_recompiled_at(bci, m)
      && md->overflow_recompile_count() >= bc_cutoff) {
    // Do not emit a trap here if it has already caused recompilations.
    // Also, if there are multiple reasons, or if there is no per-BCI record,
    // assume the worst.
    if (log())
      log()->elem("observe trap='%s recompiled' count='%d' recompiles2='%d'",
                  Deoptimization::trap_reason_name(reason),
                  md->trap_count(reason),
                  md->overflow_recompile_count());
    return true;
  } else if (trap_count(reason) != 0
             && decompile_count() >= m_cutoff) {
    // Too many recompiles globally, and we have seen this sort of trap.
    // Use cumulative decompile_count, not just md->decompile_count.
    if (log())
      log()->elem("observe trap='%s' count='%d' mcount='%d' decompiles='%d' mdecompiles='%d'",
                  Deoptimization::trap_reason_name(reason),
                  md->trap_count(reason), trap_count(reason),
                  md->decompile_count(), decompile_count());
    return true;
  } else {
    // The coast is clear.
    return false;
  }
}

// Compute when not to trap. Used by matching trap based nodes and
// NullCheck optimization.
void Compile::set_allowed_deopt_reasons() {
  _allowed_reasons = 0;
  if (is_method_compilation()) {
    for (int rs = (int)Deoptimization::Reason_none+1; rs < Compile::trapHistLength; rs++) {
      assert(rs < BitsPerInt, "recode bit map");
      if (!too_many_traps((Deoptimization::DeoptReason) rs)) {
        _allowed_reasons |= nth_bit(rs);
      }
    }
  }
}

bool Compile::needs_clinit_barrier(ciMethod* method, ciMethod* accessing_method) {
  return method->is_static() && needs_clinit_barrier(method->holder(), accessing_method);
}

bool Compile::needs_clinit_barrier(ciField* field, ciMethod* accessing_method) {
  return field->is_static() && needs_clinit_barrier(field->holder(), accessing_method);
}

bool Compile::needs_clinit_barrier(ciInstanceKlass* holder, ciMethod* accessing_method) {
  if (holder->is_initialized()) {
    return false;
  }
  if (holder->is_being_initialized()) {
    if (accessing_method->holder() == holder) {
      // Access inside a class. The barrier can be elided when access happens in <clinit>,
      // <init>, or a static method. In all those cases, there was an initialization
      // barrier on the holder klass passed.
      if (accessing_method->is_static_initializer() ||
          accessing_method->is_object_initializer() ||
          accessing_method->is_static()) {
        return false;
      }
    } else if (accessing_method->holder()->is_subclass_of(holder)) {
      // Access from a subclass. The barrier can be elided only when access happens in <clinit>.
      // In case of <init> or a static method, the barrier is on the subclass is not enough:
      // child class can become fully initialized while its parent class is still being initialized.
      if (accessing_method->is_static_initializer()) {
        return false;
      }
    }
    ciMethod* root = method(); // the root method of compilation
    if (root != accessing_method) {
      return needs_clinit_barrier(holder, root); // check access in the context of compilation root
    }
  }
  return true;
}

#ifndef PRODUCT
//------------------------------verify_graph_edges---------------------------
// Walk the Graph and verify that there is a one-to-one correspondence
// between Use-Def edges and Def-Use edges in the graph.
void Compile::verify_graph_edges(bool no_dead_code) {
  if (VerifyGraphEdges) {
    Unique_Node_List visited;
    // Call recursive graph walk to check edges
    _root->verify_edges(visited);
    if (no_dead_code) {
      // Now make sure that no visited node is used by an unvisited node.
      bool dead_nodes = false;
      Unique_Node_List checked;
      while (visited.size() > 0) {
        Node* n = visited.pop();
        checked.push(n);
        for (uint i = 0; i < n->outcnt(); i++) {
          Node* use = n->raw_out(i);
          if (checked.member(use))  continue;  // already checked
          if (visited.member(use))  continue;  // already in the graph
          if (use->is_Con())        continue;  // a dead ConNode is OK
          // At this point, we have found a dead node which is DU-reachable.
          if (!dead_nodes) {
            tty->print_cr("*** Dead nodes reachable via DU edges:");
            dead_nodes = true;
          }
          use->dump(2);
          tty->print_cr("---");
          checked.push(use);  // No repeats; pretend it is now checked.
        }
      }
      assert(!dead_nodes, "using nodes must be reachable from root");
    }
  }
}
#endif

// The Compile object keeps track of failure reasons separately from the ciEnv.
// This is required because there is not quite a 1-1 relation between the
// ciEnv and its compilation task and the Compile object.  Note that one
// ciEnv might use two Compile objects, if C2Compiler::compile_method decides
// to backtrack and retry without subsuming loads.  Other than this backtracking
// behavior, the Compile's failure reason is quietly copied up to the ciEnv
// by the logic in C2Compiler.
void Compile::record_failure(const char* reason) {
  if (log() != NULL) {
    log()->elem("failure reason='%s' phase='compile'", reason);
  }
  if (_failure_reason == NULL) {
    // Record the first failure reason.
    _failure_reason = reason;
  }

  if (!C->failure_reason_is(C2Compiler::retry_no_subsuming_loads())) {
    C->print_method(PHASE_FAILURE);
  }
  _root = NULL;  // flush the graph, too
}

Compile::TracePhase::TracePhase(const char* name, elapsedTimer* accumulator)
  : TraceTime(name, accumulator, CITime, CITimeVerbose),
    _phase_name(name), _dolog(CITimeVerbose)
{
  if (_dolog) {
    C = Compile::current();
    _log = C->log();
  } else {
    C = NULL;
    _log = NULL;
  }
  if (_log != NULL) {
    _log->begin_head("phase name='%s' nodes='%d' live='%d'", _phase_name, C->unique(), C->live_nodes());
    _log->stamp();
    _log->end_head();
  }
}

Compile::TracePhase::~TracePhase() {

  C = Compile::current();
  if (_dolog) {
    _log = C->log();
  } else {
    _log = NULL;
  }

#ifdef ASSERT
  if (PrintIdealNodeCount) {
    tty->print_cr("phase name='%s' nodes='%d' live='%d' live_graph_walk='%d'",
                  _phase_name, C->unique(), C->live_nodes(), C->count_live_nodes_by_graph_walk());
  }

  if (VerifyIdealNodeCount) {
    Compile::current()->print_missing_nodes();
  }
#endif

  if (_log != NULL) {
    _log->done("phase name='%s' nodes='%d' live='%d'", _phase_name, C->unique(), C->live_nodes());
  }
}

//----------------------------static_subtype_check-----------------------------
// Shortcut important common cases when superklass is exact:
// (0) superklass is java.lang.Object (can occur in reflective code)
// (1) subklass is already limited to a subtype of superklass => always ok
// (2) subklass does not overlap with superklass => always fail
// (3) superklass has NO subtypes and we can check with a simple compare.
int Compile::static_subtype_check(ciKlass* superk, ciKlass* subk) {
  if (StressReflectiveCode) {
    return SSC_full_test;       // Let caller generate the general case.
  }

  if (superk == env()->Object_klass()) {
    return SSC_always_true;     // (0) this test cannot fail
  }

  ciType* superelem = superk;
  if (superelem->is_array_klass())
    superelem = superelem->as_array_klass()->base_element_type();

  if (!subk->is_interface()) {  // cannot trust static interface types yet
    if (subk->is_subtype_of(superk)) {
      return SSC_always_true;   // (1) false path dead; no dynamic test needed
    }
    if (!(superelem->is_klass() && superelem->as_klass()->is_interface()) &&
        !superk->is_subtype_of(subk)) {
      return SSC_always_false;
    }
  }

  // If casting to an instance klass, it must have no subtypes
  if (superk->is_interface()) {
    // Cannot trust interfaces yet.
    // %%% S.B. superk->nof_implementors() == 1
  } else if (superelem->is_instance_klass()) {
    ciInstanceKlass* ik = superelem->as_instance_klass();
    if (!ik->has_subklass() && !ik->is_interface()) {
      if (!ik->is_final()) {
        // Add a dependency if there is a chance of a later subclass.
        dependencies()->assert_leaf_type(ik);
      }
      return SSC_easy_test;     // (3) caller can do a simple ptr comparison
    }
  } else {
    // A primitive array type has no subtypes.
    return SSC_easy_test;       // (3) caller can do a simple ptr comparison
  }

  return SSC_full_test;
}

Node* Compile::conv_I2X_index(PhaseGVN* phase, Node* idx, const TypeInt* sizetype, Node* ctrl) {
#ifdef _LP64
  // The scaled index operand to AddP must be a clean 64-bit value.
  // Java allows a 32-bit int to be incremented to a negative
  // value, which appears in a 64-bit register as a large
  // positive number.  Using that large positive number as an
  // operand in pointer arithmetic has bad consequences.
  // On the other hand, 32-bit overflow is rare, and the possibility
  // can often be excluded, if we annotate the ConvI2L node with
  // a type assertion that its value is known to be a small positive
  // number.  (The prior range check has ensured this.)
  // This assertion is used by ConvI2LNode::Ideal.
  int index_max = max_jint - 1;  // array size is max_jint, index is one less
  if (sizetype != NULL) index_max = sizetype->_hi - 1;
  const TypeInt* iidxtype = TypeInt::make(0, index_max, Type::WidenMax);
  idx = constrained_convI2L(phase, idx, iidxtype, ctrl);
#endif
  return idx;
}

// Convert integer value to a narrowed long type dependent on ctrl (for example, a range check)
Node* Compile::constrained_convI2L(PhaseGVN* phase, Node* value, const TypeInt* itype, Node* ctrl) {
  if (ctrl != NULL) {
    // Express control dependency by a CastII node with a narrow type.
    value = new CastIINode(value, itype, false, true /* range check dependency */);
    // Make the CastII node dependent on the control input to prevent the narrowed ConvI2L
    // node from floating above the range check during loop optimizations. Otherwise, the
    // ConvI2L node may be eliminated independently of the range check, causing the data path
    // to become TOP while the control path is still there (although it's unreachable).
    value->set_req(0, ctrl);
    value = phase->transform(value);
  }
  const TypeLong* ltype = TypeLong::make(itype->_lo, itype->_hi, itype->_widen);
  return phase->transform(new ConvI2LNode(value, ltype));
}

void Compile::print_inlining_stream_free() {
  if (_print_inlining_stream != NULL) {
    _print_inlining_stream->~stringStream();
    _print_inlining_stream = NULL;
  }
}

// The message about the current inlining is accumulated in
// _print_inlining_stream and transfered into the _print_inlining_list
// once we know whether inlining succeeds or not. For regular
// inlining, messages are appended to the buffer pointed by
// _print_inlining_idx in the _print_inlining_list. For late inlining,
// a new buffer is added after _print_inlining_idx in the list. This
// way we can update the inlining message for late inlining call site
// when the inlining is attempted again.
void Compile::print_inlining_init() {
  if (print_inlining() || print_intrinsics()) {
    // print_inlining_init is actually called several times.
    print_inlining_stream_free();
    _print_inlining_stream = new stringStream();
    // Watch out: The memory initialized by the constructor call PrintInliningBuffer()
    // will be copied into the only initial element. The default destructor of
    // PrintInliningBuffer will be called when leaving the scope here. If it
    // would destuct the  enclosed stringStream _print_inlining_list[0]->_ss
    // would be destructed, too!
    _print_inlining_list = new (comp_arena())GrowableArray<PrintInliningBuffer>(comp_arena(), 1, 1, PrintInliningBuffer());
  }
}

void Compile::print_inlining_reinit() {
  if (print_inlining() || print_intrinsics()) {
    print_inlining_stream_free();
    // Re allocate buffer when we change ResourceMark
    _print_inlining_stream = new stringStream();
  }
}

void Compile::print_inlining_reset() {
  _print_inlining_stream->reset();
}

void Compile::print_inlining_commit() {
  assert(print_inlining() || print_intrinsics(), "PrintInlining off?");
  // Transfer the message from _print_inlining_stream to the current
  // _print_inlining_list buffer and clear _print_inlining_stream.
  _print_inlining_list->at(_print_inlining_idx).ss()->write(_print_inlining_stream->base(), _print_inlining_stream->size());
  print_inlining_reset();
}

void Compile::print_inlining_push() {
  // Add new buffer to the _print_inlining_list at current position
  _print_inlining_idx++;
  _print_inlining_list->insert_before(_print_inlining_idx, PrintInliningBuffer());
}

Compile::PrintInliningBuffer& Compile::print_inlining_current() {
  return _print_inlining_list->at(_print_inlining_idx);
}

void Compile::print_inlining_update(CallGenerator* cg) {
  if (print_inlining() || print_intrinsics()) {
    if (!cg->is_late_inline() && !cg->is_virtual_late_inline()) {
      if (print_inlining_current().cg() != NULL) {
        print_inlining_push();
      }
      print_inlining_commit();
    } else {
      if (print_inlining_current().cg() != cg &&
          (print_inlining_current().cg() != NULL ||
           print_inlining_current().ss()->size() != 0)) {
        print_inlining_push();
      }
      print_inlining_commit();
      print_inlining_current().set_cg(cg);
    }
  }
}

void Compile::print_inlining_move_to(CallGenerator* cg) {
  // We resume inlining at a late inlining call site. Locate the
  // corresponding inlining buffer so that we can update it.
  if (print_inlining()) {
    for (int i = 0; i < _print_inlining_list->length(); i++) {
      if (_print_inlining_list->adr_at(i)->cg() == cg) {
        _print_inlining_idx = i;
        return;
      }
    }
    ShouldNotReachHere();
  }
}

void Compile::print_inlining_update_delayed(CallGenerator* cg) {
  if (print_inlining()) {
    assert(_print_inlining_stream->size() > 0, "missing inlining msg");
    assert(print_inlining_current().cg() == cg, "wrong entry");
    // replace message with new message
    _print_inlining_list->at_put(_print_inlining_idx, PrintInliningBuffer());
    print_inlining_commit();
    print_inlining_current().set_cg(cg);
  }
}

void Compile::print_inlining_assert_ready() {
  assert(!_print_inlining || _print_inlining_stream->size() == 0, "loosing data");
}

void Compile::process_print_inlining() {
  bool do_print_inlining = print_inlining() || print_intrinsics();
  if (do_print_inlining || log() != NULL) {
    // Print inlining message for candidates that we couldn't inline
    // for lack of space
    for (int i = 0; i < _late_inlines.length(); i++) {
      CallGenerator* cg = _late_inlines.at(i);
      if (!cg->is_mh_late_inline()) {
        bool is_virtual = cg->is_virtual_late_inline();
        const char* msg = (is_virtual ? "virtual call"
                                      : "live nodes > LiveNodeCountInliningCutoff");
        if (do_print_inlining) {
          cg->print_inlining_late(msg);
        }
        log_late_inline_failure(cg, msg);
      }
    }
  }
  if (do_print_inlining) {
    ResourceMark rm;
    stringStream ss;
    assert(_print_inlining_list != NULL, "process_print_inlining should be called only once.");
    for (int i = 0; i < _print_inlining_list->length(); i++) {
      ss.print("%s", _print_inlining_list->adr_at(i)->ss()->as_string());
      _print_inlining_list->at(i).freeStream();
    }
    // Reset _print_inlining_list, it only contains destructed objects.
    // It is on the arena, so it will be freed when the arena is reset.
    _print_inlining_list = NULL;
    // _print_inlining_stream won't be used anymore, either.
    print_inlining_stream_free();
    size_t end = ss.size();
    _print_inlining_output = NEW_ARENA_ARRAY(comp_arena(), char, end+1);
    strncpy(_print_inlining_output, ss.base(), end+1);
    _print_inlining_output[end] = 0;
  }
}

void Compile::dump_print_inlining() {
  if (_print_inlining_output != NULL) {
    tty->print_raw(_print_inlining_output);
  }
}

void Compile::log_late_inline(CallGenerator* cg) {
  if (log() != NULL) {
    log()->head("late_inline method='%d'  inline_id='" JLONG_FORMAT "'", log()->identify(cg->method()),
                cg->unique_id());
    JVMState* p = cg->call_node()->jvms();
    while (p != NULL) {
      log()->elem("jvms bci='%d' method='%d'", p->bci(), log()->identify(p->method()));
      p = p->caller();
    }
    log()->tail("late_inline");
  }
}

void Compile::log_late_inline_failure(CallGenerator* cg, const char* msg) {
  log_late_inline(cg);
  if (log() != NULL) {
    log()->inline_fail(msg);
  }
}

void Compile::log_inline_id(CallGenerator* cg) {
  if (log() != NULL) {
    // The LogCompilation tool needs a unique way to identify late
    // inline call sites. This id must be unique for this call site in
    // this compilation. Try to have it unique across compilations as
    // well because it can be convenient when grepping through the log
    // file.
    // Distinguish OSR compilations from others in case CICountOSR is
    // on.
    jlong id = ((jlong)unique()) + (((jlong)compile_id()) << 33) + (CICountOSR && is_osr_compilation() ? ((jlong)1) << 32 : 0);
    cg->set_unique_id(id);
    log()->elem("inline_id id='" JLONG_FORMAT "'", id);
  }
}

void Compile::log_inline_failure(const char* msg) {
  if (C->log() != NULL) {
    C->log()->inline_fail(msg);
  }
}


// Dump inlining replay data to the stream.
// Don't change thread state and acquire any locks.
void Compile::dump_inline_data(outputStream* out) {
  InlineTree* inl_tree = ilt();
  if (inl_tree != NULL) {
    out->print(" inline %d", inl_tree->count());
    inl_tree->dump_replay_data(out);
  }
}

int Compile::cmp_expensive_nodes(Node* n1, Node* n2) {
  if (n1->Opcode() < n2->Opcode())      return -1;
  else if (n1->Opcode() > n2->Opcode()) return 1;

  assert(n1->req() == n2->req(), "can't compare %s nodes: n1->req() = %d, n2->req() = %d", NodeClassNames[n1->Opcode()], n1->req(), n2->req());
  for (uint i = 1; i < n1->req(); i++) {
    if (n1->in(i) < n2->in(i))      return -1;
    else if (n1->in(i) > n2->in(i)) return 1;
  }

  return 0;
}

int Compile::cmp_expensive_nodes(Node** n1p, Node** n2p) {
  Node* n1 = *n1p;
  Node* n2 = *n2p;

  return cmp_expensive_nodes(n1, n2);
}

void Compile::sort_expensive_nodes() {
  if (!expensive_nodes_sorted()) {
    _expensive_nodes.sort(cmp_expensive_nodes);
  }
}

bool Compile::expensive_nodes_sorted() const {
  for (int i = 1; i < _expensive_nodes.length(); i++) {
    if (cmp_expensive_nodes(_expensive_nodes.adr_at(i), _expensive_nodes.adr_at(i-1)) < 0) {
      return false;
    }
  }
  return true;
}

bool Compile::should_optimize_expensive_nodes(PhaseIterGVN &igvn) {
  if (_expensive_nodes.length() == 0) {
    return false;
  }

  assert(OptimizeExpensiveOps, "optimization off?");

  // Take this opportunity to remove dead nodes from the list
  int j = 0;
  for (int i = 0; i < _expensive_nodes.length(); i++) {
    Node* n = _expensive_nodes.at(i);
    if (!n->is_unreachable(igvn)) {
      assert(n->is_expensive(), "should be expensive");
      _expensive_nodes.at_put(j, n);
      j++;
    }
  }
  _expensive_nodes.trunc_to(j);

  // Then sort the list so that similar nodes are next to each other
  // and check for at least two nodes of identical kind with same data
  // inputs.
  sort_expensive_nodes();

  for (int i = 0; i < _expensive_nodes.length()-1; i++) {
    if (cmp_expensive_nodes(_expensive_nodes.adr_at(i), _expensive_nodes.adr_at(i+1)) == 0) {
      return true;
    }
  }

  return false;
}

void Compile::cleanup_expensive_nodes(PhaseIterGVN &igvn) {
  if (_expensive_nodes.length() == 0) {
    return;
  }

  assert(OptimizeExpensiveOps, "optimization off?");

  // Sort to bring similar nodes next to each other and clear the
  // control input of nodes for which there's only a single copy.
  sort_expensive_nodes();

  int j = 0;
  int identical = 0;
  int i = 0;
  bool modified = false;
  for (; i < _expensive_nodes.length()-1; i++) {
    assert(j <= i, "can't write beyond current index");
    if (_expensive_nodes.at(i)->Opcode() == _expensive_nodes.at(i+1)->Opcode()) {
      identical++;
      _expensive_nodes.at_put(j++, _expensive_nodes.at(i));
      continue;
    }
    if (identical > 0) {
      _expensive_nodes.at_put(j++, _expensive_nodes.at(i));
      identical = 0;
    } else {
      Node* n = _expensive_nodes.at(i);
      igvn.replace_input_of(n, 0, NULL);
      igvn.hash_insert(n);
      modified = true;
    }
  }
  if (identical > 0) {
    _expensive_nodes.at_put(j++, _expensive_nodes.at(i));
  } else if (_expensive_nodes.length() >= 1) {
    Node* n = _expensive_nodes.at(i);
    igvn.replace_input_of(n, 0, NULL);
    igvn.hash_insert(n);
    modified = true;
  }
  _expensive_nodes.trunc_to(j);
  if (modified) {
    igvn.optimize();
  }
}

void Compile::add_expensive_node(Node * n) {
  assert(!_expensive_nodes.contains(n), "duplicate entry in expensive list");
  assert(n->is_expensive(), "expensive nodes with non-null control here only");
  assert(!n->is_CFG() && !n->is_Mem(), "no cfg or memory nodes here");
  if (OptimizeExpensiveOps) {
    _expensive_nodes.append(n);
  } else {
    // Clear control input and let IGVN optimize expensive nodes if
    // OptimizeExpensiveOps is off.
    n->set_req(0, NULL);
  }
}

/**
 * Remove the speculative part of types and clean up the graph
 */
void Compile::remove_speculative_types(PhaseIterGVN &igvn) {
  if (UseTypeSpeculation) {
    Unique_Node_List worklist;
    worklist.push(root());
    int modified = 0;
    // Go over all type nodes that carry a speculative type, drop the
    // speculative part of the type and enqueue the node for an igvn
    // which may optimize it out.
    for (uint next = 0; next < worklist.size(); ++next) {
      Node *n  = worklist.at(next);
      if (n->is_Type()) {
        TypeNode* tn = n->as_Type();
        const Type* t = tn->type();
        const Type* t_no_spec = t->remove_speculative();
        if (t_no_spec != t) {
          bool in_hash = igvn.hash_delete(n);
          assert(in_hash, "node should be in igvn hash table");
          tn->set_type(t_no_spec);
          igvn.hash_insert(n);
          igvn._worklist.push(n); // give it a chance to go away
          modified++;
        }
      }
      uint max = n->len();
      for( uint i = 0; i < max; ++i ) {
        Node *m = n->in(i);
        if (not_a_node(m))  continue;
        worklist.push(m);
      }
    }
    // Drop the speculative part of all types in the igvn's type table
    igvn.remove_speculative_types();
    if (modified > 0) {
      igvn.optimize();
    }
#ifdef ASSERT
    // Verify that after the IGVN is over no speculative type has resurfaced
    worklist.clear();
    worklist.push(root());
    for (uint next = 0; next < worklist.size(); ++next) {
      Node *n  = worklist.at(next);
      const Type* t = igvn.type_or_null(n);
      assert((t == NULL) || (t == t->remove_speculative()), "no more speculative types");
      if (n->is_Type()) {
        t = n->as_Type()->type();
        assert(t == t->remove_speculative(), "no more speculative types");
      }
      uint max = n->len();
      for( uint i = 0; i < max; ++i ) {
        Node *m = n->in(i);
        if (not_a_node(m))  continue;
        worklist.push(m);
      }
    }
    igvn.check_no_speculative_types();
#endif
  }
}

// Auxiliary methods to support randomized stressing/fuzzing.

int Compile::random() {
  _stress_seed = os::next_random(_stress_seed);
  return static_cast<int>(_stress_seed);
}

// This method can be called the arbitrary number of times, with current count
// as the argument. The logic allows selecting a single candidate from the
// running list of candidates as follows:
//    int count = 0;
//    Cand* selected = null;
//    while(cand = cand->next()) {
//      if (randomized_select(++count)) {
//        selected = cand;
//      }
//    }
//
// Including count equalizes the chances any candidate is "selected".
// This is useful when we don't have the complete list of candidates to choose
// from uniformly. In this case, we need to adjust the randomicity of the
// selection, or else we will end up biasing the selection towards the latter
// candidates.
//
// Quick back-envelope calculation shows that for the list of n candidates
// the equal probability for the candidate to persist as "best" can be
// achieved by replacing it with "next" k-th candidate with the probability
// of 1/k. It can be easily shown that by the end of the run, the
// probability for any candidate is converged to 1/n, thus giving the
// uniform distribution among all the candidates.
//
// We don't care about the domain size as long as (RANDOMIZED_DOMAIN / count) is large.
#define RANDOMIZED_DOMAIN_POW 29
#define RANDOMIZED_DOMAIN (1 << RANDOMIZED_DOMAIN_POW)
#define RANDOMIZED_DOMAIN_MASK ((1 << (RANDOMIZED_DOMAIN_POW + 1)) - 1)
bool Compile::randomized_select(int count) {
  assert(count > 0, "only positive");
  return (random() & RANDOMIZED_DOMAIN_MASK) < (RANDOMIZED_DOMAIN / count);
}

CloneMap&     Compile::clone_map()                 { return _clone_map; }
void          Compile::set_clone_map(Dict* d)      { _clone_map._dict = d; }

void NodeCloneInfo::dump() const {
  tty->print(" {%d:%d} ", idx(), gen());
}

void CloneMap::clone(Node* old, Node* nnn, int gen) {
  uint64_t val = value(old->_idx);
  NodeCloneInfo cio(val);
  assert(val != 0, "old node should be in the map");
  NodeCloneInfo cin(cio.idx(), gen + cio.gen());
  insert(nnn->_idx, cin.get());
#ifndef PRODUCT
  if (is_debug()) {
    tty->print_cr("CloneMap::clone inserted node %d info {%d:%d} into CloneMap", nnn->_idx, cin.idx(), cin.gen());
  }
#endif
}

void CloneMap::verify_insert_and_clone(Node* old, Node* nnn, int gen) {
  NodeCloneInfo cio(value(old->_idx));
  if (cio.get() == 0) {
    cio.set(old->_idx, 0);
    insert(old->_idx, cio.get());
#ifndef PRODUCT
    if (is_debug()) {
      tty->print_cr("CloneMap::verify_insert_and_clone inserted node %d info {%d:%d} into CloneMap", old->_idx, cio.idx(), cio.gen());
    }
#endif
  }
  clone(old, nnn, gen);
}

int CloneMap::max_gen() const {
  int g = 0;
  DictI di(_dict);
  for(; di.test(); ++di) {
    int t = gen(di._key);
    if (g < t) {
      g = t;
#ifndef PRODUCT
      if (is_debug()) {
        tty->print_cr("CloneMap::max_gen() update max=%d from %d", g, _2_node_idx_t(di._key));
      }
#endif
    }
  }
  return g;
}

void CloneMap::dump(node_idx_t key) const {
  uint64_t val = value(key);
  if (val != 0) {
    NodeCloneInfo ni(val);
    ni.dump();
  }
}

// Move Allocate nodes to the start of the list
void Compile::sort_macro_nodes() {
  int count = macro_count();
  int allocates = 0;
  for (int i = 0; i < count; i++) {
    Node* n = macro_node(i);
    if (n->is_Allocate()) {
      if (i != allocates) {
        Node* tmp = macro_node(allocates);
        _macro_nodes.at_put(allocates, n);
        _macro_nodes.at_put(i, tmp);
      }
      allocates++;
    }
  }
}

void Compile::print_method(CompilerPhaseType cpt, const char *name, int level, int idx) {
  EventCompilerPhase event;
  if (event.should_commit()) {
    CompilerEvent::PhaseEvent::post(event, C->_latest_stage_start_counter, cpt, C->_compile_id, level);
  }
#ifndef PRODUCT
  if (should_print(level)) {
    _printer->print_method(name, level);
  }
#endif
  C->_latest_stage_start_counter.stamp();
}

void Compile::print_method(CompilerPhaseType cpt, int level, int idx) {
  char output[1024];
#ifndef PRODUCT
  if (idx != 0) {
    jio_snprintf(output, sizeof(output), "%s:%d", CompilerPhaseTypeHelper::to_string(cpt), idx);
  } else {
    jio_snprintf(output, sizeof(output), "%s", CompilerPhaseTypeHelper::to_string(cpt));
  }
#endif
  print_method(cpt, output, level, idx);
}

void Compile::print_method(CompilerPhaseType cpt, Node* n, int level) {
  ResourceMark rm;
  stringStream ss;
  ss.print_raw(CompilerPhaseTypeHelper::to_string(cpt));
  if (n != NULL) {
    ss.print(": %d %s ", n->_idx, NodeClassNames[n->Opcode()]);
  } else {
    ss.print_raw(": NULL");
  }
  C->print_method(cpt, ss.as_string(), level);
}

void Compile::end_method(int level) {
  EventCompilerPhase event;
  if (event.should_commit()) {
    CompilerEvent::PhaseEvent::post(event, C->_latest_stage_start_counter, PHASE_END, C->_compile_id, level);
  }

#ifndef PRODUCT
  if (_method != NULL && should_print(level)) {
    _printer->end_method();
  }
#endif
}


#ifndef PRODUCT
IdealGraphPrinter* Compile::_debug_file_printer = NULL;
IdealGraphPrinter* Compile::_debug_network_printer = NULL;

// Called from debugger. Prints method to the default file with the default phase name.
// This works regardless of any Ideal Graph Visualizer flags set or not.
void igv_print() {
  Compile::current()->igv_print_method_to_file();
}

// Same as igv_print() above but with a specified phase name.
void igv_print(const char* phase_name) {
  Compile::current()->igv_print_method_to_file(phase_name);
}

// Called from debugger. Prints method with the default phase name to the default network or the one specified with
// the network flags for the Ideal Graph Visualizer, or to the default file depending on the 'network' argument.
// This works regardless of any Ideal Graph Visualizer flags set or not.
void igv_print(bool network) {
  if (network) {
    Compile::current()->igv_print_method_to_network();
  } else {
    Compile::current()->igv_print_method_to_file();
  }
}

// Same as igv_print(bool network) above but with a specified phase name.
void igv_print(bool network, const char* phase_name) {
  if (network) {
    Compile::current()->igv_print_method_to_network(phase_name);
  } else {
    Compile::current()->igv_print_method_to_file(phase_name);
  }
}

// Called from debugger. Normal write to the default _printer. Only works if Ideal Graph Visualizer printing flags are set.
void igv_print_default() {
  Compile::current()->print_method(PHASE_DEBUG, 0, 0);
}

// Called from debugger, especially when replaying a trace in which the program state cannot be altered like with rr replay.
// A method is appended to an existing default file with the default phase name. This means that igv_append() must follow
// an earlier igv_print(*) call which sets up the file. This works regardless of any Ideal Graph Visualizer flags set or not.
void igv_append() {
  Compile::current()->igv_print_method_to_file("Debug", true);
}

// Same as igv_append() above but with a specified phase name.
void igv_append(const char* phase_name) {
  Compile::current()->igv_print_method_to_file(phase_name, true);
}

void Compile::igv_print_method_to_file(const char* phase_name, bool append) {
  const char* file_name = "custom_debug.xml";
  if (_debug_file_printer == NULL) {
    _debug_file_printer = new IdealGraphPrinter(C, file_name, append);
  } else {
    _debug_file_printer->update_compiled_method(C->method());
  }
  tty->print_cr("Method %s to %s", append ? "appended" : "printed", file_name);
  _debug_file_printer->print_method(phase_name, 0);
}

void Compile::igv_print_method_to_network(const char* phase_name) {
  if (_debug_network_printer == NULL) {
    _debug_network_printer = new IdealGraphPrinter(C);
  } else {
    _debug_network_printer->update_compiled_method(C->method());
  }
  tty->print_cr("Method printed over network stream to IGV");
  _debug_network_printer->print_method(phase_name, 0);
}
#endif

void Compile::add_native_invoker(BufferBlob* stub) {
  _native_invokers.append(stub);
}<|MERGE_RESOLUTION|>--- conflicted
+++ resolved
@@ -2960,11 +2960,8 @@
     frc.inc_java_call_count(); // Count java call site;
   case Op_CallRuntime:
   case Op_CallLeaf:
-<<<<<<< HEAD
   case Op_CallLeafVector:
-=======
   case Op_CallNative:
->>>>>>> 41dbc139
   case Op_CallLeafNoFP: {
     assert (n->is_Call(), "");
     CallNode *call = n->as_Call();
@@ -3316,17 +3313,25 @@
   }
 
   case Op_Proj: {
-    if (OptimizeStringConcat || IncrementalInline || IncrementalInlineVirtual) {
-      ProjNode* proj = n->as_Proj();
-      if (proj->_is_io_use) {
-        assert(proj->_con == TypeFunc::I_O || proj->_con == TypeFunc::Memory, "");
+    if (OptimizeStringConcat) {
+      ProjNode* p = n->as_Proj();
+      if (p->_is_io_use) {
         // Separate projections were used for the exception path which
         // are normally removed by a late inline.  If it wasn't inlined
         // then they will hang around and should just be replaced with
-        // the original one. Merge them.
-        Node* non_io_proj = proj->in(0)->as_Multi()->proj_out_or_null(proj->_con, false /*is_io_use*/);
-        if (non_io_proj  != NULL) {
-          proj->subsume_by(non_io_proj , this);
+        // the original one.
+        Node* proj = NULL;
+        // Replace with just one
+        for (SimpleDUIterator i(p->in(0)); i.has_next(); i.next()) {
+          Node *use = i.get();
+          if (use->is_Proj() && p != use && use->as_Proj()->_con == p->_con) {
+            proj = use;
+            break;
+          }
+        }
+        assert(proj != NULL || p->_con == TypeFunc::I_O, "io may be dropped at an infinite loop");
+        if (proj != NULL) {
+          p->subsume_by(proj, this);
         }
       }
     }
@@ -4185,7 +4190,7 @@
 
 void Compile::print_inlining_update(CallGenerator* cg) {
   if (print_inlining() || print_intrinsics()) {
-    if (!cg->is_late_inline() && !cg->is_virtual_late_inline()) {
+    if (!cg->is_late_inline()) {
       if (print_inlining_current().cg() != NULL) {
         print_inlining_push();
       }
@@ -4239,9 +4244,7 @@
     for (int i = 0; i < _late_inlines.length(); i++) {
       CallGenerator* cg = _late_inlines.at(i);
       if (!cg->is_mh_late_inline()) {
-        bool is_virtual = cg->is_virtual_late_inline();
-        const char* msg = (is_virtual ? "virtual call"
-                                      : "live nodes > LiveNodeCountInliningCutoff");
+        const char* msg = "live nodes > LiveNodeCountInliningCutoff";
         if (do_print_inlining) {
           cg->print_inlining_late(msg);
         }
