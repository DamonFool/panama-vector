--- conflicted
+++ resolved
@@ -58,294 +58,6 @@
 #include "utilities/macros.hpp"
 #include "utilities/powerOfTwo.hpp"
 
-<<<<<<< HEAD
-=======
-class LibraryIntrinsic : public InlineCallGenerator {
-  // Extend the set of intrinsics known to the runtime:
- public:
- private:
-  bool             _is_virtual;
-  bool             _does_virtual_dispatch;
-  int8_t           _predicates_count;  // Intrinsic is predicated by several conditions
-  int8_t           _last_predicate; // Last generated predicate
-  vmIntrinsics::ID _intrinsic_id;
-
- public:
-  LibraryIntrinsic(ciMethod* m, bool is_virtual, int predicates_count, bool does_virtual_dispatch, vmIntrinsics::ID id)
-    : InlineCallGenerator(m),
-      _is_virtual(is_virtual),
-      _does_virtual_dispatch(does_virtual_dispatch),
-      _predicates_count((int8_t)predicates_count),
-      _last_predicate((int8_t)-1),
-      _intrinsic_id(id)
-  {
-  }
-  virtual bool is_intrinsic() const { return true; }
-  virtual bool is_virtual()   const { return _is_virtual; }
-  virtual bool is_predicated() const { return _predicates_count > 0; }
-  virtual int  predicates_count() const { return _predicates_count; }
-  virtual bool does_virtual_dispatch()   const { return _does_virtual_dispatch; }
-  virtual JVMState* generate(JVMState* jvms);
-  virtual Node* generate_predicate(JVMState* jvms, int predicate);
-  vmIntrinsics::ID intrinsic_id() const { return _intrinsic_id; }
-};
-
-
-// Local helper class for LibraryIntrinsic:
-class LibraryCallKit : public GraphKit {
- private:
-  LibraryIntrinsic* _intrinsic;     // the library intrinsic being called
-  Node*             _result;        // the result node, if any
-  int               _reexecute_sp;  // the stack pointer when bytecode needs to be reexecuted
-
-  const TypeOopPtr* sharpen_unsafe_type(Compile::AliasType* alias_type, const TypePtr *adr_type);
-
- public:
-  LibraryCallKit(JVMState* jvms, LibraryIntrinsic* intrinsic)
-    : GraphKit(jvms),
-      _intrinsic(intrinsic),
-      _result(NULL)
-  {
-    // Check if this is a root compile.  In that case we don't have a caller.
-    if (!jvms->has_method()) {
-      _reexecute_sp = sp();
-    } else {
-      // Find out how many arguments the interpreter needs when deoptimizing
-      // and save the stack pointer value so it can used by uncommon_trap.
-      // We find the argument count by looking at the declared signature.
-      bool ignored_will_link;
-      ciSignature* declared_signature = NULL;
-      ciMethod* ignored_callee = caller()->get_method_at_bci(bci(), ignored_will_link, &declared_signature);
-      const int nargs = declared_signature->arg_size_for_bc(caller()->java_code_at_bci(bci()));
-      _reexecute_sp = sp() + nargs;  // "push" arguments back on stack
-    }
-  }
-
-  virtual LibraryCallKit* is_LibraryCallKit() const { return (LibraryCallKit*)this; }
-
-  ciMethod*         caller()    const    { return jvms()->method(); }
-  int               bci()       const    { return jvms()->bci(); }
-  LibraryIntrinsic* intrinsic() const    { return _intrinsic; }
-  vmIntrinsics::ID  intrinsic_id() const { return _intrinsic->intrinsic_id(); }
-  ciMethod*         callee()    const    { return _intrinsic->method(); }
-
-  bool  try_to_inline(int predicate);
-  Node* try_to_predicate(int predicate);
-
-  void push_result() {
-    // Push the result onto the stack.
-    if (!stopped() && result() != NULL) {
-      BasicType bt = result()->bottom_type()->basic_type();
-      push_node(bt, result());
-    }
-  }
-
- private:
-  void fatal_unexpected_iid(vmIntrinsics::ID iid) {
-    fatal("unexpected intrinsic %d: %s", iid, vmIntrinsics::name_at(iid));
-  }
-
-  void  set_result(Node* n) { assert(_result == NULL, "only set once"); _result = n; }
-  void  set_result(RegionNode* region, PhiNode* value);
-  Node*     result() { return _result; }
-
-  virtual int reexecute_sp() { return _reexecute_sp; }
-
-  // Helper functions to inline natives
-  Node* generate_guard(Node* test, RegionNode* region, float true_prob);
-  Node* generate_slow_guard(Node* test, RegionNode* region);
-  Node* generate_fair_guard(Node* test, RegionNode* region);
-  Node* generate_negative_guard(Node* index, RegionNode* region,
-                                // resulting CastII of index:
-                                Node* *pos_index = NULL);
-  Node* generate_limit_guard(Node* offset, Node* subseq_length,
-                             Node* array_length,
-                             RegionNode* region);
-  void  generate_string_range_check(Node* array, Node* offset,
-                                    Node* length, bool char_count);
-  Node* generate_current_thread(Node* &tls_output);
-  Node* load_mirror_from_klass(Node* klass);
-  Node* load_klass_from_mirror_common(Node* mirror, bool never_see_null,
-                                      RegionNode* region, int null_path,
-                                      int offset);
-  Node* load_klass_from_mirror(Node* mirror, bool never_see_null,
-                               RegionNode* region, int null_path) {
-    int offset = java_lang_Class::klass_offset_in_bytes();
-    return load_klass_from_mirror_common(mirror, never_see_null,
-                                         region, null_path,
-                                         offset);
-  }
-  Node* load_array_klass_from_mirror(Node* mirror, bool never_see_null,
-                                     RegionNode* region, int null_path) {
-    int offset = java_lang_Class::array_klass_offset_in_bytes();
-    return load_klass_from_mirror_common(mirror, never_see_null,
-                                         region, null_path,
-                                         offset);
-  }
-  Node* generate_access_flags_guard(Node* kls,
-                                    int modifier_mask, int modifier_bits,
-                                    RegionNode* region);
-  Node* generate_interface_guard(Node* kls, RegionNode* region);
-  Node* generate_hidden_class_guard(Node* kls, RegionNode* region);
-  Node* generate_array_guard(Node* kls, RegionNode* region) {
-    return generate_array_guard_common(kls, region, false, false);
-  }
-  Node* generate_non_array_guard(Node* kls, RegionNode* region) {
-    return generate_array_guard_common(kls, region, false, true);
-  }
-  Node* generate_objArray_guard(Node* kls, RegionNode* region) {
-    return generate_array_guard_common(kls, region, true, false);
-  }
-  Node* generate_non_objArray_guard(Node* kls, RegionNode* region) {
-    return generate_array_guard_common(kls, region, true, true);
-  }
-  Node* generate_array_guard_common(Node* kls, RegionNode* region,
-                                    bool obj_array, bool not_array);
-  Node* generate_virtual_guard(Node* obj_klass, RegionNode* slow_region);
-  CallJavaNode* generate_method_call(vmIntrinsics::ID method_id,
-                                     bool is_virtual = false, bool is_static = false);
-  CallJavaNode* generate_method_call_static(vmIntrinsics::ID method_id) {
-    return generate_method_call(method_id, false, true);
-  }
-  CallJavaNode* generate_method_call_virtual(vmIntrinsics::ID method_id) {
-    return generate_method_call(method_id, true, false);
-  }
-  Node * load_field_from_object(Node * fromObj, const char * fieldName, const char * fieldTypeString, bool is_exact, bool is_static, ciInstanceKlass * fromKls);
-  Node * field_address_from_object(Node * fromObj, const char * fieldName, const char * fieldTypeString, bool is_exact, bool is_static, ciInstanceKlass * fromKls);
-
-  Node* make_string_method_node(int opcode, Node* str1_start, Node* cnt1, Node* str2_start, Node* cnt2, StrIntrinsicNode::ArgEnc ae);
-  bool inline_string_compareTo(StrIntrinsicNode::ArgEnc ae);
-  bool inline_string_indexOf(StrIntrinsicNode::ArgEnc ae);
-  bool inline_string_indexOfI(StrIntrinsicNode::ArgEnc ae);
-  Node* make_indexOf_node(Node* src_start, Node* src_count, Node* tgt_start, Node* tgt_count,
-                          RegionNode* region, Node* phi, StrIntrinsicNode::ArgEnc ae);
-  bool inline_string_indexOfChar();
-  bool inline_string_equals(StrIntrinsicNode::ArgEnc ae);
-  bool inline_string_toBytesU();
-  bool inline_string_getCharsU();
-  bool inline_string_copy(bool compress);
-  bool inline_string_char_access(bool is_store);
-  Node* round_double_node(Node* n);
-  bool runtime_math(const TypeFunc* call_type, address funcAddr, const char* funcName);
-  bool inline_math_native(vmIntrinsics::ID id);
-  bool inline_math(vmIntrinsics::ID id);
-  bool inline_double_math(vmIntrinsics::ID id);
-  template <typename OverflowOp>
-  bool inline_math_overflow(Node* arg1, Node* arg2);
-  void inline_math_mathExact(Node* math, Node* test);
-  bool inline_math_addExactI(bool is_increment);
-  bool inline_math_addExactL(bool is_increment);
-  bool inline_math_multiplyExactI();
-  bool inline_math_multiplyExactL();
-  bool inline_math_multiplyHigh();
-  bool inline_math_negateExactI();
-  bool inline_math_negateExactL();
-  bool inline_math_subtractExactI(bool is_decrement);
-  bool inline_math_subtractExactL(bool is_decrement);
-  bool inline_min_max(vmIntrinsics::ID id);
-  bool inline_notify(vmIntrinsics::ID id);
-  Node* generate_min_max(vmIntrinsics::ID id, Node* x, Node* y);
-  // This returns Type::AnyPtr, RawPtr, or OopPtr.
-  int classify_unsafe_addr(Node* &base, Node* &offset, BasicType type);
-  Node* make_unsafe_address(Node*& base, Node* offset, DecoratorSet decorators, BasicType type = T_ILLEGAL, bool can_cast = false);
-
-  typedef enum { Relaxed, Opaque, Volatile, Acquire, Release } AccessKind;
-  DecoratorSet mo_decorator_for_access_kind(AccessKind kind);
-  bool inline_unsafe_access(bool is_store, BasicType type, AccessKind kind, bool is_unaligned);
-  static bool klass_needs_init_guard(Node* kls);
-  bool inline_unsafe_allocate();
-  bool inline_unsafe_newArray(bool uninitialized);
-  bool inline_unsafe_writeback0();
-  bool inline_unsafe_writebackSync0(bool is_pre);
-  bool inline_unsafe_copyMemory();
-  bool inline_native_currentThread();
-
-  bool inline_native_time_funcs(address method, const char* funcName);
-#ifdef JFR_HAVE_INTRINSICS
-  bool inline_native_classID();
-  bool inline_native_getEventWriter();
-#endif
-  bool inline_native_Class_query(vmIntrinsics::ID id);
-  bool inline_native_subtype_check();
-  bool inline_native_getLength();
-  bool inline_array_copyOf(bool is_copyOfRange);
-  bool inline_array_equals(StrIntrinsicNode::ArgEnc ae);
-  bool inline_preconditions_checkIndex();
-  void copy_to_clone(Node* obj, Node* alloc_obj, Node* obj_size, bool is_array);
-  bool inline_native_clone(bool is_virtual);
-  bool inline_native_Reflection_getCallerClass();
-  // Helper function for inlining native object hash method
-  bool inline_native_hashcode(bool is_virtual, bool is_static);
-  bool inline_native_getClass();
-
-  // Helper functions for inlining arraycopy
-  bool inline_arraycopy();
-  AllocateArrayNode* tightly_coupled_allocation(Node* ptr,
-                                                RegionNode* slow_region);
-  JVMState* arraycopy_restore_alloc_state(AllocateArrayNode* alloc, int& saved_reexecute_sp);
-  void arraycopy_move_allocation_here(AllocateArrayNode* alloc, Node* dest, JVMState* saved_jvms, int saved_reexecute_sp,
-                                      uint new_idx);
-
-  typedef enum { LS_get_add, LS_get_set, LS_cmp_swap, LS_cmp_swap_weak, LS_cmp_exchange } LoadStoreKind;
-  bool inline_unsafe_load_store(BasicType type,  LoadStoreKind kind, AccessKind access_kind);
-  bool inline_unsafe_fence(vmIntrinsics::ID id);
-  bool inline_onspinwait();
-  bool inline_fp_conversions(vmIntrinsics::ID id);
-  bool inline_number_methods(vmIntrinsics::ID id);
-  bool inline_reference_get();
-  bool inline_Class_cast();
-  bool inline_aescrypt_Block(vmIntrinsics::ID id);
-  bool inline_cipherBlockChaining_AESCrypt(vmIntrinsics::ID id);
-  bool inline_electronicCodeBook_AESCrypt(vmIntrinsics::ID id);
-  bool inline_counterMode_AESCrypt(vmIntrinsics::ID id);
-  Node* inline_cipherBlockChaining_AESCrypt_predicate(bool decrypting);
-  Node* inline_electronicCodeBook_AESCrypt_predicate(bool decrypting);
-  Node* inline_counterMode_AESCrypt_predicate();
-  Node* get_key_start_from_aescrypt_object(Node* aescrypt_object);
-  Node* get_original_key_start_from_aescrypt_object(Node* aescrypt_object);
-  bool inline_ghash_processBlocks();
-  bool inline_base64_encodeBlock();
-  bool inline_sha_implCompress(vmIntrinsics::ID id);
-  bool inline_digestBase_implCompressMB(int predicate);
-  bool inline_sha_implCompressMB(Node* digestBaseObj, ciInstanceKlass* instklass_SHA,
-                                 bool long_state, address stubAddr, const char *stubName,
-                                 Node* src_start, Node* ofs, Node* limit);
-  Node* get_state_from_sha_object(Node *sha_object);
-  Node* get_state_from_sha5_object(Node *sha_object);
-  Node* inline_digestBase_implCompressMB_predicate(int predicate);
-  bool inline_encodeISOArray();
-  bool inline_updateCRC32();
-  bool inline_updateBytesCRC32();
-  bool inline_updateByteBufferCRC32();
-  Node* get_table_from_crc32c_class(ciInstanceKlass *crc32c_class);
-  bool inline_updateBytesCRC32C();
-  bool inline_updateDirectByteBufferCRC32C();
-  bool inline_updateBytesAdler32();
-  bool inline_updateByteBufferAdler32();
-  bool inline_multiplyToLen();
-  bool inline_hasNegatives();
-  bool inline_squareToLen();
-  bool inline_mulAdd();
-  bool inline_montgomeryMultiply();
-  bool inline_montgomerySquare();
-  bool inline_bigIntegerShift(bool isRightShift);
-  bool inline_vectorizedMismatch();
-  bool inline_fma(vmIntrinsics::ID id);
-  bool inline_character_compare(vmIntrinsics::ID id);
-  bool inline_fp_min_max(vmIntrinsics::ID id);
-
-  bool inline_profileBoolean();
-  bool inline_isCompileConstant();
-  void clear_upper_avx() {
-#ifdef X86
-    if (UseAVX >= 2) {
-      C->set_clear_upper_avx(true);
-    }
-#endif
-  }
-};
-
->>>>>>> c7ae195a
 //---------------------------make_vm_intrinsic----------------------------
 CallGenerator* Compile::make_vm_intrinsic(ciMethod* m, bool is_virtual) {
   vmIntrinsics::ID id = m->intrinsic_id();
@@ -2279,7 +1991,7 @@
   }
 }
 
-Node* LibraryCallKit::make_unsafe_address(Node*& base, Node* offset, DecoratorSet decorators, BasicType type, bool can_cast) {
+inline Node* LibraryCallKit::make_unsafe_address(Node*& base, Node* offset, DecoratorSet decorators, BasicType type, bool can_cast) {
   Node* uncasted_base = base;
   int kind = classify_unsafe_addr(uncasted_base, offset, type);
   if (kind == Type::RawPtr) {
