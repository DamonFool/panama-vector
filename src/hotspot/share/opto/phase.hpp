--- conflicted
+++ resolved
@@ -59,11 +59,8 @@
     Ideal_Loop,                       // Find idealized trip-counted loops
     Macro_Expand,                     // Expand macro nodes
     Peephole,                         // Apply peephole optimizations
-<<<<<<< HEAD
     Vector,
-=======
     Output,
->>>>>>> b0245c2b
     last_phase
   };
 
