/*
 * Copyright (c) 1997, 2019, Oracle and/or its affiliates. All rights reserved.
 * DO NOT ALTER OR REMOVE COPYRIGHT NOTICES OR THIS FILE HEADER.
 *
 * This code is free software; you can redistribute it and/or modify it
 * under the terms of the GNU General Public License version 2 only, as
 * published by the Free Software Foundation.
 *
 * This code is distributed in the hope that it will be useful, but WITHOUT
 * ANY WARRANTY; without even the implied warranty of MERCHANTABILITY or
 * FITNESS FOR A PARTICULAR PURPOSE.  See the GNU General Public License
 * version 2 for more details (a copy is included in the LICENSE file that
 * accompanied this code).
 *
 * You should have received a copy of the GNU General Public License version
 * 2 along with this work; if not, write to the Free Software Foundation,
 * Inc., 51 Franklin St, Fifth Floor, Boston, MA 02110-1301 USA.
 *
 * Please contact Oracle, 500 Oracle Parkway, Redwood Shores, CA 94065 USA
 * or visit www.oracle.com if you need additional information or have any
 * questions.
 *
 */

#ifndef SHARE_OPTO_PHASE_HPP
#define SHARE_OPTO_PHASE_HPP

#include "runtime/timer.hpp"

class IfNode;
class MergeMemNode;
class Node;
class PhaseGVN;

//------------------------------Phase------------------------------------------
// Most optimizations are done in Phases.  Creating a phase does any long
// running analysis required, and caches the analysis in internal data
// structures.  Later the analysis is queried using transform() calls to
// guide transforming the program.  When the Phase is deleted, so is any
// cached analysis info.  This basic Phase class mostly contains timing and
// memory management code.
class Phase : public StackObj {
public:
  enum PhaseNumber {
    Compiler,                         // Top-level compiler phase
    Parser,                           // Parse bytecodes
    Remove_Useless,                   // Remove useless nodes
    Remove_Useless_And_Renumber_Live, // First, remove useless nodes from the graph. Then, renumber live nodes.
    Optimistic,                       // Optimistic analysis phase
    GVN,                              // Pessimistic global value numbering phase
    Ins_Select,                       // Instruction selection phase
    CFG,                              // Build a CFG
    BlockLayout,                      // Linear ordering of blocks
    Register_Allocation,              // Register allocation, duh
    LIVE,                             // Dragon-book LIVE range problem
    StringOpts,                       // StringBuilder related optimizations
    Interference_Graph,               // Building the IFG
    Coalesce,                         // Coalescing copies
    Ideal_Loop,                       // Find idealized trip-counted loops
    Macro_Expand,                     // Expand macro nodes
    Peephole,                         // Apply peephole optimizations
    last_phase
  };

  enum PhaseTraceId {
    _t_parser,
    _t_optimizer,
      _t_escapeAnalysis,
        _t_connectionGraph,
        _t_macroEliminate,
      _t_iterGVN,
      _t_incrInline,
        _t_incrInline_ideal,
        _t_incrInline_igvn,
        _t_incrInline_pru,
        _t_incrInline_inline,
      _t_renumberLive,
      _t_expandVectorBoxes,
      _t_idealLoop,
      _t_idealLoopVerify,
      _t_ccp,
      _t_iterGVN2,
      _t_macroExpand,
      _t_barrierExpand,
      _t_graphReshaping,
    _t_matcher,
<<<<<<< HEAD
#ifdef X86
    _t_postselect_cleanup,
#endif
=======
      _t_postselect_cleanup,
>>>>>>> 7649b7af
    _t_scheduler,
    _t_registerAllocation,
      _t_ctorChaitin,
      _t_buildIFGvirtual,
      _t_buildIFGphysical,
      _t_computeLive,
      _t_regAllocSplit,
      _t_postAllocCopyRemoval,
      _t_mergeMultidefs,
      _t_fixupSpills,
      _t_chaitinCompact,
      _t_chaitinCoalesce1,
      _t_chaitinCoalesce2,
      _t_chaitinCoalesce3,
      _t_chaitinCacheLRG,
      _t_chaitinSimplify,
      _t_chaitinSelect,
    _t_blockOrdering,
    _t_peephole,
    _t_postalloc_expand,
    _t_output,
       _t_instrSched,
       _t_buildOopMaps,
    _t_registerMethod,
    _t_temporaryTimer1,
    _t_temporaryTimer2,
    max_phase_timers
   };

  static elapsedTimer timers[max_phase_timers];

protected:
  enum PhaseNumber _pnum;       // Phase number (for stat gathering)

  static int _total_bytes_compiled;

  // accumulated timers
  static elapsedTimer _t_totalCompilation;
  static elapsedTimer _t_methodCompilation;
  static elapsedTimer _t_stubCompilation;

  // Generate a subtyping check.  Takes as input the subtype and supertype.
  // Returns 2 values: sets the default control() to the true path and
  // returns the false path.  Only reads from constant memory taken from the
  // default memory; does not write anything.  It also doesn't take in an
  // Object; if you wish to check an Object you need to load the Object's
  // class prior to coming here.
  // Used in GraphKit and PhaseMacroExpand
  static Node* gen_subtype_check(Node* subklass, Node* superklass, Node** ctrl, Node* mem, PhaseGVN& gvn);

public:
  Compile * C;
  Phase( PhaseNumber pnum );

  static void print_timers();
};

#endif // SHARE_OPTO_PHASE_HPP<|MERGE_RESOLUTION|>--- conflicted
+++ resolved
@@ -84,13 +84,7 @@
       _t_barrierExpand,
       _t_graphReshaping,
     _t_matcher,
-<<<<<<< HEAD
-#ifdef X86
-    _t_postselect_cleanup,
-#endif
-=======
       _t_postselect_cleanup,
->>>>>>> 7649b7af
     _t_scheduler,
     _t_registerAllocation,
       _t_ctorChaitin,
