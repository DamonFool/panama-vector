/*
 * Copyright (c) 1997, 2020, Oracle and/or its affiliates. All rights reserved.
 * DO NOT ALTER OR REMOVE COPYRIGHT NOTICES OR THIS FILE HEADER.
 *
 * This code is free software; you can redistribute it and/or modify it
 * under the terms of the GNU General Public License version 2 only, as
 * published by the Free Software Foundation.
 *
 * This code is distributed in the hope that it will be useful, but WITHOUT
 * ANY WARRANTY; without even the implied warranty of MERCHANTABILITY or
 * FITNESS FOR A PARTICULAR PURPOSE.  See the GNU General Public License
 * version 2 for more details (a copy is included in the LICENSE file that
 * accompanied this code).
 *
 * You should have received a copy of the GNU General Public License version
 * 2 along with this work; if not, write to the Free Software Foundation,
 * Inc., 51 Franklin St, Fifth Floor, Boston, MA 02110-1301 USA.
 *
 * Please contact Oracle, 500 Oracle Parkway, Redwood Shores, CA 94065 USA
 * or visit www.oracle.com if you need additional information or have any
 * questions.
 *
 */

#include "precompiled.hpp"
#include "compiler/compileLog.hpp"
#include "ci/bcEscapeAnalyzer.hpp"
#include "compiler/oopMap.hpp"
#include "gc/shared/barrierSet.hpp"
#include "gc/shared/c2/barrierSetC2.hpp"
#include "interpreter/interpreter.hpp"
#include "opto/callGenerator.hpp"
#include "opto/callnode.hpp"
#include "opto/castnode.hpp"
#include "opto/convertnode.hpp"
#include "opto/escape.hpp"
#include "opto/locknode.hpp"
#include "opto/machnode.hpp"
#include "opto/matcher.hpp"
#include "opto/parse.hpp"
#include "opto/regalloc.hpp"
#include "opto/regmask.hpp"
#include "opto/rootnode.hpp"
#include "opto/runtime.hpp"
#include "runtime/sharedRuntime.hpp"
#include "utilities/powerOfTwo.hpp"

// Portions of code courtesy of Clifford Click

// Optimization - Graph Style

//=============================================================================
uint StartNode::size_of() const { return sizeof(*this); }
bool StartNode::cmp( const Node &n ) const
{ return _domain == ((StartNode&)n)._domain; }
const Type *StartNode::bottom_type() const { return _domain; }
const Type* StartNode::Value(PhaseGVN* phase) const { return _domain; }
#ifndef PRODUCT
void StartNode::dump_spec(outputStream *st) const { st->print(" #"); _domain->dump_on(st);}
void StartNode::dump_compact_spec(outputStream *st) const { /* empty */ }
#endif

//------------------------------Ideal------------------------------------------
Node *StartNode::Ideal(PhaseGVN *phase, bool can_reshape){
  return remove_dead_region(phase, can_reshape) ? this : NULL;
}

//------------------------------calling_convention-----------------------------
void StartNode::calling_convention(BasicType* sig_bt, VMRegPair *parm_regs, uint argcnt) const {
  SharedRuntime::java_calling_convention(sig_bt, parm_regs, argcnt);
}

//------------------------------Registers--------------------------------------
const RegMask &StartNode::in_RegMask(uint) const {
  return RegMask::Empty;
}

//------------------------------match------------------------------------------
// Construct projections for incoming parameters, and their RegMask info
Node *StartNode::match( const ProjNode *proj, const Matcher *match ) {
  switch (proj->_con) {
  case TypeFunc::Control:
  case TypeFunc::I_O:
  case TypeFunc::Memory:
    return new MachProjNode(this,proj->_con,RegMask::Empty,MachProjNode::unmatched_proj);
  case TypeFunc::FramePtr:
    return new MachProjNode(this,proj->_con,Matcher::c_frame_ptr_mask, Op_RegP);
  case TypeFunc::ReturnAdr:
    return new MachProjNode(this,proj->_con,match->_return_addr_mask,Op_RegP);
  case TypeFunc::Parms:
  default: {
      uint parm_num = proj->_con - TypeFunc::Parms;
      const Type *t = _domain->field_at(proj->_con);
      if (t->base() == Type::Half)  // 2nd half of Longs and Doubles
        return new ConNode(Type::TOP);
      uint ideal_reg = t->ideal_reg();
      RegMask &rm = match->_calling_convention_mask[parm_num];
      return new MachProjNode(this,proj->_con,rm,ideal_reg);
    }
  }
  return NULL;
}

//------------------------------StartOSRNode----------------------------------
// The method start node for an on stack replacement adapter

//------------------------------osr_domain-----------------------------
const TypeTuple *StartOSRNode::osr_domain() {
  const Type **fields = TypeTuple::fields(2);
  fields[TypeFunc::Parms+0] = TypeRawPtr::BOTTOM;  // address of osr buffer

  return TypeTuple::make(TypeFunc::Parms+1, fields);
}

//=============================================================================
const char * const ParmNode::names[TypeFunc::Parms+1] = {
  "Control", "I_O", "Memory", "FramePtr", "ReturnAdr", "Parms"
};

#ifndef PRODUCT
void ParmNode::dump_spec(outputStream *st) const {
  if( _con < TypeFunc::Parms ) {
    st->print("%s", names[_con]);
  } else {
    st->print("Parm%d: ",_con-TypeFunc::Parms);
    // Verbose and WizardMode dump bottom_type for all nodes
    if( !Verbose && !WizardMode )   bottom_type()->dump_on(st);
  }
}

void ParmNode::dump_compact_spec(outputStream *st) const {
  if (_con < TypeFunc::Parms) {
    st->print("%s", names[_con]);
  } else {
    st->print("%d:", _con-TypeFunc::Parms);
    // unconditionally dump bottom_type
    bottom_type()->dump_on(st);
  }
}

// For a ParmNode, all immediate inputs and outputs are considered relevant
// both in compact and standard representation.
void ParmNode::related(GrowableArray<Node*> *in_rel, GrowableArray<Node*> *out_rel, bool compact) const {
  this->collect_nodes(in_rel, 1, false, false);
  this->collect_nodes(out_rel, -1, false, false);
}
#endif

uint ParmNode::ideal_reg() const {
  switch( _con ) {
  case TypeFunc::Control  : // fall through
  case TypeFunc::I_O      : // fall through
  case TypeFunc::Memory   : return 0;
  case TypeFunc::FramePtr : // fall through
  case TypeFunc::ReturnAdr: return Op_RegP;
  default                 : assert( _con > TypeFunc::Parms, "" );
    // fall through
  case TypeFunc::Parms    : {
    // Type of argument being passed
    const Type *t = in(0)->as_Start()->_domain->field_at(_con);
    return t->ideal_reg();
  }
  }
  ShouldNotReachHere();
  return 0;
}

//=============================================================================
ReturnNode::ReturnNode(uint edges, Node *cntrl, Node *i_o, Node *memory, Node *frameptr, Node *retadr ) : Node(edges) {
  init_req(TypeFunc::Control,cntrl);
  init_req(TypeFunc::I_O,i_o);
  init_req(TypeFunc::Memory,memory);
  init_req(TypeFunc::FramePtr,frameptr);
  init_req(TypeFunc::ReturnAdr,retadr);
}

Node *ReturnNode::Ideal(PhaseGVN *phase, bool can_reshape){
  return remove_dead_region(phase, can_reshape) ? this : NULL;
}

const Type* ReturnNode::Value(PhaseGVN* phase) const {
  return ( phase->type(in(TypeFunc::Control)) == Type::TOP)
    ? Type::TOP
    : Type::BOTTOM;
}

// Do we Match on this edge index or not?  No edges on return nodes
uint ReturnNode::match_edge(uint idx) const {
  return 0;
}


#ifndef PRODUCT
void ReturnNode::dump_req(outputStream *st) const {
  // Dump the required inputs, enclosed in '(' and ')'
  uint i;                       // Exit value of loop
  for (i = 0; i < req(); i++) {    // For all required inputs
    if (i == TypeFunc::Parms) st->print("returns");
    if (in(i)) st->print("%c%d ", Compile::current()->node_arena()->contains(in(i)) ? ' ' : 'o', in(i)->_idx);
    else st->print("_ ");
  }
}
#endif

//=============================================================================
RethrowNode::RethrowNode(
  Node* cntrl,
  Node* i_o,
  Node* memory,
  Node* frameptr,
  Node* ret_adr,
  Node* exception
) : Node(TypeFunc::Parms + 1) {
  init_req(TypeFunc::Control  , cntrl    );
  init_req(TypeFunc::I_O      , i_o      );
  init_req(TypeFunc::Memory   , memory   );
  init_req(TypeFunc::FramePtr , frameptr );
  init_req(TypeFunc::ReturnAdr, ret_adr);
  init_req(TypeFunc::Parms    , exception);
}

Node *RethrowNode::Ideal(PhaseGVN *phase, bool can_reshape){
  return remove_dead_region(phase, can_reshape) ? this : NULL;
}

const Type* RethrowNode::Value(PhaseGVN* phase) const {
  return (phase->type(in(TypeFunc::Control)) == Type::TOP)
    ? Type::TOP
    : Type::BOTTOM;
}

uint RethrowNode::match_edge(uint idx) const {
  return 0;
}

#ifndef PRODUCT
void RethrowNode::dump_req(outputStream *st) const {
  // Dump the required inputs, enclosed in '(' and ')'
  uint i;                       // Exit value of loop
  for (i = 0; i < req(); i++) {    // For all required inputs
    if (i == TypeFunc::Parms) st->print("exception");
    if (in(i)) st->print("%c%d ", Compile::current()->node_arena()->contains(in(i)) ? ' ' : 'o', in(i)->_idx);
    else st->print("_ ");
  }
}
#endif

//=============================================================================
// Do we Match on this edge index or not?  Match only target address & method
uint TailCallNode::match_edge(uint idx) const {
  return TypeFunc::Parms <= idx  &&  idx <= TypeFunc::Parms+1;
}

//=============================================================================
// Do we Match on this edge index or not?  Match only target address & oop
uint TailJumpNode::match_edge(uint idx) const {
  return TypeFunc::Parms <= idx  &&  idx <= TypeFunc::Parms+1;
}

//=============================================================================
JVMState::JVMState(ciMethod* method, JVMState* caller) :
  _method(method) {
  assert(method != NULL, "must be valid call site");
  _bci = InvocationEntryBci;
  _reexecute = Reexecute_Undefined;
  debug_only(_bci = -99);  // random garbage value
  debug_only(_map = (SafePointNode*)-1);
  _caller = caller;
  _depth  = 1 + (caller == NULL ? 0 : caller->depth());
  _locoff = TypeFunc::Parms;
  _stkoff = _locoff + _method->max_locals();
  _monoff = _stkoff + _method->max_stack();
  _scloff = _monoff;
  _endoff = _monoff;
  _sp = 0;
}
JVMState::JVMState(int stack_size) :
  _method(NULL) {
  _bci = InvocationEntryBci;
  _reexecute = Reexecute_Undefined;
  debug_only(_map = (SafePointNode*)-1);
  _caller = NULL;
  _depth  = 1;
  _locoff = TypeFunc::Parms;
  _stkoff = _locoff;
  _monoff = _stkoff + stack_size;
  _scloff = _monoff;
  _endoff = _monoff;
  _sp = 0;
}

//--------------------------------of_depth-------------------------------------
JVMState* JVMState::of_depth(int d) const {
  const JVMState* jvmp = this;
  assert(0 < d && (uint)d <= depth(), "oob");
  for (int skip = depth() - d; skip > 0; skip--) {
    jvmp = jvmp->caller();
  }
  assert(jvmp->depth() == (uint)d, "found the right one");
  return (JVMState*)jvmp;
}

//-----------------------------same_calls_as-----------------------------------
bool JVMState::same_calls_as(const JVMState* that) const {
  if (this == that)                    return true;
  if (this->depth() != that->depth())  return false;
  const JVMState* p = this;
  const JVMState* q = that;
  for (;;) {
    if (p->_method != q->_method)    return false;
    if (p->_method == NULL)          return true;   // bci is irrelevant
    if (p->_bci    != q->_bci)       return false;
    if (p->_reexecute != q->_reexecute)  return false;
    p = p->caller();
    q = q->caller();
    if (p == q)                      return true;
    assert(p != NULL && q != NULL, "depth check ensures we don't run off end");
  }
}

//------------------------------debug_start------------------------------------
uint JVMState::debug_start()  const {
  debug_only(JVMState* jvmroot = of_depth(1));
  assert(jvmroot->locoff() <= this->locoff(), "youngest JVMState must be last");
  return of_depth(1)->locoff();
}

//-------------------------------debug_end-------------------------------------
uint JVMState::debug_end() const {
  debug_only(JVMState* jvmroot = of_depth(1));
  assert(jvmroot->endoff() <= this->endoff(), "youngest JVMState must be last");
  return endoff();
}

//------------------------------debug_depth------------------------------------
uint JVMState::debug_depth() const {
  uint total = 0;
  for (const JVMState* jvmp = this; jvmp != NULL; jvmp = jvmp->caller()) {
    total += jvmp->debug_size();
  }
  return total;
}

#ifndef PRODUCT

//------------------------------format_helper----------------------------------
// Given an allocation (a Chaitin object) and a Node decide if the Node carries
// any defined value or not.  If it does, print out the register or constant.
static void format_helper( PhaseRegAlloc *regalloc, outputStream* st, Node *n, const char *msg, uint i, GrowableArray<SafePointScalarObjectNode*> *scobjs ) {
  if (n == NULL) { st->print(" NULL"); return; }
  if (n->is_SafePointScalarObject()) {
    // Scalar replacement.
    SafePointScalarObjectNode* spobj = n->as_SafePointScalarObject();
    scobjs->append_if_missing(spobj);
    int sco_n = scobjs->find(spobj);
    assert(sco_n >= 0, "");
    st->print(" %s%d]=#ScObj" INT32_FORMAT, msg, i, sco_n);
    return;
  }
  if (regalloc->node_regs_max_index() > 0 &&
      OptoReg::is_valid(regalloc->get_reg_first(n))) { // Check for undefined
    char buf[50];
    regalloc->dump_register(n,buf);
    st->print(" %s%d]=%s",msg,i,buf);
  } else {                      // No register, but might be constant
    const Type *t = n->bottom_type();
    switch (t->base()) {
    case Type::Int:
      st->print(" %s%d]=#" INT32_FORMAT,msg,i,t->is_int()->get_con());
      break;
    case Type::AnyPtr:
      assert( t == TypePtr::NULL_PTR || n->in_dump(), "" );
      st->print(" %s%d]=#NULL",msg,i);
      break;
    case Type::AryPtr:
    case Type::InstPtr:
      st->print(" %s%d]=#Ptr" INTPTR_FORMAT,msg,i,p2i(t->isa_oopptr()->const_oop()));
      break;
    case Type::KlassPtr:
      st->print(" %s%d]=#Ptr" INTPTR_FORMAT,msg,i,p2i(t->make_ptr()->isa_klassptr()->klass()));
      break;
    case Type::MetadataPtr:
      st->print(" %s%d]=#Ptr" INTPTR_FORMAT,msg,i,p2i(t->make_ptr()->isa_metadataptr()->metadata()));
      break;
    case Type::NarrowOop:
      st->print(" %s%d]=#Ptr" INTPTR_FORMAT,msg,i,p2i(t->make_ptr()->isa_oopptr()->const_oop()));
      break;
    case Type::RawPtr:
      st->print(" %s%d]=#Raw" INTPTR_FORMAT,msg,i,p2i(t->is_rawptr()));
      break;
    case Type::DoubleCon:
      st->print(" %s%d]=#%fD",msg,i,t->is_double_constant()->_d);
      break;
    case Type::FloatCon:
      st->print(" %s%d]=#%fF",msg,i,t->is_float_constant()->_f);
      break;
    case Type::Long:
      st->print(" %s%d]=#" INT64_FORMAT,msg,i,(int64_t)(t->is_long()->get_con()));
      break;
    case Type::Half:
    case Type::Top:
      st->print(" %s%d]=_",msg,i);
      break;
    default: ShouldNotReachHere();
    }
  }
}

//------------------------------format-----------------------------------------
void JVMState::format(PhaseRegAlloc *regalloc, const Node *n, outputStream* st) const {
  st->print("        #");
  if (_method) {
    _method->print_short_name(st);
    st->print(" @ bci:%d ",_bci);
  } else {
    st->print_cr(" runtime stub ");
    return;
  }
  if (n->is_MachSafePoint()) {
    GrowableArray<SafePointScalarObjectNode*> scobjs;
    MachSafePointNode *mcall = n->as_MachSafePoint();
    uint i;
    // Print locals
    for (i = 0; i < (uint)loc_size(); i++)
      format_helper(regalloc, st, mcall->local(this, i), "L[", i, &scobjs);
    // Print stack
    for (i = 0; i < (uint)stk_size(); i++) {
      if ((uint)(_stkoff + i) >= mcall->len())
        st->print(" oob ");
      else
       format_helper(regalloc, st, mcall->stack(this, i), "STK[", i, &scobjs);
    }
    for (i = 0; (int)i < nof_monitors(); i++) {
      Node *box = mcall->monitor_box(this, i);
      Node *obj = mcall->monitor_obj(this, i);
      if (regalloc->node_regs_max_index() > 0 &&
          OptoReg::is_valid(regalloc->get_reg_first(box))) {
        box = BoxLockNode::box_node(box);
        format_helper(regalloc, st, box, "MON-BOX[", i, &scobjs);
      } else {
        OptoReg::Name box_reg = BoxLockNode::reg(box);
        st->print(" MON-BOX%d=%s+%d",
                   i,
                   OptoReg::regname(OptoReg::c_frame_pointer),
                   regalloc->reg2offset(box_reg));
      }
      const char* obj_msg = "MON-OBJ[";
      if (EliminateLocks) {
        if (BoxLockNode::box_node(box)->is_eliminated())
          obj_msg = "MON-OBJ(LOCK ELIMINATED)[";
      }
      format_helper(regalloc, st, obj, obj_msg, i, &scobjs);
    }

    for (i = 0; i < (uint)scobjs.length(); i++) {
      // Scalar replaced objects.
      st->cr();
      st->print("        # ScObj" INT32_FORMAT " ", i);
      SafePointScalarObjectNode* spobj = scobjs.at(i);
      ciKlass* cik = spobj->bottom_type()->is_oopptr()->klass();
      assert(cik->is_instance_klass() ||
             cik->is_array_klass(), "Not supported allocation.");
      ciInstanceKlass *iklass = NULL;
      if (cik->is_instance_klass()) {
        cik->print_name_on(st);
        iklass = cik->as_instance_klass();
      } else if (cik->is_type_array_klass()) {
        cik->as_array_klass()->base_element_type()->print_name_on(st);
        st->print("[%d]", spobj->n_fields());
      } else if (cik->is_obj_array_klass()) {
        ciKlass* cie = cik->as_obj_array_klass()->base_element_klass();
        if (cie->is_instance_klass()) {
          cie->print_name_on(st);
        } else if (cie->is_type_array_klass()) {
          cie->as_array_klass()->base_element_type()->print_name_on(st);
        } else {
          ShouldNotReachHere();
        }
        st->print("[%d]", spobj->n_fields());
        int ndim = cik->as_array_klass()->dimension() - 1;
        while (ndim-- > 0) {
          st->print("[]");
        }
      }
      st->print("={");
      uint nf = spobj->n_fields();
      if (nf > 0) {
        uint first_ind = spobj->first_index(mcall->jvms());
        Node* fld_node = mcall->in(first_ind);
        ciField* cifield;
        if (iklass != NULL) {
          st->print(" [");
          iklass->nof_nonstatic_fields(); // FIXME: iklass->_nonstatic_fields == NULL
          cifield = iklass->nonstatic_field_at(0);
          cifield->print_name_on(st);
          format_helper(regalloc, st, fld_node, ":", 0, &scobjs);
        } else {
          format_helper(regalloc, st, fld_node, "[", 0, &scobjs);
        }
        for (uint j = 1; j < nf; j++) {
          fld_node = mcall->in(first_ind+j);
          if (iklass != NULL) {
            st->print(", [");
            cifield = iklass->nonstatic_field_at(j);
            cifield->print_name_on(st);
            format_helper(regalloc, st, fld_node, ":", j, &scobjs);
          } else {
            format_helper(regalloc, st, fld_node, ", [", j, &scobjs);
          }
        }
      }
      st->print(" }");
    }
  }
  st->cr();
  if (caller() != NULL) caller()->format(regalloc, n, st);
}


void JVMState::dump_spec(outputStream *st) const {
  if (_method != NULL) {
    bool printed = false;
    if (!Verbose) {
      // The JVMS dumps make really, really long lines.
      // Take out the most boring parts, which are the package prefixes.
      char buf[500];
      stringStream namest(buf, sizeof(buf));
      _method->print_short_name(&namest);
      if (namest.count() < sizeof(buf)) {
        const char* name = namest.base();
        if (name[0] == ' ')  ++name;
        const char* endcn = strchr(name, ':');  // end of class name
        if (endcn == NULL)  endcn = strchr(name, '(');
        if (endcn == NULL)  endcn = name + strlen(name);
        while (endcn > name && endcn[-1] != '.' && endcn[-1] != '/')
          --endcn;
        st->print(" %s", endcn);
        printed = true;
      }
    }
    if (!printed)
      _method->print_short_name(st);
    st->print(" @ bci:%d",_bci);
    if(_reexecute == Reexecute_True)
      st->print(" reexecute");
  } else {
    st->print(" runtime stub");
  }
  if (caller() != NULL)  caller()->dump_spec(st);
}


void JVMState::dump_on(outputStream* st) const {
  bool print_map = _map && !((uintptr_t)_map & 1) &&
                  ((caller() == NULL) || (caller()->map() != _map));
  if (print_map) {
    if (_map->len() > _map->req()) {  // _map->has_exceptions()
      Node* ex = _map->in(_map->req());  // _map->next_exception()
      // skip the first one; it's already being printed
      while (ex != NULL && ex->len() > ex->req()) {
        ex = ex->in(ex->req());  // ex->next_exception()
        ex->dump(1);
      }
    }
    _map->dump(Verbose ? 2 : 1);
  }
  if (caller() != NULL) {
    caller()->dump_on(st);
  }
  st->print("JVMS depth=%d loc=%d stk=%d arg=%d mon=%d scalar=%d end=%d mondepth=%d sp=%d bci=%d reexecute=%s method=",
             depth(), locoff(), stkoff(), argoff(), monoff(), scloff(), endoff(), monitor_depth(), sp(), bci(), should_reexecute()?"true":"false");
  if (_method == NULL) {
    st->print_cr("(none)");
  } else {
    _method->print_name(st);
    st->cr();
    if (bci() >= 0 && bci() < _method->code_size()) {
      st->print("    bc: ");
      _method->print_codes_on(bci(), bci()+1, st);
    }
  }
}

// Extra way to dump a jvms from the debugger,
// to avoid a bug with C++ member function calls.
void dump_jvms(JVMState* jvms) {
  jvms->dump();
}
#endif

//--------------------------clone_shallow--------------------------------------
JVMState* JVMState::clone_shallow(Compile* C) const {
  JVMState* n = has_method() ? new (C) JVMState(_method, _caller) : new (C) JVMState(0);
  n->set_bci(_bci);
  n->_reexecute = _reexecute;
  n->set_locoff(_locoff);
  n->set_stkoff(_stkoff);
  n->set_monoff(_monoff);
  n->set_scloff(_scloff);
  n->set_endoff(_endoff);
  n->set_sp(_sp);
  n->set_map(_map);
  return n;
}

//---------------------------clone_deep----------------------------------------
JVMState* JVMState::clone_deep(Compile* C) const {
  JVMState* n = clone_shallow(C);
  for (JVMState* p = n; p->_caller != NULL; p = p->_caller) {
    p->_caller = p->_caller->clone_shallow(C);
  }
  assert(n->depth() == depth(), "sanity");
  assert(n->debug_depth() == debug_depth(), "sanity");
  return n;
}

/**
 * Reset map for all callers
 */
void JVMState::set_map_deep(SafePointNode* map) {
  for (JVMState* p = this; p != NULL; p = p->_caller) {
    p->set_map(map);
  }
}

// Adapt offsets in in-array after adding or removing an edge.
// Prerequisite is that the JVMState is used by only one node.
void JVMState::adapt_position(int delta) {
  for (JVMState* jvms = this; jvms != NULL; jvms = jvms->caller()) {
    jvms->set_locoff(jvms->locoff() + delta);
    jvms->set_stkoff(jvms->stkoff() + delta);
    jvms->set_monoff(jvms->monoff() + delta);
    jvms->set_scloff(jvms->scloff() + delta);
    jvms->set_endoff(jvms->endoff() + delta);
  }
}

// Mirror the stack size calculation in the deopt code
// How much stack space would we need at this point in the program in
// case of deoptimization?
int JVMState::interpreter_frame_size() const {
  const JVMState* jvms = this;
  int size = 0;
  int callee_parameters = 0;
  int callee_locals = 0;
  int extra_args = method()->max_stack() - stk_size();

  while (jvms != NULL) {
    int locks = jvms->nof_monitors();
    int temps = jvms->stk_size();
    bool is_top_frame = (jvms == this);
    ciMethod* method = jvms->method();

    int frame_size = BytesPerWord * Interpreter::size_activation(method->max_stack(),
                                                                 temps + callee_parameters,
                                                                 extra_args,
                                                                 locks,
                                                                 callee_parameters,
                                                                 callee_locals,
                                                                 is_top_frame);
    size += frame_size;

    callee_parameters = method->size_of_parameters();
    callee_locals = method->max_locals();
    extra_args = 0;
    jvms = jvms->caller();
  }
  return size + Deoptimization::last_frame_adjust(0, callee_locals) * BytesPerWord;
}

//=============================================================================
bool CallNode::cmp( const Node &n ) const
{ return _tf == ((CallNode&)n)._tf && _jvms == ((CallNode&)n)._jvms; }
#ifndef PRODUCT
void CallNode::dump_req(outputStream *st) const {
  // Dump the required inputs, enclosed in '(' and ')'
  uint i;                       // Exit value of loop
  for (i = 0; i < req(); i++) {    // For all required inputs
    if (i == TypeFunc::Parms) st->print("(");
    if (in(i)) st->print("%c%d ", Compile::current()->node_arena()->contains(in(i)) ? ' ' : 'o', in(i)->_idx);
    else st->print("_ ");
  }
  st->print(")");
}

void CallNode::dump_spec(outputStream *st) const {
  st->print(" ");
  if (tf() != NULL)  tf()->dump_on(st);
  if (_cnt != COUNT_UNKNOWN)  st->print(" C=%f",_cnt);
  if (jvms() != NULL)  jvms()->dump_spec(st);
}
#endif

const Type *CallNode::bottom_type() const { return tf()->range(); }
const Type* CallNode::Value(PhaseGVN* phase) const {
  if (phase->type(in(0)) == Type::TOP)  return Type::TOP;
  return tf()->range();
}

//------------------------------calling_convention-----------------------------
void CallNode::calling_convention(BasicType* sig_bt, VMRegPair *parm_regs, uint argcnt) const {
  // Use the standard compiler calling convention
  SharedRuntime::java_calling_convention(sig_bt, parm_regs, argcnt);
}


//------------------------------match------------------------------------------
// Construct projections for control, I/O, memory-fields, ..., and
// return result(s) along with their RegMask info
Node *CallNode::match( const ProjNode *proj, const Matcher *match ) {
  switch (proj->_con) {
  case TypeFunc::Control:
  case TypeFunc::I_O:
  case TypeFunc::Memory:
    return new MachProjNode(this,proj->_con,RegMask::Empty,MachProjNode::unmatched_proj);

  case TypeFunc::Parms+1:       // For LONG & DOUBLE returns
    assert(tf()->range()->field_at(TypeFunc::Parms+1) == Type::HALF, "");
    // 2nd half of doubles and longs
    return new MachProjNode(this,proj->_con, RegMask::Empty, (uint)OptoReg::Bad);

  case TypeFunc::Parms: {       // Normal returns
    uint ideal_reg = tf()->range()->field_at(TypeFunc::Parms)->ideal_reg();
<<<<<<< HEAD
    OptoRegPair regs = Opcode() == Op_CallLeafVector
      ? match->vector_return_value(ideal_reg)      // Calls into assembly vector routine
      : is_CallRuntime()
        ? match->c_return_value(ideal_reg,true)    // Calls into C runtime
        : match->return_value(ideal_reg, true);    // Calls into compiled Java code
=======
    OptoRegPair regs = is_CallRuntime()
      ? match->c_return_value(ideal_reg)  // Calls into C runtime
      : match->  return_value(ideal_reg); // Calls into compiled Java code
>>>>>>> c1407733
    RegMask rm = RegMask(regs.first());

    // If the return is in vector, compute appropriate regmask taking into account the whole range
    if(ideal_reg >= Op_VecS && ideal_reg <= Op_VecZ) {
      if(OptoReg::is_valid(regs.second())) {
        for (OptoReg::Name r = regs.first(); r <= regs.second(); r = OptoReg::add(r, 1)) {
          rm.Insert(r);
        }
      }
    }

    if( OptoReg::is_valid(regs.second()) )
      rm.Insert( regs.second() );
    return new MachProjNode(this,proj->_con,rm,ideal_reg);
  }

  case TypeFunc::ReturnAdr:
  case TypeFunc::FramePtr:
  default:
    ShouldNotReachHere();
  }
  return NULL;
}

// Do we Match on this edge index or not?  Match no edges
uint CallNode::match_edge(uint idx) const {
  return 0;
}

//
// Determine whether the call could modify the field of the specified
// instance at the specified offset.
//
bool CallNode::may_modify(const TypeOopPtr *t_oop, PhaseTransform *phase) {
  assert((t_oop != NULL), "sanity");
  if (is_call_to_arraycopystub() && strcmp(_name, "unsafe_arraycopy") != 0) {
    const TypeTuple* args = _tf->domain();
    Node* dest = NULL;
    // Stubs that can be called once an ArrayCopyNode is expanded have
    // different signatures. Look for the second pointer argument,
    // that is the destination of the copy.
    for (uint i = TypeFunc::Parms, j = 0; i < args->cnt(); i++) {
      if (args->field_at(i)->isa_ptr()) {
        j++;
        if (j == 2) {
          dest = in(i);
          break;
        }
      }
    }
    guarantee(dest != NULL, "Call had only one ptr in, broken IR!");
    if (!dest->is_top() && may_modify_arraycopy_helper(phase->type(dest)->is_oopptr(), t_oop, phase)) {
      return true;
    }
    return false;
  }
  if (t_oop->is_known_instance()) {
    // The instance_id is set only for scalar-replaceable allocations which
    // are not passed as arguments according to Escape Analysis.
    return false;
  }
  if (t_oop->is_ptr_to_boxed_value()) {
    ciKlass* boxing_klass = t_oop->klass();
    if (is_CallStaticJava() && as_CallStaticJava()->is_boxing_method()) {
      // Skip unrelated boxing methods.
      Node* proj = proj_out_or_null(TypeFunc::Parms);
      if ((proj == NULL) || (phase->type(proj)->is_instptr()->klass() != boxing_klass)) {
        return false;
      }
    }
    if (is_CallJava() && as_CallJava()->method() != NULL) {
      ciMethod* meth = as_CallJava()->method();
      if (meth->is_getter()) {
        return false;
      }
      // May modify (by reflection) if an boxing object is passed
      // as argument or returned.
      Node* proj = returns_pointer() ? proj_out_or_null(TypeFunc::Parms) : NULL;
      if (proj != NULL) {
        const TypeInstPtr* inst_t = phase->type(proj)->isa_instptr();
        if ((inst_t != NULL) && (!inst_t->klass_is_exact() ||
                                 (inst_t->klass() == boxing_klass))) {
          return true;
        }
      }
      const TypeTuple* d = tf()->domain();
      for (uint i = TypeFunc::Parms; i < d->cnt(); i++) {
        const TypeInstPtr* inst_t = d->field_at(i)->isa_instptr();
        if ((inst_t != NULL) && (!inst_t->klass_is_exact() ||
                                 (inst_t->klass() == boxing_klass))) {
          return true;
        }
      }
      return false;
    }
  }
  return true;
}

// Does this call have a direct reference to n other than debug information?
bool CallNode::has_non_debug_use(Node *n) {
  const TypeTuple * d = tf()->domain();
  for (uint i = TypeFunc::Parms; i < d->cnt(); i++) {
    Node *arg = in(i);
    if (arg == n) {
      return true;
    }
  }
  return false;
}

// Returns the unique CheckCastPP of a call
// or 'this' if there are several CheckCastPP or unexpected uses
// or returns NULL if there is no one.
Node *CallNode::result_cast() {
  Node *cast = NULL;

  Node *p = proj_out_or_null(TypeFunc::Parms);
  if (p == NULL)
    return NULL;

  for (DUIterator_Fast imax, i = p->fast_outs(imax); i < imax; i++) {
    Node *use = p->fast_out(i);
    if (use->is_CheckCastPP()) {
      if (cast != NULL) {
        return this;  // more than 1 CheckCastPP
      }
      cast = use;
    } else if (!use->is_Initialize() &&
               !use->is_AddP() &&
               use->Opcode() != Op_MemBarStoreStore) {
      // Expected uses are restricted to a CheckCastPP, an Initialize
      // node, a MemBarStoreStore (clone) and AddP nodes. If we
      // encounter any other use (a Phi node can be seen in rare
      // cases) return this to prevent incorrect optimizations.
      return this;
    }
  }
  return cast;
}


void CallNode::extract_projections(CallProjections* projs, bool separate_io_proj, bool do_asserts) {
  projs->fallthrough_proj      = NULL;
  projs->fallthrough_catchproj = NULL;
  projs->fallthrough_ioproj    = NULL;
  projs->catchall_ioproj       = NULL;
  projs->catchall_catchproj    = NULL;
  projs->fallthrough_memproj   = NULL;
  projs->catchall_memproj      = NULL;
  projs->resproj               = NULL;
  projs->exobj                 = NULL;

  for (DUIterator_Fast imax, i = fast_outs(imax); i < imax; i++) {
    ProjNode *pn = fast_out(i)->as_Proj();
    if (pn->outcnt() == 0) continue;
    switch (pn->_con) {
    case TypeFunc::Control:
      {
        // For Control (fallthrough) and I_O (catch_all_index) we have CatchProj -> Catch -> Proj
        projs->fallthrough_proj = pn;
        const Node *cn = pn->unique_ctrl_out();
        if (cn != NULL && cn->is_Catch()) {
          ProjNode *cpn = NULL;
          for (DUIterator_Fast kmax, k = cn->fast_outs(kmax); k < kmax; k++) {
            cpn = cn->fast_out(k)->as_Proj();
            assert(cpn->is_CatchProj(), "must be a CatchProjNode");
            if (cpn->_con == CatchProjNode::fall_through_index)
              projs->fallthrough_catchproj = cpn;
            else {
              assert(cpn->_con == CatchProjNode::catch_all_index, "must be correct index.");
              projs->catchall_catchproj = cpn;
            }
          }
        }
        break;
      }
    case TypeFunc::I_O:
      if (pn->_is_io_use)
        projs->catchall_ioproj = pn;
      else
        projs->fallthrough_ioproj = pn;
      for (DUIterator j = pn->outs(); pn->has_out(j); j++) {
        Node* e = pn->out(j);
        if (e->Opcode() == Op_CreateEx && e->in(0)->is_CatchProj() && e->outcnt() > 0) {
          assert(projs->exobj == NULL, "only one");
          projs->exobj = e;
        }
      }
      break;
    case TypeFunc::Memory:
      if (pn->_is_io_use)
        projs->catchall_memproj = pn;
      else
        projs->fallthrough_memproj = pn;
      break;
    case TypeFunc::Parms:
      projs->resproj = pn;
      break;
    default:
      assert(false, "unexpected projection from allocation node.");
    }
  }

  // The resproj may not exist because the result could be ignored
  // and the exception object may not exist if an exception handler
  // swallows the exception but all the other must exist and be found.
  assert(projs->fallthrough_proj      != NULL, "must be found");
  do_asserts = do_asserts && !Compile::current()->inlining_incrementally();
  assert(!do_asserts || projs->fallthrough_catchproj != NULL, "must be found");
  assert(!do_asserts || projs->fallthrough_memproj   != NULL, "must be found");
  assert(!do_asserts || projs->fallthrough_ioproj    != NULL, "must be found");
  assert(!do_asserts || projs->catchall_catchproj    != NULL, "must be found");
  if (separate_io_proj) {
    assert(!do_asserts || projs->catchall_memproj    != NULL, "must be found");
    assert(!do_asserts || projs->catchall_ioproj     != NULL, "must be found");
  }
}

Node *CallNode::Ideal(PhaseGVN *phase, bool can_reshape) {
  CallGenerator* cg = generator();
  if (can_reshape && cg != NULL && cg->is_mh_late_inline() && !cg->already_attempted()) {
    // Check whether this MH handle call becomes a candidate for inlining
    ciMethod* callee = cg->method();
    vmIntrinsics::ID iid = callee->intrinsic_id();
    if (iid == vmIntrinsics::_invokeBasic) {
      if (in(TypeFunc::Parms)->Opcode() == Op_ConP) {
        phase->C->prepend_late_inline(cg);
        set_generator(NULL);
      }
    } else {
      assert(callee->has_member_arg(), "wrong type of call?");
      if (in(TypeFunc::Parms + callee->arg_size() - 1)->Opcode() == Op_ConP) {
        phase->C->prepend_late_inline(cg);
        set_generator(NULL);
      }
    }
  }
  return SafePointNode::Ideal(phase, can_reshape);
}

bool CallNode::is_call_to_arraycopystub() const {
  if (_name != NULL && strstr(_name, "arraycopy") != 0) {
    return true;
  }
  return false;
}

//=============================================================================
uint CallJavaNode::size_of() const { return sizeof(*this); }
bool CallJavaNode::cmp( const Node &n ) const {
  CallJavaNode &call = (CallJavaNode&)n;
  return CallNode::cmp(call) && _method == call._method &&
         _override_symbolic_info == call._override_symbolic_info;
}

void CallJavaNode::copy_call_debug_info(PhaseIterGVN* phase, SafePointNode *sfpt) {
  // Copy debug information and adjust JVMState information
  uint old_dbg_start = sfpt->is_Call() ? sfpt->as_Call()->tf()->domain()->cnt() : (uint)TypeFunc::Parms+1;
  uint new_dbg_start = tf()->domain()->cnt();
  int jvms_adj  = new_dbg_start - old_dbg_start;
  assert (new_dbg_start == req(), "argument count mismatch");
  Compile* C = phase->C;

  // SafePointScalarObject node could be referenced several times in debug info.
  // Use Dict to record cloned nodes.
  Dict* sosn_map = new Dict(cmpkey,hashkey);
  for (uint i = old_dbg_start; i < sfpt->req(); i++) {
    Node* old_in = sfpt->in(i);
    // Clone old SafePointScalarObjectNodes, adjusting their field contents.
    if (old_in != NULL && old_in->is_SafePointScalarObject()) {
      SafePointScalarObjectNode* old_sosn = old_in->as_SafePointScalarObject();
      bool new_node;
      Node* new_in = old_sosn->clone(sosn_map, new_node);
      if (new_node) { // New node?
        new_in->set_req(0, C->root()); // reset control edge
        new_in = phase->transform(new_in); // Register new node.
      }
      old_in = new_in;
    }
    add_req(old_in);
  }

  // JVMS may be shared so clone it before we modify it
  set_jvms(sfpt->jvms() != NULL ? sfpt->jvms()->clone_deep(C) : NULL);
  for (JVMState *jvms = this->jvms(); jvms != NULL; jvms = jvms->caller()) {
    jvms->set_map(this);
    jvms->set_locoff(jvms->locoff()+jvms_adj);
    jvms->set_stkoff(jvms->stkoff()+jvms_adj);
    jvms->set_monoff(jvms->monoff()+jvms_adj);
    jvms->set_scloff(jvms->scloff()+jvms_adj);
    jvms->set_endoff(jvms->endoff()+jvms_adj);
  }
}

#ifdef ASSERT
bool CallJavaNode::validate_symbolic_info() const {
  if (method() == NULL) {
    return true; // call into runtime or uncommon trap
  }
  ciMethod* symbolic_info = jvms()->method()->get_method_at_bci(_bci);
  ciMethod* callee = method();
  if (symbolic_info->is_method_handle_intrinsic() && !callee->is_method_handle_intrinsic()) {
    assert(override_symbolic_info(), "should be set");
  }
  assert(ciMethod::is_consistent_info(symbolic_info, callee), "inconsistent info");
  return true;
}
#endif

#ifndef PRODUCT
void CallJavaNode::dump_spec(outputStream *st) const {
  if( _method ) _method->print_short_name(st);
  CallNode::dump_spec(st);
}

void CallJavaNode::dump_compact_spec(outputStream* st) const {
  if (_method) {
    _method->print_short_name(st);
  } else {
    st->print("<?>");
  }
}
#endif

//=============================================================================
uint CallStaticJavaNode::size_of() const { return sizeof(*this); }
bool CallStaticJavaNode::cmp( const Node &n ) const {
  CallStaticJavaNode &call = (CallStaticJavaNode&)n;
  return CallJavaNode::cmp(call);
}

//----------------------------uncommon_trap_request----------------------------
// If this is an uncommon trap, return the request code, else zero.
int CallStaticJavaNode::uncommon_trap_request() const {
  if (_name != NULL && !strcmp(_name, "uncommon_trap")) {
    return extract_uncommon_trap_request(this);
  }
  return 0;
}
int CallStaticJavaNode::extract_uncommon_trap_request(const Node* call) {
#ifndef PRODUCT
  if (!(call->req() > TypeFunc::Parms &&
        call->in(TypeFunc::Parms) != NULL &&
        call->in(TypeFunc::Parms)->is_Con() &&
        call->in(TypeFunc::Parms)->bottom_type()->isa_int())) {
    assert(in_dump() != 0, "OK if dumping");
    tty->print("[bad uncommon trap]");
    return 0;
  }
#endif
  return call->in(TypeFunc::Parms)->bottom_type()->is_int()->get_con();
}

#ifndef PRODUCT
void CallStaticJavaNode::dump_spec(outputStream *st) const {
  st->print("# Static ");
  if (_name != NULL) {
    st->print("%s", _name);
    int trap_req = uncommon_trap_request();
    if (trap_req != 0) {
      char buf[100];
      st->print("(%s)",
                 Deoptimization::format_trap_request(buf, sizeof(buf),
                                                     trap_req));
    }
    st->print(" ");
  }
  CallJavaNode::dump_spec(st);
}

void CallStaticJavaNode::dump_compact_spec(outputStream* st) const {
  if (_method) {
    _method->print_short_name(st);
  } else if (_name) {
    st->print("%s", _name);
  } else {
    st->print("<?>");
  }
}
#endif

//=============================================================================
uint CallDynamicJavaNode::size_of() const { return sizeof(*this); }
bool CallDynamicJavaNode::cmp( const Node &n ) const {
  CallDynamicJavaNode &call = (CallDynamicJavaNode&)n;
  return CallJavaNode::cmp(call);
}

Node* CallDynamicJavaNode::Ideal(PhaseGVN* phase, bool can_reshape) {
  CallGenerator* cg = generator();
  if (can_reshape && cg != NULL) {
    assert(IncrementalInlineVirtual, "required");
    assert(cg->call_node() == this, "mismatch");
    assert(cg->is_virtual_late_inline(), "not virtual");

    // Recover symbolic info for method resolution
    ciMethod* caller = jvms()->method();
    ciBytecodeStream iter(caller);
    iter.force_bci(jvms()->bci());

    bool             not_used1;
    ciSignature*     not_used2;
    ciMethod*        orig_callee  = iter.get_method(not_used1, &not_used2);  // callee in the bytecode
    ciKlass*         holder       = iter.get_declared_method_holder();
    if (orig_callee->is_method_handle_intrinsic()) {
      assert(_override_symbolic_info, "");
      orig_callee = method();
      holder = method()->holder();
    }

    ciInstanceKlass* klass = ciEnv::get_instance_klass_for_declared_method_holder(holder);

    Node* receiver_node = in(TypeFunc::Parms);
    const TypeOopPtr* receiver_type = phase->type(receiver_node)->isa_oopptr();

    int  not_used3;
    bool call_does_dispatch;
    ciMethod* callee = phase->C->optimize_virtual_call(caller, jvms()->bci(), klass, holder, orig_callee, receiver_type, true /*is_virtual*/,
                                                       call_does_dispatch, not_used3);  // out-parameters
    if (!call_does_dispatch) {
      // Register for late inlining
      cg->set_callee_method(callee);
      phase->C->prepend_late_inline(cg); // TODO prepend or append for virtual calls? MH late inlining prepends to the list.
      set_generator(NULL);
    }
  }
  return CallNode::Ideal(phase, can_reshape);
}

#ifndef PRODUCT
void CallDynamicJavaNode::dump_spec(outputStream *st) const {
  st->print("# Dynamic ");
  CallJavaNode::dump_spec(st);
}
#endif

//=============================================================================
uint CallRuntimeNode::size_of() const { return sizeof(*this); }
bool CallRuntimeNode::cmp( const Node &n ) const {
  CallRuntimeNode &call = (CallRuntimeNode&)n;
  return CallNode::cmp(call) && !strcmp(_name,call._name);
}
#ifndef PRODUCT
void CallRuntimeNode::dump_spec(outputStream *st) const {
  st->print("# ");
  st->print("%s", _name);
  CallNode::dump_spec(st);
}
#endif
uint CallLeafVectorNode::size_of() const { return sizeof(*this); }
bool CallLeafVectorNode::cmp( const Node &n ) const {
  CallLeafVectorNode &call = (CallLeafVectorNode&)n;
  return CallLeafNode::cmp(call) && _num_bits == call._num_bits;
}

//------------------------------calling_convention-----------------------------
void CallRuntimeNode::calling_convention(BasicType* sig_bt, VMRegPair *parm_regs, uint argcnt) const {
  SharedRuntime::c_calling_convention(sig_bt, parm_regs, /*regs2=*/nullptr, argcnt);
}

void CallLeafVectorNode::calling_convention( BasicType* sig_bt, VMRegPair *parm_regs, uint argcnt ) const {
#ifdef ASSERT
  assert(tf()->range()->field_at(TypeFunc::Parms)->is_vect()->length_in_bytes() * BitsPerByte == _num_bits,
         "return vector size must match");
  const TypeTuple* d = tf()->domain();
  for (uint i = TypeFunc::Parms; i < d->cnt(); i++) {
    Node* arg = in(i);
    assert(arg->bottom_type()->is_vect()->length_in_bytes() * BitsPerByte == _num_bits,
           "vector argument size must match");
  }
#endif

  Matcher::vector_calling_convention(parm_regs, _num_bits, argcnt);
}

//=============================================================================
//------------------------------calling_convention-----------------------------


//=============================================================================
#ifndef PRODUCT
void CallLeafNode::dump_spec(outputStream *st) const {
  st->print("# ");
  st->print("%s", _name);
  CallNode::dump_spec(st);
}
#endif

//=============================================================================

void SafePointNode::set_local(JVMState* jvms, uint idx, Node *c) {
  assert(verify_jvms(jvms), "jvms must match");
  int loc = jvms->locoff() + idx;
  if (in(loc)->is_top() && idx > 0 && !c->is_top() ) {
    // If current local idx is top then local idx - 1 could
    // be a long/double that needs to be killed since top could
    // represent the 2nd half ofthe long/double.
    uint ideal = in(loc -1)->ideal_reg();
    if (ideal == Op_RegD || ideal == Op_RegL) {
      // set other (low index) half to top
      set_req(loc - 1, in(loc));
    }
  }
  set_req(loc, c);
}

uint SafePointNode::size_of() const { return sizeof(*this); }
bool SafePointNode::cmp( const Node &n ) const {
  return (&n == this);          // Always fail except on self
}

//-------------------------set_next_exception----------------------------------
void SafePointNode::set_next_exception(SafePointNode* n) {
  assert(n == NULL || n->Opcode() == Op_SafePoint, "correct value for next_exception");
  if (len() == req()) {
    if (n != NULL)  add_prec(n);
  } else {
    set_prec(req(), n);
  }
}


//----------------------------next_exception-----------------------------------
SafePointNode* SafePointNode::next_exception() const {
  if (len() == req()) {
    return NULL;
  } else {
    Node* n = in(req());
    assert(n == NULL || n->Opcode() == Op_SafePoint, "no other uses of prec edges");
    return (SafePointNode*) n;
  }
}


//------------------------------Ideal------------------------------------------
// Skip over any collapsed Regions
Node *SafePointNode::Ideal(PhaseGVN *phase, bool can_reshape) {
  return remove_dead_region(phase, can_reshape) ? this : NULL;
}

//------------------------------Identity---------------------------------------
// Remove obviously duplicate safepoints
Node* SafePointNode::Identity(PhaseGVN* phase) {

  // If you have back to back safepoints, remove one
  if( in(TypeFunc::Control)->is_SafePoint() )
    return in(TypeFunc::Control);

  // Transforming long counted loops requires a safepoint node. Do not
  // eliminate a safepoint until loop opts are over.
  if (in(0)->is_Proj() && !phase->C->major_progress()) {
    Node *n0 = in(0)->in(0);
    // Check if he is a call projection (except Leaf Call)
    if( n0->is_Catch() ) {
      n0 = n0->in(0)->in(0);
      assert( n0->is_Call(), "expect a call here" );
    }
    if( n0->is_Call() && n0->as_Call()->guaranteed_safepoint() ) {
      // Don't remove a safepoint belonging to an OuterStripMinedLoopEndNode.
      // If the loop dies, they will be removed together.
      if (has_out_with(Op_OuterStripMinedLoopEnd)) {
        return this;
      }
      // Useless Safepoint, so remove it
      return in(TypeFunc::Control);
    }
  }

  return this;
}

//------------------------------Value------------------------------------------
const Type* SafePointNode::Value(PhaseGVN* phase) const {
  if (phase->type(in(0)) == Type::TOP) {
    return Type::TOP;
  }
  if (in(0) == this) {
    return Type::TOP; // Dead infinite loop
  }
  return Type::CONTROL;
}

#ifndef PRODUCT
void SafePointNode::dump_spec(outputStream *st) const {
  st->print(" SafePoint ");
  _replaced_nodes.dump(st);
}

// The related nodes of a SafepointNode are all data inputs, excluding the
// control boundary, as well as all outputs till level 2 (to include projection
// nodes and targets). In compact mode, just include inputs till level 1 and
// outputs as before.
void SafePointNode::related(GrowableArray<Node*> *in_rel, GrowableArray<Node*> *out_rel, bool compact) const {
  if (compact) {
    this->collect_nodes(in_rel, 1, false, false);
  } else {
    this->collect_nodes_in_all_data(in_rel, false);
  }
  this->collect_nodes(out_rel, -2, false, false);
}
#endif

const RegMask &SafePointNode::in_RegMask(uint idx) const {
  if( idx < TypeFunc::Parms ) return RegMask::Empty;
  // Values outside the domain represent debug info
  return *(Compile::current()->matcher()->idealreg2debugmask[in(idx)->ideal_reg()]);
}
const RegMask &SafePointNode::out_RegMask() const {
  return RegMask::Empty;
}


void SafePointNode::grow_stack(JVMState* jvms, uint grow_by) {
  assert((int)grow_by > 0, "sanity");
  int monoff = jvms->monoff();
  int scloff = jvms->scloff();
  int endoff = jvms->endoff();
  assert(endoff == (int)req(), "no other states or debug info after me");
  Node* top = Compile::current()->top();
  for (uint i = 0; i < grow_by; i++) {
    ins_req(monoff, top);
  }
  jvms->set_monoff(monoff + grow_by);
  jvms->set_scloff(scloff + grow_by);
  jvms->set_endoff(endoff + grow_by);
}

void SafePointNode::push_monitor(const FastLockNode *lock) {
  // Add a LockNode, which points to both the original BoxLockNode (the
  // stack space for the monitor) and the Object being locked.
  const int MonitorEdges = 2;
  assert(JVMState::logMonitorEdges == exact_log2(MonitorEdges), "correct MonitorEdges");
  assert(req() == jvms()->endoff(), "correct sizing");
  int nextmon = jvms()->scloff();
  if (GenerateSynchronizationCode) {
    ins_req(nextmon,   lock->box_node());
    ins_req(nextmon+1, lock->obj_node());
  } else {
    Node* top = Compile::current()->top();
    ins_req(nextmon, top);
    ins_req(nextmon, top);
  }
  jvms()->set_scloff(nextmon + MonitorEdges);
  jvms()->set_endoff(req());
}

void SafePointNode::pop_monitor() {
  // Delete last monitor from debug info
  debug_only(int num_before_pop = jvms()->nof_monitors());
  const int MonitorEdges = 2;
  assert(JVMState::logMonitorEdges == exact_log2(MonitorEdges), "correct MonitorEdges");
  int scloff = jvms()->scloff();
  int endoff = jvms()->endoff();
  int new_scloff = scloff - MonitorEdges;
  int new_endoff = endoff - MonitorEdges;
  jvms()->set_scloff(new_scloff);
  jvms()->set_endoff(new_endoff);
  while (scloff > new_scloff)  del_req_ordered(--scloff);
  assert(jvms()->nof_monitors() == num_before_pop-1, "");
}

Node *SafePointNode::peek_monitor_box() const {
  int mon = jvms()->nof_monitors() - 1;
  assert(mon >= 0, "must have a monitor");
  return monitor_box(jvms(), mon);
}

Node *SafePointNode::peek_monitor_obj() const {
  int mon = jvms()->nof_monitors() - 1;
  assert(mon >= 0, "must have a monitor");
  return monitor_obj(jvms(), mon);
}

// Do we Match on this edge index or not?  Match no edges
uint SafePointNode::match_edge(uint idx) const {
  return (TypeFunc::Parms == idx);
}

void SafePointNode::disconnect_from_root(PhaseIterGVN *igvn) {
  assert(Opcode() == Op_SafePoint, "only value for safepoint in loops");
  int nb = igvn->C->root()->find_prec_edge(this);
  if (nb != -1) {
    igvn->C->root()->rm_prec(nb);
  }
}

//==============  SafePointScalarObjectNode  ==============

SafePointScalarObjectNode::SafePointScalarObjectNode(const TypeOopPtr* tp,
#ifdef ASSERT
                                                     AllocateNode* alloc,
#endif
                                                     uint first_index,
                                                     uint n_fields) :
  TypeNode(tp, 1), // 1 control input -- seems required.  Get from root.
  _first_index(first_index),
  _n_fields(n_fields)
#ifdef ASSERT
  , _alloc(alloc)
#endif
{
  init_class_id(Class_SafePointScalarObject);
}

// Do not allow value-numbering for SafePointScalarObject node.
uint SafePointScalarObjectNode::hash() const { return NO_HASH; }
bool SafePointScalarObjectNode::cmp( const Node &n ) const {
  return (&n == this); // Always fail except on self
}

uint SafePointScalarObjectNode::ideal_reg() const {
  return 0; // No matching to machine instruction
}

const RegMask &SafePointScalarObjectNode::in_RegMask(uint idx) const {
  return *(Compile::current()->matcher()->idealreg2debugmask[in(idx)->ideal_reg()]);
}

const RegMask &SafePointScalarObjectNode::out_RegMask() const {
  return RegMask::Empty;
}

uint SafePointScalarObjectNode::match_edge(uint idx) const {
  return 0;
}

SafePointScalarObjectNode*
SafePointScalarObjectNode::clone(Dict* sosn_map, bool& new_node) const {
  void* cached = (*sosn_map)[(void*)this];
  if (cached != NULL) {
    new_node = false;
    return (SafePointScalarObjectNode*)cached;
  }
  new_node = true;
  SafePointScalarObjectNode* res = (SafePointScalarObjectNode*)Node::clone();
  sosn_map->Insert((void*)this, (void*)res);
  return res;
}


#ifndef PRODUCT
void SafePointScalarObjectNode::dump_spec(outputStream *st) const {
  st->print(" # fields@[%d..%d]", first_index(),
             first_index() + n_fields() - 1);
}

#endif

//=============================================================================
uint AllocateNode::size_of() const { return sizeof(*this); }

AllocateNode::AllocateNode(Compile* C, const TypeFunc *atype,
                           Node *ctrl, Node *mem, Node *abio,
                           Node *size, Node *klass_node, Node *initial_test)
  : CallNode(atype, NULL, TypeRawPtr::BOTTOM)
{
  init_class_id(Class_Allocate);
  init_flags(Flag_is_macro);
  _is_scalar_replaceable = false;
  _is_non_escaping = false;
  _is_allocation_MemBar_redundant = false;
  Node *topnode = C->top();

  init_req( TypeFunc::Control  , ctrl );
  init_req( TypeFunc::I_O      , abio );
  init_req( TypeFunc::Memory   , mem );
  init_req( TypeFunc::ReturnAdr, topnode );
  init_req( TypeFunc::FramePtr , topnode );
  init_req( AllocSize          , size);
  init_req( KlassNode          , klass_node);
  init_req( InitialTest        , initial_test);
  init_req( ALength            , topnode);
  C->add_macro_node(this);
}

void AllocateNode::compute_MemBar_redundancy(ciMethod* initializer)
{
  assert(initializer != NULL &&
         initializer->is_initializer() &&
         !initializer->is_static(),
             "unexpected initializer method");
  BCEscapeAnalyzer* analyzer = initializer->get_bcea();
  if (analyzer == NULL) {
    return;
  }

  // Allocation node is first parameter in its initializer
  if (analyzer->is_arg_stack(0) || analyzer->is_arg_local(0)) {
    _is_allocation_MemBar_redundant = true;
  }
}
Node *AllocateNode::make_ideal_mark(PhaseGVN *phase, Node* obj, Node* control, Node* mem) {
  Node* mark_node = NULL;
  // For now only enable fast locking for non-array types
  if (UseBiasedLocking && Opcode() == Op_Allocate) {
    Node* klass_node = in(AllocateNode::KlassNode);
    Node* proto_adr = phase->transform(new AddPNode(klass_node, klass_node, phase->MakeConX(in_bytes(Klass::prototype_header_offset()))));
    mark_node = LoadNode::make(*phase, control, mem, proto_adr, TypeRawPtr::BOTTOM, TypeX_X, TypeX_X->basic_type(), MemNode::unordered);
  } else {
    mark_node = phase->MakeConX(markWord::prototype().value());
  }
  return mark_node;
}

//=============================================================================
Node* AllocateArrayNode::Ideal(PhaseGVN *phase, bool can_reshape) {
  if (remove_dead_region(phase, can_reshape))  return this;
  // Don't bother trying to transform a dead node
  if (in(0) && in(0)->is_top())  return NULL;

  const Type* type = phase->type(Ideal_length());
  if (type->isa_int() && type->is_int()->_hi < 0) {
    if (can_reshape) {
      PhaseIterGVN *igvn = phase->is_IterGVN();
      // Unreachable fall through path (negative array length),
      // the allocation can only throw so disconnect it.
      Node* proj = proj_out_or_null(TypeFunc::Control);
      Node* catchproj = NULL;
      if (proj != NULL) {
        for (DUIterator_Fast imax, i = proj->fast_outs(imax); i < imax; i++) {
          Node *cn = proj->fast_out(i);
          if (cn->is_Catch()) {
            catchproj = cn->as_Multi()->proj_out_or_null(CatchProjNode::fall_through_index);
            break;
          }
        }
      }
      if (catchproj != NULL && catchproj->outcnt() > 0 &&
          (catchproj->outcnt() > 1 ||
           catchproj->unique_out()->Opcode() != Op_Halt)) {
        assert(catchproj->is_CatchProj(), "must be a CatchProjNode");
        Node* nproj = catchproj->clone();
        igvn->register_new_node_with_optimizer(nproj);

        Node *frame = new ParmNode( phase->C->start(), TypeFunc::FramePtr );
        frame = phase->transform(frame);
        // Halt & Catch Fire
        Node* halt = new HaltNode(nproj, frame, "unexpected negative array length");
        phase->C->root()->add_req(halt);
        phase->transform(halt);

        igvn->replace_node(catchproj, phase->C->top());
        return this;
      }
    } else {
      // Can't correct it during regular GVN so register for IGVN
      phase->C->record_for_igvn(this);
    }
  }
  return NULL;
}

// Retrieve the length from the AllocateArrayNode. Narrow the type with a
// CastII, if appropriate.  If we are not allowed to create new nodes, and
// a CastII is appropriate, return NULL.
Node *AllocateArrayNode::make_ideal_length(const TypeOopPtr* oop_type, PhaseTransform *phase, bool allow_new_nodes) {
  Node *length = in(AllocateNode::ALength);
  assert(length != NULL, "length is not null");

  const TypeInt* length_type = phase->find_int_type(length);
  const TypeAryPtr* ary_type = oop_type->isa_aryptr();

  if (ary_type != NULL && length_type != NULL) {
    const TypeInt* narrow_length_type = ary_type->narrow_size_type(length_type);
    if (narrow_length_type != length_type) {
      // Assert one of:
      //   - the narrow_length is 0
      //   - the narrow_length is not wider than length
      assert(narrow_length_type == TypeInt::ZERO ||
             length_type->is_con() && narrow_length_type->is_con() &&
                (narrow_length_type->_hi <= length_type->_lo) ||
             (narrow_length_type->_hi <= length_type->_hi &&
              narrow_length_type->_lo >= length_type->_lo),
             "narrow type must be narrower than length type");

      // Return NULL if new nodes are not allowed
      if (!allow_new_nodes) return NULL;
      // Create a cast which is control dependent on the initialization to
      // propagate the fact that the array length must be positive.
      InitializeNode* init = initialization();
      assert(init != NULL, "initialization not found");
      length = new CastIINode(length, narrow_length_type);
      length->set_req(0, init->proj_out_or_null(0));
    }
  }

  return length;
}

//=============================================================================
uint LockNode::size_of() const { return sizeof(*this); }

// Redundant lock elimination
//
// There are various patterns of locking where we release and
// immediately reacquire a lock in a piece of code where no operations
// occur in between that would be observable.  In those cases we can
// skip releasing and reacquiring the lock without violating any
// fairness requirements.  Doing this around a loop could cause a lock
// to be held for a very long time so we concentrate on non-looping
// control flow.  We also require that the operations are fully
// redundant meaning that we don't introduce new lock operations on
// some paths so to be able to eliminate it on others ala PRE.  This
// would probably require some more extensive graph manipulation to
// guarantee that the memory edges were all handled correctly.
//
// Assuming p is a simple predicate which can't trap in any way and s
// is a synchronized method consider this code:
//
//   s();
//   if (p)
//     s();
//   else
//     s();
//   s();
//
// 1. The unlocks of the first call to s can be eliminated if the
// locks inside the then and else branches are eliminated.
//
// 2. The unlocks of the then and else branches can be eliminated if
// the lock of the final call to s is eliminated.
//
// Either of these cases subsumes the simple case of sequential control flow
//
// Addtionally we can eliminate versions without the else case:
//
//   s();
//   if (p)
//     s();
//   s();
//
// 3. In this case we eliminate the unlock of the first s, the lock
// and unlock in the then case and the lock in the final s.
//
// Note also that in all these cases the then/else pieces don't have
// to be trivial as long as they begin and end with synchronization
// operations.
//
//   s();
//   if (p)
//     s();
//     f();
//     s();
//   s();
//
// The code will work properly for this case, leaving in the unlock
// before the call to f and the relock after it.
//
// A potentially interesting case which isn't handled here is when the
// locking is partially redundant.
//
//   s();
//   if (p)
//     s();
//
// This could be eliminated putting unlocking on the else case and
// eliminating the first unlock and the lock in the then side.
// Alternatively the unlock could be moved out of the then side so it
// was after the merge and the first unlock and second lock
// eliminated.  This might require less manipulation of the memory
// state to get correct.
//
// Additionally we might allow work between a unlock and lock before
// giving up eliminating the locks.  The current code disallows any
// conditional control flow between these operations.  A formulation
// similar to partial redundancy elimination computing the
// availability of unlocking and the anticipatability of locking at a
// program point would allow detection of fully redundant locking with
// some amount of work in between.  I'm not sure how often I really
// think that would occur though.  Most of the cases I've seen
// indicate it's likely non-trivial work would occur in between.
// There may be other more complicated constructs where we could
// eliminate locking but I haven't seen any others appear as hot or
// interesting.
//
// Locking and unlocking have a canonical form in ideal that looks
// roughly like this:
//
//              <obj>
//                | \\------+
//                |  \       \
//                | BoxLock   \
//                |  |   |     \
//                |  |    \     \
//                |  |   FastLock
//                |  |   /
//                |  |  /
//                |  |  |
//
//               Lock
//                |
//            Proj #0
//                |
//            MembarAcquire
//                |
//            Proj #0
//
//            MembarRelease
//                |
//            Proj #0
//                |
//              Unlock
//                |
//            Proj #0
//
//
// This code proceeds by processing Lock nodes during PhaseIterGVN
// and searching back through its control for the proper code
// patterns.  Once it finds a set of lock and unlock operations to
// eliminate they are marked as eliminatable which causes the
// expansion of the Lock and Unlock macro nodes to make the operation a NOP
//
//=============================================================================

//
// Utility function to skip over uninteresting control nodes.  Nodes skipped are:
//   - copy regions.  (These may not have been optimized away yet.)
//   - eliminated locking nodes
//
static Node *next_control(Node *ctrl) {
  if (ctrl == NULL)
    return NULL;
  while (1) {
    if (ctrl->is_Region()) {
      RegionNode *r = ctrl->as_Region();
      Node *n = r->is_copy();
      if (n == NULL)
        break;  // hit a region, return it
      else
        ctrl = n;
    } else if (ctrl->is_Proj()) {
      Node *in0 = ctrl->in(0);
      if (in0->is_AbstractLock() && in0->as_AbstractLock()->is_eliminated()) {
        ctrl = in0->in(0);
      } else {
        break;
      }
    } else {
      break; // found an interesting control
    }
  }
  return ctrl;
}
//
// Given a control, see if it's the control projection of an Unlock which
// operating on the same object as lock.
//
bool AbstractLockNode::find_matching_unlock(const Node* ctrl, LockNode* lock,
                                            GrowableArray<AbstractLockNode*> &lock_ops) {
  ProjNode *ctrl_proj = (ctrl->is_Proj()) ? ctrl->as_Proj() : NULL;
  if (ctrl_proj != NULL && ctrl_proj->_con == TypeFunc::Control) {
    Node *n = ctrl_proj->in(0);
    if (n != NULL && n->is_Unlock()) {
      UnlockNode *unlock = n->as_Unlock();
      BarrierSetC2* bs = BarrierSet::barrier_set()->barrier_set_c2();
      Node* lock_obj = bs->step_over_gc_barrier(lock->obj_node());
      Node* unlock_obj = bs->step_over_gc_barrier(unlock->obj_node());
      if (lock_obj->eqv_uncast(unlock_obj) &&
          BoxLockNode::same_slot(lock->box_node(), unlock->box_node()) &&
          !unlock->is_eliminated()) {
        lock_ops.append(unlock);
        return true;
      }
    }
  }
  return false;
}

//
// Find the lock matching an unlock.  Returns null if a safepoint
// or complicated control is encountered first.
LockNode *AbstractLockNode::find_matching_lock(UnlockNode* unlock) {
  LockNode *lock_result = NULL;
  // find the matching lock, or an intervening safepoint
  Node *ctrl = next_control(unlock->in(0));
  while (1) {
    assert(ctrl != NULL, "invalid control graph");
    assert(!ctrl->is_Start(), "missing lock for unlock");
    if (ctrl->is_top()) break;  // dead control path
    if (ctrl->is_Proj()) ctrl = ctrl->in(0);
    if (ctrl->is_SafePoint()) {
        break;  // found a safepoint (may be the lock we are searching for)
    } else if (ctrl->is_Region()) {
      // Check for a simple diamond pattern.  Punt on anything more complicated
      if (ctrl->req() == 3 && ctrl->in(1) != NULL && ctrl->in(2) != NULL) {
        Node *in1 = next_control(ctrl->in(1));
        Node *in2 = next_control(ctrl->in(2));
        if (((in1->is_IfTrue() && in2->is_IfFalse()) ||
             (in2->is_IfTrue() && in1->is_IfFalse())) && (in1->in(0) == in2->in(0))) {
          ctrl = next_control(in1->in(0)->in(0));
        } else {
          break;
        }
      } else {
        break;
      }
    } else {
      ctrl = next_control(ctrl->in(0));  // keep searching
    }
  }
  if (ctrl->is_Lock()) {
    LockNode *lock = ctrl->as_Lock();
    BarrierSetC2* bs = BarrierSet::barrier_set()->barrier_set_c2();
    Node* lock_obj = bs->step_over_gc_barrier(lock->obj_node());
    Node* unlock_obj = bs->step_over_gc_barrier(unlock->obj_node());
    if (lock_obj->eqv_uncast(unlock_obj) &&
        BoxLockNode::same_slot(lock->box_node(), unlock->box_node())) {
      lock_result = lock;
    }
  }
  return lock_result;
}

// This code corresponds to case 3 above.

bool AbstractLockNode::find_lock_and_unlock_through_if(Node* node, LockNode* lock,
                                                       GrowableArray<AbstractLockNode*> &lock_ops) {
  Node* if_node = node->in(0);
  bool  if_true = node->is_IfTrue();

  if (if_node->is_If() && if_node->outcnt() == 2 && (if_true || node->is_IfFalse())) {
    Node *lock_ctrl = next_control(if_node->in(0));
    if (find_matching_unlock(lock_ctrl, lock, lock_ops)) {
      Node* lock1_node = NULL;
      ProjNode* proj = if_node->as_If()->proj_out(!if_true);
      if (if_true) {
        if (proj->is_IfFalse() && proj->outcnt() == 1) {
          lock1_node = proj->unique_out();
        }
      } else {
        if (proj->is_IfTrue() && proj->outcnt() == 1) {
          lock1_node = proj->unique_out();
        }
      }
      if (lock1_node != NULL && lock1_node->is_Lock()) {
        LockNode *lock1 = lock1_node->as_Lock();
        BarrierSetC2* bs = BarrierSet::barrier_set()->barrier_set_c2();
        Node* lock_obj = bs->step_over_gc_barrier(lock->obj_node());
        Node* lock1_obj = bs->step_over_gc_barrier(lock1->obj_node());
        if (lock_obj->eqv_uncast(lock1_obj) &&
            BoxLockNode::same_slot(lock->box_node(), lock1->box_node()) &&
            !lock1->is_eliminated()) {
          lock_ops.append(lock1);
          return true;
        }
      }
    }
  }

  lock_ops.trunc_to(0);
  return false;
}

bool AbstractLockNode::find_unlocks_for_region(const RegionNode* region, LockNode* lock,
                               GrowableArray<AbstractLockNode*> &lock_ops) {
  // check each control merging at this point for a matching unlock.
  // in(0) should be self edge so skip it.
  for (int i = 1; i < (int)region->req(); i++) {
    Node *in_node = next_control(region->in(i));
    if (in_node != NULL) {
      if (find_matching_unlock(in_node, lock, lock_ops)) {
        // found a match so keep on checking.
        continue;
      } else if (find_lock_and_unlock_through_if(in_node, lock, lock_ops)) {
        continue;
      }

      // If we fall through to here then it was some kind of node we
      // don't understand or there wasn't a matching unlock, so give
      // up trying to merge locks.
      lock_ops.trunc_to(0);
      return false;
    }
  }
  return true;

}

#ifndef PRODUCT
//
// Create a counter which counts the number of times this lock is acquired
//
void AbstractLockNode::create_lock_counter(JVMState* state) {
  _counter = OptoRuntime::new_named_counter(state, NamedCounter::LockCounter);
}

void AbstractLockNode::set_eliminated_lock_counter() {
  if (_counter) {
    // Update the counter to indicate that this lock was eliminated.
    // The counter update code will stay around even though the
    // optimizer will eliminate the lock operation itself.
    _counter->set_tag(NamedCounter::EliminatedLockCounter);
  }
}

const char* AbstractLockNode::_kind_names[] = {"Regular", "NonEscObj", "Coarsened", "Nested"};

void AbstractLockNode::dump_spec(outputStream* st) const {
  st->print("%s ", _kind_names[_kind]);
  CallNode::dump_spec(st);
}

void AbstractLockNode::dump_compact_spec(outputStream* st) const {
  st->print("%s", _kind_names[_kind]);
}

// The related set of lock nodes includes the control boundary.
void AbstractLockNode::related(GrowableArray<Node*> *in_rel, GrowableArray<Node*> *out_rel, bool compact) const {
  if (compact) {
      this->collect_nodes(in_rel, 1, false, false);
    } else {
      this->collect_nodes_in_all_data(in_rel, true);
    }
    this->collect_nodes(out_rel, -2, false, false);
}
#endif

//=============================================================================
Node *LockNode::Ideal(PhaseGVN *phase, bool can_reshape) {

  // perform any generic optimizations first (returns 'this' or NULL)
  Node *result = SafePointNode::Ideal(phase, can_reshape);
  if (result != NULL)  return result;
  // Don't bother trying to transform a dead node
  if (in(0) && in(0)->is_top())  return NULL;

  // Now see if we can optimize away this lock.  We don't actually
  // remove the locking here, we simply set the _eliminate flag which
  // prevents macro expansion from expanding the lock.  Since we don't
  // modify the graph, the value returned from this function is the
  // one computed above.
  if (can_reshape && EliminateLocks && !is_non_esc_obj()) {
    //
    // If we are locking an unescaped object, the lock/unlock is unnecessary
    //
    ConnectionGraph *cgr = phase->C->congraph();
    if (cgr != NULL && cgr->not_global_escape(obj_node())) {
      assert(!is_eliminated() || is_coarsened(), "sanity");
      // The lock could be marked eliminated by lock coarsening
      // code during first IGVN before EA. Replace coarsened flag
      // to eliminate all associated locks/unlocks.
#ifdef ASSERT
      this->log_lock_optimization(phase->C,"eliminate_lock_set_non_esc1");
#endif
      this->set_non_esc_obj();
      return result;
    }

    //
    // Try lock coarsening
    //
    PhaseIterGVN* iter = phase->is_IterGVN();
    if (iter != NULL && !is_eliminated()) {

      GrowableArray<AbstractLockNode*>   lock_ops;

      Node *ctrl = next_control(in(0));

      // now search back for a matching Unlock
      if (find_matching_unlock(ctrl, this, lock_ops)) {
        // found an unlock directly preceding this lock.  This is the
        // case of single unlock directly control dependent on a
        // single lock which is the trivial version of case 1 or 2.
      } else if (ctrl->is_Region() ) {
        if (find_unlocks_for_region(ctrl->as_Region(), this, lock_ops)) {
        // found lock preceded by multiple unlocks along all paths
        // joining at this point which is case 3 in description above.
        }
      } else {
        // see if this lock comes from either half of an if and the
        // predecessors merges unlocks and the other half of the if
        // performs a lock.
        if (find_lock_and_unlock_through_if(ctrl, this, lock_ops)) {
          // found unlock splitting to an if with locks on both branches.
        }
      }

      if (lock_ops.length() > 0) {
        // add ourselves to the list of locks to be eliminated.
        lock_ops.append(this);

  #ifndef PRODUCT
        if (PrintEliminateLocks) {
          int locks = 0;
          int unlocks = 0;
          for (int i = 0; i < lock_ops.length(); i++) {
            AbstractLockNode* lock = lock_ops.at(i);
            if (lock->Opcode() == Op_Lock)
              locks++;
            else
              unlocks++;
            if (Verbose) {
              lock->dump(1);
            }
          }
          tty->print_cr("***Eliminated %d unlocks and %d locks", unlocks, locks);
        }
  #endif

        // for each of the identified locks, mark them
        // as eliminatable
        for (int i = 0; i < lock_ops.length(); i++) {
          AbstractLockNode* lock = lock_ops.at(i);

          // Mark it eliminated by coarsening and update any counters
#ifdef ASSERT
          lock->log_lock_optimization(phase->C, "eliminate_lock_set_coarsened");
#endif
          lock->set_coarsened();
        }
      } else if (ctrl->is_Region() &&
                 iter->_worklist.member(ctrl)) {
        // We weren't able to find any opportunities but the region this
        // lock is control dependent on hasn't been processed yet so put
        // this lock back on the worklist so we can check again once any
        // region simplification has occurred.
        iter->_worklist.push(this);
      }
    }
  }

  return result;
}

//=============================================================================
bool LockNode::is_nested_lock_region() {
  return is_nested_lock_region(NULL);
}

// p is used for access to compilation log; no logging if NULL
bool LockNode::is_nested_lock_region(Compile * c) {
  BoxLockNode* box = box_node()->as_BoxLock();
  int stk_slot = box->stack_slot();
  if (stk_slot <= 0) {
#ifdef ASSERT
    this->log_lock_optimization(c, "eliminate_lock_INLR_1");
#endif
    return false; // External lock or it is not Box (Phi node).
  }

  // Ignore complex cases: merged locks or multiple locks.
  Node* obj = obj_node();
  LockNode* unique_lock = NULL;
  if (!box->is_simple_lock_region(&unique_lock, obj)) {
#ifdef ASSERT
    this->log_lock_optimization(c, "eliminate_lock_INLR_2a");
#endif
    return false;
  }
  if (unique_lock != this) {
#ifdef ASSERT
    this->log_lock_optimization(c, "eliminate_lock_INLR_2b");
#endif
    return false;
  }

  BarrierSetC2* bs = BarrierSet::barrier_set()->barrier_set_c2();
  obj = bs->step_over_gc_barrier(obj);
  // Look for external lock for the same object.
  SafePointNode* sfn = this->as_SafePoint();
  JVMState* youngest_jvms = sfn->jvms();
  int max_depth = youngest_jvms->depth();
  for (int depth = 1; depth <= max_depth; depth++) {
    JVMState* jvms = youngest_jvms->of_depth(depth);
    int num_mon  = jvms->nof_monitors();
    // Loop over monitors
    for (int idx = 0; idx < num_mon; idx++) {
      Node* obj_node = sfn->monitor_obj(jvms, idx);
      obj_node = bs->step_over_gc_barrier(obj_node);
      BoxLockNode* box_node = sfn->monitor_box(jvms, idx)->as_BoxLock();
      if ((box_node->stack_slot() < stk_slot) && obj_node->eqv_uncast(obj)) {
        return true;
      }
    }
  }
#ifdef ASSERT
  this->log_lock_optimization(c, "eliminate_lock_INLR_3");
#endif
  return false;
}

//=============================================================================
uint UnlockNode::size_of() const { return sizeof(*this); }

//=============================================================================
Node *UnlockNode::Ideal(PhaseGVN *phase, bool can_reshape) {

  // perform any generic optimizations first (returns 'this' or NULL)
  Node *result = SafePointNode::Ideal(phase, can_reshape);
  if (result != NULL)  return result;
  // Don't bother trying to transform a dead node
  if (in(0) && in(0)->is_top())  return NULL;

  // Now see if we can optimize away this unlock.  We don't actually
  // remove the unlocking here, we simply set the _eliminate flag which
  // prevents macro expansion from expanding the unlock.  Since we don't
  // modify the graph, the value returned from this function is the
  // one computed above.
  // Escape state is defined after Parse phase.
  if (can_reshape && EliminateLocks && !is_non_esc_obj()) {
    //
    // If we are unlocking an unescaped object, the lock/unlock is unnecessary.
    //
    ConnectionGraph *cgr = phase->C->congraph();
    if (cgr != NULL && cgr->not_global_escape(obj_node())) {
      assert(!is_eliminated() || is_coarsened(), "sanity");
      // The lock could be marked eliminated by lock coarsening
      // code during first IGVN before EA. Replace coarsened flag
      // to eliminate all associated locks/unlocks.
#ifdef ASSERT
      this->log_lock_optimization(phase->C, "eliminate_lock_set_non_esc2");
#endif
      this->set_non_esc_obj();
    }
  }
  return result;
}

const char * AbstractLockNode::kind_as_string() const {
  return is_coarsened()   ? "coarsened" :
         is_nested()      ? "nested" :
         is_non_esc_obj() ? "non_escaping" :
         "?";
}

void AbstractLockNode::log_lock_optimization(Compile *C, const char * tag)  const {
  if (C == NULL) {
    return;
  }
  CompileLog* log = C->log();
  if (log != NULL) {
    log->begin_head("%s lock='%d' compile_id='%d' class_id='%s' kind='%s'",
          tag, is_Lock(), C->compile_id(),
          is_Unlock() ? "unlock" : is_Lock() ? "lock" : "?",
          kind_as_string());
    log->stamp();
    log->end_head();
    JVMState* p = is_Unlock() ? (as_Unlock()->dbg_jvms()) : jvms();
    while (p != NULL) {
      log->elem("jvms bci='%d' method='%d'", p->bci(), log->identify(p->method()));
      p = p->caller();
    }
    log->tail(tag);
  }
}

bool CallNode::may_modify_arraycopy_helper(const TypeOopPtr* dest_t, const TypeOopPtr *t_oop, PhaseTransform *phase) {
  if (dest_t->is_known_instance() && t_oop->is_known_instance()) {
    return dest_t->instance_id() == t_oop->instance_id();
  }

  if (dest_t->isa_instptr() && !dest_t->klass()->equals(phase->C->env()->Object_klass())) {
    // clone
    if (t_oop->isa_aryptr()) {
      return false;
    }
    if (!t_oop->isa_instptr()) {
      return true;
    }
    if (dest_t->klass()->is_subtype_of(t_oop->klass()) || t_oop->klass()->is_subtype_of(dest_t->klass())) {
      return true;
    }
    // unrelated
    return false;
  }

  if (dest_t->isa_aryptr()) {
    // arraycopy or array clone
    if (t_oop->isa_instptr()) {
      return false;
    }
    if (!t_oop->isa_aryptr()) {
      return true;
    }

    const Type* elem = dest_t->is_aryptr()->elem();
    if (elem == Type::BOTTOM) {
      // An array but we don't know what elements are
      return true;
    }

    dest_t = dest_t->add_offset(Type::OffsetBot)->is_oopptr();
    uint dest_alias = phase->C->get_alias_index(dest_t);
    uint t_oop_alias = phase->C->get_alias_index(t_oop);

    return dest_alias == t_oop_alias;
  }

  return true;
}<|MERGE_RESOLUTION|>--- conflicted
+++ resolved
@@ -490,7 +490,6 @@
         ciField* cifield;
         if (iklass != NULL) {
           st->print(" [");
-          iklass->nof_nonstatic_fields(); // FIXME: iklass->_nonstatic_fields == NULL
           cifield = iklass->nonstatic_field_at(0);
           cifield->print_name_on(st);
           format_helper(regalloc, st, fld_node, ":", 0, &scobjs);
@@ -721,17 +720,11 @@
 
   case TypeFunc::Parms: {       // Normal returns
     uint ideal_reg = tf()->range()->field_at(TypeFunc::Parms)->ideal_reg();
-<<<<<<< HEAD
     OptoRegPair regs = Opcode() == Op_CallLeafVector
       ? match->vector_return_value(ideal_reg)      // Calls into assembly vector routine
       : is_CallRuntime()
-        ? match->c_return_value(ideal_reg,true)    // Calls into C runtime
-        : match->return_value(ideal_reg, true);    // Calls into compiled Java code
-=======
-    OptoRegPair regs = is_CallRuntime()
-      ? match->c_return_value(ideal_reg)  // Calls into C runtime
-      : match->  return_value(ideal_reg); // Calls into compiled Java code
->>>>>>> c1407733
+        ? match->c_return_value(ideal_reg)  // Calls into C runtime
+        : match->  return_value(ideal_reg); // Calls into compiled Java code
     RegMask rm = RegMask(regs.first());
 
     // If the return is in vector, compute appropriate regmask taking into account the whole range
