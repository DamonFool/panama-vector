--- conflicted
+++ resolved
@@ -727,12 +727,6 @@
   experimental(bool, EnableVectorAggressiveReboxing, false,                 \
           "Enables aggressive reboxing of vectors")                         \
                                                                             \
-<<<<<<< HEAD
-=======
-  experimental(bool, UseVectorStubs, false,                                 \
-          "Use stubs for vector transcendental operations")                 \
-                                                                            \
->>>>>>> 36343ab4
   product(bool, UseTypeSpeculation, true,                                   \
           "Speculatively propagate types from profiles")                    \
                                                                             \
