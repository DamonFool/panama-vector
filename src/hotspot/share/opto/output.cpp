/*
 * Copyright (c) 1998, 2020, Oracle and/or its affiliates. All rights reserved.
 * DO NOT ALTER OR REMOVE COPYRIGHT NOTICES OR THIS FILE HEADER.
 *
 * This code is free software; you can redistribute it and/or modify it
 * under the terms of the GNU General Public License version 2 only, as
 * published by the Free Software Foundation.
 *
 * This code is distributed in the hope that it will be useful, but WITHOUT
 * ANY WARRANTY; without even the implied warranty of MERCHANTABILITY or
 * FITNESS FOR A PARTICULAR PURPOSE.  See the GNU General Public License
 * version 2 for more details (a copy is included in the LICENSE file that
 * accompanied this code).
 *
 * You should have received a copy of the GNU General Public License version
 * 2 along with this work; if not, write to the Free Software Foundation,
 * Inc., 51 Franklin St, Fifth Floor, Boston, MA 02110-1301 USA.
 *
 * Please contact Oracle, 500 Oracle Parkway, Redwood Shores, CA 94065 USA
 * or visit www.oracle.com if you need additional information or have any
 * questions.
 *
 */

#include "precompiled.hpp"
#include "asm/assembler.inline.hpp"
#include "asm/macroAssembler.inline.hpp"
#include "code/compiledIC.hpp"
#include "code/debugInfo.hpp"
#include "code/debugInfoRec.hpp"
#include "compiler/compileBroker.hpp"
#include "compiler/compilerDirectives.hpp"
#include "compiler/oopMap.hpp"
#include "gc/shared/barrierSet.hpp"
#include "gc/shared/c2/barrierSetC2.hpp"
#include "memory/allocation.inline.hpp"
#include "opto/ad.hpp"
#include "opto/block.hpp"
#include "opto/c2compiler.hpp"
#include "opto/callnode.hpp"
#include "opto/cfgnode.hpp"
#include "opto/locknode.hpp"
#include "opto/machnode.hpp"
#include "opto/node.hpp"
#include "opto/optoreg.hpp"
#include "opto/output.hpp"
#include "opto/regalloc.hpp"
#include "opto/runtime.hpp"
#include "opto/subnode.hpp"
#include "opto/type.hpp"
#include "runtime/handles.inline.hpp"
#include "runtime/sharedRuntime.hpp"
#include "utilities/macros.hpp"
#include "utilities/powerOfTwo.hpp"
#include "utilities/xmlstream.hpp"
#ifdef X86
#include "c2_intelJccErratum_x86.hpp"
#endif

#ifndef PRODUCT
#define DEBUG_ARG(x) , x
#else
#define DEBUG_ARG(x)
#endif

//------------------------------Scheduling----------------------------------
// This class contains all the information necessary to implement instruction
// scheduling and bundling.
class Scheduling {

private:
  // Arena to use
  Arena *_arena;

  // Control-Flow Graph info
  PhaseCFG *_cfg;

  // Register Allocation info
  PhaseRegAlloc *_regalloc;

  // Number of nodes in the method
  uint _node_bundling_limit;

  // List of scheduled nodes. Generated in reverse order
  Node_List _scheduled;

  // List of nodes currently available for choosing for scheduling
  Node_List _available;

  // For each instruction beginning a bundle, the number of following
  // nodes to be bundled with it.
  Bundle *_node_bundling_base;

  // Mapping from register to Node
  Node_List _reg_node;

  // Free list for pinch nodes.
  Node_List _pinch_free_list;

  // Latency from the beginning of the containing basic block (base 1)
  // for each node.
  unsigned short *_node_latency;

  // Number of uses of this node within the containing basic block.
  short *_uses;

  // Schedulable portion of current block.  Skips Region/Phi/CreateEx up
  // front, branch+proj at end.  Also skips Catch/CProj (same as
  // branch-at-end), plus just-prior exception-throwing call.
  uint _bb_start, _bb_end;

  // Latency from the end of the basic block as scheduled
  unsigned short *_current_latency;

  // Remember the next node
  Node *_next_node;

  // Use this for an unconditional branch delay slot
  Node *_unconditional_delay_slot;

  // Pointer to a Nop
  MachNopNode *_nop;

  // Length of the current bundle, in instructions
  uint _bundle_instr_count;

  // Current Cycle number, for computing latencies and bundling
  uint _bundle_cycle_number;

  // Bundle information
  Pipeline_Use_Element _bundle_use_elements[resource_count];
  Pipeline_Use         _bundle_use;

  // Dump the available list
  void dump_available() const;

public:
  Scheduling(Arena *arena, Compile &compile);

  // Destructor
  NOT_PRODUCT( ~Scheduling(); )

  // Step ahead "i" cycles
  void step(uint i);

  // Step ahead 1 cycle, and clear the bundle state (for example,
  // at a branch target)
  void step_and_clear();

  Bundle* node_bundling(const Node *n) {
    assert(valid_bundle_info(n), "oob");
    return (&_node_bundling_base[n->_idx]);
  }

  bool valid_bundle_info(const Node *n) const {
    return (_node_bundling_limit > n->_idx);
  }

  bool starts_bundle(const Node *n) const {
    return (_node_bundling_limit > n->_idx && _node_bundling_base[n->_idx].starts_bundle());
  }

  // Do the scheduling
  void DoScheduling();

  // Compute the local latencies walking forward over the list of
  // nodes for a basic block
  void ComputeLocalLatenciesForward(const Block *bb);

  // Compute the register antidependencies within a basic block
  void ComputeRegisterAntidependencies(Block *bb);
  void verify_do_def( Node *n, OptoReg::Name def, const char *msg );
  void verify_good_schedule( Block *b, const char *msg );
  void anti_do_def( Block *b, Node *def, OptoReg::Name def_reg, int is_def );
  void anti_do_use( Block *b, Node *use, OptoReg::Name use_reg );

  // Add a node to the current bundle
  void AddNodeToBundle(Node *n, const Block *bb);

  // Add a node to the list of available nodes
  void AddNodeToAvailableList(Node *n);

  // Compute the local use count for the nodes in a block, and compute
  // the list of instructions with no uses in the block as available
  void ComputeUseCount(const Block *bb);

  // Choose an instruction from the available list to add to the bundle
  Node * ChooseNodeToBundle();

  // See if this Node fits into the currently accumulating bundle
  bool NodeFitsInBundle(Node *n);

  // Decrement the use count for a node
 void DecrementUseCounts(Node *n, const Block *bb);

  // Garbage collect pinch nodes for reuse by other blocks.
  void garbage_collect_pinch_nodes();
  // Clean up a pinch node for reuse (helper for above).
  void cleanup_pinch( Node *pinch );

  // Information for statistics gathering
#ifndef PRODUCT
private:
  // Gather information on size of nops relative to total
  uint _branches, _unconditional_delays;

  static uint _total_nop_size, _total_method_size;
  static uint _total_branches, _total_unconditional_delays;
  static uint _total_instructions_per_bundle[Pipeline::_max_instrs_per_cycle+1];

public:
  static void print_statistics();

  static void increment_instructions_per_bundle(uint i) {
    _total_instructions_per_bundle[i]++;
  }

  static void increment_nop_size(uint s) {
    _total_nop_size += s;
  }

  static void increment_method_size(uint s) {
    _total_method_size += s;
  }
#endif

};


PhaseOutput::PhaseOutput()
  : Phase(Phase::Output),
    _code_buffer("Compile::Fill_buffer"),
    _first_block_size(0),
    _handler_table(),
    _inc_table(),
    _oop_map_set(NULL),
    _scratch_buffer_blob(NULL),
    _scratch_locs_memory(NULL),
    _scratch_const_size(-1),
    _in_scratch_emit_size(false),
    _frame_slots(0),
    _code_offsets(),
    _node_bundling_limit(0),
    _node_bundling_base(NULL),
    _orig_pc_slot(0),
    _orig_pc_slot_offset_in_bytes(0) {
  C->set_output(this);
  if (C->stub_name() == NULL) {
    _orig_pc_slot = C->fixed_slots() - (sizeof(address) / VMRegImpl::stack_slot_size);
  }
}

PhaseOutput::~PhaseOutput() {
  C->set_output(NULL);
  if (_scratch_buffer_blob != NULL) {
    BufferBlob::free(_scratch_buffer_blob);
  }
}

// Convert Nodes to instruction bits and pass off to the VM
void PhaseOutput::Output() {
  // RootNode goes
  assert( C->cfg()->get_root_block()->number_of_nodes() == 0, "" );

  // The number of new nodes (mostly MachNop) is proportional to
  // the number of java calls and inner loops which are aligned.
  if ( C->check_node_count((NodeLimitFudgeFactor + C->java_calls()*3 +
                            C->inner_loops()*(OptoLoopAlignment-1)),
                           "out of nodes before code generation" ) ) {
    return;
  }
  // Make sure I can find the Start Node
  Block *entry = C->cfg()->get_block(1);
  Block *broot = C->cfg()->get_root_block();

  const StartNode *start = entry->head()->as_Start();

  // Replace StartNode with prolog
  MachPrologNode *prolog = new MachPrologNode();
  entry->map_node(prolog, 0);
  C->cfg()->map_node_to_block(prolog, entry);
  C->cfg()->unmap_node_from_block(start); // start is no longer in any block

  // Virtual methods need an unverified entry point

  if( C->is_osr_compilation() ) {
    if( PoisonOSREntry ) {
      // TODO: Should use a ShouldNotReachHereNode...
      C->cfg()->insert( broot, 0, new MachBreakpointNode() );
    }
  } else {
    if( C->method() && !C->method()->flags().is_static() ) {
      // Insert unvalidated entry point
      C->cfg()->insert( broot, 0, new MachUEPNode() );
    }

  }

  // Break before main entry point
  if ((C->method() && C->directive()->BreakAtExecuteOption) ||
      (OptoBreakpoint && C->is_method_compilation())       ||
      (OptoBreakpointOSR && C->is_osr_compilation())       ||
      (OptoBreakpointC2R && !C->method())                   ) {
    // checking for C->method() means that OptoBreakpoint does not apply to
    // runtime stubs or frame converters
    C->cfg()->insert( entry, 1, new MachBreakpointNode() );
  }

  // Insert epilogs before every return
  for (uint i = 0; i < C->cfg()->number_of_blocks(); i++) {
    Block* block = C->cfg()->get_block(i);
    if (!block->is_connector() && block->non_connector_successor(0) == C->cfg()->get_root_block()) { // Found a program exit point?
      Node* m = block->end();
      if (m->is_Mach() && m->as_Mach()->ideal_Opcode() != Op_Halt) {
        MachEpilogNode* epilog = new MachEpilogNode(m->as_Mach()->ideal_Opcode() == Op_Return);
        block->add_inst(epilog);
        C->cfg()->map_node_to_block(epilog, block);
      }
    }
  }

  // Keeper of sizing aspects
  BufferSizingData buf_sizes = BufferSizingData();

  // Initialize code buffer
  estimate_buffer_size(buf_sizes._const);
  if (C->failing()) return;

  // Pre-compute the length of blocks and replace
  // long branches with short if machine supports it.
  // Must be done before ScheduleAndBundle due to SPARC delay slots
  uint* blk_starts = NEW_RESOURCE_ARRAY(uint, C->cfg()->number_of_blocks() + 1);
  blk_starts[0] = 0;
  shorten_branches(blk_starts, buf_sizes);

  ScheduleAndBundle();
  if (C->failing()) {
    return;
  }

  // Late barrier analysis must be done after schedule and bundle
  // Otherwise liveness based spilling will fail
  BarrierSetC2* bs = BarrierSet::barrier_set()->barrier_set_c2();
  bs->late_barrier_analysis();

#ifdef X86
  if (VM_Version::has_intel_jcc_erratum()) {
    int extra_padding = IntelJccErratum::tag_affected_machnodes(C, C->cfg(), C->regalloc());
    buf_sizes._code += extra_padding;
  }
#endif

  // Complete sizing of codebuffer
  CodeBuffer* cb = init_buffer(buf_sizes);
  if (cb == NULL || C->failing()) {
    return;
  }

  BuildOopMaps();

  if (C->failing())  {
    return;
  }

  fill_buffer(cb, blk_starts);
}

bool PhaseOutput::need_stack_bang(int frame_size_in_bytes) const {
  // Determine if we need to generate a stack overflow check.
  // Do it if the method is not a stub function and
  // has java calls or has frame size > vm_page_size/8.
  // The debug VM checks that deoptimization doesn't trigger an
  // unexpected stack overflow (compiled method stack banging should
  // guarantee it doesn't happen) so we always need the stack bang in
  // a debug VM.
  return (UseStackBanging && C->stub_function() == NULL &&
          (C->has_java_calls() || frame_size_in_bytes > os::vm_page_size()>>3
           DEBUG_ONLY(|| true)));
}

bool PhaseOutput::need_register_stack_bang() const {
  // Determine if we need to generate a register stack overflow check.
  // This is only used on architectures which have split register
  // and memory stacks (ie. IA64).
  // Bang if the method is not a stub function and has java calls
  return (C->stub_function() == NULL && C->has_java_calls());
}


// Compute the size of first NumberOfLoopInstrToAlign instructions at the top
// of a loop. When aligning a loop we need to provide enough instructions
// in cpu's fetch buffer to feed decoders. The loop alignment could be
// avoided if we have enough instructions in fetch buffer at the head of a loop.
// By default, the size is set to 999999 by Block's constructor so that
// a loop will be aligned if the size is not reset here.
//
// Note: Mach instructions could contain several HW instructions
// so the size is estimated only.
//
void PhaseOutput::compute_loop_first_inst_sizes() {
  // The next condition is used to gate the loop alignment optimization.
  // Don't aligned a loop if there are enough instructions at the head of a loop
  // or alignment padding is larger then MaxLoopPad. By default, MaxLoopPad
  // is equal to OptoLoopAlignment-1 except on new Intel cpus, where it is
  // equal to 11 bytes which is the largest address NOP instruction.
  if (MaxLoopPad < OptoLoopAlignment - 1) {
    uint last_block = C->cfg()->number_of_blocks() - 1;
    for (uint i = 1; i <= last_block; i++) {
      Block* block = C->cfg()->get_block(i);
      // Check the first loop's block which requires an alignment.
      if (block->loop_alignment() > (uint)relocInfo::addr_unit()) {
        uint sum_size = 0;
        uint inst_cnt = NumberOfLoopInstrToAlign;
        inst_cnt = block->compute_first_inst_size(sum_size, inst_cnt, C->regalloc());

        // Check subsequent fallthrough blocks if the loop's first
        // block(s) does not have enough instructions.
        Block *nb = block;
        while(inst_cnt > 0 &&
              i < last_block &&
              !C->cfg()->get_block(i + 1)->has_loop_alignment() &&
              !nb->has_successor(block)) {
          i++;
          nb = C->cfg()->get_block(i);
          inst_cnt  = nb->compute_first_inst_size(sum_size, inst_cnt, C->regalloc());
        } // while( inst_cnt > 0 && i < last_block  )

        block->set_first_inst_size(sum_size);
      } // f( b->head()->is_Loop() )
    } // for( i <= last_block )
  } // if( MaxLoopPad < OptoLoopAlignment-1 )
}

// The architecture description provides short branch variants for some long
// branch instructions. Replace eligible long branches with short branches.
void PhaseOutput::shorten_branches(uint* blk_starts, BufferSizingData& buf_sizes) {
  // Compute size of each block, method size, and relocation information size
  uint nblocks  = C->cfg()->number_of_blocks();

  uint*      jmp_offset = NEW_RESOURCE_ARRAY(uint,nblocks);
  uint*      jmp_size   = NEW_RESOURCE_ARRAY(uint,nblocks);
  int*       jmp_nidx   = NEW_RESOURCE_ARRAY(int ,nblocks);

  // Collect worst case block paddings
  int* block_worst_case_pad = NEW_RESOURCE_ARRAY(int, nblocks);
  memset(block_worst_case_pad, 0, nblocks * sizeof(int));

  DEBUG_ONLY( uint *jmp_target = NEW_RESOURCE_ARRAY(uint,nblocks); )
  DEBUG_ONLY( uint *jmp_rule = NEW_RESOURCE_ARRAY(uint,nblocks); )

  bool has_short_branch_candidate = false;

  // Initialize the sizes to 0
  int code_size  = 0;          // Size in bytes of generated code
  int stub_size  = 0;          // Size in bytes of all stub entries
  // Size in bytes of all relocation entries, including those in local stubs.
  // Start with 2-bytes of reloc info for the unvalidated entry point
  int reloc_size = 1;          // Number of relocation entries

  // Make three passes.  The first computes pessimistic blk_starts,
  // relative jmp_offset and reloc_size information.  The second performs
  // short branch substitution using the pessimistic sizing.  The
  // third inserts nops where needed.

  // Step one, perform a pessimistic sizing pass.
  uint last_call_adr = max_juint;
  uint last_avoid_back_to_back_adr = max_juint;
  uint nop_size = (new MachNopNode())->size(C->regalloc());
  for (uint i = 0; i < nblocks; i++) { // For all blocks
    Block* block = C->cfg()->get_block(i);

    // During short branch replacement, we store the relative (to blk_starts)
    // offset of jump in jmp_offset, rather than the absolute offset of jump.
    // This is so that we do not need to recompute sizes of all nodes when
    // we compute correct blk_starts in our next sizing pass.
    jmp_offset[i] = 0;
    jmp_size[i]   = 0;
    jmp_nidx[i]   = -1;
    DEBUG_ONLY( jmp_target[i] = 0; )
    DEBUG_ONLY( jmp_rule[i]   = 0; )

    // Sum all instruction sizes to compute block size
    uint last_inst = block->number_of_nodes();
    uint blk_size = 0;
    for (uint j = 0; j < last_inst; j++) {
      Node* nj = block->get_node(j);
      // Handle machine instruction nodes
      if (nj->is_Mach()) {
        MachNode *mach = nj->as_Mach();
        blk_size += (mach->alignment_required() - 1) * relocInfo::addr_unit(); // assume worst case padding
#ifdef X86
        if (VM_Version::has_intel_jcc_erratum() && IntelJccErratum::is_jcc_erratum_branch(block, mach, j)) {
          // Conservatively add worst case padding
          blk_size += IntelJccErratum::largest_jcc_size();
        }
#endif

        reloc_size += mach->reloc();
        if (mach->is_MachCall()) {
          // add size information for trampoline stub
          // class CallStubImpl is platform-specific and defined in the *.ad files.
          stub_size  += CallStubImpl::size_call_trampoline();
          reloc_size += CallStubImpl::reloc_call_trampoline();

          MachCallNode *mcall = mach->as_MachCall();
          // This destination address is NOT PC-relative

          mcall->method_set((intptr_t)mcall->entry_point());

          if (mcall->is_MachCallJava() && mcall->as_MachCallJava()->_method) {
            stub_size  += CompiledStaticCall::to_interp_stub_size();
            reloc_size += CompiledStaticCall::reloc_to_interp_stub();
#if INCLUDE_AOT
            stub_size  += CompiledStaticCall::to_aot_stub_size();
            reloc_size += CompiledStaticCall::reloc_to_aot_stub();
#endif
          }
        } else if (mach->is_MachSafePoint()) {
          // If call/safepoint are adjacent, account for possible
          // nop to disambiguate the two safepoints.
          // ScheduleAndBundle() can rearrange nodes in a block,
          // check for all offsets inside this block.
          if (last_call_adr >= blk_starts[i]) {
            blk_size += nop_size;
          }
        }
        if (mach->avoid_back_to_back(MachNode::AVOID_BEFORE)) {
          // Nop is inserted between "avoid back to back" instructions.
          // ScheduleAndBundle() can rearrange nodes in a block,
          // check for all offsets inside this block.
          if (last_avoid_back_to_back_adr >= blk_starts[i]) {
            blk_size += nop_size;
          }
        }
        if (mach->may_be_short_branch()) {
          if (!nj->is_MachBranch()) {
#ifndef PRODUCT
            nj->dump(3);
#endif
            Unimplemented();
          }
          assert(jmp_nidx[i] == -1, "block should have only one branch");
          jmp_offset[i] = blk_size;
          jmp_size[i]   = nj->size(C->regalloc());
          jmp_nidx[i]   = j;
          has_short_branch_candidate = true;
        }
      }
      blk_size += nj->size(C->regalloc());
      // Remember end of call offset
      if (nj->is_MachCall() && !nj->is_MachCallLeaf()) {
        last_call_adr = blk_starts[i]+blk_size;
      }
      // Remember end of avoid_back_to_back offset
      if (nj->is_Mach() && nj->as_Mach()->avoid_back_to_back(MachNode::AVOID_AFTER)) {
        last_avoid_back_to_back_adr = blk_starts[i]+blk_size;
      }
    }

    // When the next block starts a loop, we may insert pad NOP
    // instructions.  Since we cannot know our future alignment,
    // assume the worst.
    if (i < nblocks - 1) {
      Block* nb = C->cfg()->get_block(i + 1);
      int max_loop_pad = nb->code_alignment()-relocInfo::addr_unit();
      if (max_loop_pad > 0) {
        assert(is_power_of_2(max_loop_pad+relocInfo::addr_unit()), "");
        // Adjust last_call_adr and/or last_avoid_back_to_back_adr.
        // If either is the last instruction in this block, bump by
        // max_loop_pad in lock-step with blk_size, so sizing
        // calculations in subsequent blocks still can conservatively
        // detect that it may the last instruction in this block.
        if (last_call_adr == blk_starts[i]+blk_size) {
          last_call_adr += max_loop_pad;
        }
        if (last_avoid_back_to_back_adr == blk_starts[i]+blk_size) {
          last_avoid_back_to_back_adr += max_loop_pad;
        }
        blk_size += max_loop_pad;
        block_worst_case_pad[i + 1] = max_loop_pad;
      }
    }

    // Save block size; update total method size
    blk_starts[i+1] = blk_starts[i]+blk_size;
  }

  // Step two, replace eligible long jumps.
  bool progress = true;
  uint last_may_be_short_branch_adr = max_juint;
  while (has_short_branch_candidate && progress) {
    progress = false;
    has_short_branch_candidate = false;
    int adjust_block_start = 0;
    for (uint i = 0; i < nblocks; i++) {
      Block* block = C->cfg()->get_block(i);
      int idx = jmp_nidx[i];
      MachNode* mach = (idx == -1) ? NULL: block->get_node(idx)->as_Mach();
      if (mach != NULL && mach->may_be_short_branch()) {
#ifdef ASSERT
        assert(jmp_size[i] > 0 && mach->is_MachBranch(), "sanity");
        int j;
        // Find the branch; ignore trailing NOPs.
        for (j = block->number_of_nodes()-1; j>=0; j--) {
          Node* n = block->get_node(j);
          if (!n->is_Mach() || n->as_Mach()->ideal_Opcode() != Op_Con)
            break;
        }
        assert(j >= 0 && j == idx && block->get_node(j) == (Node*)mach, "sanity");
#endif
        int br_size = jmp_size[i];
        int br_offs = blk_starts[i] + jmp_offset[i];

        // This requires the TRUE branch target be in succs[0]
        uint bnum = block->non_connector_successor(0)->_pre_order;
        int offset = blk_starts[bnum] - br_offs;
        if (bnum > i) { // adjust following block's offset
          offset -= adjust_block_start;
        }

        // This block can be a loop header, account for the padding
        // in the previous block.
        int block_padding = block_worst_case_pad[i];
        assert(i == 0 || block_padding == 0 || br_offs >= block_padding, "Should have at least a padding on top");
        // In the following code a nop could be inserted before
        // the branch which will increase the backward distance.
        bool needs_padding = ((uint)(br_offs - block_padding) == last_may_be_short_branch_adr);
        assert(!needs_padding || jmp_offset[i] == 0, "padding only branches at the beginning of block");

        if (needs_padding && offset <= 0)
          offset -= nop_size;

        if (C->matcher()->is_short_branch_offset(mach->rule(), br_size, offset)) {
          // We've got a winner.  Replace this branch.
          MachNode* replacement = mach->as_MachBranch()->short_branch_version();

          // Update the jmp_size.
          int new_size = replacement->size(C->regalloc());
          int diff     = br_size - new_size;
          assert(diff >= (int)nop_size, "short_branch size should be smaller");
          // Conservatively take into account padding between
          // avoid_back_to_back branches. Previous branch could be
          // converted into avoid_back_to_back branch during next
          // rounds.
          if (needs_padding && replacement->avoid_back_to_back(MachNode::AVOID_BEFORE)) {
            jmp_offset[i] += nop_size;
            diff -= nop_size;
          }
          adjust_block_start += diff;
          block->map_node(replacement, idx);
          mach->subsume_by(replacement, C);
          mach = replacement;
          progress = true;

          jmp_size[i] = new_size;
          DEBUG_ONLY( jmp_target[i] = bnum; );
          DEBUG_ONLY( jmp_rule[i] = mach->rule(); );
        } else {
          // The jump distance is not short, try again during next iteration.
          has_short_branch_candidate = true;
        }
      } // (mach->may_be_short_branch())
      if (mach != NULL && (mach->may_be_short_branch() ||
                           mach->avoid_back_to_back(MachNode::AVOID_AFTER))) {
        last_may_be_short_branch_adr = blk_starts[i] + jmp_offset[i] + jmp_size[i];
      }
      blk_starts[i+1] -= adjust_block_start;
    }
  }

#ifdef ASSERT
  for (uint i = 0; i < nblocks; i++) { // For all blocks
    if (jmp_target[i] != 0) {
      int br_size = jmp_size[i];
      int offset = blk_starts[jmp_target[i]]-(blk_starts[i] + jmp_offset[i]);
      if (!C->matcher()->is_short_branch_offset(jmp_rule[i], br_size, offset)) {
        tty->print_cr("target (%d) - jmp_offset(%d) = offset (%d), jump_size(%d), jmp_block B%d, target_block B%d", blk_starts[jmp_target[i]], blk_starts[i] + jmp_offset[i], offset, br_size, i, jmp_target[i]);
      }
      assert(C->matcher()->is_short_branch_offset(jmp_rule[i], br_size, offset), "Displacement too large for short jmp");
    }
  }
#endif

  // Step 3, compute the offsets of all blocks, will be done in fill_buffer()
  // after ScheduleAndBundle().

  // ------------------
  // Compute size for code buffer
  code_size = blk_starts[nblocks];

  // Relocation records
  reloc_size += 1;              // Relo entry for exception handler

  // Adjust reloc_size to number of record of relocation info
  // Min is 2 bytes, max is probably 6 or 8, with a tax up to 25% for
  // a relocation index.
  // The CodeBuffer will expand the locs array if this estimate is too low.
  reloc_size *= 10 / sizeof(relocInfo);

  buf_sizes._reloc = reloc_size;
  buf_sizes._code  = code_size;
  buf_sizes._stub  = stub_size;
}

//------------------------------FillLocArray-----------------------------------
// Create a bit of debug info and append it to the array.  The mapping is from
// Java local or expression stack to constant, register or stack-slot.  For
// doubles, insert 2 mappings and return 1 (to tell the caller that the next
// entry has been taken care of and caller should skip it).
static LocationValue *new_loc_value( PhaseRegAlloc *ra, OptoReg::Name regnum, Location::Type l_type ) {
  // This should never have accepted Bad before
  assert(OptoReg::is_valid(regnum), "location must be valid");
  return (OptoReg::is_reg(regnum))
         ? new LocationValue(Location::new_reg_loc(l_type, OptoReg::as_VMReg(regnum)) )
         : new LocationValue(Location::new_stk_loc(l_type,  ra->reg2offset(regnum)));
}


ObjectValue*
PhaseOutput::sv_for_node_id(GrowableArray<ScopeValue*> *objs, int id) {
  for (int i = 0; i < objs->length(); i++) {
    assert(objs->at(i)->is_object(), "corrupt object cache");
    ObjectValue* sv = (ObjectValue*) objs->at(i);
    if (sv->id() == id) {
      return sv;
    }
  }
  // Otherwise..
  return NULL;
}

void PhaseOutput::set_sv_for_object_node(GrowableArray<ScopeValue*> *objs,
                                     ObjectValue* sv ) {
  assert(sv_for_node_id(objs, sv->id()) == NULL, "Precondition");
  objs->append(sv);
}


void PhaseOutput::FillLocArray( int idx, MachSafePointNode* sfpt, Node *local,
                            GrowableArray<ScopeValue*> *array,
                            GrowableArray<ScopeValue*> *objs ) {
  assert( local, "use _top instead of null" );
  if (array->length() != idx) {
    assert(array->length() == idx + 1, "Unexpected array count");
    // Old functionality:
    //   return
    // New functionality:
    //   Assert if the local is not top. In product mode let the new node
    //   override the old entry.
    assert(local == C->top(), "LocArray collision");
    if (local == C->top()) {
      return;
    }
    array->pop();
  }
  const Type *t = local->bottom_type();

  // Is it a safepoint scalar object node?
  if (local->is_SafePointScalarObject()) {
    SafePointScalarObjectNode* spobj = local->as_SafePointScalarObject();

    ObjectValue* sv = sv_for_node_id(objs, spobj->_idx);
    if (sv == NULL) {
      ciKlass* cik = t->is_oopptr()->klass();
      assert(cik->is_instance_klass() ||
             cik->is_array_klass(), "Not supported allocation.");
      sv = new ObjectValue(spobj->_idx,
                           new ConstantOopWriteValue(cik->java_mirror()->constant_encoding()));
      set_sv_for_object_node(objs, sv);

      uint first_ind = spobj->first_index(sfpt->jvms());
      for (uint i = 0; i < spobj->n_fields(); i++) {
        Node* fld_node = sfpt->in(first_ind+i);
        (void)FillLocArray(sv->field_values()->length(), sfpt, fld_node, sv->field_values(), objs);
      }
    }
    array->append(sv);
    return;
  }

  // Grab the register number for the local
  OptoReg::Name regnum = C->regalloc()->get_reg_first(local);
  if( OptoReg::is_valid(regnum) ) {// Got a register/stack?
    // Record the double as two float registers.
    // The register mask for such a value always specifies two adjacent
    // float registers, with the lower register number even.
    // Normally, the allocation of high and low words to these registers
    // is irrelevant, because nearly all operations on register pairs
    // (e.g., StoreD) treat them as a single unit.
    // Here, we assume in addition that the words in these two registers
    // stored "naturally" (by operations like StoreD and double stores
    // within the interpreter) such that the lower-numbered register
    // is written to the lower memory address.  This may seem like
    // a machine dependency, but it is not--it is a requirement on
    // the author of the <arch>.ad file to ensure that, for every
    // even/odd double-register pair to which a double may be allocated,
    // the word in the even single-register is stored to the first
    // memory word.  (Note that register numbers are completely
    // arbitrary, and are not tied to any machine-level encodings.)
#ifdef _LP64
    if( t->base() == Type::DoubleBot || t->base() == Type::DoubleCon ) {
      array->append(new ConstantIntValue((jint)0));
      array->append(new_loc_value( C->regalloc(), regnum, Location::dbl ));
    } else if ( t->base() == Type::Long ) {
      array->append(new ConstantIntValue((jint)0));
      array->append(new_loc_value( C->regalloc(), regnum, Location::lng ));
    } else if ( t->base() == Type::RawPtr ) {
      // jsr/ret return address which must be restored into a the full
      // width 64-bit stack slot.
      array->append(new_loc_value( C->regalloc(), regnum, Location::lng ));
    }
#else //_LP64
#ifdef SPARC
    if (t->base() == Type::Long && OptoReg::is_reg(regnum)) {
      // For SPARC we have to swap high and low words for
      // long values stored in a single-register (g0-g7).
      array->append(new_loc_value( C->regalloc(),              regnum   , Location::normal ));
      array->append(new_loc_value( C->regalloc(), OptoReg::add(regnum,1), Location::normal ));
    } else
#endif //SPARC
    if( t->base() == Type::DoubleBot || t->base() == Type::DoubleCon || t->base() == Type::Long ) {
      // Repack the double/long as two jints.
      // The convention the interpreter uses is that the second local
      // holds the first raw word of the native double representation.
      // This is actually reasonable, since locals and stack arrays
      // grow downwards in all implementations.
      // (If, on some machine, the interpreter's Java locals or stack
      // were to grow upwards, the embedded doubles would be word-swapped.)
      array->append(new_loc_value( C->regalloc(), OptoReg::add(regnum,1), Location::normal ));
      array->append(new_loc_value( C->regalloc(),              regnum   , Location::normal ));
    }
#endif //_LP64
    else if( (t->base() == Type::FloatBot || t->base() == Type::FloatCon) &&
             OptoReg::is_reg(regnum) ) {
      array->append(new_loc_value( C->regalloc(), regnum, Matcher::float_in_double()
                                                      ? Location::float_in_dbl : Location::normal ));
    } else if( t->base() == Type::Int && OptoReg::is_reg(regnum) ) {
      array->append(new_loc_value( C->regalloc(), regnum, Matcher::int_in_long
                                                      ? Location::int_in_long : Location::normal ));
    } else if( t->base() == Type::NarrowOop ) {
<<<<<<< HEAD
      array->append(new_loc_value( _regalloc, regnum, Location::narrowoop ));
    } else if ( t->base() == Type::VectorS || t->base() == Type::VectorD ||
                t->base() == Type::VectorX || t->base() == Type::VectorY ||
                t->base() == Type::VectorZ) {
      array->append(new_loc_value( C->regalloc(), regnum, Location::vector ));
=======
      array->append(new_loc_value( C->regalloc(), regnum, Location::narrowoop ));
>>>>>>> b0245c2b
    } else {
      array->append(new_loc_value( C->regalloc(), regnum, C->regalloc()->is_oop(local) ? Location::oop : Location::normal ));
    }
    return;
  }

  // No register.  It must be constant data.
  switch (t->base()) {
    case Type::Half:              // Second half of a double
      ShouldNotReachHere();       // Caller should skip 2nd halves
      break;
    case Type::AnyPtr:
      array->append(new ConstantOopWriteValue(NULL));
      break;
    case Type::AryPtr:
    case Type::InstPtr:          // fall through
      array->append(new ConstantOopWriteValue(t->isa_oopptr()->const_oop()->constant_encoding()));
      break;
    case Type::NarrowOop:
      if (t == TypeNarrowOop::NULL_PTR) {
        array->append(new ConstantOopWriteValue(NULL));
      } else {
        array->append(new ConstantOopWriteValue(t->make_ptr()->isa_oopptr()->const_oop()->constant_encoding()));
      }
      break;
    case Type::Int:
      array->append(new ConstantIntValue(t->is_int()->get_con()));
      break;
    case Type::RawPtr:
      // A return address (T_ADDRESS).
      assert((intptr_t)t->is_ptr()->get_con() < (intptr_t)0x10000, "must be a valid BCI");
#ifdef _LP64
      // Must be restored to the full-width 64-bit stack slot.
      array->append(new ConstantLongValue(t->is_ptr()->get_con()));
#else
      array->append(new ConstantIntValue(t->is_ptr()->get_con()));
#endif
      break;
    case Type::FloatCon: {
      float f = t->is_float_constant()->getf();
      array->append(new ConstantIntValue(jint_cast(f)));
      break;
    }
    case Type::DoubleCon: {
      jdouble d = t->is_double_constant()->getd();
#ifdef _LP64
      array->append(new ConstantIntValue((jint)0));
      array->append(new ConstantDoubleValue(d));
#else
      // Repack the double as two jints.
    // The convention the interpreter uses is that the second local
    // holds the first raw word of the native double representation.
    // This is actually reasonable, since locals and stack arrays
    // grow downwards in all implementations.
    // (If, on some machine, the interpreter's Java locals or stack
    // were to grow upwards, the embedded doubles would be word-swapped.)
    jlong_accessor acc;
    acc.long_value = jlong_cast(d);
    array->append(new ConstantIntValue(acc.words[1]));
    array->append(new ConstantIntValue(acc.words[0]));
#endif
      break;
    }
    case Type::Long: {
      jlong d = t->is_long()->get_con();
#ifdef _LP64
      array->append(new ConstantIntValue((jint)0));
      array->append(new ConstantLongValue(d));
#else
      // Repack the long as two jints.
    // The convention the interpreter uses is that the second local
    // holds the first raw word of the native double representation.
    // This is actually reasonable, since locals and stack arrays
    // grow downwards in all implementations.
    // (If, on some machine, the interpreter's Java locals or stack
    // were to grow upwards, the embedded doubles would be word-swapped.)
    jlong_accessor acc;
    acc.long_value = d;
    array->append(new ConstantIntValue(acc.words[1]));
    array->append(new ConstantIntValue(acc.words[0]));
#endif
      break;
    }
    case Type::Top:               // Add an illegal value here
      array->append(new LocationValue(Location()));
      break;
    default:
      ShouldNotReachHere();
      break;
  }
}

// Determine if this node starts a bundle
bool PhaseOutput::starts_bundle(const Node *n) const {
  return (_node_bundling_limit > n->_idx &&
          _node_bundling_base[n->_idx].starts_bundle());
}

//--------------------------Process_OopMap_Node--------------------------------
void PhaseOutput::Process_OopMap_Node(MachNode *mach, int current_offset) {
  // Handle special safepoint nodes for synchronization
  MachSafePointNode *sfn   = mach->as_MachSafePoint();
  MachCallNode      *mcall;

  int safepoint_pc_offset = current_offset;
  bool is_method_handle_invoke = false;
  bool return_oop = false;

  // Add the safepoint in the DebugInfoRecorder
  if( !mach->is_MachCall() ) {
    mcall = NULL;
    C->debug_info()->add_safepoint(safepoint_pc_offset, sfn->_oop_map);
  } else {
    mcall = mach->as_MachCall();

    // Is the call a MethodHandle call?
    if (mcall->is_MachCallJava()) {
      if (mcall->as_MachCallJava()->_method_handle_invoke) {
        assert(C->has_method_handle_invokes(), "must have been set during call generation");
        is_method_handle_invoke = true;
      }
    }

    // Check if a call returns an object.
    if (mcall->returns_pointer()) {
      return_oop = true;
    }
    safepoint_pc_offset += mcall->ret_addr_offset();
    C->debug_info()->add_safepoint(safepoint_pc_offset, mcall->_oop_map);
  }

  // Loop over the JVMState list to add scope information
  // Do not skip safepoints with a NULL method, they need monitor info
  JVMState* youngest_jvms = sfn->jvms();
  int max_depth = youngest_jvms->depth();

  // Allocate the object pool for scalar-replaced objects -- the map from
  // small-integer keys (which can be recorded in the local and ostack
  // arrays) to descriptions of the object state.
  GrowableArray<ScopeValue*> *objs = new GrowableArray<ScopeValue*>();

  // Visit scopes from oldest to youngest.
  for (int depth = 1; depth <= max_depth; depth++) {
    JVMState* jvms = youngest_jvms->of_depth(depth);
    int idx;
    ciMethod* method = jvms->has_method() ? jvms->method() : NULL;
    // Safepoints that do not have method() set only provide oop-map and monitor info
    // to support GC; these do not support deoptimization.
    int num_locs = (method == NULL) ? 0 : jvms->loc_size();
    int num_exps = (method == NULL) ? 0 : jvms->stk_size();
    int num_mon  = jvms->nof_monitors();
    assert(method == NULL || jvms->bci() < 0 || num_locs == method->max_locals(),
           "JVMS local count must match that of the method");

    // Add Local and Expression Stack Information

    // Insert locals into the locarray
    GrowableArray<ScopeValue*> *locarray = new GrowableArray<ScopeValue*>(num_locs);
    for( idx = 0; idx < num_locs; idx++ ) {
      FillLocArray( idx, sfn, sfn->local(jvms, idx), locarray, objs );
    }

    // Insert expression stack entries into the exparray
    GrowableArray<ScopeValue*> *exparray = new GrowableArray<ScopeValue*>(num_exps);
    for( idx = 0; idx < num_exps; idx++ ) {
      FillLocArray( idx,  sfn, sfn->stack(jvms, idx), exparray, objs );
    }

    // Add in mappings of the monitors
    assert( !method ||
            !method->is_synchronized() ||
            method->is_native() ||
            num_mon > 0 ||
            !GenerateSynchronizationCode,
            "monitors must always exist for synchronized methods");

    // Build the growable array of ScopeValues for exp stack
    GrowableArray<MonitorValue*> *monarray = new GrowableArray<MonitorValue*>(num_mon);

    // Loop over monitors and insert into array
    for (idx = 0; idx < num_mon; idx++) {
      // Grab the node that defines this monitor
      Node* box_node = sfn->monitor_box(jvms, idx);
      Node* obj_node = sfn->monitor_obj(jvms, idx);

      // Create ScopeValue for object
      ScopeValue *scval = NULL;

      if (obj_node->is_SafePointScalarObject()) {
        SafePointScalarObjectNode* spobj = obj_node->as_SafePointScalarObject();
        scval = PhaseOutput::sv_for_node_id(objs, spobj->_idx);
        if (scval == NULL) {
          const Type *t = spobj->bottom_type();
          ciKlass* cik = t->is_oopptr()->klass();
          assert(cik->is_instance_klass() ||
                 cik->is_array_klass(), "Not supported allocation.");
          ObjectValue* sv = new ObjectValue(spobj->_idx,
                                            new ConstantOopWriteValue(cik->java_mirror()->constant_encoding()));
          PhaseOutput::set_sv_for_object_node(objs, sv);

          uint first_ind = spobj->first_index(youngest_jvms);
          for (uint i = 0; i < spobj->n_fields(); i++) {
            Node* fld_node = sfn->in(first_ind+i);
            (void)FillLocArray(sv->field_values()->length(), sfn, fld_node, sv->field_values(), objs);
          }
          scval = sv;
        }
      } else if (!obj_node->is_Con()) {
        OptoReg::Name obj_reg = C->regalloc()->get_reg_first(obj_node);
        if( obj_node->bottom_type()->base() == Type::NarrowOop ) {
          scval = new_loc_value( C->regalloc(), obj_reg, Location::narrowoop );
        } else {
          scval = new_loc_value( C->regalloc(), obj_reg, Location::oop );
        }
      } else {
        const TypePtr *tp = obj_node->get_ptr_type();
        scval = new ConstantOopWriteValue(tp->is_oopptr()->const_oop()->constant_encoding());
      }

      OptoReg::Name box_reg = BoxLockNode::reg(box_node);
      Location basic_lock = Location::new_stk_loc(Location::normal,C->regalloc()->reg2offset(box_reg));
      bool eliminated = (box_node->is_BoxLock() && box_node->as_BoxLock()->is_eliminated());
      monarray->append(new MonitorValue(scval, basic_lock, eliminated));
    }

    // We dump the object pool first, since deoptimization reads it in first.
    C->debug_info()->dump_object_pool(objs);

    // Build first class objects to pass to scope
    DebugToken *locvals = C->debug_info()->create_scope_values(locarray);
    DebugToken *expvals = C->debug_info()->create_scope_values(exparray);
    DebugToken *monvals = C->debug_info()->create_monitor_values(monarray);

    // Make method available for all Safepoints
    ciMethod* scope_method = method ? method : C->method();
    // Describe the scope here
    assert(jvms->bci() >= InvocationEntryBci && jvms->bci() <= 0x10000, "must be a valid or entry BCI");
    assert(!jvms->should_reexecute() || depth == max_depth, "reexecute allowed only for the youngest");
    // Now we can describe the scope.
    methodHandle null_mh;
    bool rethrow_exception = false;
    C->debug_info()->describe_scope(safepoint_pc_offset, null_mh, scope_method, jvms->bci(), jvms->should_reexecute(), rethrow_exception, is_method_handle_invoke, return_oop, locvals, expvals, monvals);
  } // End jvms loop

  // Mark the end of the scope set.
  C->debug_info()->end_safepoint(safepoint_pc_offset);
}



// A simplified version of Process_OopMap_Node, to handle non-safepoints.
class NonSafepointEmitter {
    Compile*  C;
    JVMState* _pending_jvms;
    int       _pending_offset;

    void emit_non_safepoint();

 public:
    NonSafepointEmitter(Compile* compile) {
      this->C = compile;
      _pending_jvms = NULL;
      _pending_offset = 0;
    }

    void observe_instruction(Node* n, int pc_offset) {
      if (!C->debug_info()->recording_non_safepoints())  return;

      Node_Notes* nn = C->node_notes_at(n->_idx);
      if (nn == NULL || nn->jvms() == NULL)  return;
      if (_pending_jvms != NULL &&
          _pending_jvms->same_calls_as(nn->jvms())) {
        // Repeated JVMS?  Stretch it up here.
        _pending_offset = pc_offset;
      } else {
        if (_pending_jvms != NULL &&
            _pending_offset < pc_offset) {
          emit_non_safepoint();
        }
        _pending_jvms = NULL;
        if (pc_offset > C->debug_info()->last_pc_offset()) {
          // This is the only way _pending_jvms can become non-NULL:
          _pending_jvms = nn->jvms();
          _pending_offset = pc_offset;
        }
      }
    }

    // Stay out of the way of real safepoints:
    void observe_safepoint(JVMState* jvms, int pc_offset) {
      if (_pending_jvms != NULL &&
          !_pending_jvms->same_calls_as(jvms) &&
          _pending_offset < pc_offset) {
        emit_non_safepoint();
      }
      _pending_jvms = NULL;
    }

    void flush_at_end() {
      if (_pending_jvms != NULL) {
        emit_non_safepoint();
      }
      _pending_jvms = NULL;
    }
};

void NonSafepointEmitter::emit_non_safepoint() {
  JVMState* youngest_jvms = _pending_jvms;
  int       pc_offset     = _pending_offset;

  // Clear it now:
  _pending_jvms = NULL;

  DebugInformationRecorder* debug_info = C->debug_info();
  assert(debug_info->recording_non_safepoints(), "sanity");

  debug_info->add_non_safepoint(pc_offset);
  int max_depth = youngest_jvms->depth();

  // Visit scopes from oldest to youngest.
  for (int depth = 1; depth <= max_depth; depth++) {
    JVMState* jvms = youngest_jvms->of_depth(depth);
    ciMethod* method = jvms->has_method() ? jvms->method() : NULL;
    assert(!jvms->should_reexecute() || depth==max_depth, "reexecute allowed only for the youngest");
    methodHandle null_mh;
    debug_info->describe_scope(pc_offset, null_mh, method, jvms->bci(), jvms->should_reexecute());
  }

  // Mark the end of the scope set.
  debug_info->end_non_safepoint(pc_offset);
}

//------------------------------init_buffer------------------------------------
void PhaseOutput::estimate_buffer_size(int& const_req) {

  // Set the initially allocated size
  const_req = initial_const_capacity;

  // The extra spacing after the code is necessary on some platforms.
  // Sometimes we need to patch in a jump after the last instruction,
  // if the nmethod has been deoptimized.  (See 4932387, 4894843.)

  // Compute the byte offset where we can store the deopt pc.
  if (C->fixed_slots() != 0) {
    _orig_pc_slot_offset_in_bytes = C->regalloc()->reg2offset(OptoReg::stack2reg(_orig_pc_slot));
  }

  // Compute prolog code size
  _method_size = 0;
  _frame_slots = OptoReg::reg2stack(C->matcher()->_old_SP) + C->regalloc()->_framesize;
#if defined(IA64) && !defined(AIX)
  if (save_argument_registers()) {
    // 4815101: this is a stub with implicit and unknown precision fp args.
    // The usual spill mechanism can only generate stfd's in this case, which
    // doesn't work if the fp reg to spill contains a single-precision denorm.
    // Instead, we hack around the normal spill mechanism using stfspill's and
    // ldffill's in the MachProlog and MachEpilog emit methods.  We allocate
    // space here for the fp arg regs (f8-f15) we're going to thusly spill.
    //
    // If we ever implement 16-byte 'registers' == stack slots, we can
    // get rid of this hack and have SpillCopy generate stfspill/ldffill
    // instead of stfd/stfs/ldfd/ldfs.
    _frame_slots += 8*(16/BytesPerInt);
  }
#endif
  assert(_frame_slots >= 0 && _frame_slots < 1000000, "sanity check");

  if (C->has_mach_constant_base_node()) {
    uint add_size = 0;
    // Fill the constant table.
    // Note:  This must happen before shorten_branches.
    for (uint i = 0; i < C->cfg()->number_of_blocks(); i++) {
      Block* b = C->cfg()->get_block(i);

      for (uint j = 0; j < b->number_of_nodes(); j++) {
        Node* n = b->get_node(j);

        // If the node is a MachConstantNode evaluate the constant
        // value section.
        if (n->is_MachConstant()) {
          MachConstantNode* machcon = n->as_MachConstant();
          machcon->eval_constant(C);
        } else if (n->is_Mach()) {
          // On Power there are more nodes that issue constants.
          add_size += (n->as_Mach()->ins_num_consts() * 8);
        }
      }
    }

    // Calculate the offsets of the constants and the size of the
    // constant table (including the padding to the next section).
    constant_table().calculate_offsets_and_size();
    const_req = constant_table().size() + add_size;
  }

  // Initialize the space for the BufferBlob used to find and verify
  // instruction size in MachNode::emit_size()
  init_scratch_buffer_blob(const_req);
}

CodeBuffer* PhaseOutput::init_buffer(BufferSizingData& buf_sizes) {

  int stub_req  = buf_sizes._stub;
  int code_req  = buf_sizes._code;
  int const_req = buf_sizes._const;

  int pad_req   = NativeCall::instruction_size;

  BarrierSetC2* bs = BarrierSet::barrier_set()->barrier_set_c2();
  stub_req += bs->estimate_stub_size();

  // nmethod and CodeBuffer count stubs & constants as part of method's code.
  // class HandlerImpl is platform-specific and defined in the *.ad files.
  int exception_handler_req = HandlerImpl::size_exception_handler() + MAX_stubs_size; // add marginal slop for handler
  int deopt_handler_req     = HandlerImpl::size_deopt_handler()     + MAX_stubs_size; // add marginal slop for handler
  stub_req += MAX_stubs_size;   // ensure per-stub margin
  code_req += MAX_inst_size;    // ensure per-instruction margin

  if (StressCodeBuffers)
    code_req = const_req = stub_req = exception_handler_req = deopt_handler_req = 0x10;  // force expansion

  int total_req =
          const_req +
          code_req +
          pad_req +
          stub_req +
          exception_handler_req +
          deopt_handler_req;               // deopt handler

  if (C->has_method_handle_invokes())
    total_req += deopt_handler_req;  // deopt MH handler

  CodeBuffer* cb = code_buffer();
  cb->initialize(total_req, buf_sizes._reloc);

  // Have we run out of code space?
  if ((cb->blob() == NULL) || (!CompileBroker::should_compile_new_jobs())) {
    C->record_failure("CodeCache is full");
    return NULL;
  }
  // Configure the code buffer.
  cb->initialize_consts_size(const_req);
  cb->initialize_stubs_size(stub_req);
  cb->initialize_oop_recorder(C->env()->oop_recorder());

  // fill in the nop array for bundling computations
  MachNode *_nop_list[Bundle::_nop_count];
  Bundle::initialize_nops(_nop_list);

  return cb;
}

//------------------------------fill_buffer------------------------------------
void PhaseOutput::fill_buffer(CodeBuffer* cb, uint* blk_starts) {
  // blk_starts[] contains offsets calculated during short branches processing,
  // offsets should not be increased during following steps.

  // Compute the size of first NumberOfLoopInstrToAlign instructions at head
  // of a loop. It is used to determine the padding for loop alignment.
  compute_loop_first_inst_sizes();

  // Create oopmap set.
  _oop_map_set = new OopMapSet();

  // !!!!! This preserves old handling of oopmaps for now
  C->debug_info()->set_oopmaps(_oop_map_set);

  uint nblocks  = C->cfg()->number_of_blocks();
  // Count and start of implicit null check instructions
  uint inct_cnt = 0;
  uint *inct_starts = NEW_RESOURCE_ARRAY(uint, nblocks+1);

  // Count and start of calls
  uint *call_returns = NEW_RESOURCE_ARRAY(uint, nblocks+1);

  uint  return_offset = 0;
  int nop_size = (new MachNopNode())->size(C->regalloc());

  int previous_offset = 0;
  int current_offset  = 0;
  int last_call_offset = -1;
  int last_avoid_back_to_back_offset = -1;
#ifdef ASSERT
  uint* jmp_target = NEW_RESOURCE_ARRAY(uint,nblocks);
  uint* jmp_offset = NEW_RESOURCE_ARRAY(uint,nblocks);
  uint* jmp_size   = NEW_RESOURCE_ARRAY(uint,nblocks);
  uint* jmp_rule   = NEW_RESOURCE_ARRAY(uint,nblocks);
#endif

  // Create an array of unused labels, one for each basic block, if printing is enabled
#if defined(SUPPORT_OPTO_ASSEMBLY)
  int *node_offsets      = NULL;
  uint node_offset_limit = C->unique();

  if (C->print_assembly()) {
    node_offsets = NEW_RESOURCE_ARRAY(int, node_offset_limit);
  }
  if (node_offsets != NULL) {
    // We need to initialize. Unused array elements may contain garbage and mess up PrintOptoAssembly.
    memset(node_offsets, 0, node_offset_limit*sizeof(int));
  }
#endif

  NonSafepointEmitter non_safepoints(C);  // emit non-safepoints lazily

  // Emit the constant table.
  if (C->has_mach_constant_base_node()) {
    constant_table().emit(*cb);
  }

  // Create an array of labels, one for each basic block
  Label *blk_labels = NEW_RESOURCE_ARRAY(Label, nblocks+1);
  for (uint i=0; i <= nblocks; i++) {
    blk_labels[i].init();
  }

  // ------------------
  // Now fill in the code buffer
  Node *delay_slot = NULL;

  for (uint i = 0; i < nblocks; i++) {
    Block* block = C->cfg()->get_block(i);
    Node* head = block->head();

    // If this block needs to start aligned (i.e, can be reached other
    // than by falling-thru from the previous block), then force the
    // start of a new bundle.
    if (Pipeline::requires_bundling() && starts_bundle(head)) {
      cb->flush_bundle(true);
    }

#ifdef ASSERT
    if (!block->is_connector()) {
      stringStream st;
      block->dump_head(C->cfg(), &st);
      MacroAssembler(cb).block_comment(st.as_string());
    }
    jmp_target[i] = 0;
    jmp_offset[i] = 0;
    jmp_size[i]   = 0;
    jmp_rule[i]   = 0;
#endif
    int blk_offset = current_offset;

    // Define the label at the beginning of the basic block
    MacroAssembler(cb).bind(blk_labels[block->_pre_order]);

    uint last_inst = block->number_of_nodes();

    // Emit block normally, except for last instruction.
    // Emit means "dump code bits into code buffer".
    for (uint j = 0; j<last_inst; j++) {

      // Get the node
      Node* n = block->get_node(j);

      // See if delay slots are supported
      if (valid_bundle_info(n) && node_bundling(n)->used_in_unconditional_delay()) {
        assert(delay_slot == NULL, "no use of delay slot node");
        assert(n->size(C->regalloc()) == Pipeline::instr_unit_size(), "delay slot instruction wrong size");

        delay_slot = n;
        continue;
      }

      // If this starts a new instruction group, then flush the current one
      // (but allow split bundles)
      if (Pipeline::requires_bundling() && starts_bundle(n))
        cb->flush_bundle(false);

      // Special handling for SafePoint/Call Nodes
      bool is_mcall = false;
      if (n->is_Mach()) {
        MachNode *mach = n->as_Mach();
        is_mcall = n->is_MachCall();
        bool is_sfn = n->is_MachSafePoint();

        // If this requires all previous instructions be flushed, then do so
        if (is_sfn || is_mcall || mach->alignment_required() != 1) {
          cb->flush_bundle(true);
          current_offset = cb->insts_size();
        }

        // A padding may be needed again since a previous instruction
        // could be moved to delay slot.

        // align the instruction if necessary
        int padding = mach->compute_padding(current_offset);
        // Make sure safepoint node for polling is distinct from a call's
        // return by adding a nop if needed.
        if (is_sfn && !is_mcall && padding == 0 && current_offset == last_call_offset) {
          padding = nop_size;
        }
        if (padding == 0 && mach->avoid_back_to_back(MachNode::AVOID_BEFORE) &&
            current_offset == last_avoid_back_to_back_offset) {
          // Avoid back to back some instructions.
          padding = nop_size;
        }
#ifdef X86
        if (mach->flags() & Node::Flag_intel_jcc_erratum) {
          assert(padding == 0, "can't have contradicting padding requirements");
          padding = IntelJccErratum::compute_padding(current_offset, mach, block, j, C->regalloc());
        }
#endif

        if (padding > 0) {
          assert((padding % nop_size) == 0, "padding is not a multiple of NOP size");
          int nops_cnt = padding / nop_size;
          MachNode *nop = new MachNopNode(nops_cnt);
          block->insert_node(nop, j++);
          last_inst++;
          C->cfg()->map_node_to_block(nop, block);
          // Ensure enough space.
          cb->insts()->maybe_expand_to_ensure_remaining(MAX_inst_size);
          if ((cb->blob() == NULL) || (!CompileBroker::should_compile_new_jobs())) {
            C->record_failure("CodeCache is full");
            return;
          }
          nop->emit(*cb, C->regalloc());
          cb->flush_bundle(true);
          current_offset = cb->insts_size();
        }

        // Remember the start of the last call in a basic block
        if (is_mcall) {
          MachCallNode *mcall = mach->as_MachCall();

          // This destination address is NOT PC-relative
          mcall->method_set((intptr_t)mcall->entry_point());

          // Save the return address
          call_returns[block->_pre_order] = current_offset + mcall->ret_addr_offset();

          if (mcall->is_MachCallLeaf()) {
            is_mcall = false;
            is_sfn = false;
          }
        }

        // sfn will be valid whenever mcall is valid now because of inheritance
        if (is_sfn || is_mcall) {

          // Handle special safepoint nodes for synchronization
          if (!is_mcall) {
            MachSafePointNode *sfn = mach->as_MachSafePoint();
            // !!!!! Stubs only need an oopmap right now, so bail out
            if (sfn->jvms()->method() == NULL) {
              // Write the oopmap directly to the code blob??!!
              continue;
            }
          } // End synchronization

          non_safepoints.observe_safepoint(mach->as_MachSafePoint()->jvms(),
                                           current_offset);
          Process_OopMap_Node(mach, current_offset);
        } // End if safepoint

          // If this is a null check, then add the start of the previous instruction to the list
        else if( mach->is_MachNullCheck() ) {
          inct_starts[inct_cnt++] = previous_offset;
        }

          // If this is a branch, then fill in the label with the target BB's label
        else if (mach->is_MachBranch()) {
          // This requires the TRUE branch target be in succs[0]
          uint block_num = block->non_connector_successor(0)->_pre_order;

          // Try to replace long branch if delay slot is not used,
          // it is mostly for back branches since forward branch's
          // distance is not updated yet.
          bool delay_slot_is_used = valid_bundle_info(n) &&
                                    C->output()->node_bundling(n)->use_unconditional_delay();
          if (!delay_slot_is_used && mach->may_be_short_branch()) {
            assert(delay_slot == NULL, "not expecting delay slot node");
            int br_size = n->size(C->regalloc());
            int offset = blk_starts[block_num] - current_offset;
            if (block_num >= i) {
              // Current and following block's offset are not
              // finalized yet, adjust distance by the difference
              // between calculated and final offsets of current block.
              offset -= (blk_starts[i] - blk_offset);
            }
            // In the following code a nop could be inserted before
            // the branch which will increase the backward distance.
            bool needs_padding = (current_offset == last_avoid_back_to_back_offset);
            if (needs_padding && offset <= 0)
              offset -= nop_size;

            if (C->matcher()->is_short_branch_offset(mach->rule(), br_size, offset)) {
              // We've got a winner.  Replace this branch.
              MachNode* replacement = mach->as_MachBranch()->short_branch_version();

              // Update the jmp_size.
              int new_size = replacement->size(C->regalloc());
              assert((br_size - new_size) >= (int)nop_size, "short_branch size should be smaller");
              // Insert padding between avoid_back_to_back branches.
              if (needs_padding && replacement->avoid_back_to_back(MachNode::AVOID_BEFORE)) {
                MachNode *nop = new MachNopNode();
                block->insert_node(nop, j++);
                C->cfg()->map_node_to_block(nop, block);
                last_inst++;
                nop->emit(*cb, C->regalloc());
                cb->flush_bundle(true);
                current_offset = cb->insts_size();
              }
#ifdef ASSERT
              jmp_target[i] = block_num;
              jmp_offset[i] = current_offset - blk_offset;
              jmp_size[i]   = new_size;
              jmp_rule[i]   = mach->rule();
#endif
              block->map_node(replacement, j);
              mach->subsume_by(replacement, C);
              n    = replacement;
              mach = replacement;
            }
          }
          mach->as_MachBranch()->label_set( &blk_labels[block_num], block_num );
        } else if (mach->ideal_Opcode() == Op_Jump) {
          for (uint h = 0; h < block->_num_succs; h++) {
            Block* succs_block = block->_succs[h];
            for (uint j = 1; j < succs_block->num_preds(); j++) {
              Node* jpn = succs_block->pred(j);
              if (jpn->is_JumpProj() && jpn->in(0) == mach) {
                uint block_num = succs_block->non_connector()->_pre_order;
                Label *blkLabel = &blk_labels[block_num];
                mach->add_case_label(jpn->as_JumpProj()->proj_no(), blkLabel);
              }
            }
          }
        }
#ifdef ASSERT
          // Check that oop-store precedes the card-mark
        else if (mach->ideal_Opcode() == Op_StoreCM) {
          uint storeCM_idx = j;
          int count = 0;
          for (uint prec = mach->req(); prec < mach->len(); prec++) {
            Node *oop_store = mach->in(prec);  // Precedence edge
            if (oop_store == NULL) continue;
            count++;
            uint i4;
            for (i4 = 0; i4 < last_inst; ++i4) {
              if (block->get_node(i4) == oop_store) {
                break;
              }
            }
            // Note: This test can provide a false failure if other precedence
            // edges have been added to the storeCMNode.
            assert(i4 == last_inst || i4 < storeCM_idx, "CM card-mark executes before oop-store");
          }
          assert(count > 0, "storeCM expects at least one precedence edge");
        }
#endif
        else if (!n->is_Proj()) {
          // Remember the beginning of the previous instruction, in case
          // it's followed by a flag-kill and a null-check.  Happens on
          // Intel all the time, with add-to-memory kind of opcodes.
          previous_offset = current_offset;
        }

        // Not an else-if!
        // If this is a trap based cmp then add its offset to the list.
        if (mach->is_TrapBasedCheckNode()) {
          inct_starts[inct_cnt++] = current_offset;
        }
      }

      // Verify that there is sufficient space remaining
      cb->insts()->maybe_expand_to_ensure_remaining(MAX_inst_size);
      if ((cb->blob() == NULL) || (!CompileBroker::should_compile_new_jobs())) {
        C->record_failure("CodeCache is full");
        return;
      }

      // Save the offset for the listing
#if defined(SUPPORT_OPTO_ASSEMBLY)
      if ((node_offsets != NULL) && (n->_idx < node_offset_limit)) {
        node_offsets[n->_idx] = cb->insts_size();
      }
#endif

      // "Normal" instruction case
      DEBUG_ONLY( uint instr_offset = cb->insts_size(); )
      n->emit(*cb, C->regalloc());
      current_offset  = cb->insts_size();

      // Above we only verified that there is enough space in the instruction section.
      // However, the instruction may emit stubs that cause code buffer expansion.
      // Bail out here if expansion failed due to a lack of code cache space.
      if (C->failing()) {
        return;
      }

#ifdef ASSERT
      if (n->size(C->regalloc()) < (current_offset-instr_offset)) {
        n->dump();
        assert(false, "wrong size of mach node");
      }
#endif
      non_safepoints.observe_instruction(n, current_offset);

      // mcall is last "call" that can be a safepoint
      // record it so we can see if a poll will directly follow it
      // in which case we'll need a pad to make the PcDesc sites unique
      // see  5010568. This can be slightly inaccurate but conservative
      // in the case that return address is not actually at current_offset.
      // This is a small price to pay.

      if (is_mcall) {
        last_call_offset = current_offset;
      }

      if (n->is_Mach() && n->as_Mach()->avoid_back_to_back(MachNode::AVOID_AFTER)) {
        // Avoid back to back some instructions.
        last_avoid_back_to_back_offset = current_offset;
      }

      // See if this instruction has a delay slot
      if (valid_bundle_info(n) && node_bundling(n)->use_unconditional_delay()) {
        guarantee(delay_slot != NULL, "expecting delay slot node");

        // Back up 1 instruction
        cb->set_insts_end(cb->insts_end() - Pipeline::instr_unit_size());

        // Save the offset for the listing
#if defined(SUPPORT_OPTO_ASSEMBLY)
        if ((node_offsets != NULL) && (delay_slot->_idx < node_offset_limit)) {
          node_offsets[delay_slot->_idx] = cb->insts_size();
        }
#endif

        // Support a SafePoint in the delay slot
        if (delay_slot->is_MachSafePoint()) {
          MachNode *mach = delay_slot->as_Mach();
          // !!!!! Stubs only need an oopmap right now, so bail out
          if (!mach->is_MachCall() && mach->as_MachSafePoint()->jvms()->method() == NULL) {
            // Write the oopmap directly to the code blob??!!
            delay_slot = NULL;
            continue;
          }

          int adjusted_offset = current_offset - Pipeline::instr_unit_size();
          non_safepoints.observe_safepoint(mach->as_MachSafePoint()->jvms(),
                                           adjusted_offset);
          // Generate an OopMap entry
          Process_OopMap_Node(mach, adjusted_offset);
        }

        // Insert the delay slot instruction
        delay_slot->emit(*cb, C->regalloc());

        // Don't reuse it
        delay_slot = NULL;
      }

    } // End for all instructions in block

    // If the next block is the top of a loop, pad this block out to align
    // the loop top a little. Helps prevent pipe stalls at loop back branches.
    if (i < nblocks-1) {
      Block *nb = C->cfg()->get_block(i + 1);
      int padding = nb->alignment_padding(current_offset);
      if( padding > 0 ) {
        MachNode *nop = new MachNopNode(padding / nop_size);
        block->insert_node(nop, block->number_of_nodes());
        C->cfg()->map_node_to_block(nop, block);
        nop->emit(*cb, C->regalloc());
        current_offset = cb->insts_size();
      }
    }
    // Verify that the distance for generated before forward
    // short branches is still valid.
    guarantee((int)(blk_starts[i+1] - blk_starts[i]) >= (current_offset - blk_offset), "shouldn't increase block size");

    // Save new block start offset
    blk_starts[i] = blk_offset;
  } // End of for all blocks
  blk_starts[nblocks] = current_offset;

  non_safepoints.flush_at_end();

  // Offset too large?
  if (C->failing())  return;

  // Define a pseudo-label at the end of the code
  MacroAssembler(cb).bind( blk_labels[nblocks] );

  // Compute the size of the first block
  _first_block_size = blk_labels[1].loc_pos() - blk_labels[0].loc_pos();

#ifdef ASSERT
  for (uint i = 0; i < nblocks; i++) { // For all blocks
    if (jmp_target[i] != 0) {
      int br_size = jmp_size[i];
      int offset = blk_starts[jmp_target[i]]-(blk_starts[i] + jmp_offset[i]);
      if (!C->matcher()->is_short_branch_offset(jmp_rule[i], br_size, offset)) {
        tty->print_cr("target (%d) - jmp_offset(%d) = offset (%d), jump_size(%d), jmp_block B%d, target_block B%d", blk_starts[jmp_target[i]], blk_starts[i] + jmp_offset[i], offset, br_size, i, jmp_target[i]);
        assert(false, "Displacement too large for short jmp");
      }
    }
  }
#endif

  BarrierSetC2* bs = BarrierSet::barrier_set()->barrier_set_c2();
  bs->emit_stubs(*cb);
  if (C->failing())  return;

#ifndef PRODUCT
  // Information on the size of the method, without the extraneous code
  Scheduling::increment_method_size(cb->insts_size());
#endif

  // ------------------
  // Fill in exception table entries.
  FillExceptionTables(inct_cnt, call_returns, inct_starts, blk_labels);

  // Only java methods have exception handlers and deopt handlers
  // class HandlerImpl is platform-specific and defined in the *.ad files.
  if (C->method()) {
    // Emit the exception handler code.
    _code_offsets.set_value(CodeOffsets::Exceptions, HandlerImpl::emit_exception_handler(*cb));
    if (C->failing()) {
      return; // CodeBuffer::expand failed
    }
    // Emit the deopt handler code.
    _code_offsets.set_value(CodeOffsets::Deopt, HandlerImpl::emit_deopt_handler(*cb));

    // Emit the MethodHandle deopt handler code (if required).
    if (C->has_method_handle_invokes() && !C->failing()) {
      // We can use the same code as for the normal deopt handler, we
      // just need a different entry point address.
      _code_offsets.set_value(CodeOffsets::DeoptMH, HandlerImpl::emit_deopt_handler(*cb));
    }
  }

  // One last check for failed CodeBuffer::expand:
  if ((cb->blob() == NULL) || (!CompileBroker::should_compile_new_jobs())) {
    C->record_failure("CodeCache is full");
    return;
  }

#if defined(SUPPORT_ABSTRACT_ASSEMBLY) || defined(SUPPORT_ASSEMBLY) || defined(SUPPORT_OPTO_ASSEMBLY)
  if (C->print_assembly()) {
    tty->cr();
    tty->print_cr("============================= C2-compiled nmethod ==============================");
  }
#endif

#if defined(SUPPORT_OPTO_ASSEMBLY)
  // Dump the assembly code, including basic-block numbers
  if (C->print_assembly()) {
    ttyLocker ttyl;  // keep the following output all in one block
    if (!VMThread::should_terminate()) {  // test this under the tty lock
      // This output goes directly to the tty, not the compiler log.
      // To enable tools to match it up with the compilation activity,
      // be sure to tag this tty output with the compile ID.
      if (xtty != NULL) {
        xtty->head("opto_assembly compile_id='%d'%s", C->compile_id(),
                   C->is_osr_compilation()    ? " compile_kind='osr'" :
                   "");
      }
      if (C->method() != NULL) {
        tty->print_cr("----------------------- MetaData before Compile_id = %d ------------------------", C->compile_id());
        C->method()->print_metadata();
      } else if (C->stub_name() != NULL) {
        tty->print_cr("----------------------------- RuntimeStub %s -------------------------------", C->stub_name());
      }
      tty->cr();
      tty->print_cr("------------------------ OptoAssembly for Compile_id = %d -----------------------", C->compile_id());
      dump_asm(node_offsets, node_offset_limit);
      tty->print_cr("--------------------------------------------------------------------------------");
      if (xtty != NULL) {
        // print_metadata and dump_asm above may safepoint which makes us loose the ttylock.
        // Retake lock too make sure the end tag is coherent, and that xmlStream->pop_tag is done
        // thread safe
        ttyLocker ttyl2;
        xtty->tail("opto_assembly");
      }
    }
  }
#endif
}

void PhaseOutput::FillExceptionTables(uint cnt, uint *call_returns, uint *inct_starts, Label *blk_labels) {
  _inc_table.set_size(cnt);

  uint inct_cnt = 0;
  for (uint i = 0; i < C->cfg()->number_of_blocks(); i++) {
    Block* block = C->cfg()->get_block(i);
    Node *n = NULL;
    int j;

    // Find the branch; ignore trailing NOPs.
    for (j = block->number_of_nodes() - 1; j >= 0; j--) {
      n = block->get_node(j);
      if (!n->is_Mach() || n->as_Mach()->ideal_Opcode() != Op_Con) {
        break;
      }
    }

    // If we didn't find anything, continue
    if (j < 0) {
      continue;
    }

    // Compute ExceptionHandlerTable subtable entry and add it
    // (skip empty blocks)
    if (n->is_Catch()) {

      // Get the offset of the return from the call
      uint call_return = call_returns[block->_pre_order];
#ifdef ASSERT
      assert( call_return > 0, "no call seen for this basic block" );
      while (block->get_node(--j)->is_MachProj()) ;
      assert(block->get_node(j)->is_MachCall(), "CatchProj must follow call");
#endif
      // last instruction is a CatchNode, find it's CatchProjNodes
      int nof_succs = block->_num_succs;
      // allocate space
      GrowableArray<intptr_t> handler_bcis(nof_succs);
      GrowableArray<intptr_t> handler_pcos(nof_succs);
      // iterate through all successors
      for (int j = 0; j < nof_succs; j++) {
        Block* s = block->_succs[j];
        bool found_p = false;
        for (uint k = 1; k < s->num_preds(); k++) {
          Node* pk = s->pred(k);
          if (pk->is_CatchProj() && pk->in(0) == n) {
            const CatchProjNode* p = pk->as_CatchProj();
            found_p = true;
            // add the corresponding handler bci & pco information
            if (p->_con != CatchProjNode::fall_through_index) {
              // p leads to an exception handler (and is not fall through)
              assert(s == C->cfg()->get_block(s->_pre_order), "bad numbering");
              // no duplicates, please
              if (!handler_bcis.contains(p->handler_bci())) {
                uint block_num = s->non_connector()->_pre_order;
                handler_bcis.append(p->handler_bci());
                handler_pcos.append(blk_labels[block_num].loc_pos());
              }
            }
          }
        }
        assert(found_p, "no matching predecessor found");
        // Note:  Due to empty block removal, one block may have
        // several CatchProj inputs, from the same Catch.
      }

      // Set the offset of the return from the call
      assert(handler_bcis.find(-1) != -1, "must have default handler");
      _handler_table.add_subtable(call_return, &handler_bcis, NULL, &handler_pcos);
      continue;
    }

    // Handle implicit null exception table updates
    if (n->is_MachNullCheck()) {
      uint block_num = block->non_connector_successor(0)->_pre_order;
      _inc_table.append(inct_starts[inct_cnt++], blk_labels[block_num].loc_pos());
      continue;
    }
    // Handle implicit exception table updates: trap instructions.
    if (n->is_Mach() && n->as_Mach()->is_TrapBasedCheckNode()) {
      uint block_num = block->non_connector_successor(0)->_pre_order;
      _inc_table.append(inct_starts[inct_cnt++], blk_labels[block_num].loc_pos());
      continue;
    }
  } // End of for all blocks fill in exception table entries
}

// Static Variables
#ifndef PRODUCT
uint Scheduling::_total_nop_size = 0;
uint Scheduling::_total_method_size = 0;
uint Scheduling::_total_branches = 0;
uint Scheduling::_total_unconditional_delays = 0;
uint Scheduling::_total_instructions_per_bundle[Pipeline::_max_instrs_per_cycle+1];
#endif

// Initializer for class Scheduling

Scheduling::Scheduling(Arena *arena, Compile &compile)
        : _arena(arena),
          _cfg(compile.cfg()),
          _regalloc(compile.regalloc()),
          _scheduled(arena),
          _available(arena),
          _reg_node(arena),
          _pinch_free_list(arena),
          _next_node(NULL),
          _bundle_instr_count(0),
          _bundle_cycle_number(0),
          _bundle_use(0, 0, resource_count, &_bundle_use_elements[0])
#ifndef PRODUCT
        , _branches(0)
        , _unconditional_delays(0)
#endif
{
  // Create a MachNopNode
  _nop = new MachNopNode();

  // Now that the nops are in the array, save the count
  // (but allow entries for the nops)
  _node_bundling_limit = compile.unique();
  uint node_max = _regalloc->node_regs_max_index();

  compile.output()->set_node_bundling_limit(_node_bundling_limit);

  // This one is persistent within the Compile class
  _node_bundling_base = NEW_ARENA_ARRAY(compile.comp_arena(), Bundle, node_max);

  // Allocate space for fixed-size arrays
  _node_latency    = NEW_ARENA_ARRAY(arena, unsigned short, node_max);
  _uses            = NEW_ARENA_ARRAY(arena, short,          node_max);
  _current_latency = NEW_ARENA_ARRAY(arena, unsigned short, node_max);

  // Clear the arrays
  for (uint i = 0; i < node_max; i++) {
    ::new (&_node_bundling_base[i]) Bundle();
  }
  memset(_node_latency,       0, node_max * sizeof(unsigned short));
  memset(_uses,               0, node_max * sizeof(short));
  memset(_current_latency,    0, node_max * sizeof(unsigned short));

  // Clear the bundling information
  memcpy(_bundle_use_elements, Pipeline_Use::elaborated_elements, sizeof(Pipeline_Use::elaborated_elements));

  // Get the last node
  Block* block = _cfg->get_block(_cfg->number_of_blocks() - 1);

  _next_node = block->get_node(block->number_of_nodes() - 1);
}

#ifndef PRODUCT
// Scheduling destructor
Scheduling::~Scheduling() {
  _total_branches             += _branches;
  _total_unconditional_delays += _unconditional_delays;
}
#endif

// Step ahead "i" cycles
void Scheduling::step(uint i) {

  Bundle *bundle = node_bundling(_next_node);
  bundle->set_starts_bundle();

  // Update the bundle record, but leave the flags information alone
  if (_bundle_instr_count > 0) {
    bundle->set_instr_count(_bundle_instr_count);
    bundle->set_resources_used(_bundle_use.resourcesUsed());
  }

  // Update the state information
  _bundle_instr_count = 0;
  _bundle_cycle_number += i;
  _bundle_use.step(i);
}

void Scheduling::step_and_clear() {
  Bundle *bundle = node_bundling(_next_node);
  bundle->set_starts_bundle();

  // Update the bundle record
  if (_bundle_instr_count > 0) {
    bundle->set_instr_count(_bundle_instr_count);
    bundle->set_resources_used(_bundle_use.resourcesUsed());

    _bundle_cycle_number += 1;
  }

  // Clear the bundling information
  _bundle_instr_count = 0;
  _bundle_use.reset();

  memcpy(_bundle_use_elements,
         Pipeline_Use::elaborated_elements,
         sizeof(Pipeline_Use::elaborated_elements));
}

// Perform instruction scheduling and bundling over the sequence of
// instructions in backwards order.
void PhaseOutput::ScheduleAndBundle() {

  // Don't optimize this if it isn't a method
  if (!C->method())
    return;

  // Don't optimize this if scheduling is disabled
  if (!C->do_scheduling())
    return;

  // Scheduling code works only with pairs (16 bytes) maximum.
  if (C->max_vector_size() > 16)
    return;

  Compile::TracePhase tp("isched", &timers[_t_instrSched]);

  // Create a data structure for all the scheduling information
  Scheduling scheduling(Thread::current()->resource_area(), *C);

  // Walk backwards over each basic block, computing the needed alignment
  // Walk over all the basic blocks
  scheduling.DoScheduling();

#ifndef PRODUCT
  if (C->trace_opto_output()) {
    tty->print("\n---- After ScheduleAndBundle ----\n");
    for (uint i = 0; i < C->cfg()->number_of_blocks(); i++) {
      tty->print("\nBB#%03d:\n", i);
      Block* block = C->cfg()->get_block(i);
      for (uint j = 0; j < block->number_of_nodes(); j++) {
        Node* n = block->get_node(j);
        OptoReg::Name reg = C->regalloc()->get_reg_first(n);
        tty->print(" %-6s ", reg >= 0 && reg < REG_COUNT ? Matcher::regName[reg] : "");
        n->dump();
      }
    }
  }
#endif
}

// Compute the latency of all the instructions.  This is fairly simple,
// because we already have a legal ordering.  Walk over the instructions
// from first to last, and compute the latency of the instruction based
// on the latency of the preceding instruction(s).
void Scheduling::ComputeLocalLatenciesForward(const Block *bb) {
#ifndef PRODUCT
  if (_cfg->C->trace_opto_output())
    tty->print("# -> ComputeLocalLatenciesForward\n");
#endif

  // Walk over all the schedulable instructions
  for( uint j=_bb_start; j < _bb_end; j++ ) {

    // This is a kludge, forcing all latency calculations to start at 1.
    // Used to allow latency 0 to force an instruction to the beginning
    // of the bb
    uint latency = 1;
    Node *use = bb->get_node(j);
    uint nlen = use->len();

    // Walk over all the inputs
    for ( uint k=0; k < nlen; k++ ) {
      Node *def = use->in(k);
      if (!def)
        continue;

      uint l = _node_latency[def->_idx] + use->latency(k);
      if (latency < l)
        latency = l;
    }

    _node_latency[use->_idx] = latency;

#ifndef PRODUCT
    if (_cfg->C->trace_opto_output()) {
      tty->print("# latency %4d: ", latency);
      use->dump();
    }
#endif
  }

#ifndef PRODUCT
  if (_cfg->C->trace_opto_output())
    tty->print("# <- ComputeLocalLatenciesForward\n");
#endif

} // end ComputeLocalLatenciesForward

// See if this node fits into the present instruction bundle
bool Scheduling::NodeFitsInBundle(Node *n) {
  uint n_idx = n->_idx;

  // If this is the unconditional delay instruction, then it fits
  if (n == _unconditional_delay_slot) {
#ifndef PRODUCT
    if (_cfg->C->trace_opto_output())
      tty->print("#     NodeFitsInBundle [%4d]: TRUE; is in unconditional delay slot\n", n->_idx);
#endif
    return (true);
  }

  // If the node cannot be scheduled this cycle, skip it
  if (_current_latency[n_idx] > _bundle_cycle_number) {
#ifndef PRODUCT
    if (_cfg->C->trace_opto_output())
      tty->print("#     NodeFitsInBundle [%4d]: FALSE; latency %4d > %d\n",
                 n->_idx, _current_latency[n_idx], _bundle_cycle_number);
#endif
    return (false);
  }

  const Pipeline *node_pipeline = n->pipeline();

  uint instruction_count = node_pipeline->instructionCount();
  if (node_pipeline->mayHaveNoCode() && n->size(_regalloc) == 0)
    instruction_count = 0;
  else if (node_pipeline->hasBranchDelay() && !_unconditional_delay_slot)
    instruction_count++;

  if (_bundle_instr_count + instruction_count > Pipeline::_max_instrs_per_cycle) {
#ifndef PRODUCT
    if (_cfg->C->trace_opto_output())
      tty->print("#     NodeFitsInBundle [%4d]: FALSE; too many instructions: %d > %d\n",
                 n->_idx, _bundle_instr_count + instruction_count, Pipeline::_max_instrs_per_cycle);
#endif
    return (false);
  }

  // Don't allow non-machine nodes to be handled this way
  if (!n->is_Mach() && instruction_count == 0)
    return (false);

  // See if there is any overlap
  uint delay = _bundle_use.full_latency(0, node_pipeline->resourceUse());

  if (delay > 0) {
#ifndef PRODUCT
    if (_cfg->C->trace_opto_output())
      tty->print("#     NodeFitsInBundle [%4d]: FALSE; functional units overlap\n", n_idx);
#endif
    return false;
  }

#ifndef PRODUCT
  if (_cfg->C->trace_opto_output())
    tty->print("#     NodeFitsInBundle [%4d]:  TRUE\n", n_idx);
#endif

  return true;
}

Node * Scheduling::ChooseNodeToBundle() {
  uint siz = _available.size();

  if (siz == 0) {

#ifndef PRODUCT
    if (_cfg->C->trace_opto_output())
      tty->print("#   ChooseNodeToBundle: NULL\n");
#endif
    return (NULL);
  }

  // Fast path, if only 1 instruction in the bundle
  if (siz == 1) {
#ifndef PRODUCT
    if (_cfg->C->trace_opto_output()) {
      tty->print("#   ChooseNodeToBundle (only 1): ");
      _available[0]->dump();
    }
#endif
    return (_available[0]);
  }

  // Don't bother, if the bundle is already full
  if (_bundle_instr_count < Pipeline::_max_instrs_per_cycle) {
    for ( uint i = 0; i < siz; i++ ) {
      Node *n = _available[i];

      // Skip projections, we'll handle them another way
      if (n->is_Proj())
        continue;

      // This presupposed that instructions are inserted into the
      // available list in a legality order; i.e. instructions that
      // must be inserted first are at the head of the list
      if (NodeFitsInBundle(n)) {
#ifndef PRODUCT
        if (_cfg->C->trace_opto_output()) {
          tty->print("#   ChooseNodeToBundle: ");
          n->dump();
        }
#endif
        return (n);
      }
    }
  }

  // Nothing fits in this bundle, choose the highest priority
#ifndef PRODUCT
  if (_cfg->C->trace_opto_output()) {
    tty->print("#   ChooseNodeToBundle: ");
    _available[0]->dump();
  }
#endif

  return _available[0];
}

void Scheduling::AddNodeToAvailableList(Node *n) {
  assert( !n->is_Proj(), "projections never directly made available" );
#ifndef PRODUCT
  if (_cfg->C->trace_opto_output()) {
    tty->print("#   AddNodeToAvailableList: ");
    n->dump();
  }
#endif

  int latency = _current_latency[n->_idx];

  // Insert in latency order (insertion sort)
  uint i;
  for ( i=0; i < _available.size(); i++ )
    if (_current_latency[_available[i]->_idx] > latency)
      break;

  // Special Check for compares following branches
  if( n->is_Mach() && _scheduled.size() > 0 ) {
    int op = n->as_Mach()->ideal_Opcode();
    Node *last = _scheduled[0];
    if( last->is_MachIf() && last->in(1) == n &&
        ( op == Op_CmpI ||
          op == Op_CmpU ||
          op == Op_CmpUL ||
          op == Op_CmpP ||
          op == Op_CmpF ||
          op == Op_CmpD ||
          op == Op_CmpL ) ) {

      // Recalculate position, moving to front of same latency
      for ( i=0 ; i < _available.size(); i++ )
        if (_current_latency[_available[i]->_idx] >= latency)
          break;
    }
  }

  // Insert the node in the available list
  _available.insert(i, n);

#ifndef PRODUCT
  if (_cfg->C->trace_opto_output())
    dump_available();
#endif
}

void Scheduling::DecrementUseCounts(Node *n, const Block *bb) {
  for ( uint i=0; i < n->len(); i++ ) {
    Node *def = n->in(i);
    if (!def) continue;
    if( def->is_Proj() )        // If this is a machine projection, then
      def = def->in(0);         // propagate usage thru to the base instruction

    if(_cfg->get_block_for_node(def) != bb) { // Ignore if not block-local
      continue;
    }

    // Compute the latency
    uint l = _bundle_cycle_number + n->latency(i);
    if (_current_latency[def->_idx] < l)
      _current_latency[def->_idx] = l;

    // If this does not have uses then schedule it
    if ((--_uses[def->_idx]) == 0)
      AddNodeToAvailableList(def);
  }
}

void Scheduling::AddNodeToBundle(Node *n, const Block *bb) {
#ifndef PRODUCT
  if (_cfg->C->trace_opto_output()) {
    tty->print("#   AddNodeToBundle: ");
    n->dump();
  }
#endif

  // Remove this from the available list
  uint i;
  for (i = 0; i < _available.size(); i++)
    if (_available[i] == n)
      break;
  assert(i < _available.size(), "entry in _available list not found");
  _available.remove(i);

  // See if this fits in the current bundle
  const Pipeline *node_pipeline = n->pipeline();
  const Pipeline_Use& node_usage = node_pipeline->resourceUse();

  // Check for instructions to be placed in the delay slot. We
  // do this before we actually schedule the current instruction,
  // because the delay slot follows the current instruction.
  if (Pipeline::_branch_has_delay_slot &&
      node_pipeline->hasBranchDelay() &&
      !_unconditional_delay_slot) {

    uint siz = _available.size();

    // Conditional branches can support an instruction that
    // is unconditionally executed and not dependent by the
    // branch, OR a conditionally executed instruction if
    // the branch is taken.  In practice, this means that
    // the first instruction at the branch target is
    // copied to the delay slot, and the branch goes to
    // the instruction after that at the branch target
    if ( n->is_MachBranch() ) {

      assert( !n->is_MachNullCheck(), "should not look for delay slot for Null Check" );
      assert( !n->is_Catch(),         "should not look for delay slot for Catch" );

#ifndef PRODUCT
      _branches++;
#endif

      // At least 1 instruction is on the available list
      // that is not dependent on the branch
      for (uint i = 0; i < siz; i++) {
        Node *d = _available[i];
        const Pipeline *avail_pipeline = d->pipeline();

        // Don't allow safepoints in the branch shadow, that will
        // cause a number of difficulties
        if ( avail_pipeline->instructionCount() == 1 &&
             !avail_pipeline->hasMultipleBundles() &&
             !avail_pipeline->hasBranchDelay() &&
             Pipeline::instr_has_unit_size() &&
             d->size(_regalloc) == Pipeline::instr_unit_size() &&
             NodeFitsInBundle(d) &&
             !node_bundling(d)->used_in_delay()) {

          if (d->is_Mach() && !d->is_MachSafePoint()) {
            // A node that fits in the delay slot was found, so we need to
            // set the appropriate bits in the bundle pipeline information so
            // that it correctly indicates resource usage.  Later, when we
            // attempt to add this instruction to the bundle, we will skip
            // setting the resource usage.
            _unconditional_delay_slot = d;
            node_bundling(n)->set_use_unconditional_delay();
            node_bundling(d)->set_used_in_unconditional_delay();
            _bundle_use.add_usage(avail_pipeline->resourceUse());
            _current_latency[d->_idx] = _bundle_cycle_number;
            _next_node = d;
            ++_bundle_instr_count;
#ifndef PRODUCT
            _unconditional_delays++;
#endif
            break;
          }
        }
      }
    }

    // No delay slot, add a nop to the usage
    if (!_unconditional_delay_slot) {
      // See if adding an instruction in the delay slot will overflow
      // the bundle.
      if (!NodeFitsInBundle(_nop)) {
#ifndef PRODUCT
        if (_cfg->C->trace_opto_output())
          tty->print("#  *** STEP(1 instruction for delay slot) ***\n");
#endif
        step(1);
      }

      _bundle_use.add_usage(_nop->pipeline()->resourceUse());
      _next_node = _nop;
      ++_bundle_instr_count;
    }

    // See if the instruction in the delay slot requires a
    // step of the bundles
    if (!NodeFitsInBundle(n)) {
#ifndef PRODUCT
      if (_cfg->C->trace_opto_output())
        tty->print("#  *** STEP(branch won't fit) ***\n");
#endif
      // Update the state information
      _bundle_instr_count = 0;
      _bundle_cycle_number += 1;
      _bundle_use.step(1);
    }
  }

  // Get the number of instructions
  uint instruction_count = node_pipeline->instructionCount();
  if (node_pipeline->mayHaveNoCode() && n->size(_regalloc) == 0)
    instruction_count = 0;

  // Compute the latency information
  uint delay = 0;

  if (instruction_count > 0 || !node_pipeline->mayHaveNoCode()) {
    int relative_latency = _current_latency[n->_idx] - _bundle_cycle_number;
    if (relative_latency < 0)
      relative_latency = 0;

    delay = _bundle_use.full_latency(relative_latency, node_usage);

    // Does not fit in this bundle, start a new one
    if (delay > 0) {
      step(delay);

#ifndef PRODUCT
      if (_cfg->C->trace_opto_output())
        tty->print("#  *** STEP(%d) ***\n", delay);
#endif
    }
  }

  // If this was placed in the delay slot, ignore it
  if (n != _unconditional_delay_slot) {

    if (delay == 0) {
      if (node_pipeline->hasMultipleBundles()) {
#ifndef PRODUCT
        if (_cfg->C->trace_opto_output())
          tty->print("#  *** STEP(multiple instructions) ***\n");
#endif
        step(1);
      }

      else if (instruction_count + _bundle_instr_count > Pipeline::_max_instrs_per_cycle) {
#ifndef PRODUCT
        if (_cfg->C->trace_opto_output())
          tty->print("#  *** STEP(%d >= %d instructions) ***\n",
                     instruction_count + _bundle_instr_count,
                     Pipeline::_max_instrs_per_cycle);
#endif
        step(1);
      }
    }

    if (node_pipeline->hasBranchDelay() && !_unconditional_delay_slot)
      _bundle_instr_count++;

    // Set the node's latency
    _current_latency[n->_idx] = _bundle_cycle_number;

    // Now merge the functional unit information
    if (instruction_count > 0 || !node_pipeline->mayHaveNoCode())
      _bundle_use.add_usage(node_usage);

    // Increment the number of instructions in this bundle
    _bundle_instr_count += instruction_count;

    // Remember this node for later
    if (n->is_Mach())
      _next_node = n;
  }

  // It's possible to have a BoxLock in the graph and in the _bbs mapping but
  // not in the bb->_nodes array.  This happens for debug-info-only BoxLocks.
  // 'Schedule' them (basically ignore in the schedule) but do not insert them
  // into the block.  All other scheduled nodes get put in the schedule here.
  int op = n->Opcode();
  if( (op == Op_Node && n->req() == 0) || // anti-dependence node OR
      (op != Op_Node &&         // Not an unused antidepedence node and
       // not an unallocated boxlock
       (OptoReg::is_valid(_regalloc->get_reg_first(n)) || op != Op_BoxLock)) ) {

    // Push any trailing projections
    if( bb->get_node(bb->number_of_nodes()-1) != n ) {
      for (DUIterator_Fast imax, i = n->fast_outs(imax); i < imax; i++) {
        Node *foi = n->fast_out(i);
        if( foi->is_Proj() )
          _scheduled.push(foi);
      }
    }

    // Put the instruction in the schedule list
    _scheduled.push(n);
  }

#ifndef PRODUCT
  if (_cfg->C->trace_opto_output())
    dump_available();
#endif

  // Walk all the definitions, decrementing use counts, and
  // if a definition has a 0 use count, place it in the available list.
  DecrementUseCounts(n,bb);
}

// This method sets the use count within a basic block.  We will ignore all
// uses outside the current basic block.  As we are doing a backwards walk,
// any node we reach that has a use count of 0 may be scheduled.  This also
// avoids the problem of cyclic references from phi nodes, as long as phi
// nodes are at the front of the basic block.  This method also initializes
// the available list to the set of instructions that have no uses within this
// basic block.
void Scheduling::ComputeUseCount(const Block *bb) {
#ifndef PRODUCT
  if (_cfg->C->trace_opto_output())
    tty->print("# -> ComputeUseCount\n");
#endif

  // Clear the list of available and scheduled instructions, just in case
  _available.clear();
  _scheduled.clear();

  // No delay slot specified
  _unconditional_delay_slot = NULL;

#ifdef ASSERT
  for( uint i=0; i < bb->number_of_nodes(); i++ )
    assert( _uses[bb->get_node(i)->_idx] == 0, "_use array not clean" );
#endif

  // Force the _uses count to never go to zero for unscheduable pieces
  // of the block
  for( uint k = 0; k < _bb_start; k++ )
    _uses[bb->get_node(k)->_idx] = 1;
  for( uint l = _bb_end; l < bb->number_of_nodes(); l++ )
    _uses[bb->get_node(l)->_idx] = 1;

  // Iterate backwards over the instructions in the block.  Don't count the
  // branch projections at end or the block header instructions.
  for( uint j = _bb_end-1; j >= _bb_start; j-- ) {
    Node *n = bb->get_node(j);
    if( n->is_Proj() ) continue; // Projections handled another way

    // Account for all uses
    for ( uint k = 0; k < n->len(); k++ ) {
      Node *inp = n->in(k);
      if (!inp) continue;
      assert(inp != n, "no cycles allowed" );
      if (_cfg->get_block_for_node(inp) == bb) { // Block-local use?
        if (inp->is_Proj()) { // Skip through Proj's
          inp = inp->in(0);
        }
        ++_uses[inp->_idx];     // Count 1 block-local use
      }
    }

    // If this instruction has a 0 use count, then it is available
    if (!_uses[n->_idx]) {
      _current_latency[n->_idx] = _bundle_cycle_number;
      AddNodeToAvailableList(n);
    }

#ifndef PRODUCT
    if (_cfg->C->trace_opto_output()) {
      tty->print("#   uses: %3d: ", _uses[n->_idx]);
      n->dump();
    }
#endif
  }

#ifndef PRODUCT
  if (_cfg->C->trace_opto_output())
    tty->print("# <- ComputeUseCount\n");
#endif
}

// This routine performs scheduling on each basic block in reverse order,
// using instruction latencies and taking into account function unit
// availability.
void Scheduling::DoScheduling() {
#ifndef PRODUCT
  if (_cfg->C->trace_opto_output())
    tty->print("# -> DoScheduling\n");
#endif

  Block *succ_bb = NULL;
  Block *bb;
  Compile* C = Compile::current();

  // Walk over all the basic blocks in reverse order
  for (int i = _cfg->number_of_blocks() - 1; i >= 0; succ_bb = bb, i--) {
    bb = _cfg->get_block(i);

#ifndef PRODUCT
    if (_cfg->C->trace_opto_output()) {
      tty->print("#  Schedule BB#%03d (initial)\n", i);
      for (uint j = 0; j < bb->number_of_nodes(); j++) {
        bb->get_node(j)->dump();
      }
    }
#endif

    // On the head node, skip processing
    if (bb == _cfg->get_root_block()) {
      continue;
    }

    // Skip empty, connector blocks
    if (bb->is_connector())
      continue;

    // If the following block is not the sole successor of
    // this one, then reset the pipeline information
    if (bb->_num_succs != 1 || bb->non_connector_successor(0) != succ_bb) {
#ifndef PRODUCT
      if (_cfg->C->trace_opto_output()) {
        tty->print("*** bundle start of next BB, node %d, for %d instructions\n",
                   _next_node->_idx, _bundle_instr_count);
      }
#endif
      step_and_clear();
    }

    // Leave untouched the starting instruction, any Phis, a CreateEx node
    // or Top.  bb->get_node(_bb_start) is the first schedulable instruction.
    _bb_end = bb->number_of_nodes()-1;
    for( _bb_start=1; _bb_start <= _bb_end; _bb_start++ ) {
      Node *n = bb->get_node(_bb_start);
      // Things not matched, like Phinodes and ProjNodes don't get scheduled.
      // Also, MachIdealNodes do not get scheduled
      if( !n->is_Mach() ) continue;     // Skip non-machine nodes
      MachNode *mach = n->as_Mach();
      int iop = mach->ideal_Opcode();
      if( iop == Op_CreateEx ) continue; // CreateEx is pinned
      if( iop == Op_Con ) continue;      // Do not schedule Top
      if( iop == Op_Node &&     // Do not schedule PhiNodes, ProjNodes
          mach->pipeline() == MachNode::pipeline_class() &&
          !n->is_SpillCopy() && !n->is_MachMerge() )  // Breakpoints, Prolog, etc
        continue;
      break;                    // Funny loop structure to be sure...
    }
    // Compute last "interesting" instruction in block - last instruction we
    // might schedule.  _bb_end points just after last schedulable inst.  We
    // normally schedule conditional branches (despite them being forced last
    // in the block), because they have delay slots we can fill.  Calls all
    // have their delay slots filled in the template expansions, so we don't
    // bother scheduling them.
    Node *last = bb->get_node(_bb_end);
    // Ignore trailing NOPs.
    while (_bb_end > 0 && last->is_Mach() &&
           last->as_Mach()->ideal_Opcode() == Op_Con) {
      last = bb->get_node(--_bb_end);
    }
    assert(!last->is_Mach() || last->as_Mach()->ideal_Opcode() != Op_Con, "");
    if( last->is_Catch() ||
        (last->is_Mach() && last->as_Mach()->ideal_Opcode() == Op_Halt) ) {
      // There might be a prior call.  Skip it.
      while (_bb_start < _bb_end && bb->get_node(--_bb_end)->is_MachProj());
    } else if( last->is_MachNullCheck() ) {
      // Backup so the last null-checked memory instruction is
      // outside the schedulable range. Skip over the nullcheck,
      // projection, and the memory nodes.
      Node *mem = last->in(1);
      do {
        _bb_end--;
      } while (mem != bb->get_node(_bb_end));
    } else {
      // Set _bb_end to point after last schedulable inst.
      _bb_end++;
    }

    assert( _bb_start <= _bb_end, "inverted block ends" );

    // Compute the register antidependencies for the basic block
    ComputeRegisterAntidependencies(bb);
    if (C->failing())  return;  // too many D-U pinch points

    // Compute intra-bb latencies for the nodes
    ComputeLocalLatenciesForward(bb);

    // Compute the usage within the block, and set the list of all nodes
    // in the block that have no uses within the block.
    ComputeUseCount(bb);

    // Schedule the remaining instructions in the block
    while ( _available.size() > 0 ) {
      Node *n = ChooseNodeToBundle();
      guarantee(n != NULL, "no nodes available");
      AddNodeToBundle(n,bb);
    }

    assert( _scheduled.size() == _bb_end - _bb_start, "wrong number of instructions" );
#ifdef ASSERT
    for( uint l = _bb_start; l < _bb_end; l++ ) {
      Node *n = bb->get_node(l);
      uint m;
      for( m = 0; m < _bb_end-_bb_start; m++ )
        if( _scheduled[m] == n )
          break;
      assert( m < _bb_end-_bb_start, "instruction missing in schedule" );
    }
#endif

    // Now copy the instructions (in reverse order) back to the block
    for ( uint k = _bb_start; k < _bb_end; k++ )
      bb->map_node(_scheduled[_bb_end-k-1], k);

#ifndef PRODUCT
    if (_cfg->C->trace_opto_output()) {
      tty->print("#  Schedule BB#%03d (final)\n", i);
      uint current = 0;
      for (uint j = 0; j < bb->number_of_nodes(); j++) {
        Node *n = bb->get_node(j);
        if( valid_bundle_info(n) ) {
          Bundle *bundle = node_bundling(n);
          if (bundle->instr_count() > 0 || bundle->flags() > 0) {
            tty->print("*** Bundle: ");
            bundle->dump();
          }
          n->dump();
        }
      }
    }
#endif
#ifdef ASSERT
    verify_good_schedule(bb,"after block local scheduling");
#endif
  }

#ifndef PRODUCT
  if (_cfg->C->trace_opto_output())
    tty->print("# <- DoScheduling\n");
#endif

  // Record final node-bundling array location
  _regalloc->C->output()->set_node_bundling_base(_node_bundling_base);

} // end DoScheduling

// Verify that no live-range used in the block is killed in the block by a
// wrong DEF.  This doesn't verify live-ranges that span blocks.

// Check for edge existence.  Used to avoid adding redundant precedence edges.
static bool edge_from_to( Node *from, Node *to ) {
  for( uint i=0; i<from->len(); i++ )
    if( from->in(i) == to )
      return true;
  return false;
}

#ifdef ASSERT
void Scheduling::verify_do_def( Node *n, OptoReg::Name def, const char *msg ) {
  // Check for bad kills
  if( OptoReg::is_valid(def) ) { // Ignore stores & control flow
    Node *prior_use = _reg_node[def];
    if( prior_use && !edge_from_to(prior_use,n) ) {
      tty->print("%s = ",OptoReg::as_VMReg(def)->name());
      n->dump();
      tty->print_cr("...");
      prior_use->dump();
      assert(edge_from_to(prior_use,n), "%s", msg);
    }
    _reg_node.map(def,NULL); // Kill live USEs
  }
}

void Scheduling::verify_good_schedule( Block *b, const char *msg ) {

  // Zap to something reasonable for the verify code
  _reg_node.clear();

  // Walk over the block backwards.  Check to make sure each DEF doesn't
  // kill a live value (other than the one it's supposed to).  Add each
  // USE to the live set.
  for( uint i = b->number_of_nodes()-1; i >= _bb_start; i-- ) {
    Node *n = b->get_node(i);
    int n_op = n->Opcode();
    if( n_op == Op_MachProj && n->ideal_reg() == MachProjNode::fat_proj ) {
      // Fat-proj kills a slew of registers
      RegMask rm = n->out_RegMask();// Make local copy
      while( rm.is_NotEmpty() ) {
        OptoReg::Name kill = rm.find_first_elem();
        rm.Remove(kill);
        verify_do_def( n, kill, msg );
      }
    } else if( n_op != Op_Node ) { // Avoid brand new antidependence nodes
      // Get DEF'd registers the normal way
      verify_do_def( n, _regalloc->get_reg_first(n), msg );
      verify_do_def( n, _regalloc->get_reg_second(n), msg );
    }

    // Now make all USEs live
    for( uint i=1; i<n->req(); i++ ) {
      Node *def = n->in(i);
      assert(def != 0, "input edge required");
      OptoReg::Name reg_lo = _regalloc->get_reg_first(def);
      OptoReg::Name reg_hi = _regalloc->get_reg_second(def);
      if( OptoReg::is_valid(reg_lo) ) {
        assert(!_reg_node[reg_lo] || edge_from_to(_reg_node[reg_lo],def), "%s", msg);
        _reg_node.map(reg_lo,n);
      }
      if( OptoReg::is_valid(reg_hi) ) {
        assert(!_reg_node[reg_hi] || edge_from_to(_reg_node[reg_hi],def), "%s", msg);
        _reg_node.map(reg_hi,n);
      }
    }

  }

  // Zap to something reasonable for the Antidependence code
  _reg_node.clear();
}
#endif

// Conditionally add precedence edges.  Avoid putting edges on Projs.
static void add_prec_edge_from_to( Node *from, Node *to ) {
  if( from->is_Proj() ) {       // Put precedence edge on Proj's input
    assert( from->req() == 1 && (from->len() == 1 || from->in(1)==0), "no precedence edges on projections" );
    from = from->in(0);
  }
  if( from != to &&             // No cycles (for things like LD L0,[L0+4] )
      !edge_from_to( from, to ) ) // Avoid duplicate edge
    from->add_prec(to);
}

void Scheduling::anti_do_def( Block *b, Node *def, OptoReg::Name def_reg, int is_def ) {
  if( !OptoReg::is_valid(def_reg) ) // Ignore stores & control flow
    return;

  Node *pinch = _reg_node[def_reg]; // Get pinch point
  if ((pinch == NULL) || _cfg->get_block_for_node(pinch) != b || // No pinch-point yet?
      is_def ) {    // Check for a true def (not a kill)
    _reg_node.map(def_reg,def); // Record def/kill as the optimistic pinch-point
    return;
  }

  Node *kill = def;             // Rename 'def' to more descriptive 'kill'
  debug_only( def = (Node*)((intptr_t)0xdeadbeef); )

  // After some number of kills there _may_ be a later def
  Node *later_def = NULL;

  Compile* C = Compile::current();

  // Finding a kill requires a real pinch-point.
  // Check for not already having a pinch-point.
  // Pinch points are Op_Node's.
  if( pinch->Opcode() != Op_Node ) { // Or later-def/kill as pinch-point?
    later_def = pinch;            // Must be def/kill as optimistic pinch-point
    if ( _pinch_free_list.size() > 0) {
      pinch = _pinch_free_list.pop();
    } else {
      pinch = new Node(1); // Pinch point to-be
    }
    if (pinch->_idx >= _regalloc->node_regs_max_index()) {
      _cfg->C->record_method_not_compilable("too many D-U pinch points");
      return;
    }
    _cfg->map_node_to_block(pinch, b);      // Pretend it's valid in this block (lazy init)
    _reg_node.map(def_reg,pinch); // Record pinch-point
    //regalloc()->set_bad(pinch->_idx); // Already initialized this way.
    if( later_def->outcnt() == 0 || later_def->ideal_reg() == MachProjNode::fat_proj ) { // Distinguish def from kill
      pinch->init_req(0, C->top());     // set not NULL for the next call
      add_prec_edge_from_to(later_def,pinch); // Add edge from kill to pinch
      later_def = NULL;           // and no later def
    }
    pinch->set_req(0,later_def);  // Hook later def so we can find it
  } else {                        // Else have valid pinch point
    if( pinch->in(0) )            // If there is a later-def
      later_def = pinch->in(0);   // Get it
  }

  // Add output-dependence edge from later def to kill
  if( later_def )               // If there is some original def
    add_prec_edge_from_to(later_def,kill); // Add edge from def to kill

  // See if current kill is also a use, and so is forced to be the pinch-point.
  if( pinch->Opcode() == Op_Node ) {
    Node *uses = kill->is_Proj() ? kill->in(0) : kill;
    for( uint i=1; i<uses->req(); i++ ) {
      if( _regalloc->get_reg_first(uses->in(i)) == def_reg ||
          _regalloc->get_reg_second(uses->in(i)) == def_reg ) {
        // Yes, found a use/kill pinch-point
        pinch->set_req(0,NULL);  //
        pinch->replace_by(kill); // Move anti-dep edges up
        pinch = kill;
        _reg_node.map(def_reg,pinch);
        return;
      }
    }
  }

  // Add edge from kill to pinch-point
  add_prec_edge_from_to(kill,pinch);
}

void Scheduling::anti_do_use( Block *b, Node *use, OptoReg::Name use_reg ) {
  if( !OptoReg::is_valid(use_reg) ) // Ignore stores & control flow
    return;
  Node *pinch = _reg_node[use_reg]; // Get pinch point
  // Check for no later def_reg/kill in block
  if ((pinch != NULL) && _cfg->get_block_for_node(pinch) == b &&
      // Use has to be block-local as well
      _cfg->get_block_for_node(use) == b) {
    if( pinch->Opcode() == Op_Node && // Real pinch-point (not optimistic?)
        pinch->req() == 1 ) {   // pinch not yet in block?
      pinch->del_req(0);        // yank pointer to later-def, also set flag
      // Insert the pinch-point in the block just after the last use
      b->insert_node(pinch, b->find_node(use) + 1);
      _bb_end++;                // Increase size scheduled region in block
    }

    add_prec_edge_from_to(pinch,use);
  }
}

// We insert antidependences between the reads and following write of
// allocated registers to prevent illegal code motion. Hopefully, the
// number of added references should be fairly small, especially as we
// are only adding references within the current basic block.
void Scheduling::ComputeRegisterAntidependencies(Block *b) {

#ifdef ASSERT
  verify_good_schedule(b,"before block local scheduling");
#endif

  // A valid schedule, for each register independently, is an endless cycle
  // of: a def, then some uses (connected to the def by true dependencies),
  // then some kills (defs with no uses), finally the cycle repeats with a new
  // def.  The uses are allowed to float relative to each other, as are the
  // kills.  No use is allowed to slide past a kill (or def).  This requires
  // antidependencies between all uses of a single def and all kills that
  // follow, up to the next def.  More edges are redundant, because later defs
  // & kills are already serialized with true or antidependencies.  To keep
  // the edge count down, we add a 'pinch point' node if there's more than
  // one use or more than one kill/def.

  // We add dependencies in one bottom-up pass.

  // For each instruction we handle it's DEFs/KILLs, then it's USEs.

  // For each DEF/KILL, we check to see if there's a prior DEF/KILL for this
  // register.  If not, we record the DEF/KILL in _reg_node, the
  // register-to-def mapping.  If there is a prior DEF/KILL, we insert a
  // "pinch point", a new Node that's in the graph but not in the block.
  // We put edges from the prior and current DEF/KILLs to the pinch point.
  // We put the pinch point in _reg_node.  If there's already a pinch point
  // we merely add an edge from the current DEF/KILL to the pinch point.

  // After doing the DEF/KILLs, we handle USEs.  For each used register, we
  // put an edge from the pinch point to the USE.

  // To be expedient, the _reg_node array is pre-allocated for the whole
  // compilation.  _reg_node is lazily initialized; it either contains a NULL,
  // or a valid def/kill/pinch-point, or a leftover node from some prior
  // block.  Leftover node from some prior block is treated like a NULL (no
  // prior def, so no anti-dependence needed).  Valid def is distinguished by
  // it being in the current block.
  bool fat_proj_seen = false;
  uint last_safept = _bb_end-1;
  Node* end_node         = (_bb_end-1 >= _bb_start) ? b->get_node(last_safept) : NULL;
  Node* last_safept_node = end_node;
  for( uint i = _bb_end-1; i >= _bb_start; i-- ) {
    Node *n = b->get_node(i);
    int is_def = n->outcnt();   // def if some uses prior to adding precedence edges
    if( n->is_MachProj() && n->ideal_reg() == MachProjNode::fat_proj ) {
      // Fat-proj kills a slew of registers
      // This can add edges to 'n' and obscure whether or not it was a def,
      // hence the is_def flag.
      fat_proj_seen = true;
      RegMask rm = n->out_RegMask();// Make local copy
      while( rm.is_NotEmpty() ) {
        OptoReg::Name kill = rm.find_first_elem();
        rm.Remove(kill);
        anti_do_def( b, n, kill, is_def );
      }
    } else {
      // Get DEF'd registers the normal way
      anti_do_def( b, n, _regalloc->get_reg_first(n), is_def );
      anti_do_def( b, n, _regalloc->get_reg_second(n), is_def );
    }

    // Kill projections on a branch should appear to occur on the
    // branch, not afterwards, so grab the masks from the projections
    // and process them.
    if (n->is_MachBranch() || (n->is_Mach() && n->as_Mach()->ideal_Opcode() == Op_Jump)) {
      for (DUIterator_Fast imax, i = n->fast_outs(imax); i < imax; i++) {
        Node* use = n->fast_out(i);
        if (use->is_Proj()) {
          RegMask rm = use->out_RegMask();// Make local copy
          while( rm.is_NotEmpty() ) {
            OptoReg::Name kill = rm.find_first_elem();
            rm.Remove(kill);
            anti_do_def( b, n, kill, false );
          }
        }
      }
    }

    // Check each register used by this instruction for a following DEF/KILL
    // that must occur afterward and requires an anti-dependence edge.
    for( uint j=0; j<n->req(); j++ ) {
      Node *def = n->in(j);
      if( def ) {
        assert( !def->is_MachProj() || def->ideal_reg() != MachProjNode::fat_proj, "" );
        anti_do_use( b, n, _regalloc->get_reg_first(def) );
        anti_do_use( b, n, _regalloc->get_reg_second(def) );
      }
    }
    // Do not allow defs of new derived values to float above GC
    // points unless the base is definitely available at the GC point.

    Node *m = b->get_node(i);

    // Add precedence edge from following safepoint to use of derived pointer
    if( last_safept_node != end_node &&
        m != last_safept_node) {
      for (uint k = 1; k < m->req(); k++) {
        const Type *t = m->in(k)->bottom_type();
        if( t->isa_oop_ptr() &&
            t->is_ptr()->offset() != 0 ) {
          last_safept_node->add_prec( m );
          break;
        }
      }
    }

    if( n->jvms() ) {           // Precedence edge from derived to safept
      // Check if last_safept_node was moved by pinch-point insertion in anti_do_use()
      if( b->get_node(last_safept) != last_safept_node ) {
        last_safept = b->find_node(last_safept_node);
      }
      for( uint j=last_safept; j > i; j-- ) {
        Node *mach = b->get_node(j);
        if( mach->is_Mach() && mach->as_Mach()->ideal_Opcode() == Op_AddP )
          mach->add_prec( n );
      }
      last_safept = i;
      last_safept_node = m;
    }
  }

  if (fat_proj_seen) {
    // Garbage collect pinch nodes that were not consumed.
    // They are usually created by a fat kill MachProj for a call.
    garbage_collect_pinch_nodes();
  }
}

// Garbage collect pinch nodes for reuse by other blocks.
//
// The block scheduler's insertion of anti-dependence
// edges creates many pinch nodes when the block contains
// 2 or more Calls.  A pinch node is used to prevent a
// combinatorial explosion of edges.  If a set of kills for a
// register is anti-dependent on a set of uses (or defs), rather
// than adding an edge in the graph between each pair of kill
// and use (or def), a pinch is inserted between them:
//
//            use1   use2  use3
//                \   |   /
//                 \  |  /
//                  pinch
//                 /  |  \
//                /   |   \
//            kill1 kill2 kill3
//
// One pinch node is created per register killed when
// the second call is encountered during a backwards pass
// over the block.  Most of these pinch nodes are never
// wired into the graph because the register is never
// used or def'ed in the block.
//
void Scheduling::garbage_collect_pinch_nodes() {
#ifndef PRODUCT
  if (_cfg->C->trace_opto_output()) tty->print("Reclaimed pinch nodes:");
#endif
  int trace_cnt = 0;
  for (uint k = 0; k < _reg_node.Size(); k++) {
    Node* pinch = _reg_node[k];
    if ((pinch != NULL) && pinch->Opcode() == Op_Node &&
        // no predecence input edges
        (pinch->req() == pinch->len() || pinch->in(pinch->req()) == NULL) ) {
      cleanup_pinch(pinch);
      _pinch_free_list.push(pinch);
      _reg_node.map(k, NULL);
#ifndef PRODUCT
      if (_cfg->C->trace_opto_output()) {
        trace_cnt++;
        if (trace_cnt > 40) {
          tty->print("\n");
          trace_cnt = 0;
        }
        tty->print(" %d", pinch->_idx);
      }
#endif
    }
  }
#ifndef PRODUCT
  if (_cfg->C->trace_opto_output()) tty->print("\n");
#endif
}

// Clean up a pinch node for reuse.
void Scheduling::cleanup_pinch( Node *pinch ) {
  assert (pinch && pinch->Opcode() == Op_Node && pinch->req() == 1, "just checking");

  for (DUIterator_Last imin, i = pinch->last_outs(imin); i >= imin; ) {
    Node* use = pinch->last_out(i);
    uint uses_found = 0;
    for (uint j = use->req(); j < use->len(); j++) {
      if (use->in(j) == pinch) {
        use->rm_prec(j);
        uses_found++;
      }
    }
    assert(uses_found > 0, "must be a precedence edge");
    i -= uses_found;    // we deleted 1 or more copies of this edge
  }
  // May have a later_def entry
  pinch->set_req(0, NULL);
}

#ifndef PRODUCT

void Scheduling::dump_available() const {
  tty->print("#Availist  ");
  for (uint i = 0; i < _available.size(); i++)
    tty->print(" N%d/l%d", _available[i]->_idx,_current_latency[_available[i]->_idx]);
  tty->cr();
}

// Print Scheduling Statistics
void Scheduling::print_statistics() {
  // Print the size added by nops for bundling
  tty->print("Nops added %d bytes to total of %d bytes",
             _total_nop_size, _total_method_size);
  if (_total_method_size > 0)
    tty->print(", for %.2f%%",
               ((double)_total_nop_size) / ((double) _total_method_size) * 100.0);
  tty->print("\n");

  // Print the number of branch shadows filled
  if (Pipeline::_branch_has_delay_slot) {
    tty->print("Of %d branches, %d had unconditional delay slots filled",
               _total_branches, _total_unconditional_delays);
    if (_total_branches > 0)
      tty->print(", for %.2f%%",
                 ((double)_total_unconditional_delays) / ((double)_total_branches) * 100.0);
    tty->print("\n");
  }

  uint total_instructions = 0, total_bundles = 0;

  for (uint i = 1; i <= Pipeline::_max_instrs_per_cycle; i++) {
    uint bundle_count   = _total_instructions_per_bundle[i];
    total_instructions += bundle_count * i;
    total_bundles      += bundle_count;
  }

  if (total_bundles > 0)
    tty->print("Average ILP (excluding nops) is %.2f\n",
               ((double)total_instructions) / ((double)total_bundles));
}
#endif

//-----------------------init_scratch_buffer_blob------------------------------
// Construct a temporary BufferBlob and cache it for this compile.
void PhaseOutput::init_scratch_buffer_blob(int const_size) {
  // If there is already a scratch buffer blob allocated and the
  // constant section is big enough, use it.  Otherwise free the
  // current and allocate a new one.
  BufferBlob* blob = scratch_buffer_blob();
  if ((blob != NULL) && (const_size <= _scratch_const_size)) {
    // Use the current blob.
  } else {
    if (blob != NULL) {
      BufferBlob::free(blob);
    }

    ResourceMark rm;
    _scratch_const_size = const_size;
    int size = C2Compiler::initial_code_buffer_size(const_size);
    blob = BufferBlob::create("Compile::scratch_buffer", size);
    // Record the buffer blob for next time.
    set_scratch_buffer_blob(blob);
    // Have we run out of code space?
    if (scratch_buffer_blob() == NULL) {
      // Let CompilerBroker disable further compilations.
      C->record_failure("Not enough space for scratch buffer in CodeCache");
      return;
    }
  }

  // Initialize the relocation buffers
  relocInfo* locs_buf = (relocInfo*) blob->content_end() - MAX_locs_size;
  set_scratch_locs_memory(locs_buf);
}


//-----------------------scratch_emit_size-------------------------------------
// Helper function that computes size by emitting code
uint PhaseOutput::scratch_emit_size(const Node* n) {
  // Start scratch_emit_size section.
  set_in_scratch_emit_size(true);

  // Emit into a trash buffer and count bytes emitted.
  // This is a pretty expensive way to compute a size,
  // but it works well enough if seldom used.
  // All common fixed-size instructions are given a size
  // method by the AD file.
  // Note that the scratch buffer blob and locs memory are
  // allocated at the beginning of the compile task, and
  // may be shared by several calls to scratch_emit_size.
  // The allocation of the scratch buffer blob is particularly
  // expensive, since it has to grab the code cache lock.
  BufferBlob* blob = this->scratch_buffer_blob();
  assert(blob != NULL, "Initialize BufferBlob at start");
  assert(blob->size() > MAX_inst_size, "sanity");
  relocInfo* locs_buf = scratch_locs_memory();
  address blob_begin = blob->content_begin();
  address blob_end   = (address)locs_buf;
  assert(blob->contains(blob_end), "sanity");
  CodeBuffer buf(blob_begin, blob_end - blob_begin);
  buf.initialize_consts_size(_scratch_const_size);
  buf.initialize_stubs_size(MAX_stubs_size);
  assert(locs_buf != NULL, "sanity");
  int lsize = MAX_locs_size / 3;
  buf.consts()->initialize_shared_locs(&locs_buf[lsize * 0], lsize);
  buf.insts()->initialize_shared_locs( &locs_buf[lsize * 1], lsize);
  buf.stubs()->initialize_shared_locs( &locs_buf[lsize * 2], lsize);
  // Mark as scratch buffer.
  buf.consts()->set_scratch_emit();
  buf.insts()->set_scratch_emit();
  buf.stubs()->set_scratch_emit();

  // Do the emission.

  Label fakeL; // Fake label for branch instructions.
  Label*   saveL = NULL;
  uint save_bnum = 0;
  bool is_branch = n->is_MachBranch();
  if (is_branch) {
    MacroAssembler masm(&buf);
    masm.bind(fakeL);
    n->as_MachBranch()->save_label(&saveL, &save_bnum);
    n->as_MachBranch()->label_set(&fakeL, 0);
  }
  n->emit(buf, C->regalloc());

  // Emitting into the scratch buffer should not fail
  assert (!C->failing(), "Must not have pending failure. Reason is: %s", C->failure_reason());

  if (is_branch) // Restore label.
    n->as_MachBranch()->label_set(saveL, save_bnum);

  // End scratch_emit_size section.
  set_in_scratch_emit_size(false);

  return buf.insts_size();
}

void PhaseOutput::install() {
  if (C->stub_function() != NULL) {
    install_stub(C->stub_name(),
                 C->save_argument_registers());
  } else {
    install_code(C->method(),
                 C->entry_bci(),
                 CompileBroker::compiler2(),
                 C->has_unsafe_access(),
                 SharedRuntime::is_wide_vector(C->max_vector_size()),
                 C->rtm_state());
  }
}

void PhaseOutput::install_code(ciMethod*         target,
                               int               entry_bci,
                               AbstractCompiler* compiler,
                               bool              has_unsafe_access,
                               bool              has_wide_vectors,
                               RTMState          rtm_state) {
  // Check if we want to skip execution of all compiled code.
  {
#ifndef PRODUCT
    if (OptoNoExecute) {
      C->record_method_not_compilable("+OptoNoExecute");  // Flag as failed
      return;
    }
#endif
    Compile::TracePhase tp("install_code", &timers[_t_registerMethod]);

    if (C->is_osr_compilation()) {
      _code_offsets.set_value(CodeOffsets::Verified_Entry, 0);
      _code_offsets.set_value(CodeOffsets::OSR_Entry, _first_block_size);
    } else {
      _code_offsets.set_value(CodeOffsets::Verified_Entry, _first_block_size);
      _code_offsets.set_value(CodeOffsets::OSR_Entry, 0);
    }

    C->env()->register_method(target,
                                     entry_bci,
                                     &_code_offsets,
                                     _orig_pc_slot_offset_in_bytes,
                                     code_buffer(),
                                     frame_size_in_words(),
                                     oop_map_set(),
                                     &_handler_table,
                                     inc_table(),
                                     compiler,
                                     has_unsafe_access,
                                     SharedRuntime::is_wide_vector(C->max_vector_size()),
                                     C->rtm_state());

    if (C->log() != NULL) { // Print code cache state into compiler log
      C->log()->code_cache_state();
    }
  }
}
void PhaseOutput::install_stub(const char* stub_name,
                               bool        caller_must_gc_arguments) {
  // Entry point will be accessed using stub_entry_point();
  if (code_buffer() == NULL) {
    Matcher::soft_match_failure();
  } else {
    if (PrintAssembly && (WizardMode || Verbose))
      tty->print_cr("### Stub::%s", stub_name);

    if (!C->failing()) {
      assert(C->fixed_slots() == 0, "no fixed slots used for runtime stubs");

      // Make the NMethod
      // For now we mark the frame as never safe for profile stackwalking
      RuntimeStub *rs = RuntimeStub::new_runtime_stub(stub_name,
                                                      code_buffer(),
                                                      CodeOffsets::frame_never_safe,
                                                      // _code_offsets.value(CodeOffsets::Frame_Complete),
                                                      frame_size_in_words(),
                                                      oop_map_set(),
                                                      caller_must_gc_arguments);
      assert(rs != NULL && rs->is_runtime_stub(), "sanity check");

      C->set_stub_entry_point(rs->entry_point());
    }
  }
}

// Support for bundling info
Bundle* PhaseOutput::node_bundling(const Node *n) {
  assert(valid_bundle_info(n), "oob");
  return &_node_bundling_base[n->_idx];
}

bool PhaseOutput::valid_bundle_info(const Node *n) {
  return (_node_bundling_limit > n->_idx);
}

//------------------------------frame_size_in_words-----------------------------
// frame_slots in units of words
int PhaseOutput::frame_size_in_words() const {
  // shift is 0 in LP32 and 1 in LP64
  const int shift = (LogBytesPerWord - LogBytesPerInt);
  int words = _frame_slots >> shift;
  assert( words << shift == _frame_slots, "frame size must be properly aligned in LP64" );
  return words;
}

// To bang the stack of this compiled method we use the stack size
// that the interpreter would need in case of a deoptimization. This
// removes the need to bang the stack in the deoptimization blob which
// in turn simplifies stack overflow handling.
int PhaseOutput::bang_size_in_bytes() const {
  return MAX2(frame_size_in_bytes() + os::extra_bang_size_in_bytes(), C->interpreter_frame_size());
}

//------------------------------dump_asm---------------------------------------
// Dump formatted assembly
#if defined(SUPPORT_OPTO_ASSEMBLY)
void PhaseOutput::dump_asm_on(outputStream* st, int* pcs, uint pc_limit) {

  int pc_digits = 3; // #chars required for pc
  int sb_chars  = 3; // #chars for "start bundle" indicator
  int tab_size  = 8;
  if (pcs != NULL) {
    int max_pc = 0;
    for (uint i = 0; i < pc_limit; i++) {
      max_pc = (max_pc < pcs[i]) ? pcs[i] : max_pc;
    }
    pc_digits  = ((max_pc < 4096) ? 3 : ((max_pc < 65536) ? 4 : ((max_pc < 65536*256) ? 6 : 8))); // #chars required for pc
  }
  int prefix_len = ((pc_digits + sb_chars + tab_size - 1)/tab_size)*tab_size;

  bool cut_short = false;
  st->print_cr("#");
  st->print("#  ");  C->tf()->dump_on(st);  st->cr();
  st->print_cr("#");

  // For all blocks
  int pc = 0x0;                 // Program counter
  char starts_bundle = ' ';
  C->regalloc()->dump_frame();

  Node *n = NULL;
  for (uint i = 0; i < C->cfg()->number_of_blocks(); i++) {
    if (VMThread::should_terminate()) {
      cut_short = true;
      break;
    }
    Block* block = C->cfg()->get_block(i);
    if (block->is_connector() && !Verbose) {
      continue;
    }
    n = block->head();
    if ((pcs != NULL) && (n->_idx < pc_limit)) {
      pc = pcs[n->_idx];
      st->print("%*.*x", pc_digits, pc_digits, pc);
    }
    st->fill_to(prefix_len);
    block->dump_head(C->cfg(), st);
    if (block->is_connector()) {
      st->fill_to(prefix_len);
      st->print_cr("# Empty connector block");
    } else if (block->num_preds() == 2 && block->pred(1)->is_CatchProj() && block->pred(1)->as_CatchProj()->_con == CatchProjNode::fall_through_index) {
      st->fill_to(prefix_len);
      st->print_cr("# Block is sole successor of call");
    }

    // For all instructions
    Node *delay = NULL;
    for (uint j = 0; j < block->number_of_nodes(); j++) {
      if (VMThread::should_terminate()) {
        cut_short = true;
        break;
      }
      n = block->get_node(j);
      if (valid_bundle_info(n)) {
        Bundle* bundle = node_bundling(n);
        if (bundle->used_in_unconditional_delay()) {
          delay = n;
          continue;
        }
        if (bundle->starts_bundle()) {
          starts_bundle = '+';
        }
      }

      if (WizardMode) {
        n->dump();
      }

      if( !n->is_Region() &&    // Dont print in the Assembly
          !n->is_Phi() &&       // a few noisely useless nodes
          !n->is_Proj() &&
          !n->is_MachTemp() &&
          !n->is_SafePointScalarObject() &&
          !n->is_Catch() &&     // Would be nice to print exception table targets
          !n->is_MergeMem() &&  // Not very interesting
          !n->is_top() &&       // Debug info table constants
          !(n->is_Con() && !n->is_Mach())// Debug info table constants
          ) {
        if ((pcs != NULL) && (n->_idx < pc_limit)) {
          pc = pcs[n->_idx];
          st->print("%*.*x", pc_digits, pc_digits, pc);
        } else {
          st->fill_to(pc_digits);
        }
        st->print(" %c ", starts_bundle);
        starts_bundle = ' ';
        st->fill_to(prefix_len);
        n->format(C->regalloc(), st);
        st->cr();
      }

      // If we have an instruction with a delay slot, and have seen a delay,
      // then back up and print it
      if (valid_bundle_info(n) && node_bundling(n)->use_unconditional_delay()) {
        // Coverity finding - Explicit null dereferenced.
        guarantee(delay != NULL, "no unconditional delay instruction");
        if (WizardMode) delay->dump();

        if (node_bundling(delay)->starts_bundle())
          starts_bundle = '+';
        if ((pcs != NULL) && (n->_idx < pc_limit)) {
          pc = pcs[n->_idx];
          st->print("%*.*x", pc_digits, pc_digits, pc);
        } else {
          st->fill_to(pc_digits);
        }
        st->print(" %c ", starts_bundle);
        starts_bundle = ' ';
        st->fill_to(prefix_len);
        delay->format(C->regalloc(), st);
        st->cr();
        delay = NULL;
      }

      // Dump the exception table as well
      if( n->is_Catch() && (Verbose || WizardMode) ) {
        // Print the exception table for this offset
        _handler_table.print_subtable_for(pc);
      }
      st->bol(); // Make sure we start on a new line
    }
    st->cr(); // one empty line between blocks
    assert(cut_short || delay == NULL, "no unconditional delay branch");
  } // End of per-block dump

  if (cut_short)  st->print_cr("*** disassembly is cut short ***");
}
#endif

#ifndef PRODUCT
void PhaseOutput::print_statistics() {
  Scheduling::print_statistics();
}
#endif<|MERGE_RESOLUTION|>--- conflicted
+++ resolved
@@ -838,15 +838,11 @@
       array->append(new_loc_value( C->regalloc(), regnum, Matcher::int_in_long
                                                       ? Location::int_in_long : Location::normal ));
     } else if( t->base() == Type::NarrowOop ) {
-<<<<<<< HEAD
-      array->append(new_loc_value( _regalloc, regnum, Location::narrowoop ));
+      array->append(new_loc_value( C->regalloc(), regnum, Location::narrowoop ));
     } else if ( t->base() == Type::VectorS || t->base() == Type::VectorD ||
                 t->base() == Type::VectorX || t->base() == Type::VectorY ||
                 t->base() == Type::VectorZ) {
       array->append(new_loc_value( C->regalloc(), regnum, Location::vector ));
-=======
-      array->append(new_loc_value( C->regalloc(), regnum, Location::narrowoop ));
->>>>>>> b0245c2b
     } else {
       array->append(new_loc_value( C->regalloc(), regnum, C->regalloc()->is_oop(local) ? Location::oop : Location::normal ));
     }
