/*
 * Copyright (c) 1997, 2020, Oracle and/or its affiliates. All rights reserved.
 * DO NOT ALTER OR REMOVE COPYRIGHT NOTICES OR THIS FILE HEADER.
 *
 * This code is free software; you can redistribute it and/or modify it
 * under the terms of the GNU General Public License version 2 only, as
 * published by the Free Software Foundation.
 *
 * This code is distributed in the hope that it will be useful, but WITHOUT
 * ANY WARRANTY; without even the implied warranty of MERCHANTABILITY or
 * FITNESS FOR A PARTICULAR PURPOSE.  See the GNU General Public License
 * version 2 for more details (a copy is included in the LICENSE file that
 * accompanied this code).
 *
 * You should have received a copy of the GNU General Public License version
 * 2 along with this work; if not, write to the Free Software Foundation,
 * Inc., 51 Franklin St, Fifth Floor, Boston, MA 02110-1301 USA.
 *
 * Please contact Oracle, 500 Oracle Parkway, Redwood Shores, CA 94065 USA
 * or visit www.oracle.com if you need additional information or have any
 * questions.
 *
 */

#ifndef SHARE_OPTO_MATCHER_HPP
#define SHARE_OPTO_MATCHER_HPP

#include "libadt/vectset.hpp"
#include "memory/resourceArea.hpp"
#include "opto/node.hpp"
#include "opto/phaseX.hpp"
#include "opto/regmask.hpp"

class Compile;
class Node;
class MachNode;
class MachTypeNode;
class MachOper;

//---------------------------Matcher-------------------------------------------
class Matcher : public PhaseTransform {
  friend class VMStructs;

public:

  // State and MStack class used in xform() and find_shared() iterative methods.
  enum Node_State { Pre_Visit,  // node has to be pre-visited
                    Visit,  // visit node
                    Post_Visit,  // post-visit node
                    Alt_Post_Visit   // alternative post-visit path
  };

  class MStack: public Node_Stack {
  public:
    MStack(int size) : Node_Stack(size) { }

    void push(Node *n, Node_State ns) {
      Node_Stack::push(n, (uint)ns);
    }
    void push(Node *n, Node_State ns, Node *parent, int indx) {
      ++_inode_top;
      if ((_inode_top + 1) >= _inode_max) grow();
      _inode_top->node = parent;
      _inode_top->indx = (uint)indx;
      ++_inode_top;
      _inode_top->node = n;
      _inode_top->indx = (uint)ns;
    }
    Node *parent() {
      pop();
      return node();
    }
    Node_State state() const {
      return (Node_State)index();
    }
    void set_state(Node_State ns) {
      set_index((uint)ns);
    }
  };

private:
  // Private arena of State objects
  ResourceArea _states_arena;

  VectorSet   _visited;         // Visit bits

  // Used to control the Label pass
  VectorSet   _shared;          // Shared Ideal Node
  VectorSet   _dontcare;        // Nothing the matcher cares about

  // Private methods which perform the actual matching and reduction
  // Walks the label tree, generating machine nodes
  MachNode *ReduceInst( State *s, int rule, Node *&mem);
  void ReduceInst_Chain_Rule( State *s, int rule, Node *&mem, MachNode *mach);
  uint ReduceInst_Interior(State *s, int rule, Node *&mem, MachNode *mach, uint num_opnds);
  void ReduceOper( State *s, int newrule, Node *&mem, MachNode *mach );

  // If this node already matched using "rule", return the MachNode for it.
  MachNode* find_shared_node(Node* n, uint rule);

  // Convert a dense opcode number to an expanded rule number
  const int *_reduceOp;
  const int *_leftOp;
  const int *_rightOp;

  // Map dense opcode number to info on when rule is swallowed constant.
  const bool *_swallowed;

  // Map dense rule number to determine if this is an instruction chain rule
  const uint _begin_inst_chain_rule;
  const uint _end_inst_chain_rule;

  // We want to clone constants and possible CmpI-variants.
  // If we do not clone CmpI, then we can have many instances of
  // condition codes alive at once.  This is OK on some chips and
  // bad on others.  Hence the machine-dependent table lookup.
  const char *_must_clone;

  // Find shared Nodes, or Nodes that otherwise are Matcher roots
  void find_shared( Node *n );
  bool find_shared_visit(MStack& mstack, Node* n, uint opcode, bool& mem_op, int& mem_addr_idx);
  void find_shared_post_visit(Node* n, uint opcode);

  bool is_vshift_con_pattern(Node *n, Node *m);

  // Debug and profile information for nodes in old space:
  GrowableArray<Node_Notes*>* _old_node_note_array;

  // Node labeling iterator for instruction selection
  Node* Label_Root(const Node* n, State* svec, Node* control, Node*& mem);

  Node *transform( Node *dummy );

  Node_List _projection_list;        // For Machine nodes killing many values

  Node_Array _shared_nodes;

  debug_only(Node_Array _old2new_map;)   // Map roots of ideal-trees to machine-roots
  debug_only(Node_Array _new2old_map;)   // Maps machine nodes back to ideal

  // Accessors for the inherited field PhaseTransform::_nodes:
  void   grow_new_node_array(uint idx_limit) {
    _nodes.map(idx_limit-1, NULL);
  }
  bool    has_new_node(const Node* n) const {
    return _nodes.at(n->_idx) != NULL;
  }
  Node*       new_node(const Node* n) const {
    assert(has_new_node(n), "set before get");
    return _nodes.at(n->_idx);
  }
  void    set_new_node(const Node* n, Node *nn) {
    assert(!has_new_node(n), "set only once");
    _nodes.map(n->_idx, nn);
  }

#ifdef ASSERT
  // Make sure only new nodes are reachable from this node
  void verify_new_nodes_only(Node* root);

  Node* _mem_node;   // Ideal memory node consumed by mach node
#endif

  // Mach node for ConP #NULL
  MachNode* _mach_null;

  void handle_precedence_edges(Node* n, MachNode *mach);

public:
  int LabelRootDepth;
  // Convert ideal machine register to a register mask for spill-loads
  static const RegMask *idealreg2regmask[];
  RegMask *idealreg2spillmask  [_last_machine_leaf];
  RegMask *idealreg2debugmask  [_last_machine_leaf];
  RegMask *idealreg2mhdebugmask[_last_machine_leaf];
  void init_spill_mask( Node *ret );
  // Convert machine register number to register mask
  static uint mreg2regmask_max;
  static RegMask mreg2regmask[];
  static RegMask STACK_ONLY_mask;
  static RegMask caller_save_regmask;
  static RegMask caller_save_regmask_exclude_soe;
  static RegMask mh_caller_save_regmask;
  static RegMask mh_caller_save_regmask_exclude_soe;

  MachNode* mach_null() const { return _mach_null; }

  bool    is_shared( Node *n ) { return _shared.test(n->_idx) != 0; }
  void   set_shared( Node *n ) {  _shared.set(n->_idx); }
  bool   is_visited( Node *n ) { return _visited.test(n->_idx) != 0; }
  void  set_visited( Node *n ) { _visited.set(n->_idx); }
  bool  is_dontcare( Node *n ) { return _dontcare.test(n->_idx) != 0; }
  void set_dontcare( Node *n ) {  _dontcare.set(n->_idx); }

  // Mode bit to tell DFA and expand rules whether we are running after
  // (or during) register selection.  Usually, the matcher runs before,
  // but it will also get called to generate post-allocation spill code.
  // In this situation, it is a deadly error to attempt to allocate more
  // temporary registers.
  bool _allocation_started;

  // Machine register names
  static const char *regName[];
  // Machine register encodings
  static const unsigned char _regEncode[];
  // Machine Node names
  const char **_ruleName;
  // Rules that are cheaper to rematerialize than to spill
  static const uint _begin_rematerialize;
  static const uint _end_rematerialize;

  // An array of chars, from 0 to _last_Mach_Reg.
  // No Save       = 'N' (for register windows)
  // Save on Entry = 'E'
  // Save on Call  = 'C'
  // Always Save   = 'A' (same as SOE + SOC)
  const char *_register_save_policy;
  const char *_c_reg_save_policy;
  // Convert a machine register to a machine register type, so-as to
  // properly match spill code.
  const int *_register_save_type;
  // Maps from machine register to boolean; true if machine register can
  // be holding a call argument in some signature.
  static bool can_be_java_arg( int reg );
  // Maps from machine register to boolean; true if machine register holds
  // a spillable argument.
  static bool is_spillable_arg( int reg );

  // List of IfFalse or IfTrue Nodes that indicate a taken null test.
  // List is valid in the post-matching space.
  Node_List _null_check_tests;
  void collect_null_checks( Node *proj, Node *orig_proj );
  void validate_null_checks( );

  Matcher();

  // Get a projection node at position pos
  Node* get_projection(uint pos) {
    return _projection_list[pos];
  }

  // Push a projection node onto the projection list
  void push_projection(Node* node) {
    _projection_list.push(node);
  }

  Node* pop_projection() {
    return _projection_list.pop();
  }

  // Number of nodes in the projection list
  uint number_of_projections() const {
    return _projection_list.size();
  }

  // Select instructions for entire method
  void match();

  // Helper for match
  OptoReg::Name warp_incoming_stk_arg( VMReg reg );

  // Transform, then walk.  Does implicit DCE while walking.
  // Name changed from "transform" to avoid it being virtual.
  Node *xform( Node *old_space_node, int Nodes );

  // Match a single Ideal Node - turn it into a 1-Node tree; Label & Reduce.
  MachNode *match_tree( const Node *n );
  MachNode *match_sfpt( SafePointNode *sfpt );
  // Helper for match_sfpt
  OptoReg::Name warp_outgoing_stk_arg( VMReg reg, OptoReg::Name begin_out_arg_area, OptoReg::Name &out_arg_limit_per_call );

  // Initialize first stack mask and related masks.
  void init_first_stack_mask();

  // If we should save-on-entry this register
  bool is_save_on_entry( int reg );

  // Fixup the save-on-entry registers
  void Fixup_Save_On_Entry( );

  // --- Frame handling ---

  // Register number of the stack slot corresponding to the incoming SP.
  // Per the Big Picture in the AD file, it is:
  //   SharedInfo::stack0 + locks + in_preserve_stack_slots + pad2.
  OptoReg::Name _old_SP;

  // Register number of the stack slot corresponding to the highest incoming
  // argument on the stack.  Per the Big Picture in the AD file, it is:
  //   _old_SP + out_preserve_stack_slots + incoming argument size.
  OptoReg::Name _in_arg_limit;

  // Register number of the stack slot corresponding to the new SP.
  // Per the Big Picture in the AD file, it is:
  //   _in_arg_limit + pad0
  OptoReg::Name _new_SP;

  // Register number of the stack slot corresponding to the highest outgoing
  // argument on the stack.  Per the Big Picture in the AD file, it is:
  //   _new_SP + max outgoing arguments of all calls
  OptoReg::Name _out_arg_limit;

  OptoRegPair *_parm_regs;        // Array of machine registers per argument
  RegMask *_calling_convention_mask; // Array of RegMasks per argument

  // Does matcher have a match rule for this ideal node?
  static const bool has_match_rule(int opcode);
  static const bool _hasMatchRule[_last_opcode];

  // Does matcher have a match rule for this ideal node and is the
  // predicate (if there is one) true?
  // NOTE: If this function is used more commonly in the future, ADLC
  // should generate this one.
  static const bool match_rule_supported(int opcode);

  // identify extra cases that we might want to provide match rules for
  // e.g. Op_ vector nodes and other intrinsics while guarding with vlen
  static const bool match_rule_supported_vector(int opcode, int vlen, BasicType bt);

  // Some microarchitectures have mask registers used on vectors
  static const bool has_predicated_vectors(void);

  // Some uarchs have different sized float register resources
  static const int float_pressure(int default_pressure_threshold);

  // Used to determine if we have fast l2f conversion
  // USII has it, USIII doesn't
  static const bool convL2FSupported(void);

  // Vector width in bytes
  static const int vector_width_in_bytes(BasicType bt);

  // Limits on vector size (number of elements).
  static const int max_vector_size(const BasicType bt);
  static const int min_vector_size(const BasicType bt);
  static const bool vector_size_supported(const BasicType bt, int size) {
    return (Matcher::max_vector_size(bt) >= size &&
            Matcher::min_vector_size(bt) <= size);
  }

  static const bool supports_scalable_vector();
  // Actual max scalable vector register length.
  static const int scalable_vector_reg_size(const BasicType bt);

  // Vector ideal reg
  static const uint vector_ideal_reg(int len);

  // Does the CPU supports vector variable shift instructions?
  static bool supports_vector_variable_shifts(void);

  // CPU supports misaligned vectors store/load.
  static const bool misaligned_vectors_ok();

  // Should original key array reference be passed to AES stubs
  static const bool pass_original_key_for_aes();

  // Used to determine a "low complexity" 64-bit constant.  (Zero is simple.)
  // The standard of comparison is one (StoreL ConL) vs. two (StoreI ConI).
  // Depends on the details of 64-bit constant generation on the CPU.
  static const bool isSimpleConstant64(jlong con);

  // These calls are all generated by the ADLC

  // Java-Java calling convention
  // (what you use when Java calls Java)

  // Alignment of stack in bytes, standard Intel word alignment is 4.
  // Sparc probably wants at least double-word (8).
  static uint stack_alignment_in_bytes();
  // Alignment of stack, measured in stack slots.
  // The size of stack slots is defined by VMRegImpl::stack_slot_size.
  static uint stack_alignment_in_slots() {
    return stack_alignment_in_bytes() / (VMRegImpl::stack_slot_size);
  }

  // Array mapping arguments to registers.  Argument 0 is usually the 'this'
  // pointer.  Registers can include stack-slots and regular registers.
  static void calling_convention( BasicType *, VMRegPair *, uint len, bool is_outgoing );

  // Convert a sig into a calling convention register layout
  // and find interesting things about it.
  static OptoReg::Name  find_receiver( bool is_outgoing );
  // Return address register.  On Intel it is a stack-slot.  On PowerPC
  // it is the Link register.  On Sparc it is r31?
  virtual OptoReg::Name return_addr() const;
  RegMask              _return_addr_mask;
  // Return value register.  On Intel it is EAX.  On Sparc i0/o0.
  static OptoRegPair   return_value(uint ideal_reg, bool is_outgoing);
  static OptoRegPair c_return_value(uint ideal_reg, bool is_outgoing);
  RegMask                     _return_value_mask;
  // Inline Cache Register
  static OptoReg::Name  inline_cache_reg();
  static int            inline_cache_reg_encode();

  // Register for DIVI projection of divmodI
  static RegMask divI_proj_mask();
  // Register for MODI projection of divmodI
  static RegMask modI_proj_mask();

  // Register for DIVL projection of divmodL
  static RegMask divL_proj_mask();
  // Register for MODL projection of divmodL
  static RegMask modL_proj_mask();

  // Use hardware DIV instruction when it is faster than
  // a code which use multiply for division by constant.
  static bool use_asm_for_ldiv_by_con( jlong divisor );

  static const RegMask method_handle_invoke_SP_save_mask();

  // Java-Interpreter calling convention
  // (what you use when calling between compiled-Java and Interpreted-Java

  // Number of callee-save + always-save registers
  // Ignores frame pointer and "special" registers
  static int  number_of_saved_registers();

  // The Method-klass-holder may be passed in the inline_cache_reg
  // and then expanded into the inline_cache_reg and a method_ptr register

  static OptoReg::Name  interpreter_method_reg();
  static int            interpreter_method_reg_encode();

  static OptoReg::Name  compiler_method_reg();
  static const RegMask &compiler_method_reg_mask();
  static int            compiler_method_reg_encode();

  // Interpreter's Frame Pointer Register
  static OptoReg::Name  interpreter_frame_pointer_reg();

  // Java-Native calling convention
  // (what you use when intercalling between Java and C++ code)

  // Array mapping arguments to registers.  Argument 0 is usually the 'this'
  // pointer.  Registers can include stack-slots and regular registers.
  static void c_calling_convention( BasicType*, VMRegPair *, uint );
  // Frame pointer. The frame pointer is kept at the base of the stack
  // and so is probably the stack pointer for most machines.  On Intel
  // it is ESP.  On the PowerPC it is R1.  On Sparc it is SP.
  OptoReg::Name  c_frame_pointer() const;
  static RegMask c_frame_ptr_mask;

<<<<<<< HEAD
  // Java-Native vector calling convention
  static const bool supports_vector_calling_convention();
  static void vector_calling_convention(VMRegPair *regs,
                                        uint num_bits,
                                        uint total_args_passed);
  static OptoRegPair vector_return_value(uint ideal_reg);

  // !!!!! Special stuff for building ScopeDescs
  virtual int      regnum_to_fpu_offset(int regnum);

=======
>>>>>>> fb1b6534
  // Is this branch offset small enough to be addressed by a short branch?
  bool is_short_branch_offset(int rule, int br_size, int offset);

  // Optional scaling for the parameter to the ClearArray/CopyArray node.
  static const bool init_array_count_is_in_bytes;

  // Some hardware needs 2 CMOV's for longs.
  static const int long_cmove_cost();

  // Some hardware have expensive CMOV for float and double.
  static const int float_cmove_cost();

  // Should the input 'm' of node 'n' be cloned during matching?
  // Reports back whether the node was cloned or not.
  bool    clone_node(Node* n, Node* m, Matcher::MStack& mstack);
  bool pd_clone_node(Node* n, Node* m, Matcher::MStack& mstack);

  // Should the Matcher clone shifts on addressing modes, expecting them to
  // be subsumed into complex addressing expressions or compute them into
  // registers?  True for Intel but false for most RISCs
  bool pd_clone_address_expressions(AddPNode* m, MStack& mstack, VectorSet& address_visited);
  // Clone base + offset address expression
  bool clone_base_plus_offset_address(AddPNode* m, MStack& mstack, VectorSet& address_visited);

  static bool narrow_oop_use_complex_address();
  static bool narrow_klass_use_complex_address();

  static bool const_oop_prefer_decode();
  static bool const_klass_prefer_decode();

  // Generate implicit null check for narrow oops if it can fold
  // into address expression (x64).
  //
  // [R12 + narrow_oop_reg<<3 + offset] // fold into address expression
  // NullCheck narrow_oop_reg
  //
  // When narrow oops can't fold into address expression (Sparc) and
  // base is not null use decode_not_null and normal implicit null check.
  // Note, decode_not_null node can be used here since it is referenced
  // only on non null path but it requires special handling, see
  // collect_null_checks():
  //
  // decode_not_null narrow_oop_reg, oop_reg // 'shift' and 'add base'
  // [oop_reg + offset]
  // NullCheck oop_reg
  //
  // With Zero base and when narrow oops can not fold into address
  // expression use normal implicit null check since only shift
  // is needed to decode narrow oop.
  //
  // decode narrow_oop_reg, oop_reg // only 'shift'
  // [oop_reg + offset]
  // NullCheck oop_reg
  //
  static bool gen_narrow_oop_implicit_null_checks();

  // Is it better to copy float constants, or load them directly from memory?
  // Intel can load a float constant from a direct address, requiring no
  // extra registers.  Most RISCs will have to materialize an address into a
  // register first, so they may as well materialize the constant immediately.
  static const bool rematerialize_float_constants;

  // If CPU can load and store mis-aligned doubles directly then no fixup is
  // needed.  Else we split the double into 2 integer pieces and move it
  // piece-by-piece.  Only happens when passing doubles into C code or when
  // calling i2c adapters as the Java calling convention forces doubles to be
  // aligned.
  static const bool misaligned_doubles_ok;

  // Does the CPU require postalloc expand (see block.cpp for description of
  // postalloc expand)?
  static const bool require_postalloc_expand;

  // Does the platform support generic vector operands?
  // Requires cleanup after selection phase.
  static const bool supports_generic_vector_operands;

 private:
  void do_postselect_cleanup();

  void specialize_generic_vector_operands();
  void specialize_mach_node(MachNode* m);
  void specialize_temp_node(MachTempNode* tmp, MachNode* use, uint idx);
  MachOper* specialize_vector_operand(MachNode* m, uint opnd_idx);

  static MachOper* pd_specialize_generic_vector_operand(MachOper* generic_opnd, uint ideal_reg, bool is_temp);
  static bool is_generic_reg2reg_move(MachNode* m);
  static bool is_generic_vector(MachOper* opnd);

  const RegMask* regmask_for_ideal_register(uint ideal_reg, Node* ret);

  // Graph verification code
  DEBUG_ONLY( bool verify_after_postselect_cleanup(); )

 public:
  // Perform a platform dependent implicit null fixup.  This is needed
  // on windows95 to take care of some unusual register constraints.
  void pd_implicit_null_fixup(MachNode *load, uint idx);

  // Advertise here if the CPU requires explicit rounding operations to implement strictfp mode.
  static const bool strict_fp_requires_explicit_rounding;

  // Are floats conerted to double when stored to stack during deoptimization?
  static bool float_in_double();
  // Do ints take an entire long register or just half?
  static const bool int_in_long;

  // Do the processor's shift instructions only use the low 5/6 bits
  // of the count for 32/64 bit ints? If not we need to do the masking
  // ourselves.
  static const bool need_masked_shift_count;

  // Whether code generation need accurate ConvI2L types.
  static const bool convi2l_type_required;

  // This routine is run whenever a graph fails to match.
  // If it returns, the compiler should bailout to interpreter without error.
  // In non-product mode, SoftMatchFailure is false to detect non-canonical
  // graphs.  Print a message and exit.
  static void soft_match_failure() {
    if( SoftMatchFailure ) return;
    else { fatal("SoftMatchFailure is not allowed except in product"); }
  }

  // Check for a following volatile memory barrier without an
  // intervening load and thus we don't need a barrier here.  We
  // retain the Node to act as a compiler ordering barrier.
  static bool post_store_load_barrier(const Node* mb);

  // Does n lead to an uncommon trap that can cause deoptimization?
  static bool branches_to_uncommon_trap(const Node *n);

#ifdef ASSERT
  void dump_old2new_map();      // machine-independent to machine-dependent

  Node* find_old_node(Node* new_node) {
    return _new2old_map[new_node->_idx];
  }
#endif
};

#endif // SHARE_OPTO_MATCHER_HPP<|MERGE_RESOLUTION|>--- conflicted
+++ resolved
@@ -440,7 +440,6 @@
   OptoReg::Name  c_frame_pointer() const;
   static RegMask c_frame_ptr_mask;
 
-<<<<<<< HEAD
   // Java-Native vector calling convention
   static const bool supports_vector_calling_convention();
   static void vector_calling_convention(VMRegPair *regs,
@@ -448,11 +447,6 @@
                                         uint total_args_passed);
   static OptoRegPair vector_return_value(uint ideal_reg);
 
-  // !!!!! Special stuff for building ScopeDescs
-  virtual int      regnum_to_fpu_offset(int regnum);
-
-=======
->>>>>>> fb1b6534
   // Is this branch offset small enough to be addressed by a short branch?
   bool is_short_branch_offset(int rule, int br_size, int offset);
 
