/*
 * Copyright (c) 1997, 2019, Oracle and/or its affiliates. All rights reserved.
 * DO NOT ALTER OR REMOVE COPYRIGHT NOTICES OR THIS FILE HEADER.
 *
 * This code is free software; you can redistribute it and/or modify it
 * under the terms of the GNU General Public License version 2 only, as
 * published by the Free Software Foundation.
 *
 * This code is distributed in the hope that it will be useful, but WITHOUT
 * ANY WARRANTY; without even the implied warranty of MERCHANTABILITY or
 * FITNESS FOR A PARTICULAR PURPOSE.  See the GNU General Public License
 * version 2 for more details (a copy is included in the LICENSE file that
 * accompanied this code).
 *
 * You should have received a copy of the GNU General Public License version
 * 2 along with this work; if not, write to the Free Software Foundation,
 * Inc., 51 Franklin St, Fifth Floor, Boston, MA 02110-1301 USA.
 *
 * Please contact Oracle, 500 Oracle Parkway, Redwood Shores, CA 94065 USA
 * or visit www.oracle.com if you need additional information or have any
 * questions.
 *
 */

#include "precompiled.hpp"
#include "opto/ad.hpp"
#include "opto/compile.hpp"
#include "opto/matcher.hpp"
#include "opto/node.hpp"
#include "opto/regmask.hpp"
#include "utilities/population_count.hpp"

#define RM_SIZE _RM_SIZE /* a constant private to the class RegMask */

//------------------------------dump-------------------------------------------

void OptoReg::dump(int r, outputStream *st) {
  switch (r) {
  case Special: st->print("r---"); break;
  case Bad:     st->print("rBAD"); break;
  default:
    if (r < _last_Mach_Reg) st->print("%s", Matcher::regName[r]);
    else st->print("rS%d",r);
    break;
  }
}

//=============================================================================
const RegMask RegMask::Empty(
# define BODY(I) 0,
  FORALL_BODY
# undef BODY
  0
);

//=============================================================================
bool RegMask::is_vector(uint ireg) {
  return (ireg == Op_VecS || ireg == Op_VecD ||
          ireg == Op_VecX || ireg == Op_VecY || ireg == Op_VecZ );
}

int RegMask::num_registers(uint ireg) {
    switch(ireg) {
      case Op_VecZ:
        return 16;
      case Op_VecY:
        return 8;
      case Op_VecX:
        return 4;
      case Op_VecD:
      case Op_RegD:
      case Op_RegL:
#ifdef _LP64
      case Op_RegP:
#endif
        return 2;
    }
    // Op_VecS and the rest ideal registers.
    return 1;
}

// Clear out partial bits; leave only bit pairs
void RegMask::clear_to_pairs() {
  assert(valid_watermarks(), "sanity");
  for (int i = _lwm; i <= _hwm; i++) {
    int bits = _A[i];
    bits &= ((bits & 0x55555555)<<1); // 1 hi-bit set for each pair
    bits |= (bits>>1);          // Smear 1 hi-bit into a pair
    _A[i] = bits;
  }
  assert(is_aligned_pairs(), "mask is not aligned, adjacent pairs");
}

bool RegMask::is_misaligned_pair() const {
  return Size() == 2 && !is_aligned_pairs();
}

bool RegMask::is_aligned_pairs() const {
  // Assert that the register mask contains only bit pairs.
  assert(valid_watermarks(), "sanity");
  for (int i = _lwm; i <= _hwm; i++) {
    int bits = _A[i];
    while (bits) {              // Check bits for pairing
      int bit = bits & -bits;   // Extract low bit
      // Low bit is not odd means its mis-aligned.
      if ((bit & 0x55555555) == 0) return false;
      bits -= bit;              // Remove bit from mask
      // Check for aligned adjacent bit
      if ((bits & (bit<<1)) == 0) return false;
      bits -= (bit<<1);         // Remove other halve of pair
    }
  }
  return true;
}

// Return TRUE if the mask contains a single bit
bool RegMask::is_bound1() const {
  if (is_AllStack()) return false;
  return Size() == 1;
}

// Return TRUE if the mask contains an adjacent pair of bits and no other bits.
bool RegMask::is_bound_pair() const {
  if (is_AllStack()) return false;
  int bit = -1;                 // Set to hold the one bit allowed
  assert(valid_watermarks(), "sanity");
  for (int i = _lwm; i <= _hwm; i++) {
    if (_A[i]) {                   // Found some bits
      if (bit != -1) return false; // Already had bits, so fail
      bit = _A[i] & -(_A[i]);      // Extract 1 bit from mask
      if ((bit << 1) != 0) {       // Bit pair stays in same word?
        if ((bit | (bit<<1)) != _A[i])
          return false;            // Require adjacent bit pair and no more bits
      } else {                     // Else its a split-pair case
        if(bit != _A[i]) return false; // Found many bits, so fail
        i++;                       // Skip iteration forward
        if (i > _hwm || _A[i] != 1)
          return false; // Require 1 lo bit in next word
      }
    }
  }
  // True for both the empty mask and for a bit pair
  return true;
}

// Test for a single adjacent set of ideal register's size.
bool RegMask::is_bound(uint ireg) const {
  if (is_vector(ireg)) {
    if (is_bound_set(num_registers(ireg)))
      return true;
  } else if (is_bound1() || is_bound_pair()) {
    return true;
  }
  return false;
}

// only indicies of power 2 are accessed, so index 3 is only filled in for storage.
static int low_bits[5] = { 0x55555555, 0x11111111, 0x01010101, 0x00000000, 0x00010001 };

// Find the lowest-numbered register set in the mask.  Return the
// HIGHEST register number in the set, or BAD if no sets.
// Works also for size 1.
OptoReg::Name RegMask::find_first_set(const int size) const {
  assert(is_aligned_sets(size), "mask is not aligned, adjacent sets");
  assert(valid_watermarks(), "sanity");
  for (int i = _lwm; i <= _hwm; i++) {
    if (_A[i]) {                // Found some bits
      // Convert to bit number, return hi bit in pair
      return OptoReg::Name((i<<_LogWordBits) + find_lowest_bit(_A[i]) + (size - 1));
    }
  }
  return OptoReg::Bad;
}

// Clear out partial bits; leave only aligned adjacent bit pairs
void RegMask::clear_to_sets(const int size) {
  if (size == 1) return;
  assert(2 <= size && size <= 16, "update low bits table");
  assert(is_power_of_2(size), "sanity");
  assert(valid_watermarks(), "sanity");
  int low_bits_mask = low_bits[size>>2];
  for (int i = _lwm; i <= _hwm; i++) {
    int bits = _A[i];
    int sets = (bits & low_bits_mask);
    for (int j = 1; j < size; j++) {
      sets = (bits & (sets<<1)); // filter bits which produce whole sets
    }
    sets |= (sets>>1);           // Smear 1 hi-bit into a set
    if (size > 2) {
      sets |= (sets>>2);         // Smear 2 hi-bits into a set
      if (size > 4) {
        sets |= (sets>>4);       // Smear 4 hi-bits into a set
        if (size > 8) {
          sets |= (sets>>8);     // Smear 8 hi-bits into a set
        }
      }
    }
    _A[i] = sets;
  }
  assert(is_aligned_sets(size), "mask is not aligned, adjacent sets");
}

// Smear out partial bits to aligned adjacent bit sets
void RegMask::smear_to_sets(const int size) {
  if (size == 1) return;
  assert(2 <= size && size <= 16, "update low bits table");
  assert(is_power_of_2(size), "sanity");
  assert(valid_watermarks(), "sanity");
  int low_bits_mask = low_bits[size>>2];
  for (int i = _lwm; i <= _hwm; i++) {
    int bits = _A[i];
    int sets = 0;
    for (int j = 0; j < size; j++) {
      sets |= (bits & low_bits_mask);  // collect partial bits
      bits  = bits>>1;
    }
    sets |= (sets<<1);           // Smear 1 lo-bit  into a set
    if (size > 2) {
      sets |= (sets<<2);         // Smear 2 lo-bits into a set
      if (size > 4) {
        sets |= (sets<<4);       // Smear 4 lo-bits into a set
        if (size > 8) {
          sets |= (sets<<8);     // Smear 8 lo-bits into a set
        }
      }
    }
    _A[i] = sets;
  }
  assert(is_aligned_sets(size), "mask is not aligned, adjacent sets");
}

// Assert that the register mask contains only bit sets.
bool RegMask::is_aligned_sets(const int size) const {
  if (size == 1) return true;
  assert(2 <= size && size <= 16, "update low bits table");
  assert(is_power_of_2(size), "sanity");
  int low_bits_mask = low_bits[size>>2];
  assert(valid_watermarks(), "sanity");
  for (int i = _lwm; i <= _hwm; i++) {
    int bits = _A[i];
    while (bits) {              // Check bits for pairing
      int bit = bits & -bits;   // Extract low bit
      // Low bit is not odd means its mis-aligned.
      if ((bit & low_bits_mask) == 0) return false;
      // Do extra work since (bit << size) may overflow.
      int hi_bit = bit << (size-1); // high bit
      int set = hi_bit + ((hi_bit-1) & ~(bit-1));
      // Check for aligned adjacent bits in this set
      if ((bits & set) != set) return false;
      bits -= set;  // Remove this set
    }
  }
  return true;
}

// Return TRUE if the mask contains one adjacent set of bits and no other bits.
// Works also for size 1.
int RegMask::is_bound_set(const int size) const {
  if (is_AllStack()) return false;
  assert(1 <= size && size <= 16, "update low bits table");
  assert(valid_watermarks(), "sanity");
  int bit = -1;                 // Set to hold the one bit allowed
  for (int i = _lwm; i <= _hwm; i++) {
    if (_A[i] ) {               // Found some bits
      if (bit != -1)
       return false;            // Already had bits, so fail
      bit = _A[i] & -_A[i];     // Extract low bit from mask
      int hi_bit = bit << (size-1); // high bit
      if (hi_bit != 0) {        // Bit set stays in same word?
        int set = hi_bit + ((hi_bit-1) & ~(bit-1));
        if (set != _A[i])
          return false;         // Require adjacent bit set and no more bits
      } else {                  // Else its a split-set case
        if (((-1) & ~(bit-1)) != _A[i])
          return false;         // Found many bits, so fail
        i++;                    // Skip iteration forward and check high part
        // The lower (32-size) bits should be 0 since it is split case.
        int clear_bit_size = 32-size;
        int shift_back_size = 32-clear_bit_size;
        int set = bit>>clear_bit_size;
        set = set & -set; // Remove sign extension.
        set = (((set << size) - 1) >> shift_back_size);
        if (i > _hwm || _A[i] != set)
          return false; // Require expected low bits in next word
      }
    }
  }
  // True for both the empty mask and for a bit set
  return true;
}

// UP means register only, Register plus stack, or stack only is DOWN
bool RegMask::is_UP() const {
  // Quick common case check for DOWN (any stack slot is legal)
  if (is_AllStack())
    return false;
  // Slower check for any stack bits set (also DOWN)
  if (overlap(Matcher::STACK_ONLY_mask))
    return false;
  // Not DOWN, so must be UP
  return true;
}

// Compute size of register mask in bits
uint RegMask::Size() const {
  uint sum = 0;
  assert(valid_watermarks(), "sanity");
  for (int i = _lwm; i <= _hwm; i++) {
    sum += population_count(_A[i]);
  }
  return sum;
}

<<<<<<< HEAD
//------------------------------print------------------------------------------
=======
#ifndef PRODUCT
>>>>>>> 687596a8
void RegMask::dump(outputStream *st) const {
  st->print("[");
  RegMask rm = *this;           // Structure copy into local temp

  OptoReg::Name start = rm.find_first_elem(); // Get a register
  if (OptoReg::is_valid(start)) { // Check for empty mask
    rm.Remove(start);           // Yank from mask
    OptoReg::dump(start, st);   // Print register
    OptoReg::Name last = start;

    // Now I have printed an initial register.
    // Print adjacent registers as "rX-rZ" instead of "rX,rY,rZ".
    // Begin looping over the remaining registers.
    while (1) {                 //
      OptoReg::Name reg = rm.find_first_elem(); // Get a register
      if (!OptoReg::is_valid(reg))
        break;                  // Empty mask, end loop
      rm.Remove(reg);           // Yank from mask

      if (last+1 == reg) {      // See if they are adjacent
        // Adjacent registers just collect into long runs, no printing.
        last = reg;
      } else {                  // Ending some kind of run
        if (start == last) {    // 1-register run; no special printing
        } else if (start+1 == last) {
          st->print(",");       // 2-register run; print as "rX,rY"
          OptoReg::dump(last, st);
        } else {                // Multi-register run; print as "rX-rZ"
          st->print("-");
          OptoReg::dump(last, st);
        }
        st->print(",");         // Seperate start of new run
        start = last = reg;     // Start a new register run
        OptoReg::dump(start, st); // Print register
      } // End of if ending a register run or not
    } // End of while regmask not empty

    if (start == last) {        // 1-register run; no special printing
    } else if (start+1 == last) {
      st->print(",");           // 2-register run; print as "rX,rY"
      OptoReg::dump(last, st);
    } else {                    // Multi-register run; print as "rX-rZ"
      st->print("-");
      OptoReg::dump(last, st);
    }
    if (rm.is_AllStack()) st->print("...");
  }
  st->print("]");
}<|MERGE_RESOLUTION|>--- conflicted
+++ resolved
@@ -311,11 +311,6 @@
   return sum;
 }
 
-<<<<<<< HEAD
-//------------------------------print------------------------------------------
-=======
-#ifndef PRODUCT
->>>>>>> 687596a8
 void RegMask::dump(outputStream *st) const {
   st->print("[");
   RegMask rm = *this;           // Structure copy into local temp
