/*
 * Copyright (c) 1999, 2015, Oracle and/or its affiliates. All rights reserved.
 * Copyright 2012, 2015 SAP AG. All rights reserved.
 * DO NOT ALTER OR REMOVE COPYRIGHT NOTICES OR THIS FILE HEADER.
 *
 * This code is free software; you can redistribute it and/or modify it
 * under the terms of the GNU General Public License version 2 only, as
 * published by the Free Software Foundation.
 *
 * This code is distributed in the hope that it will be useful, but WITHOUT
 * ANY WARRANTY; without even the implied warranty of MERCHANTABILITY or
 * FITNESS FOR A PARTICULAR PURPOSE.  See the GNU General Public License
 * version 2 for more details (a copy is included in the LICENSE file that
 * accompanied this code).
 *
 * You should have received a copy of the GNU General Public License version
 * 2 along with this work; if not, write to the Free Software Foundation,
 * Inc., 51 Franklin St, Fifth Floor, Boston, MA 02110-1301 USA.
 *
 * Please contact Oracle, 500 Oracle Parkway, Redwood Shores, CA 94065 USA
 * or visit www.oracle.com if you need additional information or have any
 * questions.
 *
 */

#ifndef CPU_PPC_VM_GLOBALDEFINITIONS_PPC_HPP
#define CPU_PPC_VM_GLOBALDEFINITIONS_PPC_HPP

// Size of PPC Instructions
const int BytesPerInstWord = 4;

const int StackAlignmentInBytes = 16;

// Indicates whether the C calling conventions require that
// 32-bit integer argument values are extended to 64 bits.
const bool CCallingConventionRequiresIntsAsLongs = true;

#define SUPPORTS_NATIVE_CX8

// The PPC CPUs are NOT multiple-copy-atomic.
#define CPU_NOT_MULTIPLE_COPY_ATOMIC

<<<<<<< HEAD
// The expected size in bytes of a cache line, used to pad data structures.
#define DEFAULT_CACHE_LINE_SIZE 128
=======
#if defined(COMPILER2) && defined(AIX)
// Include Transactional Memory lock eliding optimization
#define INCLUDE_RTM_OPT 1
#endif
>>>>>>> 7ef8e195

#endif // CPU_PPC_VM_GLOBALDEFINITIONS_PPC_HPP<|MERGE_RESOLUTION|>--- conflicted
+++ resolved
@@ -40,14 +40,12 @@
 // The PPC CPUs are NOT multiple-copy-atomic.
 #define CPU_NOT_MULTIPLE_COPY_ATOMIC
 
-<<<<<<< HEAD
 // The expected size in bytes of a cache line, used to pad data structures.
 #define DEFAULT_CACHE_LINE_SIZE 128
-=======
+
 #if defined(COMPILER2) && defined(AIX)
 // Include Transactional Memory lock eliding optimization
 #define INCLUDE_RTM_OPT 1
 #endif
->>>>>>> 7ef8e195
 
 #endif // CPU_PPC_VM_GLOBALDEFINITIONS_PPC_HPP